--- conflicted
+++ resolved
@@ -43,11 +43,7 @@
 set(WITH_OPENCOLLADA         ON  CACHE BOOL "" FORCE)
 set(WITH_OPENCOLORIO         ON  CACHE BOOL "" FORCE)
 set(WITH_OPENMP              ON  CACHE BOOL "" FORCE)
-<<<<<<< HEAD
-set(WITH_OPENNL              ON  CACHE BOOL "" FORCE)
 set(WITH_OPENVDB             ON  CACHE BOOL "" FORCE)
-=======
->>>>>>> 9ad13d70
 set(WITH_PYTHON_INSTALL      ON  CACHE BOOL "" FORCE)
 set(WITH_RAYOPTIMIZATION     ON  CACHE BOOL "" FORCE)
 set(WITH_SDL                 ON  CACHE BOOL "" FORCE)
