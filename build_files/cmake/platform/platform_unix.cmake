# ***** BEGIN GPL LICENSE BLOCK *****
#
# This program is free software; you can redistribute it and/or
# modify it under the terms of the GNU General Public License
# as published by the Free Software Foundation; either version 2
# of the License, or (at your option) any later version.
#
# This program is distributed in the hope that it will be useful,
# but WITHOUT ANY WARRANTY; without even the implied warranty of
# MERCHANTABILITY or FITNESS FOR A PARTICULAR PURPOSE.  See the
# GNU General Public License for more details.
#
# You should have received a copy of the GNU General Public License
# along with this program; if not, write to the Free Software Foundation,
# Inc., 51 Franklin Street, Fifth Floor, Boston, MA 02110-1301, USA.
#
# The Original Code is Copyright (C) 2016, Blender Foundation
# All rights reserved.
# ***** END GPL LICENSE BLOCK *****

# Libraries configuration for any *nix system including Linux and Unix.

# Detect precompiled library directory
if(NOT DEFINED LIBDIR)
<<<<<<< HEAD
  set(LIBDIR_NAME ${CMAKE_SYSTEM_NAME}_${CMAKE_SYSTEM_PROCESSOR})
  string(TOLOWER ${LIBDIR_NAME} LIBDIR_NAME)
  set(LIBDIR ${CMAKE_SOURCE_DIR}/../lib/${LIBDIR_NAME})
else()
  message(STATUS "Using pre-compiled LIBDIR: ${LIBDIR}")
endif()

if(EXISTS ${LIBDIR})
=======
  # Path to a locally compiled libraries.
  set(LIBDIR_NAME ${CMAKE_SYSTEM_NAME}_${CMAKE_SYSTEM_PROCESSOR})
  string(TOLOWER ${LIBDIR_NAME} LIBDIR_NAME)
  set(LIBDIR_NATIVE_ABI ${CMAKE_SOURCE_DIR}/../lib/${LIBDIR_NAME})

  # Path to precompiled libraries with known CentOS 7 ABI.
  set(LIBDIR_CENTOS7_ABI ${CMAKE_SOURCE_DIR}/../lib/linux_centos7_x86_64)

  # Choose the best suitable libraries.
  if(EXISTS ${LIBDIR_NATIVE_ABI})
    set(LIBDIR ${LIBDIR_NATIVE_ABI})
  elseif(EXISTS ${LIBDIR_CENTOS7_ABI})
    set(LIBDIR ${LIBDIR_CENTOS7_ABI})
    set(WITH_CXX11_ABI OFF)
  endif()

  # Avoid namespace pollustion.
  unset(LIBDIR_NATIVE_ABI)
  unset(LIBDIR_CENTOS7_ABI)
endif()

if(EXISTS ${LIBDIR})
  message(STATUS "Using pre-compiled LIBDIR: ${LIBDIR}")

>>>>>>> 0e280b96
  file(GLOB LIB_SUBDIRS ${LIBDIR}/*)
  # NOTE: Make sure "proper" compiled zlib comes first before the one
  # which is a part of OpenCollada. They have different ABI, and we
  # do need to use the official one.
  set(CMAKE_PREFIX_PATH ${LIBDIR}/zlib ${LIB_SUBDIRS})
  set(WITH_STATIC_LIBS ON)
  set(WITH_OPENMP_STATIC ON)
<<<<<<< HEAD
=======
  set(Boost_NO_BOOST_CMAKE ON)
  set(BOOST_ROOT ${LIBDIR}/boost)
  set(BOOST_LIBRARYDIR ${LIBDIR}/boost/lib)
  set(Boost_NO_SYSTEM_PATHS ON)
  set(OPENEXR_ROOT_DIR ${LIBDIR}/openexr)
>>>>>>> 0e280b96
endif()

if(WITH_STATIC_LIBS)
  set(CMAKE_EXE_LINKER_FLAGS "${CMAKE_EXE_LINKER_FLAGS} -static-libstdc++")
endif()

# Wrapper to prefer static libraries
macro(find_package_wrapper)
  if(WITH_STATIC_LIBS)
    find_package_static(${ARGV})
  else()
    find_package(${ARGV})
  endif()
endmacro()

# ----------------------------------------------------------------------------
# Precompiled Libraries
#
# These are libraries that may be precompiled. For this we disable searching in
# the system directories so that we don't accidentally use them instead.

if(EXISTS ${LIBDIR})
  without_system_libs_begin()
endif()

find_package_wrapper(JPEG REQUIRED)
find_package_wrapper(PNG REQUIRED)
find_package_wrapper(ZLIB REQUIRED)
find_package_wrapper(Freetype REQUIRED)

<<<<<<< HEAD
if(WITH_LZO AND WITH_SYSTEM_LZO)
  find_package_wrapper(LZO)
  if(NOT LZO_FOUND)
    message(FATAL_ERROR "Failed finding system LZO version!")
  endif()
endif()

if(WITH_SYSTEM_EIGEN3)
  find_package_wrapper(Eigen3)
  if(NOT EIGEN3_FOUND)
    message(FATAL_ERROR "Failed finding system Eigen3 version!")
  endif()
endif()
# else values are set below for all platforms

=======
>>>>>>> 0e280b96
if(WITH_PYTHON)
  # No way to set py35, remove for now.
  # find_package(PythonLibs)

  # Use our own instead, since without py is such a rare case,
  # require this package
  # XXX Linking errors with debian static python :/
#       find_package_wrapper(PythonLibsUnix REQUIRED)
  find_package(PythonLibsUnix REQUIRED)
endif()

if(WITH_IMAGE_OPENEXR)
  find_package_wrapper(OpenEXR)  # our own module
  if(NOT OPENEXR_FOUND)
    set(WITH_IMAGE_OPENEXR OFF)
  endif()
endif()

if(WITH_IMAGE_OPENJPEG)
  find_package_wrapper(OpenJPEG)
  if(NOT OPENJPEG_FOUND)
    set(WITH_IMAGE_OPENJPEG OFF)
  endif()
endif()

if(WITH_IMAGE_TIFF)
  # XXX Linking errors with debian static tiff :/
#       find_package_wrapper(TIFF)
  find_package(TIFF)
  if(NOT TIFF_FOUND)
    set(WITH_IMAGE_TIFF OFF)
  endif()
<<<<<<< HEAD
endif()

# Audio IO
if(WITH_SYSTEM_AUDASPACE)
  find_package_wrapper(Audaspace)
  if(NOT AUDASPACE_FOUND OR NOT AUDASPACE_C_FOUND)
    message(FATAL_ERROR "Audaspace external library not found!")
  endif()
=======
>>>>>>> 0e280b96
endif()

if(WITH_OPENAL)
  find_package_wrapper(OpenAL)
  if(NOT OPENAL_FOUND)
    set(WITH_OPENAL OFF)
  endif()
endif()

if(WITH_SDL)
  if(WITH_SDL_DYNLOAD)
    set(SDL_INCLUDE_DIR "${CMAKE_CURRENT_SOURCE_DIR}/extern/sdlew/include/SDL2")
    set(SDL_LIBRARY)
  else()
    find_package_wrapper(SDL2)
    if(SDL2_FOUND)
      # Use same names for both versions of SDL until we move to 2.x.
      set(SDL_INCLUDE_DIR "${SDL2_INCLUDE_DIR}")
      set(SDL_LIBRARY "${SDL2_LIBRARY}")
      set(SDL_FOUND "${SDL2_FOUND}")
    else()
      find_package_wrapper(SDL)
    endif()
    mark_as_advanced(
      SDL_INCLUDE_DIR
      SDL_LIBRARY
    )
    # unset(SDLMAIN_LIBRARY CACHE)
    if(NOT SDL_FOUND)
      set(WITH_SDL OFF)
    endif()
  endif()
<<<<<<< HEAD
endif()

if(WITH_JACK)
  find_package_wrapper(Jack)
  if(NOT JACK_FOUND)
    set(WITH_JACK OFF)
  endif()
=======
>>>>>>> 0e280b96
endif()

# Codecs
if(WITH_CODEC_SNDFILE)
  find_package_wrapper(SndFile)
<<<<<<< HEAD
  if(NOT LIBSNDFILE_FOUND)
=======
  if(NOT SNDFILE_FOUND)
>>>>>>> 0e280b96
    set(WITH_CODEC_SNDFILE OFF)
  endif()
endif()

if(WITH_CODEC_FFMPEG)
  if(EXISTS ${LIBDIR})
    # For precompiled lib directory, all ffmpeg dependencies are in the same folder
    file(GLOB ffmpeg_libs ${LIBDIR}/ffmpeg/lib/*.a ${LIBDIR}/sndfile/lib/*.a)
    set(FFMPEG ${LIBDIR}/ffmpeg CACHE PATH "FFMPEG Directory")
    set(FFMPEG_LIBRARIES ${ffmpeg_libs} ${ffmpeg_libs} CACHE STRING "FFMPEG Libraries")
  else()
    set(FFMPEG /usr CACHE PATH "FFMPEG Directory")
    set(FFMPEG_LIBRARIES avformat avcodec avutil avdevice swscale CACHE STRING "FFMPEG Libraries")
  endif()

  mark_as_advanced(FFMPEG)

  # lame, but until we have proper find module for ffmpeg
  set(FFMPEG_INCLUDE_DIRS ${FFMPEG}/include)
  if(EXISTS "${FFMPEG}/include/ffmpeg/")
    list(APPEND FFMPEG_INCLUDE_DIRS "${FFMPEG}/include/ffmpeg")
  endif()
  # end lameness

  mark_as_advanced(FFMPEG_LIBRARIES)
  set(FFMPEG_LIBPATH ${FFMPEG}/lib)
endif()

if(WITH_FFTW3)
  find_package_wrapper(Fftw3)
  if(NOT FFTW3_FOUND)
    set(WITH_FFTW3 OFF)
  endif()
endif()

if(WITH_OPENCOLLADA)
  find_package_wrapper(OpenCOLLADA)
  if(OPENCOLLADA_FOUND)
<<<<<<< HEAD
    find_package_wrapper(XML2)
    find_package_wrapper(PCRE)
=======
    if(WITH_STATIC_LIBS)
      # PCRE is bundled with OpenCollada without headers, so can't use
      # find_package reliably to detect it.
      set(PCRE_LIBRARIES ${LIBDIR}/opencollada/lib/libpcre.a)
    else()
      find_package_wrapper(PCRE)
    endif()
    find_package_wrapper(XML2)
>>>>>>> 0e280b96
  else()
    set(WITH_OPENCOLLADA OFF)
  endif()
endif()

if(WITH_MEM_JEMALLOC)
  find_package_wrapper(JeMalloc)
  if(NOT JEMALLOC_FOUND)
    set(WITH_MEM_JEMALLOC OFF)
  endif()
endif()

if(WITH_INPUT_NDOF)
  find_package_wrapper(Spacenav)
  if(SPACENAV_FOUND)
    # use generic names within blenders buildsystem.
    set(NDOF_INCLUDE_DIRS ${SPACENAV_INCLUDE_DIRS})
    set(NDOF_LIBRARIES ${SPACENAV_LIBRARIES})
  else()
    set(WITH_INPUT_NDOF OFF)
  endif()
endif()

if(WITH_CYCLES_OSL)
  set(CYCLES_OSL ${LIBDIR}/osl CACHE PATH "Path to OpenShadingLanguage installation")
  if(NOT OSL_ROOT)
    set(OSL_ROOT ${CYCLES_OSL})
  endif()
  find_package_wrapper(OpenShadingLanguage)
  if(OSL_FOUND)
    if(${OSL_LIBRARY_VERSION_MAJOR} EQUAL "1" AND ${OSL_LIBRARY_VERSION_MINOR} LESS "6")
      # Note: --whole-archive is needed to force loading of all symbols in liboslexec,
      # otherwise LLVM is missing the osl_allocate_closure_component function
      set(OSL_LIBRARIES
        ${OSL_OSLCOMP_LIBRARY}
        -Wl,--whole-archive ${OSL_OSLEXEC_LIBRARY}
        -Wl,--no-whole-archive ${OSL_OSLQUERY_LIBRARY}
      )
    endif()
  else()
    message(STATUS "OSL not found, disabling it from Cycles")
    set(WITH_CYCLES_OSL OFF)
  endif()
endif()

if(WITH_OPENVDB)
  find_package_wrapper(OpenVDB)
<<<<<<< HEAD
  find_package_wrapper(TBB)
  find_package_wrapper(Blosc)
  if(NOT TBB_FOUND)
    set(WITH_OPENVDB OFF)
    set(WITH_OPENVDB_BLOSC OFF)
    message(STATUS "TBB not found, disabling OpenVDB")
  elseif(NOT OPENVDB_FOUND)
=======
  find_package_wrapper(Blosc)
  if(NOT OPENVDB_FOUND)
>>>>>>> 0e280b96
    set(WITH_OPENVDB OFF)
    set(WITH_OPENVDB_BLOSC OFF)
    message(STATUS "OpenVDB not found, disabling it")
  elseif(NOT BLOSC_FOUND)
    set(WITH_OPENVDB_BLOSC OFF)
    message(STATUS "Blosc not found, disabling it for OpenVBD")
  endif()
endif()

if(WITH_ALEMBIC)
  find_package_wrapper(Alembic)

<<<<<<< HEAD
  if(WITH_ALEMBIC_HDF5)
    set(HDF5_ROOT_DIR ${LIBDIR}/hdf5)
    find_package_wrapper(HDF5)
  endif()

  if(NOT ALEMBIC_FOUND OR (WITH_ALEMBIC_HDF5 AND NOT HDF5_FOUND))
    set(WITH_ALEMBIC OFF)
    set(WITH_ALEMBIC_HDF5 OFF)
=======
  if(NOT ALEMBIC_FOUND)
    set(WITH_ALEMBIC OFF)
  endif()
endif()

if(WITH_USD)
  find_package_wrapper(USD)

  if(NOT USD_FOUND)
    set(WITH_USD OFF)
>>>>>>> 0e280b96
  endif()
endif()

if(WITH_BOOST)
  # uses in build instructions to override include and library variables
  if(NOT BOOST_CUSTOM)
    if(WITH_STATIC_LIBS)
      set(Boost_USE_STATIC_LIBS ON)
    endif()
    set(Boost_USE_MULTITHREADED ON)
    set(__boost_packages filesystem regex thread date_time)
    if(WITH_CYCLES_OSL)
      if(NOT (${OSL_LIBRARY_VERSION_MAJOR} EQUAL "1" AND ${OSL_LIBRARY_VERSION_MINOR} LESS "6"))
        list(APPEND __boost_packages wave)
      else()
      endif()
    endif()
    if(WITH_INTERNATIONAL)
      list(APPEND __boost_packages locale)
    endif()
    if(WITH_CYCLES_NETWORK)
      list(APPEND __boost_packages serialization)
    endif()
    if(WITH_OPENVDB)
      list(APPEND __boost_packages iostreams)
    endif()
    list(APPEND __boost_packages system)
    find_package(Boost 1.48 COMPONENTS ${__boost_packages})
    if(NOT Boost_FOUND)
      # try to find non-multithreaded if -mt not found, this flag
      # doesn't matter for us, it has nothing to do with thread
      # safety, but keep it to not disturb build setups
      set(Boost_USE_MULTITHREADED OFF)
      find_package(Boost 1.48 COMPONENTS ${__boost_packages})
    endif()
    unset(__boost_packages)
    if(Boost_USE_STATIC_LIBS AND WITH_BOOST_ICU)
      find_package(IcuLinux)
    endif()
    mark_as_advanced(Boost_DIR)  # why doesn't boost do this?
  endif()

  set(BOOST_INCLUDE_DIR ${Boost_INCLUDE_DIRS})
  set(BOOST_LIBRARIES ${Boost_LIBRARIES})
  set(BOOST_LIBPATH ${Boost_LIBRARY_DIRS})
  set(BOOST_DEFINITIONS "-DBOOST_ALL_NO_LIB")
<<<<<<< HEAD
=======

  if(Boost_USE_STATIC_LIBS AND WITH_BOOST_ICU)
    find_package(IcuLinux)
    list(APPEND BOOST_LIBRARIES ${ICU_LIBRARIES})
  endif()
>>>>>>> 0e280b96
endif()

if(WITH_OPENIMAGEIO)
  find_package_wrapper(OpenImageIO)
  if(NOT OPENIMAGEIO_PUGIXML_FOUND AND WITH_CYCLES_STANDALONE)
    find_package_wrapper(PugiXML)
  else()
    set(PUGIXML_INCLUDE_DIR "${OPENIMAGEIO_INCLUDE_DIR/OpenImageIO}")
    set(PUGIXML_LIBRARIES "")
  endif()

  set(OPENIMAGEIO_LIBRARIES
    ${OPENIMAGEIO_LIBRARIES}
    ${PNG_LIBRARIES}
    ${JPEG_LIBRARIES}
    ${ZLIB_LIBRARIES}
    ${BOOST_LIBRARIES}
  )
  set(OPENIMAGEIO_LIBPATH)  # TODO, remove and reference the absolute path everywhere
  set(OPENIMAGEIO_DEFINITIONS "")

  if(WITH_IMAGE_TIFF)
    list(APPEND OPENIMAGEIO_LIBRARIES "${TIFF_LIBRARY}")
  endif()
  if(WITH_IMAGE_OPENEXR)
    list(APPEND OPENIMAGEIO_LIBRARIES "${OPENEXR_LIBRARIES}")
  endif()

  if(NOT OPENIMAGEIO_FOUND)
    set(WITH_OPENIMAGEIO OFF)
    message(STATUS "OpenImageIO not found, disabling WITH_CYCLES")
  endif()
endif()

if(WITH_OPENCOLORIO)
  find_package_wrapper(OpenColorIO)

  set(OPENCOLORIO_LIBRARIES ${OPENCOLORIO_LIBRARIES})
  set(OPENCOLORIO_LIBPATH)  # TODO, remove and reference the absolute path everywhere
  set(OPENCOLORIO_DEFINITIONS)

  if(NOT OPENCOLORIO_FOUND)
    set(WITH_OPENCOLORIO OFF)
    message(STATUS "OpenColorIO not found")
  endif()
endif()

if(WITH_CYCLES_EMBREE)
<<<<<<< HEAD
  find_package(Embree 3.2.4 REQUIRED)
=======
  find_package(Embree 3.8.0 REQUIRED)
endif()

if(WITH_OPENIMAGEDENOISE)
  find_package_wrapper(OpenImageDenoise)

  if(NOT OPENIMAGEDENOISE_FOUND)
    set(WITH_OPENIMAGEDENOISE OFF)
    message(STATUS "OpenImageDenoise not found")
  endif()
>>>>>>> 0e280b96
endif()

if(WITH_LLVM)
  if(EXISTS ${LIBDIR})
    set(LLVM_STATIC ON)
  endif()

  find_package_wrapper(LLVM)

  # Symbol conflicts with same UTF library used by OpenCollada
  if(EXISTS ${LIBDIR})
    if(WITH_OPENCOLLADA AND (${LLVM_VERSION} VERSION_LESS "4.0.0"))
      list(REMOVE_ITEM OPENCOLLADA_LIBRARIES ${OPENCOLLADA_UTF_LIBRARY})
    endif()
  endif()

  if(NOT LLVM_FOUND)
    set(WITH_LLVM OFF)
    message(STATUS "LLVM not found")
  endif()
endif()

<<<<<<< HEAD
if(WITH_LLVM OR WITH_SDL_DYNLOAD)
  # Fix for conflict with Mesa llvmpipe
  set(PLATFORM_LINKFLAGS
    "${PLATFORM_LINKFLAGS} -Wl,--version-script='${CMAKE_SOURCE_DIR}/source/creator/blender.map'"
  )
endif()

if(WITH_OPENSUBDIV)
  find_package_wrapper(OpenSubdiv)

  set(OPENSUBDIV_LIBRARIES ${OPENSUBDIV_LIBRARIES})
  set(OPENSUBDIV_LIBPATH)  # TODO, remove and reference the absolute path everywhere

  if(NOT OPENSUBDIV_FOUND)
    set(WITH_OPENSUBDIV OFF)
    message(STATUS "OpenSubdiv not found")
  endif()
=======
if(WITH_OPENSUBDIV)
  find_package_wrapper(OpenSubdiv)

  set(OPENSUBDIV_LIBRARIES ${OPENSUBDIV_LIBRARIES})
  set(OPENSUBDIV_LIBPATH)  # TODO, remove and reference the absolute path everywhere

  if(NOT OPENSUBDIV_FOUND)
    set(WITH_OPENSUBDIV OFF)
    message(STATUS "OpenSubdiv not found")
  endif()
endif()

if(WITH_TBB)
  find_package_wrapper(TBB)
endif()

if(WITH_XR_OPENXR)
  find_package(XR-OpenXR-SDK)
  if(NOT XR_OPENXR_SDK_FOUND)
    message(WARNING "OpenXR-SDK not found, disabling WITH_XR_OPENXR")
    set(WITH_XR_OPENXR OFF)
  endif()
endif()

if(EXISTS ${LIBDIR})
  without_system_libs_end()
>>>>>>> 0e280b96
endif()

# ----------------------------------------------------------------------------
# Build and Link Flags

# OpenSuse needs lutil, ArchLinux not, for now keep, can avoid by using --as-needed
if(HAIKU)
  list(APPEND PLATFORM_LINKLIBS -lnetwork)
else()
  list(APPEND PLATFORM_LINKLIBS -lutil -lc -lm)
endif()

find_package(Threads REQUIRED)
list(APPEND PLATFORM_LINKLIBS ${CMAKE_THREAD_LIBS_INIT})
# used by other platforms
set(PTHREADS_LIBRARIES ${CMAKE_THREAD_LIBS_INIT})

if(CMAKE_DL_LIBS)
  list(APPEND PLATFORM_LINKLIBS ${CMAKE_DL_LIBS})
endif()

if(CMAKE_SYSTEM_NAME MATCHES "Linux")
  if(NOT WITH_PYTHON_MODULE)
    # binreloc is linux only
    set(BINRELOC_INCLUDE_DIRS ${CMAKE_SOURCE_DIR}/extern/binreloc/include)
    set(WITH_BINRELOC ON)
  endif()
endif()

# lfs on glibc, all compilers should use
add_definitions(-D_LARGEFILE_SOURCE -D_FILE_OFFSET_BITS=64 -D_LARGEFILE64_SOURCE)

# ----------------------------------------------------------------------------
# System Libraries
#
# Keep last, so indirectly linked libraries don't override our own pre-compiled libs.

if(WITH_LZO AND WITH_SYSTEM_LZO)
  find_package_wrapper(LZO)
  if(NOT LZO_FOUND)
    message(FATAL_ERROR "Failed finding system LZO version!")
  endif()
endif()

if(WITH_SYSTEM_EIGEN3)
  find_package_wrapper(Eigen3)
  if(NOT EIGEN3_FOUND)
    message(FATAL_ERROR "Failed finding system Eigen3 version!")
  endif()
endif()

# Jack is intended to use the system library.
if(WITH_JACK)
  find_package_wrapper(Jack)
  if(NOT JACK_FOUND)
    set(WITH_JACK OFF)
  endif()
endif()

# Audio IO
if(WITH_SYSTEM_AUDASPACE)
  find_package_wrapper(Audaspace)
  if(NOT AUDASPACE_FOUND OR NOT AUDASPACE_C_FOUND)
    message(FATAL_ERROR "Audaspace external library not found!")
  endif()
endif()

if(WITH_GHOST_WAYLAND)
  find_package(PkgConfig)
  pkg_check_modules(wayland-client REQUIRED wayland-client>=1.12)
  pkg_check_modules(wayland-egl REQUIRED wayland-egl)
  pkg_check_modules(wayland-scanner REQUIRED wayland-scanner)
  pkg_check_modules(xkbcommon REQUIRED xkbcommon)
  pkg_check_modules(wayland-cursor REQUIRED wayland-cursor)

  set(WITH_GL_EGL ON)

  if(WITH_GHOST_WAYLAND)
    list(APPEND PLATFORM_LINKLIBS
      ${wayland-client_LIBRARIES}
      ${wayland-egl_LIBRARIES}
      ${xkbcommon_LIBRARIES}
      ${wayland-cursor_LIBRARIES}
    )
  endif()
endif()

if(WITH_GHOST_X11)
  find_package(X11 REQUIRED)

  find_path(X11_XF86keysym_INCLUDE_PATH X11/XF86keysym.h ${X11_INC_SEARCH_PATH})
  mark_as_advanced(X11_XF86keysym_INCLUDE_PATH)

  list(APPEND PLATFORM_LINKLIBS ${X11_X11_LIB})

  if(WITH_X11_XINPUT)
    if(X11_Xinput_LIB)
      list(APPEND PLATFORM_LINKLIBS ${X11_Xinput_LIB})
    else()
      message(FATAL_ERROR "LibXi not found. Disable WITH_X11_XINPUT if you
      want to build without tablet support")
    endif()
  endif()

  if(WITH_X11_XF86VMODE)
    # XXX, why doesn't cmake make this available?
    find_library(X11_Xxf86vmode_LIB Xxf86vm   ${X11_LIB_SEARCH_PATH})
    mark_as_advanced(X11_Xxf86vmode_LIB)
    if(X11_Xxf86vmode_LIB)
      list(APPEND PLATFORM_LINKLIBS ${X11_Xxf86vmode_LIB})
    else()
      message(FATAL_ERROR "libXxf86vm not found. Disable WITH_X11_XF86VMODE if you
      want to build without")
    endif()
  endif()

  if(WITH_X11_XFIXES)
    if(X11_Xfixes_LIB)
      list(APPEND PLATFORM_LINKLIBS ${X11_Xfixes_LIB})
    else()
      message(FATAL_ERROR "libXfixes not found. Disable WITH_X11_XFIXES if you
      want to build without")
    endif()
  endif()

  if(WITH_X11_ALPHA)
    find_library(X11_Xrender_LIB Xrender  ${X11_LIB_SEARCH_PATH})
    mark_as_advanced(X11_Xrender_LIB)
    if(X11_Xrender_LIB)
      list(APPEND PLATFORM_LINKLIBS ${X11_Xrender_LIB})
    else()
      message(FATAL_ERROR "libXrender not found. Disable WITH_X11_ALPHA if you
      want to build without")
    endif()
  endif()

endif()

# ----------------------------------------------------------------------------
# Compilers

# GNU Compiler
if(CMAKE_COMPILER_IS_GNUCC)
  set(PLATFORM_CFLAGS "-pipe -fPIC -funsigned-char -fno-strict-aliasing")

  if(WITH_LINKER_GOLD)
    execute_process(
      COMMAND ${CMAKE_C_COMPILER} -fuse-ld=gold -Wl,--version
      ERROR_QUIET OUTPUT_VARIABLE LD_VERSION)
    if("${LD_VERSION}" MATCHES "GNU gold")
      set(CMAKE_C_FLAGS "${CMAKE_C_FLAGS} -fuse-ld=gold")
      set(CMAKE_CXX_FLAGS "${CMAKE_CXX_FLAGS} -fuse-ld=gold")
    else()
      message(STATUS "GNU gold linker isn't available, using the default system linker.")
    endif()
    unset(LD_VERSION)
  endif()
<<<<<<< HEAD
=======

  if(WITH_LINKER_LLD)
    execute_process(
      COMMAND ${CMAKE_C_COMPILER} -fuse-ld=lld -Wl,--version
      ERROR_QUIET OUTPUT_VARIABLE LD_VERSION)
    if("${LD_VERSION}" MATCHES "LLD")
      set(CMAKE_C_FLAGS "${CMAKE_C_FLAGS} -fuse-ld=lld")
      set(CMAKE_CXX_FLAGS "${CMAKE_CXX_FLAGS} -fuse-ld=lld")
    else()
      message(STATUS "LLD linker isn't available, using the default system linker.")
    endif()
    unset(LD_VERSION)
  endif()
>>>>>>> 0e280b96

# CLang is the same as GCC for now.
elseif(CMAKE_C_COMPILER_ID MATCHES "Clang")
  set(PLATFORM_CFLAGS "-pipe -fPIC -funsigned-char -fno-strict-aliasing")
# Intel C++ Compiler
elseif(CMAKE_C_COMPILER_ID MATCHES "Intel")
  # think these next two are broken
  find_program(XIAR xiar)
  if(XIAR)
    set(CMAKE_AR "${XIAR}")
  endif()
  mark_as_advanced(XIAR)

  find_program(XILD xild)
  if(XILD)
    set(CMAKE_LINKER "${XILD}")
  endif()
  mark_as_advanced(XILD)

  set(CMAKE_C_FLAGS "${CMAKE_C_FLAGS} -fp-model precise -prec_div -parallel")
  set(CMAKE_CXX_FLAGS "${CMAKE_CXX_FLAGS} -fp-model precise -prec_div -parallel")

  # set(PLATFORM_CFLAGS "${PLATFORM_CFLAGS} -diag-enable sc3")
  set(PLATFORM_CFLAGS "-pipe -fPIC -funsigned-char -fno-strict-aliasing")
  set(PLATFORM_LINKFLAGS "${PLATFORM_LINKFLAGS} -static-intel")
<<<<<<< HEAD
=======
endif()

# Avoid conflicts with Mesa llvmpipe, Luxrender, and other plug-ins that may
# use the same libraries as Blender with a different version or build options.
set(PLATFORM_LINKFLAGS
  "${PLATFORM_LINKFLAGS} -Wl,--version-script='${CMAKE_SOURCE_DIR}/source/creator/blender.map'"
)

# Don't use position independent executable for portable install since file
# browsers can't properly detect blender as an executable then. Still enabled
# for non-portable installs as typically used by Linux distributions.
if(WITH_INSTALL_PORTABLE)
  set(CMAKE_EXE_LINKER_FLAGS "${CMAKE_EXE_LINKER_FLAGS} -no-pie")
>>>>>>> 0e280b96
endif()<|MERGE_RESOLUTION|>--- conflicted
+++ resolved
@@ -22,16 +22,6 @@
 
 # Detect precompiled library directory
 if(NOT DEFINED LIBDIR)
-<<<<<<< HEAD
-  set(LIBDIR_NAME ${CMAKE_SYSTEM_NAME}_${CMAKE_SYSTEM_PROCESSOR})
-  string(TOLOWER ${LIBDIR_NAME} LIBDIR_NAME)
-  set(LIBDIR ${CMAKE_SOURCE_DIR}/../lib/${LIBDIR_NAME})
-else()
-  message(STATUS "Using pre-compiled LIBDIR: ${LIBDIR}")
-endif()
-
-if(EXISTS ${LIBDIR})
-=======
   # Path to a locally compiled libraries.
   set(LIBDIR_NAME ${CMAKE_SYSTEM_NAME}_${CMAKE_SYSTEM_PROCESSOR})
   string(TOLOWER ${LIBDIR_NAME} LIBDIR_NAME)
@@ -56,7 +46,6 @@
 if(EXISTS ${LIBDIR})
   message(STATUS "Using pre-compiled LIBDIR: ${LIBDIR}")
 
->>>>>>> 0e280b96
   file(GLOB LIB_SUBDIRS ${LIBDIR}/*)
   # NOTE: Make sure "proper" compiled zlib comes first before the one
   # which is a part of OpenCollada. They have different ABI, and we
@@ -64,14 +53,11 @@
   set(CMAKE_PREFIX_PATH ${LIBDIR}/zlib ${LIB_SUBDIRS})
   set(WITH_STATIC_LIBS ON)
   set(WITH_OPENMP_STATIC ON)
-<<<<<<< HEAD
-=======
   set(Boost_NO_BOOST_CMAKE ON)
   set(BOOST_ROOT ${LIBDIR}/boost)
   set(BOOST_LIBRARYDIR ${LIBDIR}/boost/lib)
   set(Boost_NO_SYSTEM_PATHS ON)
   set(OPENEXR_ROOT_DIR ${LIBDIR}/openexr)
->>>>>>> 0e280b96
 endif()
 
 if(WITH_STATIC_LIBS)
@@ -102,24 +88,6 @@
 find_package_wrapper(ZLIB REQUIRED)
 find_package_wrapper(Freetype REQUIRED)
 
-<<<<<<< HEAD
-if(WITH_LZO AND WITH_SYSTEM_LZO)
-  find_package_wrapper(LZO)
-  if(NOT LZO_FOUND)
-    message(FATAL_ERROR "Failed finding system LZO version!")
-  endif()
-endif()
-
-if(WITH_SYSTEM_EIGEN3)
-  find_package_wrapper(Eigen3)
-  if(NOT EIGEN3_FOUND)
-    message(FATAL_ERROR "Failed finding system Eigen3 version!")
-  endif()
-endif()
-# else values are set below for all platforms
-
-=======
->>>>>>> 0e280b96
 if(WITH_PYTHON)
   # No way to set py35, remove for now.
   # find_package(PythonLibs)
@@ -152,17 +120,6 @@
   if(NOT TIFF_FOUND)
     set(WITH_IMAGE_TIFF OFF)
   endif()
-<<<<<<< HEAD
-endif()
-
-# Audio IO
-if(WITH_SYSTEM_AUDASPACE)
-  find_package_wrapper(Audaspace)
-  if(NOT AUDASPACE_FOUND OR NOT AUDASPACE_C_FOUND)
-    message(FATAL_ERROR "Audaspace external library not found!")
-  endif()
-=======
->>>>>>> 0e280b96
 endif()
 
 if(WITH_OPENAL)
@@ -195,26 +152,12 @@
       set(WITH_SDL OFF)
     endif()
   endif()
-<<<<<<< HEAD
-endif()
-
-if(WITH_JACK)
-  find_package_wrapper(Jack)
-  if(NOT JACK_FOUND)
-    set(WITH_JACK OFF)
-  endif()
-=======
->>>>>>> 0e280b96
 endif()
 
 # Codecs
 if(WITH_CODEC_SNDFILE)
   find_package_wrapper(SndFile)
-<<<<<<< HEAD
-  if(NOT LIBSNDFILE_FOUND)
-=======
   if(NOT SNDFILE_FOUND)
->>>>>>> 0e280b96
     set(WITH_CODEC_SNDFILE OFF)
   endif()
 endif()
@@ -253,10 +196,6 @@
 if(WITH_OPENCOLLADA)
   find_package_wrapper(OpenCOLLADA)
   if(OPENCOLLADA_FOUND)
-<<<<<<< HEAD
-    find_package_wrapper(XML2)
-    find_package_wrapper(PCRE)
-=======
     if(WITH_STATIC_LIBS)
       # PCRE is bundled with OpenCollada without headers, so can't use
       # find_package reliably to detect it.
@@ -265,7 +204,6 @@
       find_package_wrapper(PCRE)
     endif()
     find_package_wrapper(XML2)
->>>>>>> 0e280b96
   else()
     set(WITH_OPENCOLLADA OFF)
   endif()
@@ -313,18 +251,8 @@
 
 if(WITH_OPENVDB)
   find_package_wrapper(OpenVDB)
-<<<<<<< HEAD
-  find_package_wrapper(TBB)
-  find_package_wrapper(Blosc)
-  if(NOT TBB_FOUND)
-    set(WITH_OPENVDB OFF)
-    set(WITH_OPENVDB_BLOSC OFF)
-    message(STATUS "TBB not found, disabling OpenVDB")
-  elseif(NOT OPENVDB_FOUND)
-=======
   find_package_wrapper(Blosc)
   if(NOT OPENVDB_FOUND)
->>>>>>> 0e280b96
     set(WITH_OPENVDB OFF)
     set(WITH_OPENVDB_BLOSC OFF)
     message(STATUS "OpenVDB not found, disabling it")
@@ -337,16 +265,6 @@
 if(WITH_ALEMBIC)
   find_package_wrapper(Alembic)
 
-<<<<<<< HEAD
-  if(WITH_ALEMBIC_HDF5)
-    set(HDF5_ROOT_DIR ${LIBDIR}/hdf5)
-    find_package_wrapper(HDF5)
-  endif()
-
-  if(NOT ALEMBIC_FOUND OR (WITH_ALEMBIC_HDF5 AND NOT HDF5_FOUND))
-    set(WITH_ALEMBIC OFF)
-    set(WITH_ALEMBIC_HDF5 OFF)
-=======
   if(NOT ALEMBIC_FOUND)
     set(WITH_ALEMBIC OFF)
   endif()
@@ -357,7 +275,6 @@
 
   if(NOT USD_FOUND)
     set(WITH_USD OFF)
->>>>>>> 0e280b96
   endif()
 endif()
 
@@ -404,14 +321,11 @@
   set(BOOST_LIBRARIES ${Boost_LIBRARIES})
   set(BOOST_LIBPATH ${Boost_LIBRARY_DIRS})
   set(BOOST_DEFINITIONS "-DBOOST_ALL_NO_LIB")
-<<<<<<< HEAD
-=======
 
   if(Boost_USE_STATIC_LIBS AND WITH_BOOST_ICU)
     find_package(IcuLinux)
     list(APPEND BOOST_LIBRARIES ${ICU_LIBRARIES})
   endif()
->>>>>>> 0e280b96
 endif()
 
 if(WITH_OPENIMAGEIO)
@@ -460,9 +374,6 @@
 endif()
 
 if(WITH_CYCLES_EMBREE)
-<<<<<<< HEAD
-  find_package(Embree 3.2.4 REQUIRED)
-=======
   find_package(Embree 3.8.0 REQUIRED)
 endif()
 
@@ -473,7 +384,6 @@
     set(WITH_OPENIMAGEDENOISE OFF)
     message(STATUS "OpenImageDenoise not found")
   endif()
->>>>>>> 0e280b96
 endif()
 
 if(WITH_LLVM)
@@ -496,25 +406,6 @@
   endif()
 endif()
 
-<<<<<<< HEAD
-if(WITH_LLVM OR WITH_SDL_DYNLOAD)
-  # Fix for conflict with Mesa llvmpipe
-  set(PLATFORM_LINKFLAGS
-    "${PLATFORM_LINKFLAGS} -Wl,--version-script='${CMAKE_SOURCE_DIR}/source/creator/blender.map'"
-  )
-endif()
-
-if(WITH_OPENSUBDIV)
-  find_package_wrapper(OpenSubdiv)
-
-  set(OPENSUBDIV_LIBRARIES ${OPENSUBDIV_LIBRARIES})
-  set(OPENSUBDIV_LIBPATH)  # TODO, remove and reference the absolute path everywhere
-
-  if(NOT OPENSUBDIV_FOUND)
-    set(WITH_OPENSUBDIV OFF)
-    message(STATUS "OpenSubdiv not found")
-  endif()
-=======
 if(WITH_OPENSUBDIV)
   find_package_wrapper(OpenSubdiv)
 
@@ -541,7 +432,6 @@
 
 if(EXISTS ${LIBDIR})
   without_system_libs_end()
->>>>>>> 0e280b96
 endif()
 
 # ----------------------------------------------------------------------------
@@ -699,8 +589,6 @@
     endif()
     unset(LD_VERSION)
   endif()
-<<<<<<< HEAD
-=======
 
   if(WITH_LINKER_LLD)
     execute_process(
@@ -714,7 +602,6 @@
     endif()
     unset(LD_VERSION)
   endif()
->>>>>>> 0e280b96
 
 # CLang is the same as GCC for now.
 elseif(CMAKE_C_COMPILER_ID MATCHES "Clang")
@@ -740,8 +627,6 @@
   # set(PLATFORM_CFLAGS "${PLATFORM_CFLAGS} -diag-enable sc3")
   set(PLATFORM_CFLAGS "-pipe -fPIC -funsigned-char -fno-strict-aliasing")
   set(PLATFORM_LINKFLAGS "${PLATFORM_LINKFLAGS} -static-intel")
-<<<<<<< HEAD
-=======
 endif()
 
 # Avoid conflicts with Mesa llvmpipe, Luxrender, and other plug-ins that may
@@ -755,5 +640,4 @@
 # for non-portable installs as typically used by Linux distributions.
 if(WITH_INSTALL_PORTABLE)
   set(CMAKE_EXE_LINKER_FLAGS "${CMAKE_EXE_LINKER_FLAGS} -no-pie")
->>>>>>> 0e280b96
 endif()