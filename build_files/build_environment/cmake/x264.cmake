--- conflicted
+++ resolved
@@ -18,12 +18,6 @@
 
 if(WIN32)
   set(X264_EXTRA_ARGS --enable-win32thread --cross-prefix=${MINGW_HOST}- --host=${MINGW_HOST})
-<<<<<<< HEAD
-  set(X264_PATCH_CMD ${PATCH_CMD} --verbose -p 1 -N -d ${BUILD_DIR}/x264/src/external_x264 < ${PATCH_DIR}/x264.diff)
-else()
-  set(X264_PATCH_CMD echo .)
-=======
->>>>>>> 0e280b96
 endif()
 
 
@@ -45,13 +39,8 @@
   DOWNLOAD_DIR ${DOWNLOAD_DIR}
   URL_HASH SHA256=${X264_HASH}
   PREFIX ${BUILD_DIR}/x264
-<<<<<<< HEAD
-  PATCH_COMMAND ${X264_PATCH_CMD}
-  CONFIGURE_COMMAND ${CONFIGURE_ENV} && cd ${BUILD_DIR}/x264/src/external_x264/ && ${CONFIGURE_COMMAND} --prefix=${LIBDIR}/x264
-=======
   CONFIGURE_COMMAND ${CONFIGURE_ENV} && ${X264_CONFIGURE_ENV} && cd ${BUILD_DIR}/x264/src/external_x264/ &&
     ${CONFIGURE_COMMAND} --prefix=${LIBDIR}/x264
->>>>>>> 0e280b96
     --enable-static
     --enable-pic
     --disable-lavf
@@ -63,8 +52,6 @@
 
 if(MSVC)
   set_target_properties(external_x264 PROPERTIES FOLDER Mingw)
-<<<<<<< HEAD
-=======
 endif()
 
 if(APPLE)
@@ -72,5 +59,4 @@
     external_x264
     external_nasm
   )
->>>>>>> 0e280b96
 endif()