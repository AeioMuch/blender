--- conflicted
+++ resolved
@@ -24,11 +24,7 @@
   DOWNLOAD_DIR ${DOWNLOAD_DIR}
   URL_HASH MD5=${LCMS_HASH}
   PREFIX ${BUILD_DIR}/lcms
-<<<<<<< HEAD
-  #patch taken from ocio
-=======
   # Patch taken from ocio.
->>>>>>> 0e280b96
   PATCH_COMMAND ${CMAKE_COMMAND} -E copy ${PATCH_DIR}/cmakelists_lcms.txt ${BUILD_DIR}/lcms/src/external_lcms/CMakeLists.txt
   CMAKE_ARGS -DCMAKE_INSTALL_PREFIX=${LIBDIR}/lcms ${DEFAULT_CMAKE_FLAGS} ${LCMS_EXTRA_ARGS}
   INSTALL_DIR ${LIBDIR}/lcms
