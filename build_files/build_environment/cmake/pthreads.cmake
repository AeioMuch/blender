--- conflicted
+++ resolved
@@ -24,11 +24,7 @@
       set(PTHREAD_CPPFLAGS "/I. /DHAVE_CONFIG_H ")
     endif()
 
-<<<<<<< HEAD
-    set(PTHREADS_BUILD cd ${BUILD_DIR}/pthreads/src/external_pthreads/ && cd && nmake VC-static /e CPPFLAGS=${PTHREAD_CPPFLAGS} /e XLIBS=/NODEFAULTLIB:msvcr)
-=======
     set(PTHREADS_BUILD cd ${BUILD_DIR}/pthreads/src/external_pthreads/ && cd && nmake VC-static /e CPPFLAGS=${PTHREAD_CPPFLAGS})
->>>>>>> 0e280b96
 
     ExternalProject_Add(external_pthreads
       URL ${PTHREADS_URI}
@@ -36,10 +32,7 @@
       URL_HASH MD5=${PTHREADS_HASH}
       PREFIX ${BUILD_DIR}/pthreads
       CONFIGURE_COMMAND echo .
-<<<<<<< HEAD
-=======
       PATCH_COMMAND COMMAND ${PATCH_CMD} -p 1 -d ${BUILD_DIR}/pthreads/src/external_pthreads < ${PATCH_DIR}/pthreads.diff
->>>>>>> 0e280b96
       BUILD_COMMAND ${PTHREADS_BUILD}
       INSTALL_COMMAND COMMAND
         ${CMAKE_COMMAND} -E copy ${BUILD_DIR}/pthreads/src/external_pthreads/libpthreadVC3${LIBEXT} ${LIBDIR}/pthreads/lib/pthreadVC3${LIBEXT} &&
