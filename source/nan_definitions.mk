# -*- mode: gnumakefile; tab-width: 8; indent-tabs-mode: t; -*-
# vim: tabstop=8
# $Id$
#
# ***** BEGIN GPL LICENSE BLOCK *****
#
# This program is free software; you can redistribute it and/or
# modify it under the terms of the GNU General Public License
# as published by the Free Software Foundation; either version 2
# of the License, or (at your option) any later version.
#
# This program is distributed in the hope that it will be useful,
# but WITHOUT ANY WARRANTY; without even the implied warranty of
# MERCHANTABILITY or FITNESS FOR A PARTICULAR PURPOSE.  See the
# GNU General Public License for more details.
#
# You should have received a copy of the GNU General Public License
# along with this program; if not, write to the Free Software Foundation,
# Inc., 59 Temple Place - Suite 330, Boston, MA  02111-1307, USA.
#
# The Original Code is Copyright (C) 2001-2002 by NaN Holding BV.
# All rights reserved.
#
# The Original Code is: all of this file.
#
# Contributor(s): GSR
#
# ***** END GPL LICENSE BLOCK *****
#
# set some defaults when these are not overruled (?=) by environment variables
#

sinclude ../user-def.mk

ifndef CONFIG_GUESS
  ifeq (debug, $(findstring debug, $(MAKECMDGOALS)))
    ifeq (all, $(findstring all, $(MAKECMDGOALS)))
all debug::
      ERRTXT = "ERROR: all and debug targets cannot be used together anymore"
      ERRTXT += "Use something like ..make all && make debug.. instead"
      $(error $(ERRTXT))
    endif
  endif

  # First generic defaults for all platforms which should be constant.
  # Note: ?= lets these defaults be overruled by environment variables,
    export SRCHOME ?= $(NANBLENDERHOME)/source
    export CONFIG_GUESS := $(shell ${SRCHOME}/tools/guess/guessconfig)
    export OS := $(shell echo ${CONFIG_GUESS} | sed -e 's/-.*//')
    export OS_VERSION := $(shell echo ${CONFIG_GUESS} | sed -e 's/^[^-]*-//' -e 's/-[^-]*//')
    export CPU := $(shell echo ${CONFIG_GUESS} | sed -e 's/^[^-]*-[^-]*-//')
    export MAKE_START := $(shell date "+%H:%M:%S %d-%b-%Y")
    export NAN_LIBDIR ?= $(NANBLENDERHOME)/../lib
    export NAN_OBJDIR ?= $(NANBLENDERHOME)/obj
    # Library Config_Guess DIRectory
    export LCGDIR = $(NAN_LIBDIR)/$(CONFIG_GUESS)
    # Object Config_Guess DIRectory
    export OCGDIR = $(NAN_OBJDIR)/$(CONFIG_GUESS)

    # Determines what targets are built
    export WITH_BF_DYNAMICOPENGL ?= true
    export WITH_BF_STATICOPENGL ?= false
    export WITH_BF_BLENDERGAMEENGINE ?= true
    export WITH_BF_BLENDERPLAYER ?= true
    ifeq ($(NAN_NO_PLUGIN), true)
        export WITH_BF_WEBPLUGIN = false
    else
        export WITH_BF_WEBPLUGIN ?= false
    endif

    export NAN_MOTO ?= $(LCGDIR)/moto
ifeq ($(FREE_WINDOWS), true)
    export NAN_SOLID ?= $(LCGDIR)/gcc/solid
    export NAN_QHULL ?= $(LCGDIR)/gcc/qhull
else
    export NAN_SOLID ?= $(LCGDIR)/solid
    export NAN_QHULL ?= $(LCGDIR)/qhull
endif
    export BF_PROFILE ?= false
    export NAN_USE_BULLET ?= true
    export NAN_BULLET2 ?= $(LCGDIR)/bullet2
    export NAN_SUMO ?= $(SRCHOME)/gameengine/Physics/Sumo
    export NAN_FUZZICS ?= $(SRCHOME)/gameengine/Physics/Sumo/Fuzzics
    export NAN_BLENKEY ?= $(LCGDIR)/blenkey
    export NAN_DECIMATION ?= $(LCGDIR)/decimation
    export NAN_GUARDEDALLOC ?= $(LCGDIR)/guardedalloc
    export NAN_IKSOLVER ?= $(LCGDIR)/iksolver
    export NAN_BSP ?= $(LCGDIR)/bsp
    export NAN_BOOLOP ?= $(LCGDIR)/boolop
    export NAN_SOUNDSYSTEM ?= $(LCGDIR)/SoundSystem
    export NAN_STRING ?= $(LCGDIR)/string
    export NAN_MEMUTIL ?= $(LCGDIR)/memutil
    export NAN_CONTAINER ?= $(LCGDIR)/container
    export NAN_ACTION ?= $(LCGDIR)/action
    export NAN_GHOST ?= $(LCGDIR)/ghost
    export NAN_TEST_VERBOSITY ?= 1
    export NAN_BMFONT ?= $(LCGDIR)/bmfont
    export NAN_OPENNL ?= $(LCGDIR)/opennl
    export NAN_ELBEEM ?= $(LCGDIR)/elbeem
    export NAN_SUPERLU ?= $(LCGDIR)/superlu
    export NAN_GLEW ?= $(LCGDIR)/glew
    ifeq ($(FREE_WINDOWS), true)
      export NAN_FTGL ?= $(LCGDIR)/gcc/ftgl
      export NAN_FFMPEG ?= $(LCGDIR)/gcc/ffmpeg
      export NAN_FFMPEGLIBS ?= $(NAN_FFMPEG)/lib/libavformat.a $(NAN_FFMPEG)/lib/libavutil.a $(NAN_FFMPEG)/lib/libavcodec.a $(NAN_FFMPEG)/lib/libavdevice.a
    else
      export NAN_FTGL ?= $(LCGDIR)/ftgl
      export NAN_FFMPEG ?= $(LCGDIR)/ffmpeg
      export NAN_FFMPEGLIBS ?= $(NAN_FFMPEG)/lib/libavformat.a $(NAN_FFMPEG)/lib/libavcodec.a $(NAN_FFMPEG)/lib/libswscale.a $(NAN_FFMPEG)/lib/libavutil.a $(NAN_FFMPEG)/lib/libavdevice.a
    endif
    export NAN_FFMPEGCFLAGS ?= -I$(NAN_FFMPEG)/include -I$(NANBLENDERHOME)/extern/ffmpeg

    ifeq ($(WITH_VERSE), true)
      export NAN_VERSE ?= $(LCGDIR)/verse
    endif

    export WITH_OPENEXR ?= true
    export WITH_DDS ?= true
    export WITH_OPENJPEG ?= true


  ifeq ($(NAN_USE_FFMPEG_CONFIG), true)
    export NAN_FFMPEG ?= $(shell ffmpeg-config --prefix)
    export NAN_FFMPEGLIBS ?= $(shell ffmpeg-config --libs avformat avcodec)
    export NAN_FFMPEGCFLAGS ?= $(shell ffmpeg-config --cflags)
  endif

  # Platform Dependent settings go below:
  ifeq ($(OS),beos)

    export ID = $(USER)
    export HOST = $(HOSTNAME)
    export NAN_PYTHON ?= $(LCGDIR)/python
    export NAN_PYTHON_VERSION ?= 2.3
    export NAN_PYTHON_BINARY ?= $(NAN_PYTHON)/bin/python$(NAN_PYTHON_VERSION)
    export NAN_PYTHON_LIB ?= $(NAN_PYTHON)/lib/python$(NAN_PYTHON_VERSION)/config/libpython$(NAN_PYTHON_VERSION).a
    export NAN_OPENAL ?= $(LCGDIR)/openal
    export NAN_JPEG ?= $(LCGDIR)/jpeg
    export NAN_PNG ?= $(LCGDIR)/png
    export NAN_TIFF ?= $(LCGDIR)/tiff
    export NAN_ODE ?= $(LCGDIR)/ode
    export NAN_TERRAPLAY ?= $(LCGDIR)/terraplay
    export NAN_MESA ?= /usr/src/Mesa-3.1
    export NAN_ZLIB ?= $(LCGDIR)/zlib
    export NAN_NSPR ?= $(LCGDIR)/nspr
    export NAN_FREETYPE ?= $(LCGDIR)/freetype
    export NAN_GETTEXT ?= $(LCGDIR)/gettext
    export NAN_SDL ?= $(shell sdl-config --prefix)
    export NAN_SDLLIBS ?= $(shell sdl-config --libs)
    export NAN_SDLCFLAGS ?= $(shell sdl-config --cflags)

    # Uncomment the following line to use Mozilla inplace of netscape
    # CPPFLAGS +=-DMOZ_NOT_NET
    # Location of MOZILLA/Netscape header files...
    export NAN_MOZILLA_INC ?= $(LCGDIR)/mozilla/include
    export NAN_MOZILLA_LIB ?= $(LCGDIR)/mozilla/lib/
    # Will fall back to look in NAN_MOZILLA_INC/nspr and NAN_MOZILLA_LIB
    # if this is not set.

    export NAN_BUILDINFO ?= true
    # Be paranoid regarding library creation (do not update archives)
    export NAN_PARANOID ?= true

    # l10n
    #export INTERNATIONAL ?= true

    # enable freetype2 support for text objects
    #export WITH_FREETYPE2 ?= true

  else
  ifeq ($(OS),darwin)

    export ID = $(shell whoami)
    export HOST = $(shell hostname -s)

    export PY_FRAMEWORK ?= 1

    ifdef PY_FRAMEWORK
       export NAN_PYTHON ?= /System/Library/Frameworks/Python.framework/Versions/2.3
       export NAN_PYTHON_VERSION ?= 2.3
       export NAN_PYTHON_BINARY ?= $(NAN_PYTHON)/bin/python$(NAN_PYTHON_VERSION)
       export NAN_PYTHON_LIB ?= -framework Python
    else
       export NAN_PYTHON ?= /sw
       export NAN_PYTHON_VERSION ?= 2.3
       export NAN_PYTHON_BINARY ?= $(NAN_PYTHON)/bin/python$(NAN_PYTHON_VERSION)
       export NAN_PYTHON_LIB ?= $(NAN_PYTHON)/lib/python$(NAN_PYTHON_VERSION)/config/libpython$(NAN_PYTHON_VERSION).a
    endif

    export NAN_OPENAL ?= $(LCGDIR)/openal
    export NAN_JPEG ?= $(LCGDIR)/jpeg
    export NAN_PNG ?= $(LCGDIR)/png
    export NAN_TIFF ?= $(LCGDIR)/tiff
    export NAN_ODE ?= $(LCGDIR)/ode
    export NAN_TERRAPLAY ?= $(LCGDIR)/terraplay
    export NAN_MESA ?= /usr/src/Mesa-3.1
    export NAN_ZLIB ?= $(LCGDIR)/zlib
    export NAN_NSPR ?= $(LCGDIR)/nspr
    export NAN_FREETYPE ?= $(LCGDIR)/freetype
    export NAN_GETTEXT ?= $(LCGDIR)/gettext
    export NAN_GETTEXT_LIB ?= $(NAN_GETTEXT)/lib/libintl.a
    ifeq (($CPU), i386)
        export NAN_GETTEXT_LIB += $(NAN_GETTEXT)/lib/libintl.a
    endif
    export NAN_SDL ?= $(LCGDIR)/sdl
    export NAN_SDLCFLAGS ?= -I$(NAN_SDL)/include
    export NAN_SDLLIBS ?= $(NAN_SDL)/lib/libSDL.a -framework Cocoa -framework IOKit

    export NAN_OPENEXR ?= $(LCGDIR)/openexr
    export NAN_OPENEXR_INC ?= -I$(NAN_OPENEXR)/include -I$(NAN_OPENEXR)/include/OpenEXR
    ifeq ($(CPU),powerpc)
      export NAN_OPENEXR_LIBS ?= $(NAN_OPENEXR)/lib/libIlmImf.a $(NAN_OPENEXR)/lib/libHalf.a $(NAN_OPENEXR)/lib/libIex.a
    else
      export NAN_OPENEXR_LIBS ?= $(NAN_OPENEXR)/lib/libIlmImf.a $(NAN_OPENEXR)/lib/libHalf.a $(NAN_OPENEXR)/lib/libIex.a $(NAN_OPENEXR)/lib/libIlmThread.a
    endif

    # export NAN_NO_KETSJI=true

    ifeq ($(CPU), i386)
      export NAN_NO_OPENAL=true
    endif

    # Uncomment the following line to use Mozilla inplace of netscape
    # CPPFLAGS +=-DMOZ_NOT_NET
    # Location of MOZILLA/Netscape header files...
    export NAN_MOZILLA_INC ?= $(LCGDIR)/mozilla/include
    export NAN_MOZILLA_LIB ?= $(LCGDIR)/mozilla/lib/
    # Will fall back to look in NAN_MOZILLA_INC/nspr and NAN_MOZILLA_LIB
    # if this is not set.

    export NAN_BUILDINFO ?= true
    # Be paranoid regarding library creation (do not update archives)
    export NAN_PARANOID ?= true

    # enable quicktime by default on OS X
    export WITH_QUICKTIME ?= true

    # enable l10n
    export INTERNATIONAL ?= true

    # enable freetype2 support for text objects
    export WITH_FREETYPE2 ?= true

  else
  ifeq ($(OS),freebsd)

    export ID = $(shell whoami)
    export HOST = $(shell hostname -s)
    export FREEDESKTOP ?= true

    export NAN_PYTHON ?= /usr/local
    export NAN_PYTHON_VERSION ?= 2.5
    export NAN_PYTHON_BINARY ?= $(NAN_PYTHON)/bin/python$(NAN_PYTHON_VERSION)
    export NAN_PYTHON_LIB ?= $(NAN_PYTHON)/lib/python$(NAN_PYTHON_VERSION)/config/libpython$(NAN_PYTHON_VERSION).a
    export NAN_OPENAL ?= /usr/local
    export NAN_JPEG ?= /usr/local
    export NAN_PNG ?= /usr/local
    export NAN_TIFF ?= /usr/local
    export NAN_ODE ?= $(LCGDIR)/ode
    export NAN_TERRAPLAY ?= $(LCGDIR)/terraplay
    export NAN_MESA ?= /usr/src/Mesa-3.1
    export NAN_ZLIB ?= /usr
    export NAN_NSPR ?= /usr/local
    export NAN_FREETYPE ?= $(LCGDIR)/freetype
    export NAN_GETTEXT ?= $(LCGDIR)/gettext
    export NAN_SDL ?= $(shell sdl-config --prefix)
    export NAN_SDLLIBS ?= $(shell sdl-config --libs)
    export NAN_SDLCFLAGS ?= $(shell sdl-config --cflags)

    # Uncomment the following line to use Mozilla inplace of netscape
    # CPPFLAGS +=-DMOZ_NOT_NET
    # Location of MOZILLA/Netscape header files...
    export NAN_MOZILLA_INC ?= $(LCGDIR)/mozilla/include
    export NAN_MOZILLA_LIB ?= $(LCGDIR)/mozilla/lib/
    # Will fall back to look in NAN_MOZILLA_INC/nspr and NAN_MOZILLA_LIB
    # if this is not set.

    export NAN_BUILDINFO ?= true
    # Be paranoid regarding library creation (do not update archives)
    export NAN_PARANOID ?= true

    # enable l10n
    # export INTERNATIONAL ?= true

    # enable freetype2 support for text objects
    # export WITH_FREETYPE2 ?= true

  else
  ifeq ($(OS),irix)

    export ID = $(shell whoami)
    export HOST = $(shell /usr/bsd/hostname -s)
    #export NAN_NO_KETSJI=true
    export NAN_JUST_BLENDERDYNAMIC=true
    export NAN_PYTHON ?= $(LCGDIR)/python
    export NAN_PYTHON_VERSION ?= 2.3
    export NAN_PYTHON_BINARY ?= $(NAN_PYTHON)/bin/python$(NAN_PYTHON_VERSION)
    export NAN_PYTHON_LIB ?= $(NAN_PYTHON)/lib/python$(NAN_PYTHON_VERSION)/config/libpython$(NAN_PYTHON_VERSION).a -lpthread
    export NAN_OPENAL ?= $(LCGDIR)/openal
    export NAN_JPEG ?= $(LCGDIR)/jpeg
    export NAN_PNG ?= $(LCGDIR)/png
    export NAN_TIFF ?= $(LCGDIR)/tiff
    export NAN_ODE ?= $(LCGDIR)/ode
    export NAN_TERRAPLAY ?= $(LCGDIR)/terraplay
    export NAN_MESA ?= /usr/src/Mesa-3.1
    export NAN_ZLIB ?= $(LCGDIR)/zlib
    export NAN_NSPR ?= $(LCGDIR)/nspr
    export NAN_FREETYPE ?= $(LCGDIR)/freetype
    export NAN_ICONV ?= $(LCGDIR)/iconv
    export NAN_GETTEXT ?= $(LCGDIR)/gettext
    export NAN_GETTEXT_LIB ?= $(NAN_GETTEXT)/lib/libintl.a $(NAN_ICONV)/lib/libiconv.a
    export NAN_SDL ?= $(LCGDIR)/sdl
    export NAN_SDLLIBS ?= $(NAN_SDL)/lib/libSDL.a
    export NAN_SDLCFLAGS ?= -I$(NAN_SDL)/include/SDL
    export NAN_FFMPEG ?= $(LCGDIR)/ffmpeg
    export NAN_FFMPEGLIBS = $(NAN_FFMPEG)/lib/libavformat.a $(NAN_FFMPEG)/lib/libavcodec.a $(NAN_FFMPEG)/lib/libswscale.a $(NAN_FFMPEG)/lib/libavutil.a $(NAN_FFMPEG)/lib/libavdevice.a $(NAN_FFMPEG)/lib/libogg.a $(NAN_FFMPEG)/lib/libfaad.a $(NAN_FFMPEG)/lib/libmp3lame.a $(NAN_FFMPEG)/lib/libvorbis.a $(NAN_FFMPEG)/lib/libx264.a $(NAN_FFMPEG)/lib/libfaac.a $(NAN_ZLIB)/lib/libz.a
    export NAN_FFMPEGCFLAGS ?= -I$(NAN_FFMPEG)/include -I$(NANBLENDERHOME)/extern/ffmpeg

    ifeq ($(IRIX_USE_GCC), true)
      export NAN_OPENEXR ?= $(LCGDIR)/openexr/gcc
    else
      export NAN_OPENEXR ?= $(LCGDIR)/openexr
    endif
    export NAN_OPENEXR_INC ?= -I$(NAN_OPENEXR)/include -I$(NAN_OPENEXR)/include/OpenEXR
    export NAN_OPENEXR_LIBS ?= $(NAN_OPENEXR)/lib/libIlmImf.a $(NAN_OPENEXR)/lib/libHalf.a $(NAN_OPENEXR)/lib/libIex.a $(NAN_OPENEXR)/lib/libIlmThread.a

    # Uncomment the following line to use Mozilla inplace of netscape
    # CPPFLAGS +=-DMOZ_NOT_NET
    # Location of MOZILLA/Netscape header files...
    export NAN_MOZILLA_INC ?= $(LCGDIR)/mozilla/include
    export NAN_MOZILLA_LIB ?= $(LCGDIR)/mozilla/lib/
    # Will fall back to look in NAN_MOZILLA_INC/nspr and NAN_MOZILLA_LIB
    # if this is not set.

    export NAN_BUILDINFO ?= true
    # Be paranoid regarding library creation (do not update archives)
    export NAN_PARANOID ?= true

    # enable l10n
    export INTERNATIONAL ?= true

    # enable freetype2 support for text objects
    export WITH_FREETYPE2 ?= true

  else
  ifeq ($(OS),linux)

    export ID = $(shell whoami)
    export HOST = $(shell hostname -s)
    export FREEDESKTOP ?= true

    export NAN_PYTHON ?= /usr
    export NAN_PYTHON_VERSION ?= 2.5
    export NAN_PYTHON_BINARY ?= $(NAN_PYTHON)/bin/python$(NAN_PYTHON_VERSION)
    export NAN_PYTHON_LIB ?= $(NAN_PYTHON)/lib/python$(NAN_PYTHON_VERSION)/config/libpython$(NAN_PYTHON_VERSION).a
    export NAN_OPENAL ?= /usr
    export NAN_JPEG ?= /usr
    export NAN_PNG ?= /usr
    export NAN_TIFF ?= /usr
    export NAN_ODE ?= $(LCGDIR)/ode
    export NAN_TERRAPLAY ?= $(LCGDIR)/terraplay
    export NAN_MESA ?= /usr
    export NAN_ZLIB ?= /usr
    export NAN_NSPR ?= $(LCGDIR)/nspr
    export NAN_FREETYPE ?= /usr
    export NAN_GETTEXT ?= /usr
    export NAN_SDL ?= $(shell sdl-config --prefix)
    export NAN_SDLLIBS ?= $(shell sdl-config --libs)
    export NAN_SDLCFLAGS ?= $(shell sdl-config --cflags)

ifneq ($(NAN_USE_FFMPEG_CONFIG), true)
    export NAN_FFMPEG ?= /usr
    export NAN_FFMPEGLIBS ?= -L$(NAN_FFMPEG)/lib -lavformat -lavcodec -lavutil -lswscale -lavdevice -ldts -lz
    export NAN_FFMPEGCFLAGS ?= -I$(NAN_FFMPEG)/include
endif

    ifeq ($(WITH_OPENEXR), true)
      export NAN_OPENEXR ?= $(shell pkg-config --variable=prefix OpenEXR )
      export NAN_OPENEXR_INC ?= $(shell pkg-config --cflags OpenEXR )
      export NAN_OPENEXR_LIBS ?= $(addprefix ${NAN_OPENEXR}/lib/lib,$(addsuffix .a,$(shell pkg-config --libs-only-l OpenEXR | sed -s "s/-l//g" )))
    endif

    # Uncomment the following line to use Mozilla inplace of netscape
    export CPPFLAGS += -DMOZ_NOT_NET
    # Location of MOZILLA/Netscape header files...
    export NAN_MOZILLA_INC ?= /usr/include/mozilla
    export NAN_MOZILLA_LIB ?= $(LCGDIR)/mozilla/lib/
    # Will fall back to look in NAN_MOZILLA_INC/nspr and NAN_MOZILLA_LIB
    # if this is not set.

    export NAN_BUILDINFO ?= true
    # Be paranoid regarding library creation (do not update archives)
    export NAN_PARANOID ?= true

    # l10n
    export INTERNATIONAL ?= true

    # enable freetype2 support for text objects
    export WITH_FREETYPE2 ?= true

    export WITH_BINRELOC ?= true

    # enable ffmpeg support
    ifndef NAN_NO_FFMPEG
      export WITH_FFMPEG ?= true
    endif

  else
  ifeq ($(OS),openbsd)

    export ID = $(shell whoami)
    export HOST = $(shell hostname -s)
    export FREEDESKTOP ?= true

    export NAN_PYTHON ?= $(LCGDIR)/python
    export NAN_PYTHON_VERSION ?= 2.3
    export NAN_PYTHON_BINARY ?= $(NAN_PYTHON)/bin/python$(NAN_PYTHON_VERSION)
    export NAN_PYTHON_LIB ?= $(NAN_PYTHON)/lib/python$(NAN_PYTHON_VERSION)/config/libpython$(NAN_PYTHON_VERSION).a
    export NAN_OPENAL ?= $(LCGDIR)/openal
    export NAN_JPEG ?= $(LCGDIR)/jpeg
    export NAN_PNG ?= $(LCGDIR)/png
    export NAN_TIFF ?= $(LCGDIR)/tiff
    export NAN_ODE ?= $(LCGDIR)/ode
    export NAN_TERRAPLAY ?= $(LCGDIR)/terraplay
    export NAN_MESA ?= /usr/src/Mesa-3.1
    export NAN_ZLIB ?= $(LCGDIR)/zlib
    export NAN_NSPR ?= $(LCGDIR)/nspr
    export NAN_FREETYPE ?= $(LCGDIR)/freetype
    export NAN_GETTEXT ?= $(LCGDIR)/gettext
    export NAN_SDL ?= $(shell sdl-config --prefix)
    export NAN_SDLLIBS ?= $(shell sdl-config --libs)
    export NAN_SDLCFLAGS ?= $(shell sdl-config --cflags)

    # Uncomment the following line to use Mozilla inplace of netscape
    # CPPFLAGS +=-DMOZ_NOT_NET
    # Location of MOZILLA/Netscape header files...
    export NAN_MOZILLA_INC ?= $(LCGDIR)/mozilla/include
    export NAN_MOZILLA_LIB ?= $(LCGDIR)/mozilla/lib/
    # Will fall back to look in NAN_MOZILLA_INC/nspr and NAN_MOZILLA_LIB
    # if this is not set.

    export NAN_BUILDINFO ?= true
    # Be paranoid regarding library creation (do not update archives)
    export NAN_PARANOID ?= true

    # l10n
    #export INTERNATIONAL ?= true

    # enable freetype2 support for text objects
    #export WITH_FREETYPE2 ?= true

  else
  ifeq ($(OS),solaris)

    export ID = $(shell /usr/ucb/whoami)
    export HOST = $(shell hostname)
    export NAN_PYTHON ?= $(LCGDIR)/python
    export NAN_PYTHON_VERSION ?= 2.5
    export NAN_PYTHON_BINARY ?= $(NAN_PYTHON)/bin/python$(NAN_PYTHON_VERSION)
    export NAN_PYTHON_LIB ?= $(NAN_PYTHON)/lib/python$(NAN_PYTHON_VERSION)/config/libpython$(NAN_PYTHON_VERSION).a
    export NAN_OPENAL ?= $(LCGDIR)/openal
    export NAN_JPEG ?= $(LCGDIR)/jpeg
    export NAN_PNG ?= $(LCGDIR)/png
    export NAN_TIFF ?= /usr
    export NAN_ODE ?= $(LCGDIR)/ode
    export NAN_TERRAPLAY ?=
    export NAN_MESA ?= /usr/X11
    export NAN_ZLIB ?= $(LCGDIR)/zlib
    export NAN_NSPR ?= $(LCGDIR)/nspr
    export NAN_FREETYPE ?= $(LCGDIR)/freetype
    export NAN_GETTEXT ?= $(LCGDIR)/gettext
    export NAN_GETTEXT_LIB ?= $(NAN_GETTEXT)/lib/libintl.a $(NAN_GETTEXT)/lib/libiconv.a
    export NAN_SDL ?= $(LCGDIR)/sdl
    export NAN_SDLCFLAGS ?= -I$(NAN_SDL)/include/SDL
    export NAN_SDLLIBS ?= $(NAN_SDL)/lib/libSDL.a

    # this only exists at the moment for i386-64 CPU Types at the moment
    export NAN_OPENEXR ?= $(LCGDIR)/openexr
    export NAN_OPENEXR_INC ?= -I$(NAN_OPENEXR)/include -I$(NAN_OPENEXR)/include/OpenEXR
    export NAN_OPENEXR_LIBS ?= $(NAN_OPENEXR)/lib/libIlmImf.a $(NAN_OPENEXR)/lib/libHalf.a $(NAN_OPENEXR)/lib/libIex.a $(NAN_OPENEXR)/lib/libIlmThread.a -lrt

    # Uncomment the following line to use Mozilla inplace of netscape
    # CPPFLAGS +=-DMOZ_NOT_NET
    # Location of MOZILLA/Netscape header files...
    export NAN_MOZILLA_INC ?= $(LCGDIR)/mozilla/include
    export NAN_MOZILLA_LIB ?= $(LCGDIR)/mozilla/lib/
    # Will fall back to look in NAN_MOZILLA_INC/nspr and NAN_MOZILLA_LIB
    # if this is not set.

    export NAN_BUILDINFO ?= true
    # Be paranoid regarding library creation (do not update archives)
    export NAN_PARANOID ?= true

    # l10n
    #export INTERNATIONAL ?= true

    # enable freetype2 support for text objects
    #export WITH_FREETYPE2 ?= true

  else
  ifeq ($(OS),windows)

    export ID = $(LOGNAME)
    export NAN_PYTHON ?= $(LCGDIR)/python
    export NAN_ICONV ?= $(LCGDIR)/iconv
    export NAN_PYTHON_VERSION ?= 2.5
    export NAN_OPENAL ?= $(LCGDIR)/openal
    export NAN_JPEG ?= $(LCGDIR)/jpeg
    export NAN_PNG ?= $(LCGDIR)/png
    export NAN_TIFF ?= $(LCGDIR)/tiff
    export NAN_TERRAPLAY ?= $(LCGDIR)/terraplay
    export NAN_MESA ?= /usr/src/Mesa-3.1
    export NAN_ZLIB ?= $(LCGDIR)/zlib
    export NAN_NSPR ?= $(LCGDIR)/nspr
    export NAN_GETTEXT ?= $(LCGDIR)/gettext
    ifeq ($(FREE_WINDOWS), true)
      export NAN_GETTEXT_LIB ?= $(NAN_GETTEXT)/lib/freegettext.a $(NAN_ICONV)/lib/freeiconv.a
      export NAN_PYTHON_BINARY ?= $(NAN_PYTHON)/bin/python$(NAN_PYTHON_VERSION)
<<<<<<< HEAD
      export NAN_PYTHON_LIB ?= $(NAN_PYTHON)/lib/freepy.a
=======
      export NAN_PYTHON_LIB ?= $(NAN_PYTHON)/lib/lib25_vs2005/libpython25.a
>>>>>>> 0c6ec76a
      export NAN_FREETYPE ?= $(LCGDIR)/gcc/freetype
      export NAN_ODE ?= $(LCGDIR)/gcc/ode
      export NAN_SDL ?= $(LCGDIR)/gcc/sdl
      export NAN_OPENEXR ?= $(LCGDIR)/gcc/openexr
      export NAN_OPENEXR_INC ?= -I$(NAN_OPENEXR)/include -I$(NAN_OPENEXR)/include/OpenEXR
      export NAN_OPENEXR_LIBS ?= $(NAN_OPENEXR)/lib/libIlmImf.a $(NAN_OPENEXR)/lib/libHalf.a $(NAN_OPENEXR)/lib/libIex.a
      export NAN_PTHREADS ?= $(LCGDIR)/pthreads
    else
      export NAN_GETTEXT_LIB ?= $(NAN_GETTEXT)/lib/gnu_gettext.lib $(NAN_ICONV)/lib/iconv.lib
      export NAN_PYTHON_BINARY ?= python
      export NAN_PYTHON_LIB ?= $(NAN_PYTHON)/lib/python23.lib
      export NAN_FREETYPE ?= $(LCGDIR)/freetype
      export NAN_ODE ?= $(LCGDIR)/ode
      export NAN_SDL ?= $(LCGDIR)/sdl
      export NAN_OPENEXR ?= $(LCGDIR)/openexr
      export NAN_OPENEXR_INC ?= -I$(NAN_OPENEXR)/include -I$(NAN_OPENEXR)/include/IlmImf -I$(NAN_OPENEXR)/include/Imath -I$(NAN_OPENEXR)/include/Iex
      export NAN_OPENEXR_LIBS ?= $(NAN_OPENEXR)/lib/IlmImf.lib $(NAN_OPENEXR)/lib/Half.lib $(NAN_OPENEXR)/lib/Iex.lib
    endif
    export NAN_SDLCFLAGS ?= -I$(NAN_SDL)/include

    export NAN_WINTAB ?= $(LCGDIR)/wintab
    # Uncomment the following line to use Mozilla inplace of netscape
    # CPPFLAGS +=-DMOZ_NOT_NET
    # Location of MOZILLA/Netscape header files...
    export NAN_MOZILLA_INC ?= $(LCGDIR)/mozilla/include
    export NAN_MOZILLA_LIB ?= $(LCGDIR)/mozilla/lib/
    # Will fall back to look in NAN_MOZILLA_INC/nspr and NAN_MOZILLA_LIB
    # if this is not set.
    export NAN_PYTHON_BINARY ?= python
    export NAN_BUILDINFO ?= true
    # Be paranoid regarding library creation (do not update archives)
    export NAN_PARANOID ?= true

    # l10n
    export INTERNATIONAL ?= true

    # enable freetype2 support for text objects
    export WITH_FREETYPE2 ?= true

    # enable quicktime support
    # export WITH_QUICKTIME ?= true

  else # Platform not listed above

    export NAN_PYTHON ?= $(LCGDIR)/python
    export NAN_PYTHON_VERSION ?= 2.3
    export NAN_PYTHON_BINARY ?= python
    export NAN_PYTHON_LIB ?= $(NAN_PYTHON)/lib/python$(NAN_PYTHON_VERSION)/config/libpython$(NAN_PYTHON_VERSION).a

    export NAN_OPENAL ?= $(LCGDIR)/openal
    export NAN_JPEG ?= $(LCGDIR)/jpeg
    export NAN_PNG ?= $(LCGDIR)/png
    export NAN_TIFF ?= $(LCGDIR)/tiff
    export NAN_SDL ?= $(LCGDIR)/sdl
    export NAN_ODE ?= $(LCGDIR)/ode
    export NAN_TERRAPLAY ?= $(LCGDIR)/terraplay
    export NAN_MESA ?= /usr/src/Mesa-3.1
    export NAN_ZLIB ?= $(LCGDIR)/zlib
    export NAN_NSPR ?= $(LCGDIR)/nspr
    export NAN_FREETYPE ?= $(LCGDIR)/freetype
    export NAN_GETTEXT ?= $(LCGDIR)/gettext
    export NAN_SDL ?= $(shell sdl-config --prefix)
    export NAN_SDLLIBS ?= $(shell sdl-config --libs)
    export NAN_SDLCFLAGS ?= $(shell sdl-config --cflags)

    # Uncomment the following line to use Mozilla inplace of netscape
    # CPPFLAGS +=-DMOZ_NOT_NET
    # Location of MOZILLA/Netscape header files...
    export NAN_MOZILLA_INC ?= $(LCGDIR)/mozilla/include
    export NAN_MOZILLA_LIB ?= $(LCGDIR)/mozilla/lib/
    # Will fall back to look in NAN_MOZILLA_INC/nspr and NAN_MOZILLA_LIB
    # if this is not set.

    export NAN_BUILDINFO ?= true
    # Be paranoid regarding library creation (do not update archives)
    export NAN_PARANOID ?= true

    # l10n
    #export INTERNATIONAL ?= true

    # enable freetype2 support for text objects
    #export WITH_FREETYPE2 ?= true

  endif # windows + fallback
  endif # solaris
  endif # openbsd
  endif # linux
  endif # irix
  endif # freebsd
  endif # darwin
  endif # beos

endif # CONFIG_GUESS

# Don't want to build the gameengine?
ifeq ($(NAN_NO_KETSJI), true)
   export NAN_JUST_BLENDERDYNAMIC=true
   export NAN_NO_OPENAL=true
endif

# INTERNATIONAL implies WITH_FREETYPE2
ifeq ($(INTERNATIONAL), true)
   export WITH_FREETYPE2=true
endif<|MERGE_RESOLUTION|>--- conflicted
+++ resolved
@@ -516,11 +516,7 @@
     ifeq ($(FREE_WINDOWS), true)
       export NAN_GETTEXT_LIB ?= $(NAN_GETTEXT)/lib/freegettext.a $(NAN_ICONV)/lib/freeiconv.a
       export NAN_PYTHON_BINARY ?= $(NAN_PYTHON)/bin/python$(NAN_PYTHON_VERSION)
-<<<<<<< HEAD
-      export NAN_PYTHON_LIB ?= $(NAN_PYTHON)/lib/freepy.a
-=======
       export NAN_PYTHON_LIB ?= $(NAN_PYTHON)/lib/lib25_vs2005/libpython25.a
->>>>>>> 0c6ec76a
       export NAN_FREETYPE ?= $(LCGDIR)/gcc/freetype
       export NAN_ODE ?= $(LCGDIR)/gcc/ode
       export NAN_SDL ?= $(LCGDIR)/gcc/sdl
