# ***** BEGIN GPL LICENSE BLOCK *****
#
# This program is free software; you can redistribute it and/or
# modify it under the terms of the GNU General Public License
# as published by the Free Software Foundation; either version 2
# of the License, or (at your option) any later version.
#
# This program is distributed in the hope that it will be useful,
# but WITHOUT ANY WARRANTY; without even the implied warranty of
# MERCHANTABILITY or FITNESS FOR A PARTICULAR PURPOSE.  See the
# GNU General Public License for more details.
#
# You should have received a copy of the GNU General Public License
# along with this program; if not, write to the Free Software Foundation,
# Inc., 51 Franklin Street, Fifth Floor, Boston, MA 02110-1301, USA.
#
# The Original Code is Copyright (C) 2006, Blender Foundation
# All rights reserved.
#
# The Original Code is: all of this file.
#
# Contributor(s): Jacques Beaurain.
#
# ***** END GPL LICENSE BLOCK *****

setup_libdirs()

blender_include_dirs(
	../../intern/clog
	../../intern/guardedalloc
	../../intern/glew-mx
	../blender/blenlib
	../blender/blenkernel
	../blender/blenloader
	../blender/depsgraph
	../blender/editors/include
	../blender/makesrna
	../blender/imbuf
	../blender/render/extern/include
	../blender/makesdna
	../blender/gpu
	../blender/windowmanager
)

add_definitions(${GL_DEFINITIONS})
blender_include_dirs("${GLEW_INCLUDE_PATH}")

if(WIN32)
	blender_include_dirs(../../intern/utfconv)
endif()

if(WITH_LIBMV)
	blender_include_dirs(../../intern/libmv)
	add_definitions(-DWITH_LIBMV)
endif()

if(WITH_CYCLES AND WITH_CYCLES_LOGGING)
	blender_include_dirs(../../intern/cycles/blender)
	add_definitions(-DWITH_CYCLES_LOGGING)
endif()

if(WITH_CODEC_FFMPEG)
	add_definitions(-DWITH_FFMPEG)
endif()

if(WITH_PYTHON)
	blender_include_dirs(../blender/python)
	add_definitions(-DWITH_PYTHON)

	if(WITH_PYTHON_SECURITY)
		add_definitions(-DWITH_PYTHON_SECURITY)
	endif()
endif()

if(WITH_HEADLESS)
	add_definitions(-DWITH_HEADLESS)
endif()

if(WITH_SDL)
	if(WITH_SDL_DYNLOAD)
		add_definitions(-DWITH_SDL_DYNLOAD)
		blender_include_dirs(../../extern/sdlew/include)
	endif()
	add_definitions(-DWITH_SDL)
endif()

if(WITH_BINRELOC)
	add_definitions(-DWITH_BINRELOC)
	blender_include_dirs(${BINRELOC_INCLUDE_DIRS})
endif()

if(WITH_FREESTYLE)
	add_definitions(-DWITH_FREESTYLE)
	blender_include_dirs(../blender/freestyle)
endif()

# Setup the exe sources and buildinfo
set(SRC
	creator.c
	creator_args.c
	creator_signals.c

	creator_intern.h
)

# MSVC 2010 gives linking errors with the manifest
if(WIN32 AND NOT UNIX)
	string(SUBSTRING ${BLENDER_VERSION} 0 1 bver1)
	string(SUBSTRING ${BLENDER_VERSION} 2 1 bver2)
	string(SUBSTRING ${BLENDER_VERSION} 3 1 bver3)
	add_definitions(
		-DBLEN_VER_RC_STR=${BLENDER_VERSION}
		-DBLEN_VER_RC_1=${bver1}
		-DBLEN_VER_RC_2=${bver2}
		-DBLEN_VER_RC_3=${bver3}
		-DBLEN_VER_RC_4=0
	)


	list(APPEND SRC
		${CMAKE_SOURCE_DIR}/release/windows/icons/winblender.rc
	)
endif()

if(WITH_BUILDINFO)
	add_definitions(-DWITH_BUILDINFO)
	# --------------------------------------------------------------------------
	# These defines could all be moved into the header below
	string(REPLACE " " "\ " BUILDINFO_CFLAGS "${CMAKE_C_FLAGS}")
	string(REPLACE " " "\ " BUILDINFO_CXXFLAGS "${CMAKE_CXX_FLAGS}")
	string(REPLACE " " "\ " BUILDINFO_LINKFLAGS "${PLATFORM_LINKFLAGS}")
	add_definitions(
		# # define in header now, else these get out of date on rebuilds.
		# -DBUILD_DATE="${BUILD_DATE}"
		# -DBUILD_TIME="${BUILD_TIME}"
		# -DBUILD_COMMIT_TIMESTAMP="${BUILD_COMMIT_TIMESTAMP}"
		# -DBUILD_COMMIT_TIME="${BUILD_COMMIT_TIME}"
		# -DBUILD_COMMIT_DATE="${BUILD_COMMIT_DATE}"
		# -DBUILD_HASH="${BUILD_HASH}"
		# -DBUILD_BRANCH="${BUILD_BRANCH}"
		-DWITH_BUILDINFO_HEADER # alternative to lines above
		-DBUILD_PLATFORM="${CMAKE_SYSTEM_NAME}"
		-DBUILD_TYPE="${CMAKE_BUILD_TYPE}"
		-DBUILD_CFLAGS="${BUILDINFO_CFLAGS}"
		-DBUILD_CXXFLAGS="${BUILDINFO_CXXFLAGS}"
		-DBUILD_LINKFLAGS="${BUILDINFO_LINKFLAGS}"
		-DBUILD_SYSTEM="CMake"
	)

	# --------------------------------------------------------------------------
	# write header for values that change each build
	# note, generaed file is in build dir's source/creator
	#       except when used as an include path.

	# include the output directory, where the buildinfo.h file is generated
	include_directories(${CMAKE_CURRENT_BINARY_DIR})


	# XXX, ${buildinfo_h_fake} is used here,
	# because we rely on that file being detected as missing
	# every build so that the real header "buildinfo.h" is updated.
	#
	# Keep this until we find a better way to resolve!

	set(buildinfo_h_real "${CMAKE_CURRENT_BINARY_DIR}/buildinfo.h")
	set(buildinfo_h_fake "${CMAKE_CURRENT_BINARY_DIR}/buildinfo.h_fake")

	if(EXISTS ${buildinfo_h_fake})
		message(FATAL_ERROR "File \"${buildinfo_h_fake}\" found, this should never be created, remove!")
	endif()

	# a custom target that is always built
	add_custom_target(buildinfo ALL
		DEPENDS ${buildinfo_h_fake})

	# creates buildinfo.h using cmake script
	add_custom_command(
		OUTPUT
			${buildinfo_h_fake}  # ensure we always run
			${buildinfo_h_real}
		COMMAND ${CMAKE_COMMAND}
		-DSOURCE_DIR=${CMAKE_SOURCE_DIR}
		# overrides only used when non-empty strings
		-DBUILD_DATE=${BUILDINFO_OVERRIDE_DATE}
		-DBUILD_TIME=${BUILDINFO_OVERRIDE_TIME}
		-P ${CMAKE_SOURCE_DIR}/build_files/cmake/buildinfo.cmake)

	# buildinfo.h is a generated file
	set_source_files_properties(
		${buildinfo_h_real}
		PROPERTIES GENERATED TRUE
		HEADER_FILE_ONLY TRUE)

	unset(buildinfo_h_real)
	unset(buildinfo_h_fake)

	# add deps below, after adding blender
	# -------------- done with header values.

	list(APPEND SRC
		buildinfo.c
	)

	# make an object library so can load with it in tests
	add_library(buildinfoobj OBJECT buildinfo.c)
	add_dependencies(buildinfoobj buildinfo)
endif()

add_cc_flags_custom_test(blender)

# message(STATUS "Configuring blender")
if(WITH_PYTHON_MODULE)
	add_definitions(-DWITH_PYTHON_MODULE)

	# creates ./bin/bpy.so which can be imported as a python module.
	#
	# note that 'SHARED' works on Linux and Windows,
	# but not OSX which _must_ be 'MODULE'
	add_library(blender MODULE ${SRC})
	set_target_properties(
		blender
		PROPERTIES
			PREFIX ""
			OUTPUT_NAME bpy
			LIBRARY_OUTPUT_DIRECTORY ${CMAKE_BINARY_DIR}/bin
			RUNTIME_OUTPUT_DIRECTORY ${CMAKE_BINARY_DIR}/bin  # only needed on windows
	)

	if(APPLE)
		set_target_properties(
			blender
			PROPERTIES
				MACOSX_BUNDLE TRUE
				LINK_FLAGS_RELEASE "${PLATFORM_LINKFLAGS}"
				LINK_FLAGS_DEBUG "${PLATFORM_LINKFLAGS_DEBUG}"
		)
	endif()

	if(WIN32)
		# python modules use this
		set_target_properties(
			blender
			PROPERTIES
			SUFFIX ".pyd"
		)
	endif()

else()
	add_executable(blender ${EXETYPE} ${SRC})
	WINDOWS_SIGN_TARGET(blender)
endif()

if(WITH_BUILDINFO)
	# explicitly say that the executable depends on the buildinfo
	add_dependencies(blender buildinfo)
endif()


set(BLENDER_TEXT_FILES
	${CMAKE_SOURCE_DIR}/release/text/GPL-license.txt
	${CMAKE_SOURCE_DIR}/release/text/GPL3-license.txt
	${CMAKE_SOURCE_DIR}/release/text/copyright.txt
	# generate this file
	# ${CMAKE_SOURCE_DIR}/release/text/readme.html
	${CMAKE_SOURCE_DIR}/release/datafiles/LICENSE-bfont.ttf.txt
)

if(WITH_PYTHON)
	list(APPEND BLENDER_TEXT_FILES
		${CMAKE_SOURCE_DIR}/release/text/Python-license.txt
	)
endif()

if(WITH_OPENCOLORIO)
	list(APPEND BLENDER_TEXT_FILES
		${CMAKE_SOURCE_DIR}/release/text/ocio-license.txt
	)
endif()

if(WITH_MEM_JEMALLOC)
	list(APPEND BLENDER_TEXT_FILES
		${CMAKE_SOURCE_DIR}/release/text/jemalloc-license.txt
	)
endif()

if(WITH_INTERNATIONAL)
	list(APPEND BLENDER_TEXT_FILES
		${CMAKE_SOURCE_DIR}/release/datafiles/LICENSE-droidsans.ttf.txt
		${CMAKE_SOURCE_DIR}/release/datafiles/LICENSE-bmonofont-i18n.ttf.txt
	)
endif()


# -----------------------------------------------------------------------------
# Platform Specific Var: TARGETDIR_VER

if(UNIX AND NOT APPLE)
	if(WITH_PYTHON_MODULE)
		if(WITH_INSTALL_PORTABLE)
			set(TARGETDIR_VER ${BLENDER_VERSION})
		else()
			set(TARGETDIR_VER ${PYTHON_SITE_PACKAGES}/${BLENDER_VERSION})
		endif()
	else()
		if(WITH_INSTALL_PORTABLE)
			set(TARGETDIR_VER ${BLENDER_VERSION})
		else()
			set(TARGETDIR_VER share/blender/${BLENDER_VERSION})
		endif()
	endif()

elseif(WIN32)
	set(TARGETDIR_VER ${BLENDER_VERSION})

elseif(APPLE)
	if(WITH_PYTHON_MODULE)
		set(TARGETDIR_VER ${BLENDER_VERSION})
	else()
		set(TARGETDIR_VER blender.app/Contents/Resources/${BLENDER_VERSION})
	endif()
	# Skip relinking on cpack / install
	set_target_properties(blender PROPERTIES BUILD_WITH_INSTALL_RPATH true)
endif()


# -----------------------------------------------------------------------------
# Install Targets (Generic, All Platforms)


# important to make a clean  install each time, else old scripts get loaded.
install(
	CODE
	"file(REMOVE_RECURSE ${TARGETDIR_VER})"
)

if(WITH_PYTHON)
	# install(CODE "message(\"copying blender scripts...\")")

	# exclude addons_contrib if release
	if("${BLENDER_VERSION_CYCLE}" STREQUAL "release" OR
	   "${BLENDER_VERSION_CYCLE}" STREQUAL "rc")
		set(ADDON_EXCLUDE_CONDITIONAL "addons_contrib/*")
	else()
		set(ADDON_EXCLUDE_CONDITIONAL "_addons_contrib/*")  # dummy, wont do anything
	endif()

	# do not install freestyle dir if disabled
	if(NOT WITH_FREESTYLE)
		set(FREESTYLE_EXCLUDE_CONDITIONAL "freestyle/*")
	else()
		set(FREESTYLE_EXCLUDE_CONDITIONAL "_freestyle/*")  # dummy, wont do anything
	endif()

	install(
		DIRECTORY ${CMAKE_SOURCE_DIR}/release/scripts
		DESTINATION ${TARGETDIR_VER}
		PATTERN ".git" EXCLUDE
		PATTERN ".gitignore" EXCLUDE
		PATTERN ".arcconfig" EXCLUDE
		PATTERN "__pycache__" EXCLUDE
		PATTERN "${ADDON_EXCLUDE_CONDITIONAL}" EXCLUDE
		PATTERN "${FREESTYLE_EXCLUDE_CONDITIONAL}" EXCLUDE
	)

	unset(ADDON_EXCLUDE_CONDITIONAL)
	unset(FREESTYLE_EXCLUDE_CONDITIONAL)
endif()

# localization
if(WITH_INTERNATIONAL)
	install(
		DIRECTORY
			${CMAKE_SOURCE_DIR}/release/datafiles/fonts
		DESTINATION ${TARGETDIR_VER}/datafiles
	)

	set(_locale_dir "${CMAKE_SOURCE_DIR}/release/datafiles/locale")
	set(_locale_target_dir ${TARGETDIR_VER}/datafiles/locale)

	file(GLOB _po_files "${_locale_dir}/po/*.po")
	foreach(_po_file ${_po_files})
		msgfmt_simple(${_po_file} _all_mo_files)
	endforeach()

	# Create a custom target which will compile all po to mo
	add_custom_target(
		locales
		DEPENDS ${_all_mo_files})

	add_dependencies(blender locales)

	# Generate INSTALL rules
	install(
		FILES ${_locale_dir}/languages
		DESTINATION ${_locale_target_dir}
	)

	foreach(_mo_file ${_all_mo_files})
		get_filename_component(_locale_name ${_mo_file} NAME_WE)
		install(
			FILES ${_mo_file}
			DESTINATION ${_locale_target_dir}/${_locale_name}/LC_MESSAGES
			RENAME blender.mo
		)
		unset(_locale_name)
	endforeach()

	unset(_all_mo_files)
	unset(_po_files)
	unset(_po_file)
	unset(_mo_file)
	unset(_locale_target_dir)

	unset(_locale_dir)
endif()

# color management
if(WITH_OPENCOLORIO)
	install(
		DIRECTORY ${CMAKE_SOURCE_DIR}/release/datafiles/colormanagement
		DESTINATION ${TARGETDIR_VER}/datafiles
	)
endif()

# Add default workspaces.blend to build (under [version]/datafiles
install(
	FILES ${CMAKE_SOURCE_DIR}/release/datafiles/workspaces.blend
	DESTINATION ${TARGETDIR_VER}/datafiles
)


# helpful tip when using make
if("${CMAKE_GENERATOR}" MATCHES ".*Makefiles.*")
	# message after building.
	add_custom_command(
		TARGET blender POST_BUILD MAIN_DEPENDENCY blender
		COMMAND ${CMAKE_COMMAND} -E
		        echo 'now run: \"make install\" to copy runtime files and scripts to ${TARGETDIR_VER}'
	)
endif()


# -----------------------------------------------------------------------------
# Install Targets (Platform Specific)

if(UNIX AND NOT APPLE)

	if(NOT WITH_PYTHON_MODULE)
		if(WITH_DOC_MANPAGE)
			add_custom_target(
				blender_man_page ALL
				COMMAND ${CMAKE_SOURCE_DIR}/doc/manpage/blender.1.py
				        ${EXECUTABLE_OUTPUT_PATH}/blender
				        ${CMAKE_CURRENT_BINARY_DIR}/blender.1)
			add_dependencies(blender_man_page blender)
		endif()
	endif()

	# there are a few differences between portable and system install
	if(WITH_PYTHON_MODULE)
		if(WITH_INSTALL_PORTABLE)
			install(
				TARGETS blender
				DESTINATION "."
			)
		else()
			install(
				TARGETS blender
				LIBRARY DESTINATION ${PYTHON_SITE_PACKAGES}
			)
		endif()
		# none of the other files are needed currently
	elseif(WITH_INSTALL_PORTABLE)
		install(
			TARGETS blender
			DESTINATION "."
		)

		if(WITH_DOC_MANPAGE)
			install(
				FILES ${CMAKE_CURRENT_BINARY_DIR}/blender.1
				DESTINATION "."
			)
		endif()
		install(
			FILES
				${CMAKE_SOURCE_DIR}/release/freedesktop/blender.desktop
				${CMAKE_SOURCE_DIR}/release/freedesktop/icons/scalable/apps/blender.svg
			DESTINATION "."
		)

		install(
			PROGRAMS
			${CMAKE_SOURCE_DIR}/release/bin/blender-thumbnailer.py
			DESTINATION "."
		)

		set(BLENDER_TEXT_FILES_DESTINATION ".")
	else()
		# main blender binary
		install(
			TARGETS blender
			DESTINATION bin
		)
		if(WITH_DOC_MANPAGE)
			# manpage only with 'blender' binary
			install(
				FILES ${CMAKE_CURRENT_BINARY_DIR}/blender.1
				DESTINATION share/man/man1
			)
		endif()

		# misc files
		install(
			FILES ${CMAKE_SOURCE_DIR}/release/freedesktop/blender.desktop
			DESTINATION share/applications
		)
		install(
			DIRECTORY
				${CMAKE_SOURCE_DIR}/release/freedesktop/icons/16x16
				${CMAKE_SOURCE_DIR}/release/freedesktop/icons/22x22
				${CMAKE_SOURCE_DIR}/release/freedesktop/icons/24x24
				${CMAKE_SOURCE_DIR}/release/freedesktop/icons/32x32
				${CMAKE_SOURCE_DIR}/release/freedesktop/icons/48x48
				${CMAKE_SOURCE_DIR}/release/freedesktop/icons/256x256
			DESTINATION share/icons/hicolor
			PATTERN "*.svg" EXCLUDE
		)
		install(
			FILES ${CMAKE_SOURCE_DIR}/release/freedesktop/icons/scalable/apps/blender.svg
			DESTINATION share/icons/hicolor/scalable/apps
		)
		install(
			PROGRAMS ${CMAKE_SOURCE_DIR}/release/bin/blender-thumbnailer.py
			DESTINATION bin
		)
		set(BLENDER_TEXT_FILES_DESTINATION share/doc/blender)
	endif()

	if(WITH_PYTHON)
		if(WITH_PYTHON_INSTALL)

			install(
				PROGRAMS ${PYTHON_EXECUTABLE}
				DESTINATION ${TARGETDIR_VER}/python/bin
			)

			# on some platforms (like openSUSE) Python is linked
			# to be used from lib64 folder.
			# determine this from Python's libraries path
			#
			# ugh, its possible 'lib64' is just a symlink to 'lib' which causes incorrect use of 'lib64'
			get_filename_component(_pypath_real ${PYTHON_LIBPATH} REALPATH)
			if(${_pypath_real} MATCHES "lib64$")
				set(_target_LIB "lib64")
			else()
				set(_target_LIB "lib")
			endif()
			unset(_pypath_real)

			# Copy the systems python into the install directory
			# install(CODE "message(\"copying a subset of the systems python...\")")
			install(
				DIRECTORY ${PYTHON_LIBPATH}/python${PYTHON_VERSION}
				DESTINATION ${TARGETDIR_VER}/python/${_target_LIB}
				PATTERN "__pycache__" EXCLUDE               # * any cache *
				PATTERN "config-${PYTHON_VERSION}m/*.a" EXCLUDE  # static lib
				PATTERN "lib2to3" EXCLUDE                   # ./lib2to3
				PATTERN "site-packages/*" EXCLUDE           # ./site-packages/*
				PATTERN "tkinter" EXCLUDE                   # ./tkinter
				PATTERN "lib-dynload/_tkinter.*" EXCLUDE    # ./lib-dynload/_tkinter.co
				PATTERN "idlelib" EXCLUDE                   # ./idlelib
				PATTERN "test" EXCLUDE                      # ./test
				PATTERN "turtledemo" EXCLUDE                # ./turtledemo
				PATTERN "turtle.py" EXCLUDE                 # ./turtle.py
			)

			# Needed for distutils/pip
			# get the last part of the include dir, will be 'python{version}{abiflag}',
			get_filename_component(_py_inc_suffix ${PYTHON_INCLUDE_DIR} NAME)
			install(
				FILES ${PYTHON_INCLUDE_DIR}/pyconfig.h
				DESTINATION ${TARGETDIR_VER}/python/include/${_py_inc_suffix}
			)
			unset(_py_inc_suffix)

			if(WITH_PYTHON_INSTALL_NUMPY)
				# Install to the same directory as the source, so debian-like
				# distros are happy with their policy.
				set(_suffix "site-packages")
				if(${PYTHON_NUMPY_PATH} MATCHES "dist-packages")
					set(_suffix "dist-packages")
				endif()
				install(
					DIRECTORY ${PYTHON_NUMPY_PATH}/numpy
					DESTINATION ${TARGETDIR_VER}/python/${_target_LIB}/python${PYTHON_VERSION}/${_suffix}
					PATTERN ".svn" EXCLUDE
					PATTERN "__pycache__" EXCLUDE           # * any cache *
					PATTERN "*.pyc" EXCLUDE                 # * any cache *
					PATTERN "*.pyo" EXCLUDE                 # * any cache *
					PATTERN "oldnumeric" EXCLUDE            # ./oldnumeric
					PATTERN "doc" EXCLUDE                   # ./doc
					PATTERN "tests" EXCLUDE                 # ./tests
					PATTERN "f2py" EXCLUDE                  # ./f2py - fortran/python interface code, not for blender.
					PATTERN "include" EXCLUDE               # include dirs all over, we wont use NumPy/CAPI
					PATTERN "*.h" EXCLUDE                   # some includes are not in include dirs
					PATTERN "*.a" EXCLUDE                   # ./core/lib/libnpymath.a - for linking, we dont need.
				)
				unset(_suffix)
			endif()

			# Copy requests, we need to generalize site-packages
			if(WITH_PYTHON_INSTALL_REQUESTS)
				set(_suffix "site-packages")
				if(${PYTHON_REQUESTS_PATH} MATCHES "dist-packages")
					set(_suffix "dist-packages")
				endif()
				install(
					DIRECTORY ${PYTHON_REQUESTS_PATH}/requests
					DESTINATION ${TARGETDIR_VER}/python/${_target_LIB}/python${PYTHON_VERSION}/${_suffix}
					PATTERN ".svn" EXCLUDE
					PATTERN "__pycache__" EXCLUDE           # * any cache *
					PATTERN "*.pyc" EXCLUDE                 # * any cache *
					PATTERN "*.pyo" EXCLUDE                 # * any cache *
				)
				# On some platforms requests does have extra dependencies.
				set(_requests_deps "certifi" "chardet" "idna" "urllib3")
				foreach(_requests_dep ${_requests_deps})
					if(EXISTS ${PYTHON_REQUESTS_PATH}/${_requests_dep})
						install(
							DIRECTORY ${PYTHON_REQUESTS_PATH}/${_requests_dep}
							DESTINATION ${TARGETDIR_VER}/python/${_target_LIB}/python${PYTHON_VERSION}/${_suffix}
							PATTERN ".svn" EXCLUDE
							PATTERN "__pycache__" EXCLUDE           # * any cache *
							PATTERN "*.pyc" EXCLUDE                 # * any cache *
							PATTERN "*.pyo" EXCLUDE                 # * any cache *
						)
					endif()
				endforeach()
				if(EXISTS ${PYTHON_REQUESTS_PATH}/six.py)
					install(
						FILES ${PYTHON_REQUESTS_PATH}/six.py
						DESTINATION ${TARGETDIR_VER}/python/${_target_LIB}/python${PYTHON_VERSION}/${_suffix}
					)
				endif()
				unset(_requests_dep)
				unset(_requests_deps)
				unset(_suffix)
			endif()
			unset(_target_LIB)

		endif()
	endif()
elseif(WIN32)

	set(BLENDER_TEXT_FILES_DESTINATION ".")

	if(WITH_PYTHON)
		string(REPLACE "." "" _PYTHON_VERSION_NO_DOTS ${PYTHON_VERSION})

		if(NOT CMAKE_COMPILER_IS_GNUCC)
			install(
				FILES ${LIBDIR}/python/lib/python${_PYTHON_VERSION_NO_DOTS}.dll
				DESTINATION "."
				CONFIGURATIONS Release;RelWithDebInfo;MinSizeRel
			)

			install(
				FILES ${LIBDIR}/python/lib/python${_PYTHON_VERSION_NO_DOTS}_d.dll
				DESTINATION "."
				CONFIGURATIONS Debug
			)
		endif()

		if(WITH_PYTHON_INSTALL)
			# note, as far as python is concerned 'RelWithDebInfo' is not debug since its without debug flags.

			install(DIRECTORY DESTINATION ${TARGETDIR_VER}/python)
			install(DIRECTORY DESTINATION ${TARGETDIR_VER}/python/lib)

			# WARNING: its important that 'CMAKE_INSTALL_CONFIG_NAME' is evaluated at build time
			# and _NOT_ configuration time, when modifying the lines below,
			# check it works in both Release & Debug mode.
			#
			# Edit with extreme care! - Campbell

			# extract python
			install(
				CODE
				"
				message(STATUS \"Extracting Python to: \${CMAKE_INSTALL_PREFIX}/${BLENDER_VERSION}/python\")
				if(\"\${CMAKE_INSTALL_CONFIG_NAME}\" MATCHES \"^([Dd][Ee][Bb][Uu][Gg])$\")
					set(PYTHON_ZIP \"${LIBDIR}/release/python${_PYTHON_VERSION_NO_DOTS}_d.tar.gz\")
				else()
					set(PYTHON_ZIP \"${LIBDIR}/release/python${_PYTHON_VERSION_NO_DOTS}.tar.gz\")
				endif()

				execute_process(
					COMMAND \${CMAKE_COMMAND} -E make_directory
					        \"\${CMAKE_INSTALL_PREFIX}/${BLENDER_VERSION}/python\"
					COMMAND \${CMAKE_COMMAND} -E
					        chdir \"\${CMAKE_INSTALL_PREFIX}/${BLENDER_VERSION}/python\"
					        \${CMAKE_COMMAND} -E
					        tar xzfv \"\${PYTHON_ZIP}\"
				)
				unset(PYTHON_ZIP)
				"
			)

			# release/site-packages
			install(
				DIRECTORY ${LIBDIR}/release/site-packages
				DESTINATION ${BLENDER_VERSION}/python/lib
				PATTERN ".svn" EXCLUDE
				PATTERN "__pycache__" EXCLUDE           # * any cache *
				PATTERN "*.pyc" EXCLUDE                 # * any cache *
				PATTERN "*.pyo" EXCLUDE                 # * any cache *)
			)

			if(WITH_PYTHON_INSTALL_NUMPY)
				set(PYTHON_NUMPY_VERSION 1.13)
				add_custom_command(OUTPUT ${CMAKE_CURRENT_BINARY_DIR}/${BLENDER_VERSION}/python/lib/site-packages
					COMMAND ${CMAKE_COMMAND} -E
					        make_directory ${CMAKE_CURRENT_BINARY_DIR}/${BLENDER_VERSION}/python/lib/site-packages)

				add_custom_command(
					OUTPUT ${CMAKE_CURRENT_BINARY_DIR}/${BLENDER_VERSION}/python/lib/site-packages/numpy
					COMMAND ${CMAKE_COMMAND} -E
					        tar xzvf "${LIBDIR}/release/python${_PYTHON_VERSION_NO_DOTS}_numpy_${PYTHON_NUMPY_VERSION}$<$<CONFIG:Debug>:d>.tar.gz"
					DEPENDS
						${LIBDIR}/release/python${_PYTHON_VERSION_NO_DOTS}_numpy_${PYTHON_NUMPY_VERSION}$<$<CONFIG:Debug>:d>.tar.gz
						${CMAKE_CURRENT_BINARY_DIR}/${BLENDER_VERSION}/python/lib/site-packages
					WORKING_DIRECTORY ${CMAKE_CURRENT_BINARY_DIR}/${BLENDER_VERSION}/python/lib/site-packages
				)
				add_custom_target(
					python_numpy ALL
					DEPENDS ${CMAKE_CURRENT_BINARY_DIR}/${BLENDER_VERSION}/python/lib/site-packages/numpy
				)
				install(
					DIRECTORY ${CMAKE_CURRENT_BINARY_DIR}/${BLENDER_VERSION}/python/lib/site-packages/numpy
					DESTINATION ${BLENDER_VERSION}/python/lib/site-packages
				)
			endif()


			# TODO(sergey): For unti we've got better way to deal with python binary
			install(
				FILES ${LIBDIR}/python/lib/python${_PYTHON_VERSION_NO_DOTS}.dll
				DESTINATION ${BLENDER_VERSION}/python/bin
				CONFIGURATIONS Release;RelWithDebInfo;MinSizeRel
			)
			install(
				FILES ${LIBDIR}/python/lib/python${_PYTHON_VERSION_NO_DOTS}_d.dll
				DESTINATION ${BLENDER_VERSION}/python/bin
				CONFIGURATIONS Debug
			)
		endif()

		unset(_PYTHON_VERSION_NO_DOTS)
	endif()

	# EGL Runtime Components
	if(WITH_GL_EGL)
		if(WIN32)
			install(FILES "${OPENGLES_DLL}"     DESTINATION ".")
			install(FILES "${OPENGLES_EGL_DLL}" DESTINATION ".")

			if(WITH_GL_ANGLE)
				install(FILES "${D3DCOMPILER_DLL}" DESTINATION ".")
			endif()
		endif()
	endif()

	if(MSVC)
		install(
			FILES ${LIBDIR}/pthreads/lib/pthreadVC2.dll
			DESTINATION "."
		)
	endif()

	if(WITH_CODEC_FFMPEG)
		install(
			FILES
				${LIBDIR}/ffmpeg/lib/avcodec-57.dll
				${LIBDIR}/ffmpeg/lib/avformat-57.dll
				${LIBDIR}/ffmpeg/lib/avdevice-57.dll
				${LIBDIR}/ffmpeg/lib/avutil-55.dll
				${LIBDIR}/ffmpeg/lib/swscale-4.dll
				${LIBDIR}/ffmpeg/lib/swresample-2.dll
			DESTINATION "."
		)
	endif()

	if(WITH_CODEC_SNDFILE)
		install(
			FILES ${LIBDIR}/sndfile/lib/libsndfile-1.dll
			DESTINATION "."
		)
	endif()

	if(WITH_OPENAL)
		install(
			FILES
				${LIBDIR}/openal/lib/OpenAL32.dll
			DESTINATION "."
		)
	endif()

	if(WITH_SDL)
		install(
			FILES ${LIBDIR}/sdl/lib/SDL2.dll
			DESTINATION "."
		)
	endif()

	if(WITH_SYSTEM_AUDASPACE)
		install(
			FILES
				${LIBDIR}/audaspace/lib/audaspace.dll
				${LIBDIR}/audaspace/lib/audaspace-c.dll
				${LIBDIR}/audaspace/lib/audaspace-py.dll
			DESTINATION "."
		)
	endif()

	if(NOT CMAKE_CL_64)
		install(
			FILES ${LIBDIR}/thumbhandler/lib/BlendThumb.dll
			DESTINATION "."
		)
	endif()

	install( # x86 builds can run on x64 Windows, so this is required at all times
		FILES ${LIBDIR}/thumbhandler/lib/BlendThumb64.dll
		DESTINATION "."
	)

	if(WITH_OPENCOLORIO)
		set(OCIOBIN ${LIBDIR}/opencolorio/bin)
			install(
				FILES
					${OCIOBIN}/OpenColorIO.dll
				DESTINATION "."
			)
	endif()

elseif(APPLE)

	# handy install macro to exclude files, we use \$ escape for the "to"
	# argument when calling so ${BUILD_TYPE} does not get expanded
	macro(install_dir from to)
		install(
			DIRECTORY ${from}
			DESTINATION ${to}
			PATTERN ".git" EXCLUDE
			PATTERN ".svn" EXCLUDE
			PATTERN "*.pyc" EXCLUDE
			PATTERN "*.pyo" EXCLUDE
			PATTERN "*.orig" EXCLUDE
			PATTERN "*.rej" EXCLUDE
			PATTERN "__pycache__" EXCLUDE
			PATTERN "__MACOSX" EXCLUDE
			PATTERN ".DS_Store" EXCLUDE
			PATTERN "config-${PYTHON_VERSION}m/*.a" EXCLUDE  # static lib
			PATTERN "lib2to3" EXCLUDE                   # ./lib2to3
			PATTERN "tkinter" EXCLUDE                   # ./tkinter
			PATTERN "lib-dynload/_tkinter.*" EXCLUDE    # ./lib-dynload/_tkinter.co
			PATTERN "idlelib" EXCLUDE                   # ./idlelib
			PATTERN "test" EXCLUDE                      # ./test
			PATTERN "turtledemo" EXCLUDE                # ./turtledemo
			PATTERN "turtle.py" EXCLUDE                 # ./turtle.py
		)
	endmacro()

	set(OSX_APP_SOURCEDIR ${CMAKE_SOURCE_DIR}/release/darwin/blender.app)

	# setup Info.plist
	execute_process(COMMAND date "+%Y-%m-%d"
	                OUTPUT_VARIABLE BLENDER_DATE
	                OUTPUT_STRIP_TRAILING_WHITESPACE)

	set_target_properties(blender PROPERTIES
		MACOSX_BUNDLE_INFO_PLIST ${OSX_APP_SOURCEDIR}/Contents/Info.plist
		MACOSX_BUNDLE_SHORT_VERSION_STRING "${BLENDER_VERSION}${BLENDER_VERSION_CHAR}"
		MACOSX_BUNDLE_LONG_VERSION_STRING "${BLENDER_VERSION}${BLENDER_VERSION_CHAR} ${BLENDER_DATE}")

	# Gather the date in finder-style
	execute_process(COMMAND date "+%m/%d/%Y/%H:%M"
	OUTPUT_VARIABLE SETFILE_DATE
	OUTPUT_STRIP_TRAILING_WHITESPACE)

	# Give the bundle actual creation/modification date
	execute_process(COMMAND SetFile -d ${SETFILE_DATE} -m ${SETFILE_DATE}
	                ${EXECUTABLE_OUTPUT_PATH}/blender.app)

	install(
		TARGETS blender
		DESTINATION "."
	)

	# install release and app files
	set(BLENDER_TEXT_FILES_DESTINATION ".")

	install(
		FILES ${OSX_APP_SOURCEDIR}/Contents/PkgInfo
		DESTINATION blender.app/Contents
	)

	install_dir(
		${OSX_APP_SOURCEDIR}/Contents/Resources
		blender.app/Contents/
	)

	if(WITH_LLVM AND NOT LLVM_STATIC)
		install(
			FILES ${LIBDIR}/llvm/lib/libLLVM-3.4.dylib
			DESTINATION blender.app/Contents/MacOS
		)
	endif()

	# python
	if(WITH_PYTHON AND NOT WITH_PYTHON_MODULE AND NOT WITH_PYTHON_FRAMEWORK)
		# Copy the python libs into the install directory
		install_dir(
			${PYTHON_LIBPATH}
			${TARGETDIR_VER}/python/lib
		)

		install(DIRECTORY ${LIBDIR}/python/bin
			DESTINATION ${TARGETDIR_VER}/python
			USE_SOURCE_PERMISSIONS
		)

		# Needed for distutils/pip
		# get the last part of the include dir, will be 'python{version}{abiflag}',
		get_filename_component(_py_inc_suffix ${PYTHON_INCLUDE_DIR} NAME)
		install(
			FILES ${PYTHON_INCLUDE_DIR}/pyconfig.h
			DESTINATION ${TARGETDIR_VER}/python/include/${_py_inc_suffix}
		)
		unset(_py_inc_suffix)
	endif()
<<<<<<< HEAD
=======

	# install blenderplayer bundle - copy of blender.app above. re-using macros et al
	# note we are using OSX Bundle as base and copying Blender dummy bundle on top of it
	if(WITH_GAMEENGINE AND WITH_PLAYER)
		set(OSX_APP_PLAYER_SOURCEDIR ${CMAKE_SOURCE_DIR}/release/darwin/blenderplayer.app)
		set(PLAYER_SOURCEINFO ${OSX_APP_PLAYER_SOURCEDIR}/Contents/Info.plist)
		set(PLAYER_TARGETDIR_VER blenderplayer.app/Contents/Resources/${BLENDER_VERSION})


		# important to make a clean  install each time else old scripts get loaded.
		install(
			CODE
			"file(REMOVE_RECURSE ${PLAYER_TARGETDIR_VER})"
		)

		# Give the bundle actual creation/modification date
		execute_process(COMMAND SetFile -d ${SETFILE_DATE} -m ${SETFILE_DATE}
		                ${EXECUTABLE_OUTPUT_PATH}/blenderplayer.app)

		install(
			FILES ${OSX_APP_PLAYER_SOURCEDIR}/Contents/PkgInfo
			DESTINATION blenderplayer.app/Contents
		)

		install_dir(
			${OSX_APP_PLAYER_SOURCEDIR}/Contents/Resources
			blenderplayer.app/Contents/
		)

		if(WITH_OPENMP AND CMAKE_C_COMPILER_ID MATCHES "Clang" AND NOT ${CMAKE_C_COMPILER_VERSION} VERSION_LESS '3.4')
			install(
				FILES ${LIBDIR}/openmp/lib/libiomp5.dylib
				DESTINATION blenderplayer.app/Contents/Resources/lib/
			)
		endif()


		# python
		if(WITH_PYTHON AND NOT WITH_PYTHON_FRAMEWORK)
			# Copy the python libs into the install directory
			install_dir(
				${PYTHON_LIBPATH}
				${PLAYER_TARGETDIR_VER}/python/lib
			)
		endif()

	endif()
>>>>>>> a24b4e60

endif()

# -----------------------------------------------------------------------------
# Generic Install, for all targets

if(DEFINED BLENDER_TEXT_FILES_DESTINATION)

	install(
		CODE
		"
		file(READ \"${CMAKE_SOURCE_DIR}/release/text/readme.html\" DATA_SRC)
		string(REGEX REPLACE \"BLENDER_VERSION\" \"${BLENDER_VERSION}\" DATA_DST \"\${DATA_SRC}\")
		file(WRITE \"${CMAKE_BINARY_DIR}/release/text/readme.html\" \"\${DATA_DST}\")
		unset(DATA_SRC)
		unset(DATA_DST)
		"
	)
	list(APPEND BLENDER_TEXT_FILES
		${CMAKE_BINARY_DIR}/release/text/readme.html
	)

	install(
		FILES ${BLENDER_TEXT_FILES}
		DESTINATION "${BLENDER_TEXT_FILES_DESTINATION}"
	)
endif()

# install more files specified elsewhere
delayed_do_install(${TARGETDIR_VER})

unset(BLENDER_TEXT_FILES)
unset(BLENDER_TEXT_FILES_DESTINATION)


# -----------------------------------------------------------------------------
# Geometry Icons

# Geometry icons.
get_property(_icon_names GLOBAL PROPERTY ICON_GEOM_NAMES)
set(_icon_files)
foreach(_f ${_icon_names})
	list(APPEND _icon_files
		"${CMAKE_SOURCE_DIR}/release/datafiles/icons/${_f}.dat"
	)
endforeach()
install(
	FILES ${_icon_files}
	DESTINATION ${TARGETDIR_VER}/datafiles/icons
)

unset(_icon_names)
unset(_icon_files)
unset(_f)

# -----------------------------------------------------------------------------
# Studio Lights
install(
	DIRECTORY
		${CMAKE_SOURCE_DIR}/release/datafiles/studiolights
	DESTINATION ${TARGETDIR_VER}/datafiles
)

# -----------------------------------------------------------------------------
# Setup link libs

add_dependencies(blender makesdna)

setup_blender_sorted_libs()
target_link_libraries(blender ${BLENDER_SORTED_LIBS})

setup_liblinks(blender)

# -----------------------------------------------------------------------------
# Setup launcher

if(WIN32 AND NOT WITH_PYTHON_MODULE)
	install(
		TARGETS blender
		COMPONENT Blender
		DESTINATION "."
	)
endif()<|MERGE_RESOLUTION|>--- conflicted
+++ resolved
@@ -940,56 +940,6 @@
 		)
 		unset(_py_inc_suffix)
 	endif()
-<<<<<<< HEAD
-=======
-
-	# install blenderplayer bundle - copy of blender.app above. re-using macros et al
-	# note we are using OSX Bundle as base and copying Blender dummy bundle on top of it
-	if(WITH_GAMEENGINE AND WITH_PLAYER)
-		set(OSX_APP_PLAYER_SOURCEDIR ${CMAKE_SOURCE_DIR}/release/darwin/blenderplayer.app)
-		set(PLAYER_SOURCEINFO ${OSX_APP_PLAYER_SOURCEDIR}/Contents/Info.plist)
-		set(PLAYER_TARGETDIR_VER blenderplayer.app/Contents/Resources/${BLENDER_VERSION})
-
-
-		# important to make a clean  install each time else old scripts get loaded.
-		install(
-			CODE
-			"file(REMOVE_RECURSE ${PLAYER_TARGETDIR_VER})"
-		)
-
-		# Give the bundle actual creation/modification date
-		execute_process(COMMAND SetFile -d ${SETFILE_DATE} -m ${SETFILE_DATE}
-		                ${EXECUTABLE_OUTPUT_PATH}/blenderplayer.app)
-
-		install(
-			FILES ${OSX_APP_PLAYER_SOURCEDIR}/Contents/PkgInfo
-			DESTINATION blenderplayer.app/Contents
-		)
-
-		install_dir(
-			${OSX_APP_PLAYER_SOURCEDIR}/Contents/Resources
-			blenderplayer.app/Contents/
-		)
-
-		if(WITH_OPENMP AND CMAKE_C_COMPILER_ID MATCHES "Clang" AND NOT ${CMAKE_C_COMPILER_VERSION} VERSION_LESS '3.4')
-			install(
-				FILES ${LIBDIR}/openmp/lib/libiomp5.dylib
-				DESTINATION blenderplayer.app/Contents/Resources/lib/
-			)
-		endif()
-
-
-		# python
-		if(WITH_PYTHON AND NOT WITH_PYTHON_FRAMEWORK)
-			# Copy the python libs into the install directory
-			install_dir(
-				${PYTHON_LIBPATH}
-				${PLAYER_TARGETDIR_VER}/python/lib
-			)
-		endif()
-
-	endif()
->>>>>>> a24b4e60
 
 endif()
 
