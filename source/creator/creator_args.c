--- conflicted
+++ resolved
@@ -1583,13 +1583,6 @@
       return 1;
     }
     printf("\nError: frame number must follow '%s'.\n", arg_id);
-<<<<<<< HEAD
-    return 0;
-  }
-  else {
-    printf("\nError: no blend loaded. cannot use '%s'.\n", arg_id);
-=======
->>>>>>> 7be47dad
     return 0;
   }
   printf("\nError: no blend loaded. cannot use '%s'.\n", arg_id);
@@ -1673,13 +1666,6 @@
       return 1;
     }
     printf("\nError: frame number must follow '%s'.\n", arg_id);
-<<<<<<< HEAD
-    return 0;
-  }
-  else {
-    printf("\nError: no blend loaded. cannot use '%s'.\n", arg_id);
-=======
->>>>>>> 7be47dad
     return 0;
   }
   printf("\nError: no blend loaded. cannot use '%s'.\n", arg_id);
@@ -1713,13 +1699,6 @@
       return 1;
     }
     printf("\nError: frame number must follow '%s'.\n", arg_id);
-<<<<<<< HEAD
-    return 0;
-  }
-  else {
-    printf("\nError: no blend loaded. cannot use '%s'.\n", arg_id);
-=======
->>>>>>> 7be47dad
     return 0;
   }
   printf("\nError: no blend loaded. cannot use '%s'.\n", arg_id);
@@ -1746,13 +1725,6 @@
       return 1;
     }
     printf("\nError: number of frames to step must follow '%s'.\n", arg_id);
-<<<<<<< HEAD
-    return 0;
-  }
-  else {
-    printf("\nError: no blend loaded. cannot use '%s'.\n", arg_id);
-=======
->>>>>>> 7be47dad
     return 0;
   }
   printf("\nError: no blend loaded. cannot use '%s'.\n", arg_id);
