--- conflicted
+++ resolved
@@ -2501,8 +2501,6 @@
 			gameobj->GetDeformer()->UpdateBuckets();
 	}
 
-<<<<<<< HEAD
-=======
 	// Set up armature constraints
 	for (i=0;i<sumolist->GetCount();++i)
 	{
@@ -2511,7 +2509,6 @@
 			((BL_ArmatureObject*)gameobj)->LoadConstraints(converter);
 	}
 
->>>>>>> 8ea29046
 	bool processCompoundChildren = false;
 
 	// create physics information
