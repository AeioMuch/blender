--- conflicted
+++ resolved
@@ -114,15 +114,11 @@
 	KX_PYMETHOD_DOC(BL_ActionActuator,setChannel);
 
 	virtual PyObject* py_getattro(PyObject* attr);
-<<<<<<< HEAD
-	virtual int py_setattro(PyObject* attr, PyObject* value);
-=======
 	virtual PyObject*		py_getattro_dict();
 	virtual int py_setattro(PyObject* attr, PyObject* value);
 
 	static PyObject*	pyattr_get_action(void *self_v, const KX_PYATTRIBUTE_DEF *attrdef);
 	static int			pyattr_set_action(void *self_v, const KX_PYATTRIBUTE_DEF *attrdef, PyObject *value);
->>>>>>> 0c6ec76a
 
 	/* attribute check */
 	static int CheckFrame(void *self, const PyAttributeDef*)
