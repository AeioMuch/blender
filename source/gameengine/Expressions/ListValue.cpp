--- conflicted
+++ resolved
@@ -316,9 +316,6 @@
 		return cval->GetProxy();
 }
 
-<<<<<<< HEAD
-static PyObject *listvalue_mapping_subscript(PyObject *self, PyObject *pyindex)
-=======
 
 /* just slice it into a python list... */
 static PyObject *listvalue_buffer_slice(CListValue *list, Py_ssize_t start, Py_ssize_t stop)
@@ -350,7 +347,6 @@
 
 
 static PyObject *listvalue_mapping_subscript(PyObject *self, PyObject *key)
->>>>>>> 818b2e81
 {
 	CListValue *list= static_cast<CListValue *>(BGE_PROXY_REF(self));
 	if (list==NULL) {
@@ -378,15 +374,6 @@
 		if (PySlice_GetIndicesEx(key, list->GetCount(), &start, &stop, &step, &slicelength) < 0)
 			return NULL;
 
-<<<<<<< HEAD
-/* just slice it into a python list... */
-static PyObject *listvalue_buffer_slice(PyObject *self,Py_ssize_t ilow, Py_ssize_t ihigh)
-{
-	CListValue *list= static_cast<CListValue *>(BGE_PROXY_REF(self));
-	if (list==NULL) {
-		PyErr_SetString(PyExc_SystemError, "val = CList[i:j], "BGE_PROXY_ERROR_MSG);
-		return NULL;
-=======
 		if (slicelength <= 0) {
 			return PyList_New(0);
 		}
@@ -397,34 +384,11 @@
 			PyErr_SetString(PyExc_TypeError, "CList[slice]: slice steps not supported");
 			return NULL;
 		}
->>>>>>> 818b2e81
-	}
-
-<<<<<<< HEAD
-	int n = ((CListValue*) list)->GetCount();
-
-	if (ihigh >= n)
-		ihigh = n;
-	if (ihigh < ilow)
-		ihigh = ilow;
-
-	newlist = PyList_New(ihigh - ilow);
-	if (!newlist)
-		return NULL;
-
-	for (i = ilow, j = 0; i < ihigh; i++, j++)
-	{
-		PyObject *pyobj = list->GetValue(i)->ConvertValueToPython();
-		if (!pyobj)
-			pyobj = list->GetValue(i)->GetProxy();
-		PyList_SET_ITEM(newlist, i, pyobj);
-	}
-	return newlist;
-=======
+	}
+
 	PyErr_Format(PyExc_KeyError,
 	             "CList[key]: '%R' key not in list", key);
 	return NULL;
->>>>>>> 818b2e81
 }
 
 /* clist + list, return a list that python owns */
