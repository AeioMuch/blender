--- conflicted
+++ resolved
@@ -178,22 +178,14 @@
 	{ NULL }	//Sentinel
 };
 
-<<<<<<< HEAD
-PyObject* SCA_DelaySensor::_getattr(const STR_String& attr) {
-=======
 PyObject* SCA_DelaySensor::_getattr(const char *attr) {
->>>>>>> 28f6d223
 	PyObject* object = _getattr_self(Attributes, this, attr);
 	if (object != NULL)
 		return object;
 	_getattr_up(SCA_ISensor);
 }
 
-<<<<<<< HEAD
-int SCA_DelaySensor::_setattr(const STR_String& attr, PyObject *value) {
-=======
 int SCA_DelaySensor::_setattr(const char *attr, PyObject *value) {
->>>>>>> 28f6d223
 	int ret = _setattr_self(Attributes, this, attr, value);
 	if (ret >= 0)
 		return ret;
