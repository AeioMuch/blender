//
// Add object to the game world on action of this actuator
//
// $Id$
//
// ***** BEGIN GPL LICENSE BLOCK *****
//
// This program is free software; you can redistribute it and/or
// modify it under the terms of the GNU General Public License
// as published by the Free Software Foundation; either version 2
// of the License, or (at your option) any later version.
//
// This program is distributed in the hope that it will be useful,
// but WITHOUT ANY WARRANTY; without even the implied warranty of
// MERCHANTABILITY or FITNESS FOR A PARTICULAR PURPOSE.  See the
// GNU General Public License for more details.
//
// You should have received a copy of the GNU General Public License
// along with this program; if not, write to the Free Software Foundation,
// Inc., 59 Temple Place - Suite 330, Boston, MA  02111-1307, USA.
//
// The Original Code is Copyright (C) 2001-2002 by NaN Holding BV.
// All rights reserved.
//
// The Original Code is: all of this file.
//
// Contributor(s): Campbell Barton
//
// ***** END GPL LICENSE BLOCK *****
//

#ifndef __KX_SCA_DYNAMICACTUATOR
#define __KX_SCA_DYNAMICACTUATOR

#include "SCA_IActuator.h"
#include "SCA_PropertyActuator.h"
#include "SCA_LogicManager.h"

#include "KX_GameObject.h"
#include "KX_IPhysicsController.h"

class KX_SCA_DynamicActuator : public SCA_IActuator
{
	Py_Header;

	// dynamics operation to apply to the game object
	short m_dyn_operation;
	float m_setmass;
 public:
	KX_SCA_DynamicActuator(
		SCA_IObject* gameobj, 
		short dyn_operation,
 		float setmass,
		PyTypeObject* T=&Type
	);

	~KX_SCA_DynamicActuator(
	);

		CValue* 
	GetReplica(
	);

	virtual bool 
	Update();

	//Python Interface
	enum DynamicOperation {
		KX_DYN_RESTORE_DYNAMICS = 0,
		KX_DYN_DISABLE_DYNAMICS,
		KX_DYN_ENABLE_RIGID_BODY,
		KX_DYN_DISABLE_RIGID_BODY,
		KX_DYN_SET_MASS,
	};


	virtual PyObject* py_getattro(PyObject *attr);
<<<<<<< HEAD
=======
	virtual PyObject* py_getattro_dict();
>>>>>>> fba6a993
	virtual int py_setattro(PyObject *attr, PyObject *value);

	/* 1. setOperation */
	KX_PYMETHOD_DOC(KX_SCA_DynamicActuator,setOperation);
	KX_PYMETHOD_DOC(KX_SCA_DynamicActuator,getOperation);

}; 

#endif<|MERGE_RESOLUTION|>--- conflicted
+++ resolved
@@ -75,10 +75,7 @@
 
 
 	virtual PyObject* py_getattro(PyObject *attr);
-<<<<<<< HEAD
-=======
 	virtual PyObject* py_getattro_dict();
->>>>>>> fba6a993
 	virtual int py_setattro(PyObject *attr, PyObject *value);
 
 	/* 1. setOperation */
