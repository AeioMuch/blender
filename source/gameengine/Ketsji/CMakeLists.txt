# $Id$
# ***** BEGIN GPL LICENSE BLOCK *****
#
# This program is free software; you can redistribute it and/or
# modify it under the terms of the GNU General Public License
# as published by the Free Software Foundation; either version 2
# of the License, or (at your option) any later version.
#
# This program is distributed in the hope that it will be useful,
# but WITHOUT ANY WARRANTY; without even the implied warranty of
# MERCHANTABILITY or FITNESS FOR A PARTICULAR PURPOSE.  See the
# GNU General Public License for more details.
#
# You should have received a copy of the GNU General Public License
# along with this program; if not, write to the Free Software Foundation,
# Inc., 51 Franklin Street, Fifth Floor, Boston, MA 02110-1301, USA.
#
# The Original Code is Copyright (C) 2006, Blender Foundation
# All rights reserved.
#
# The Original Code is: all of this file.
#
# Contributor(s): Jacques Beaurain.
#
# ***** END GPL LICENSE BLOCK *****

<<<<<<< HEAD
FILE(GLOB SRC *.cpp)

SET(INC
=======
set(INC
>>>>>>> 6d201907
	.
	../../../source/kernel/gen_system
	../../../intern/string
	../../../intern/guardedalloc
	../../../source/gameengine/Rasterizer/RAS_OpenGLRasterizer 
	../../../source/gameengine/Converter
	../../../source/blender/imbuf
	../../../intern/ghost/include
	../../../intern/moto/include
	../../../source/gameengine/Ketsji 
	../../../source/blender/blenlib
	../../../source/blender/blenkernel
	../../../source/blender/python
	../../../source/blender/python/generic
	../../../source/blender 
	../../../source/blender/include
	../../../source/blender/makesdna 
	../../../source/gameengine/Rasterizer 
	../../../source/gameengine/GameLogic
	../../../source/gameengine/Expressions 
	../../../source/gameengine/Ketsji/KXNetwork
	../../../source/gameengine/Network
	../../../source/gameengine/SceneGraph 
	../../../source/gameengine/Physics/common
	../../../source/gameengine/Network/LoopBackNetwork
	../../../intern/audaspace/intern
	../../../source/blender/misc 
	../../../source/blender/blenloader
	../../../source/blender/gpu
	../../../extern/glew/include
)

<<<<<<< HEAD
ADD_DEFINITIONS(-DGLEW_STATIC)
=======
set(SRC
	BL_BlenderShader.cpp
	BL_Material.cpp
	BL_Shader.cpp
	BL_Texture.cpp
	KX_ArmatureSensor.cpp
	KX_BlenderMaterial.cpp
	KX_BulletPhysicsController.cpp
	KX_Camera.cpp
	KX_CameraActuator.cpp
	KX_CameraIpoSGController.cpp
	KX_ConstraintActuator.cpp
	KX_ConstraintWrapper.cpp
	KX_ConvertPhysicsObjects.cpp
	KX_Dome.cpp
	KX_EmptyObject.cpp
	KX_GameActuator.cpp
	KX_GameObject.cpp
	KX_IPO_SGController.cpp
	KX_IPhysicsController.cpp
	KX_IpoActuator.cpp
	KX_KetsjiEngine.cpp
	KX_Light.cpp
	KX_LightIpoSGController.cpp
	KX_MaterialIpoController.cpp
	KX_MeshProxy.cpp
	KX_MotionState.cpp
	KX_MouseFocusSensor.cpp
	KX_NearSensor.cpp
	KX_ObColorIpoSGController.cpp
	KX_ObjectActuator.cpp
	KX_OrientationInterpolator.cpp
	KX_ParentActuator.cpp
	KX_PhysicsObjectWrapper.cpp
	KX_PolyProxy.cpp
	KX_PolygonMaterial.cpp
	KX_PositionInterpolator.cpp
	KX_PyConstraintBinding.cpp
	KX_PyMath.cpp
	KX_PythonInit.cpp
	KX_PythonInitTypes.cpp
	KX_PythonSeq.cpp
	KX_RadarSensor.cpp
	KX_RayCast.cpp
	KX_RayEventManager.cpp
	KX_RaySensor.cpp
	KX_SCA_AddObjectActuator.cpp
	KX_SCA_DynamicActuator.cpp
	KX_SCA_EndObjectActuator.cpp
	KX_SCA_ReplaceMeshActuator.cpp
	KX_SG_BoneParentNodeRelationship.cpp
	KX_SG_NodeRelationships.cpp
	KX_ScalarInterpolator.cpp
	KX_ScalingInterpolator.cpp
	KX_Scene.cpp
	KX_SceneActuator.cpp
	KX_SoundActuator.cpp
	KX_StateActuator.cpp
	KX_TimeCategoryLogger.cpp
	KX_TimeLogger.cpp
	KX_TouchEventManager.cpp
	KX_TouchSensor.cpp
	KX_TrackToActuator.cpp
	KX_VehicleWrapper.cpp
	KX_VertexProxy.cpp
	KX_VisibilityActuator.cpp
	KX_WorldInfo.cpp
	KX_WorldIpoController.cpp

	KX_ArmatureSensor.h
	KX_BlenderMaterial.h
	KX_BulletPhysicsController.h
	KX_Camera.h
	KX_CameraActuator.h
	KX_CameraIpoSGController.h
	KX_ClientObjectInfo.h
	KX_ConstraintActuator.h
	KX_ConstraintWrapper.h
	KX_ConvertPhysicsObject.h
	KX_Dome.h
	KX_EmptyObject.h
	KX_GameActuator.h
	KX_GameObject.h
	KX_IInterpolator.h
	KX_IPOTransform.h
	KX_IPO_SGController.h
	KX_IPhysicsController.h
	KX_IScalarInterpolator.h
	KX_ISceneConverter.h
	KX_ISystem.h
	KX_IpoActuator.h
	KX_KetsjiEngine.h
	KX_Light.h
	KX_LightIpoSGController.h
	KX_MaterialIpoController.h
	KX_MeshProxy.h
	KX_MotionState.h
	KX_MouseFocusSensor.h
	KX_NearSensor.h
	KX_ObColorIpoSGController.h
	KX_ObjectActuator.h
	KX_OrientationInterpolator.h
	KX_ParentActuator.h
	KX_PhysicsEngineEnums.h
	KX_PhysicsObjectWrapper.h
	KX_PhysicsPropertiesobsolete.h
	KX_PolyProxy.h
	KX_PolygonMaterial.h
	KX_PositionInterpolator.h
	KX_PyConstraintBinding.h
	KX_PyMath.h
	KX_PythonInit.h
	KX_PythonInitTypes.h
	KX_PythonSeq.h
	KX_RadarSensor.h
	KX_RayCast.h
	KX_RayEventManager.h
	KX_RaySensor.h
	KX_SCA_AddObjectActuator.h
	KX_SCA_DynamicActuator.h
	KX_SCA_EndObjectActuator.h
	KX_SCA_ReplaceMeshActuator.h
	KX_SG_BoneParentNodeRelationship.h
	KX_SG_NodeRelationships.h
	KX_ScalarInterpolator.h
	KX_ScalingInterpolator.h
	KX_Scene.h
	KX_SceneActuator.h
	KX_SoundActuator.h
	KX_StateActuator.h
	KX_TimeCategoryLogger.h
	KX_TimeLogger.h
	KX_TouchEventManager.h
	KX_TouchSensor.h
	KX_TrackToActuator.h
	KX_VehicleWrapper.h
	KX_VertexProxy.h
	KX_VisibilityActuator.h
	KX_WorldInfo.h
	KX_WorldIpoController.h
	BL_BlenderShader.h
	BL_Material.h
	BL_Shader.h
	BL_Texture.h
)
>>>>>>> 6d201907

add_definitions(-DGLEW_STATIC)

<<<<<<< HEAD
IF(WITH_PYTHON)
	LIST(APPEND INC ${PYTHON_INC})
ELSE(WITH_PYTHON)
	ADD_DEFINITIONS(-DDISABLE_PYTHON)
ENDIF(WITH_PYTHON)
=======
if(WITH_SDL)
	set(INC ${INC} ${SDL_INCLUDE_DIR})  
else()
	add_definitions(-DDISABLE_SDL)
endif()
>>>>>>> 6d201907

if(WITH_CODEC_FFMPEG)
	add_definitions(-DWITH_FFMPEG)
endif()

if(WITH_BULLET)
	add_definitions(-DUSE_BULLET)
	list(APPEND INC ../../../extern/bullet2/src)
	list(APPEND INC ../../../source/gameengine/Physics/Bullet )
endif()

blenderlib(ge_logic_ketsji "${SRC}" "${INC}")<|MERGE_RESOLUTION|>--- conflicted
+++ resolved
@@ -24,13 +24,7 @@
 #
 # ***** END GPL LICENSE BLOCK *****
 
-<<<<<<< HEAD
-FILE(GLOB SRC *.cpp)
-
-SET(INC
-=======
 set(INC
->>>>>>> 6d201907
 	.
 	../../../source/kernel/gen_system
 	../../../intern/string
@@ -63,9 +57,6 @@
 	../../../extern/glew/include
 )
 
-<<<<<<< HEAD
-ADD_DEFINITIONS(-DGLEW_STATIC)
-=======
 set(SRC
 	BL_BlenderShader.cpp
 	BL_Material.cpp
@@ -211,23 +202,14 @@
 	BL_Shader.h
 	BL_Texture.h
 )
->>>>>>> 6d201907
 
 add_definitions(-DGLEW_STATIC)
 
-<<<<<<< HEAD
-IF(WITH_PYTHON)
-	LIST(APPEND INC ${PYTHON_INC})
-ELSE(WITH_PYTHON)
-	ADD_DEFINITIONS(-DDISABLE_PYTHON)
-ENDIF(WITH_PYTHON)
-=======
 if(WITH_SDL)
 	set(INC ${INC} ${SDL_INCLUDE_DIR})  
 else()
 	add_definitions(-DDISABLE_SDL)
 endif()
->>>>>>> 6d201907
 
 if(WITH_CODEC_FFMPEG)
 	add_definitions(-DWITH_FFMPEG)
