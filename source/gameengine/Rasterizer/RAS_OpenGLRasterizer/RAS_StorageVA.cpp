/*
 * ***** BEGIN GPL LICENSE BLOCK *****
 *
 * This program is free software; you can redistribute it and/or
 * modify it under the terms of the GNU General Public License
 * as published by the Free Software Foundation; either version 2
 * of the License, or (at your option) any later version.
 *
 * This program is distributed in the hope that it will be useful,
 * but WITHOUT ANY WARRANTY; without even the implied warranty of
 * MERCHANTABILITY or FITNESS FOR A PARTICULAR PURPOSE.  See the
 * GNU General Public License for more details.
 *
 * You should have received a copy of the GNU General Public License
 * along with this program; if not, write to the Free Software Foundation,
 * Inc., 51 Franklin Street, Fifth Floor, Boston, MA 02110-1301, USA.
 *
 * The Original Code is Copyright (C) 2001-2002 by NaN Holding BV.
 * All rights reserved.
 *
 * The Original Code is: all of this file.
 *
 * Contributor(s): none yet.
 *
 * ***** END GPL LICENSE BLOCK *****
 */

#include "RAS_StorageVA.h"

#include "glew-mx.h"

#include "GPU_immediate.h"

RAS_StorageVA::RAS_StorageVA(int *texco_num, RAS_IRasterizer::TexCoGen *texco, int *attrib_num, RAS_IRasterizer::TexCoGen *attrib, int *attrib_layer) :
	m_drawingmode(RAS_IRasterizer::KX_TEXTURED),
	m_texco_num(texco_num),
	m_attrib_num(attrib_num),
	m_last_texco_num(0),
	m_last_attrib_num(0),
	m_texco(texco),
	m_attrib(attrib),
	m_attrib_layer(attrib_layer)
{
}

RAS_StorageVA::~RAS_StorageVA()
{
}

bool RAS_StorageVA::Init()
{
	glClear(GL_COLOR_BUFFER_BIT | GL_DEPTH_BUFFER_BIT);

	return true;
}

void RAS_StorageVA::Exit()
{
}

<<<<<<< HEAD
void RAS_StorageVA::IndexPrimitives(RAS_MeshSlot& ms)
{
	static const GLsizei stride = sizeof(RAS_TexVert);
	bool wireframe = m_drawingmode <= RAS_IRasterizer::KX_WIREFRAME;
	RAS_MeshSlot::iterator it;
	GLenum drawmode;

	if (!wireframe)
		glEnableClientState(GL_TEXTURE_COORD_ARRAY);
	glEnableClientState(GL_VERTEX_ARRAY);
	glEnableClientState(GL_NORMAL_ARRAY);

	// use GPUDrawElements to draw each vertexarray
	for (ms.begin(it); !ms.end(it); ms.next(it)) {
		if (it.totindex == 0)
			continue;

		// drawing mode
		if (it.array->m_type == RAS_DisplayArray::TRIANGLE)
			drawmode = GL_TRIANGLES;
		else if (it.array->m_type == RAS_DisplayArray::QUAD)
			drawmode = GL_QUADS;
		else
			drawmode = GL_LINES;

		// colors
		if (drawmode != GL_LINES && !wireframe) {
			if (ms.m_bObjectColor) {
				const MT_Vector4& rgba = ms.m_RGBAcolor;

				glDisableClientState(GL_COLOR_ARRAY);
				glColor4d(rgba[0], rgba[1], rgba[2], rgba[3]);
			}
			else {
				glColor4f(0.0f, 0.0f, 0.0f, 1.0f);
				glEnableClientState(GL_COLOR_ARRAY);
			}
		}
		else
			glColor4f(0.0f, 0.0f, 0.0f, 1.0f);

		glVertexPointer(3, GL_FLOAT, stride, it.vertex->getXYZ());
		glNormalPointer(GL_FLOAT, stride, it.vertex->getNormal());
		if (!wireframe) {
			glTexCoordPointer(2, GL_FLOAT, stride, it.vertex->getUV(0));
			if (glIsEnabled(GL_COLOR_ARRAY))
				glColorPointer(4, GL_UNSIGNED_BYTE, stride, it.vertex->getRGBA());
		}

		// here the actual drawing takes places
		GPUDrawElements(drawmode, it.totindex, GL_UNSIGNED_SHORT, it.index);
	}
	
	glDisableClientState(GL_VERTEX_ARRAY);
	glDisableClientState(GL_NORMAL_ARRAY);
	if (!wireframe) {
		glDisableClientState(GL_TEXTURE_COORD_ARRAY);
		glDisableClientState(GL_COLOR_ARRAY);
	}
}

void RAS_StorageVA::IndexPrimitivesMulti(class RAS_MeshSlot& ms)
=======
void RAS_StorageVA::IndexPrimitives(class RAS_MeshSlot& ms)
>>>>>>> 7da189b4
{
	static const GLsizei stride = sizeof(RAS_TexVert);
	bool wireframe = m_drawingmode <= RAS_IRasterizer::KX_WIREFRAME, use_color_array = true;
	RAS_MeshSlot::iterator it;
	GLenum drawmode;

	if (!wireframe)
		EnableTextures(true);
	glEnableClientState(GL_VERTEX_ARRAY);
	glEnableClientState(GL_NORMAL_ARRAY);

	// use GPUDrawElements to draw each vertexarray
	for (ms.begin(it); !ms.end(it); ms.next(it)) {
		if (it.totindex == 0)
			continue;

		// drawing mode
		if (it.array->m_type == RAS_DisplayArray::TRIANGLE)
			drawmode = GL_TRIANGLES;
		else if (it.array->m_type == RAS_DisplayArray::QUAD)
			drawmode = GL_QUADS;
		else
			drawmode = GL_LINES;

		// colors
		if (drawmode != GL_LINES && !wireframe) {
			if (ms.m_bObjectColor) {
				const MT_Vector4& rgba = ms.m_RGBAcolor;

				glDisableClientState(GL_COLOR_ARRAY);
				glColor4d(rgba[0], rgba[1], rgba[2], rgba[3]);
				use_color_array = false;
			}
			else {
				glColor4f(0.0f, 0.0f, 0.0f, 1.0f);
				glEnableClientState(GL_COLOR_ARRAY);
				use_color_array = true;
			}
		}
		else
			glColor4f(0.0f, 0.0f, 0.0f, 1.0f);

		glVertexPointer(3, GL_FLOAT, stride, it.vertex->getXYZ());
		glNormalPointer(GL_FLOAT, stride, it.vertex->getNormal());

		if (!wireframe) {
			TexCoordPtr(it.vertex);
			if (use_color_array)
				glColorPointer(4, GL_UNSIGNED_BYTE, stride, it.vertex->getRGBA());
		}

		// here the actual drawing takes places
		GPUDrawElements(drawmode, it.totindex, GL_UNSIGNED_SHORT, it.index);
	}
	
	glDisableClientState(GL_VERTEX_ARRAY);
	glDisableClientState(GL_NORMAL_ARRAY);
	if (!wireframe) {
		glDisableClientState(GL_COLOR_ARRAY);
		EnableTextures(false);
	}
}

void RAS_StorageVA::TexCoordPtr(const RAS_TexVert *tv)
{
	/* note: this function must closely match EnableTextures to enable/disable
	 * the right arrays, otherwise coordinate and attribute pointers from other
	 * materials can still be used and cause crashes */
	int unit;

	if (GLEW_ARB_multitexture)
	{
		for (unit = 0; unit < *m_texco_num; unit++)
		{
			glClientActiveTextureARB(GL_TEXTURE0_ARB+unit);
			switch (m_texco[unit]) {
				case RAS_IRasterizer::RAS_TEXCO_ORCO:
				case RAS_IRasterizer::RAS_TEXCO_GLOB:
					glTexCoordPointer(3, GL_FLOAT, sizeof(RAS_TexVert),tv->getXYZ());
					break;
				case RAS_IRasterizer::RAS_TEXCO_UV:
					glTexCoordPointer(2, GL_FLOAT, sizeof(RAS_TexVert),tv->getUV(unit));
					break;
				case RAS_IRasterizer::RAS_TEXCO_NORM:
					glTexCoordPointer(3, GL_FLOAT, sizeof(RAS_TexVert),tv->getNormal());
					break;
				case RAS_IRasterizer::RAS_TEXTANGENT:
					glTexCoordPointer(4, GL_FLOAT, sizeof(RAS_TexVert),tv->getTangent());
					break;
				default:
					break;
			}
		}

		glClientActiveTextureARB(GL_TEXTURE0_ARB);
	}

	if (GLEW_ARB_vertex_program) {
		for (unit = 0; unit < *m_attrib_num; unit++) {
			switch (m_attrib[unit]) {
				case RAS_IRasterizer::RAS_TEXCO_ORCO:
				case RAS_IRasterizer::RAS_TEXCO_GLOB:
					glVertexAttribPointerARB(unit, 3, GL_FLOAT, GL_FALSE, sizeof(RAS_TexVert), tv->getXYZ());
					break;
				case RAS_IRasterizer::RAS_TEXCO_UV:
					glVertexAttribPointerARB(unit, 2, GL_FLOAT, GL_FALSE, sizeof(RAS_TexVert), tv->getUV(m_attrib_layer[unit]));
					break;
				case RAS_IRasterizer::RAS_TEXCO_NORM:
					glVertexAttribPointerARB(unit, 3, GL_FLOAT, GL_FALSE, sizeof(RAS_TexVert), tv->getNormal());
					break;
				case RAS_IRasterizer::RAS_TEXTANGENT:
					glVertexAttribPointerARB(unit, 4, GL_FLOAT, GL_FALSE, sizeof(RAS_TexVert), tv->getTangent());
					break;
				case RAS_IRasterizer::RAS_TEXCO_VCOL:
					glVertexAttribPointerARB(unit, 4, GL_UNSIGNED_BYTE, GL_FALSE, sizeof(RAS_TexVert), tv->getRGBA());
					break;
				default:
					break;
			}
		}
	}
}

void RAS_StorageVA::EnableTextures(bool enable)
{
	RAS_IRasterizer::TexCoGen *texco, *attrib;
	int unit, texco_num, attrib_num;

	/* we cache last texcoords and attribs to ensure we disable the ones that
	 * were actually last set */
	if (enable) {
		texco = m_texco;
		texco_num = *m_texco_num;
		attrib = m_attrib;
		attrib_num = *m_attrib_num;
		
		memcpy(m_last_texco, m_texco, sizeof(RAS_IRasterizer::TexCoGen)*(*m_texco_num));
		m_last_texco_num = *m_texco_num;
		memcpy(m_last_attrib, m_attrib, sizeof(RAS_IRasterizer::TexCoGen)*(*m_attrib_num));
		m_last_attrib_num = *m_attrib_num;
	}
	else {
		texco = m_last_texco;
		texco_num = m_last_texco_num;
		attrib = m_last_attrib;
		attrib_num = m_last_attrib_num;
	}

	if (GLEW_ARB_multitexture) {
		for (unit = 0; unit < texco_num; unit++) {
			glClientActiveTextureARB(GL_TEXTURE0_ARB + unit);

			switch (texco[unit]) {
				case RAS_IRasterizer::RAS_TEXCO_ORCO:
				case RAS_IRasterizer::RAS_TEXCO_GLOB:
				case RAS_IRasterizer::RAS_TEXCO_UV:
				case RAS_IRasterizer::RAS_TEXCO_NORM:
				case RAS_IRasterizer::RAS_TEXTANGENT:
					if (enable) glEnableClientState(GL_TEXTURE_COORD_ARRAY);
					else glDisableClientState(GL_TEXTURE_COORD_ARRAY);
					break;
				default:
					glDisableClientState(GL_TEXTURE_COORD_ARRAY);
					break;
			}
		}

		glClientActiveTextureARB(GL_TEXTURE0_ARB);
	}
	else {
		if (texco_num) {
			if (enable) glEnableClientState(GL_TEXTURE_COORD_ARRAY);
			else glDisableClientState(GL_TEXTURE_COORD_ARRAY);
		}
	}

	if (GLEW_ARB_vertex_program) {
		for (unit = 0; unit < attrib_num; unit++) {
			switch (attrib[unit]) {
				case RAS_IRasterizer::RAS_TEXCO_ORCO:
				case RAS_IRasterizer::RAS_TEXCO_GLOB:
				case RAS_IRasterizer::RAS_TEXCO_UV:
				case RAS_IRasterizer::RAS_TEXCO_NORM:
				case RAS_IRasterizer::RAS_TEXTANGENT:
				case RAS_IRasterizer::RAS_TEXCO_VCOL:
					if (enable) glEnableVertexAttribArrayARB(unit);
					else glDisableVertexAttribArrayARB(unit);
					break;
				default:
					glDisableVertexAttribArrayARB(unit);
					break;
			}
		}
	}

	if (!enable) {
		m_last_texco_num = 0;
		m_last_attrib_num = 0;
	}
}
<|MERGE_RESOLUTION|>--- conflicted
+++ resolved
@@ -58,72 +58,7 @@
 {
 }
 
-<<<<<<< HEAD
-void RAS_StorageVA::IndexPrimitives(RAS_MeshSlot& ms)
-{
-	static const GLsizei stride = sizeof(RAS_TexVert);
-	bool wireframe = m_drawingmode <= RAS_IRasterizer::KX_WIREFRAME;
-	RAS_MeshSlot::iterator it;
-	GLenum drawmode;
-
-	if (!wireframe)
-		glEnableClientState(GL_TEXTURE_COORD_ARRAY);
-	glEnableClientState(GL_VERTEX_ARRAY);
-	glEnableClientState(GL_NORMAL_ARRAY);
-
-	// use GPUDrawElements to draw each vertexarray
-	for (ms.begin(it); !ms.end(it); ms.next(it)) {
-		if (it.totindex == 0)
-			continue;
-
-		// drawing mode
-		if (it.array->m_type == RAS_DisplayArray::TRIANGLE)
-			drawmode = GL_TRIANGLES;
-		else if (it.array->m_type == RAS_DisplayArray::QUAD)
-			drawmode = GL_QUADS;
-		else
-			drawmode = GL_LINES;
-
-		// colors
-		if (drawmode != GL_LINES && !wireframe) {
-			if (ms.m_bObjectColor) {
-				const MT_Vector4& rgba = ms.m_RGBAcolor;
-
-				glDisableClientState(GL_COLOR_ARRAY);
-				glColor4d(rgba[0], rgba[1], rgba[2], rgba[3]);
-			}
-			else {
-				glColor4f(0.0f, 0.0f, 0.0f, 1.0f);
-				glEnableClientState(GL_COLOR_ARRAY);
-			}
-		}
-		else
-			glColor4f(0.0f, 0.0f, 0.0f, 1.0f);
-
-		glVertexPointer(3, GL_FLOAT, stride, it.vertex->getXYZ());
-		glNormalPointer(GL_FLOAT, stride, it.vertex->getNormal());
-		if (!wireframe) {
-			glTexCoordPointer(2, GL_FLOAT, stride, it.vertex->getUV(0));
-			if (glIsEnabled(GL_COLOR_ARRAY))
-				glColorPointer(4, GL_UNSIGNED_BYTE, stride, it.vertex->getRGBA());
-		}
-
-		// here the actual drawing takes places
-		GPUDrawElements(drawmode, it.totindex, GL_UNSIGNED_SHORT, it.index);
-	}
-	
-	glDisableClientState(GL_VERTEX_ARRAY);
-	glDisableClientState(GL_NORMAL_ARRAY);
-	if (!wireframe) {
-		glDisableClientState(GL_TEXTURE_COORD_ARRAY);
-		glDisableClientState(GL_COLOR_ARRAY);
-	}
-}
-
-void RAS_StorageVA::IndexPrimitivesMulti(class RAS_MeshSlot& ms)
-=======
 void RAS_StorageVA::IndexPrimitives(class RAS_MeshSlot& ms)
->>>>>>> 7da189b4
 {
 	static const GLsizei stride = sizeof(RAS_TexVert);
 	bool wireframe = m_drawingmode <= RAS_IRasterizer::KX_WIREFRAME, use_color_array = true;
