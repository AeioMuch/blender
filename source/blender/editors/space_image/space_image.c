--- conflicted
+++ resolved
@@ -655,15 +655,6 @@
   /* XXX not supported yet, disabling for now */
   scene->r.scemode &= ~R_COMP_CROP;
 
-<<<<<<< HEAD
-=======
-  /* clear and setup matrix */
-  UI_GetThemeColor3fv(TH_BACK, col);
-  srgb_to_linearrgb_v3_v3(col, col);
-  GPU_clear_color(col[0], col[1], col[2], 1.0f);
-  GPU_depth_test(GPU_DEPTH_NONE);
-
->>>>>>> e4932d11
   image_user_refresh_scene(C, sima);
 
   /* we set view2d from own zoom and offset each time */
@@ -696,7 +687,6 @@
     UI_GetThemeColor3fv(TH_BACK, col);
     srgb_to_linearrgb_v3_v3(col, col);
     GPU_clear_color(col[0], col[1], col[2], 1.0f);
-    GPU_clear(GPU_COLOR_BIT);
     GPU_depth_test(GPU_DEPTH_NONE);
     draw_image_main(C, region);
 
