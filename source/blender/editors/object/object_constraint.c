/*
 * ***** BEGIN GPL LICENSE BLOCK *****
 *
 * This program is free software; you can redistribute it and/or
 * modify it under the terms of the GNU General Public License
 * as published by the Free Software Foundation; either version 2
 * of the License, or (at your option) any later version.
 *
 * This program is distributed in the hope that it will be useful,
 * but WITHOUT ANY WARRANTY; without even the implied warranty of
 * MERCHANTABILITY or FITNESS FOR A PARTICULAR PURPOSE.  See the
 * GNU General Public License for more details.
 *
 * You should have received a copy of the GNU General Public License
 * along with this program; if not, write to the Free Software Foundation,
 * Inc., 51 Franklin Street, Fifth Floor, Boston, MA 02110-1301, USA.
 *
 * The Original Code is Copyright (C) 2001-2002 by NaN Holding BV.
 * All rights reserved.
 *
 * The Original Code is: all of this file.
 *
 * Contributor(s): Joshua Leung, Blender Foundation
 *
 * ***** END GPL LICENSE BLOCK *****
 */

/** \file blender/editors/object/object_constraint.c
 *  \ingroup edobj
 */


#include <stdio.h>
#include <string.h>

#include "MEM_guardedalloc.h"

#include "BLI_blenlib.h"
#include "BLI_math.h"
#include "BLI_dynstr.h"
#include "BLI_utildefines.h"

#include "BLT_translation.h"

#include "DNA_anim_types.h"
#include "DNA_constraint_types.h"
#include "DNA_curve_types.h"
#include "DNA_scene_types.h"
#include "DNA_text_types.h"
#include "DNA_object_types.h"

#include "BKE_action.h"
#include "BKE_armature.h"
#include "BKE_constraint.h"
#include "BKE_context.h"
#include "BKE_fcurve.h"
#include "BKE_global.h"
#include "BKE_main.h"
#include "BKE_object.h"
#include "BKE_report.h"
#include "BKE_tracking.h"
#include "BIK_api.h"

#include "DEG_depsgraph.h"
#include "DEG_depsgraph_build.h"

#ifdef WITH_PYTHON
#include "BPY_extern.h"
#endif

#include "WM_api.h"
#include "WM_types.h"

#include "RNA_access.h"
#include "RNA_define.h"
#include "RNA_enum_types.h"

#include "ED_object.h"
#include "ED_keyframing.h"
#include "ED_screen.h"

#include "UI_interface.h"
#include "UI_resources.h"

#include "object_intern.h"

/* -------------- Get Active Constraint Data ---------------------- */

/* if object in posemode, active bone constraints, else object constraints */
ListBase *get_active_constraints(const EvaluationContext *eval_ctx, Object *ob)
{
	if (ob == NULL)
		return NULL;
	
	if (eval_ctx->object_mode & OB_MODE_POSE) {
		bPoseChannel *pchan;
		
		pchan = BKE_pose_channel_active(ob);
		if (pchan)
			return &pchan->constraints;
	}
	else 
		return &ob->constraints;
	
	return NULL;
}

/* Find the list that a given constraint belongs to, and/or also get the posechannel this is from (if applicable) */
ListBase *get_constraint_lb(Object *ob, bConstraint *con, bPoseChannel **r_pchan)
{
	if (r_pchan)
		*r_pchan = NULL;
	
	if (ELEM(NULL, ob, con))
		return NULL;
	
	/* try object constraints first */
	if ((BLI_findindex(&ob->constraints, con) != -1)) {
		return &ob->constraints;
	}
	
	/* if armature, try pose bones too */
	if (ob->pose) {
		bPoseChannel *pchan;
		
		/* try each bone in order 
		 * NOTE: it's not possible to directly look up the active bone yet, so this will have to do
		 */
		for (pchan = ob->pose->chanbase.first; pchan; pchan = pchan->next) {
			if ((BLI_findindex(&pchan->constraints, con) != -1)) {
				
				if (r_pchan)
					*r_pchan = pchan;
				
				return &pchan->constraints;
			}
		}
	}
	
	/* done */
	return NULL;
}

/* single constraint */
bConstraint *get_active_constraint(const EvaluationContext *eval_ctx, Object *ob)
{
	return BKE_constraints_active_get(get_active_constraints(eval_ctx, ob));
}

/* -------------- Constraint Management (Add New, Remove, Rename) -------------------- */
#ifdef WITH_PYTHON
/* ------------- PyConstraints ------------------ */

/* this callback sets the text-file to be used for selected menu item */
static void validate_pyconstraint_cb(void *arg1, void *arg2)
{
	bPythonConstraint *data = arg1;
	Text *text = NULL;
	int index = *((int *)arg2);
	int i;
	
	/* exception for no script */
	if (index) {
		/* innovative use of a for...loop to search */
		for (text = G.main->text.first, i = 1; text && index != i; i++, text = text->id.next) ;
	}
	data->text = text;
}

/* this returns a string for the list of usable pyconstraint script names */
static char *buildmenu_pyconstraints(Text *con_text, int *pyconindex)
{
	DynStr *pupds = BLI_dynstr_new();
	Text *text;
	char *str;
	char buf[64];
	int i;
	
	/* add title first */
	sprintf(buf, "Scripts: %%t|[None]%%x0|");
	BLI_dynstr_append(pupds, buf);
	
	/* init active-index first */
	if (con_text == NULL)
		*pyconindex = 0;
	
	/* loop through markers, adding them */
	for (text = G.main->text.first, i = 1; text; i++, text = text->id.next) {
		/* this is important to ensure that right script is shown as active */
		if (text == con_text) *pyconindex = i;
		
		/* only include valid pyconstraint scripts */
		if (BPY_is_pyconstraint(text)) {
			BLI_dynstr_append(pupds, text->id.name + 2);
			
			sprintf(buf, "%%x%d", i);
			BLI_dynstr_append(pupds, buf);
			
			if (text->id.next)
				BLI_dynstr_append(pupds, "|");
		}
	}
	
	/* convert to normal MEM_malloc'd string */
	str = BLI_dynstr_get_cstring(pupds);
	BLI_dynstr_free(pupds);
	
	return str;
}
#endif /* WITH_PYTHON */

#if 0 // UNUSED, until pyconstraints are added back.
/* this callback gets called when the 'refresh' button of a pyconstraint gets pressed */
static void update_pyconstraint_cb(void *arg1, void *arg2)
{
#ifndef WITH_PYTHON
	(void)arg1; /* unused */
	(void)arg2; /* unused */
#else
	Object *owner = (Object *)arg1;
	bConstraint *con = (bConstraint *)arg2;
	if (owner && con)
		BPY_pyconstraint_update(owner, con);
#endif
}
#endif // UNUSED

/* helper function for add_constriant - sets the last target for the active constraint */
static void set_constraint_nth_target(bConstraint *con, Object *target, const char subtarget[], int index)
{
	const bConstraintTypeInfo *cti = BKE_constraint_typeinfo_get(con);
	ListBase targets = {NULL, NULL};
	bConstraintTarget *ct;
	int num_targets, i;
	
	if (cti && cti->get_constraint_targets) {
		cti->get_constraint_targets(con, &targets);
		num_targets = BLI_listbase_count(&targets);
		
		if (index < 0) {
			if (abs(index) < num_targets)
				index = num_targets - abs(index);
			else
				index = num_targets - 1;
		}
		else if (index >= num_targets) {
			index = num_targets - 1;
		}
		
		for (ct = targets.first, i = 0; ct; ct = ct->next, i++) {
			if (i == index) {
				ct->tar = target;
				BLI_strncpy(ct->subtarget, subtarget, sizeof(ct->subtarget));
				break;
			}
		}
		
		if (cti->flush_constraint_targets)
			cti->flush_constraint_targets(con, &targets, 0);
	}
}

/* ------------- Constraint Sanity Testing ------------------- */

static void test_constraint(Object *owner, bPoseChannel *pchan, bConstraint *con, int type)
{
	const bConstraintTypeInfo *cti = BKE_constraint_typeinfo_get(con);
	ListBase targets = {NULL, NULL};
	bConstraintTarget *ct;
	bool check_targets = true;

	/* clear disabled-flag first */
	con->flag &= ~CONSTRAINT_DISABLE;

	if (con->type == CONSTRAINT_TYPE_KINEMATIC) {
		bKinematicConstraint *data = con->data;

		/* bad: we need a separate set of checks here as poletarget is
		 *		optional... otherwise poletarget must exist too or else
		 *		the constraint is deemed invalid
		 */
		/* default IK check ... */
		if (BKE_object_exists_check(data->tar) == 0) {
			data->tar = NULL;
			con->flag |= CONSTRAINT_DISABLE;
		}
		else if (data->tar == owner) {
			if (!BKE_armature_find_bone_name(BKE_armature_from_object(owner), data->subtarget)) {
				con->flag |= CONSTRAINT_DISABLE;
			}
		}

		if (data->poletar) {
			if (BKE_object_exists_check(data->poletar) == 0) {
				data->poletar = NULL;
				con->flag |= CONSTRAINT_DISABLE;
			}
			else if (data->poletar == owner) {
				if (!BKE_armature_find_bone_name(BKE_armature_from_object(owner), data->polesubtarget)) {
					con->flag |= CONSTRAINT_DISABLE;
				}
			}
		}
		/* ... can be overwritten here */
		BIK_test_constraint(owner, con);
		/* targets have already been checked for this */
		check_targets = false;
	}
	else if (con->type == CONSTRAINT_TYPE_PIVOT) {
		bPivotConstraint *data = con->data;

		/* target doesn't have to exist, but if it is non-null, it must exist! */
		if (data->tar && BKE_object_exists_check(data->tar) == 0) {
			data->tar = NULL;
			con->flag |= CONSTRAINT_DISABLE;
		}
		else if (data->tar == owner) {
			if (!BKE_armature_find_bone_name(BKE_armature_from_object(owner), data->subtarget)) {
				con->flag |= CONSTRAINT_DISABLE;
			}
		}

		/* targets have already been checked for this */
		check_targets = false;
	}
	else if (con->type == CONSTRAINT_TYPE_ACTION) {
		bActionConstraint *data = con->data;

		/* validate action */
		if (data->act == NULL) {
			/* must have action */
			con->flag |= CONSTRAINT_DISABLE;
		}
		else if (data->act->idroot != ID_OB) {
			/* only object-rooted actions can be used */
			data->act = NULL;
			con->flag |= CONSTRAINT_DISABLE;
		}
	}
	else if (con->type == CONSTRAINT_TYPE_FOLLOWPATH) {
		bFollowPathConstraint *data = con->data;

		/* don't allow track/up axes to be the same */
		if (data->upflag == data->trackflag)
			con->flag |= CONSTRAINT_DISABLE;
		if (data->upflag + 3 == data->trackflag)
			con->flag |= CONSTRAINT_DISABLE;
	}
	else if (con->type == CONSTRAINT_TYPE_TRACKTO) {
		bTrackToConstraint *data = con->data;

		/* don't allow track/up axes to be the same */
		if (data->reserved2 == data->reserved1)
			con->flag |= CONSTRAINT_DISABLE;
		if (data->reserved2 + 3 == data->reserved1)
			con->flag |= CONSTRAINT_DISABLE;
	}
	else if (con->type == CONSTRAINT_TYPE_LOCKTRACK) {
		bLockTrackConstraint *data = con->data;

		if (data->lockflag == data->trackflag)
			con->flag |= CONSTRAINT_DISABLE;
		if (data->lockflag + 3 == data->trackflag)
			con->flag |= CONSTRAINT_DISABLE;
	}
	else if (con->type == CONSTRAINT_TYPE_SPLINEIK) {
		bSplineIKConstraint *data = con->data;

		/* if the number of points does not match the amount required by the chain length,
		 * free the points array and request a rebind...
		 */
		if ((data->points == NULL) || (data->numpoints != data->chainlen + 1)) {
			/* free the points array */
			if (data->points) {
				MEM_freeN(data->points);
				data->points = NULL;
			}

			/* clear the bound flag, forcing a rebind next time this is evaluated */
			data->flag &= ~CONSTRAINT_SPLINEIK_BOUND;
		}
	}
	else if (con->type == CONSTRAINT_TYPE_FOLLOWTRACK) {
		bFollowTrackConstraint *data = con->data;

		if ((data->flag & CAMERASOLVER_ACTIVECLIP) == 0) {
			if (data->clip != NULL && data->track[0]) {
				MovieTracking *tracking = &data->clip->tracking;
				MovieTrackingObject *tracking_object;

				if (data->object[0])
					tracking_object = BKE_tracking_object_get_named(tracking, data->object);
				else
					tracking_object = BKE_tracking_object_get_camera(tracking);

				if (!tracking_object) {
					con->flag |= CONSTRAINT_DISABLE;
				}
				else {
					if (!BKE_tracking_track_get_named(tracking, tracking_object, data->track))
						con->flag |= CONSTRAINT_DISABLE;
				}
			}
			else {
				con->flag |= CONSTRAINT_DISABLE;
			}
		}
	}
	else if (con->type == CONSTRAINT_TYPE_CAMERASOLVER) {
		bCameraSolverConstraint *data = con->data;

		if ((data->flag & CAMERASOLVER_ACTIVECLIP) == 0 && (data->clip == NULL))
			con->flag |= CONSTRAINT_DISABLE;
	}
	else if (con->type == CONSTRAINT_TYPE_OBJECTSOLVER) {
		bObjectSolverConstraint *data = con->data;

		if ((data->flag & CAMERASOLVER_ACTIVECLIP) == 0 && (data->clip == NULL))
			con->flag |= CONSTRAINT_DISABLE;
	}
	else if (con->type == CONSTRAINT_TYPE_TRANSFORM_CACHE) {
		bTransformCacheConstraint *data = con->data;

		if ((data->cache_file == NULL) || (data->object_path[0] == '\0')) {
			con->flag |= CONSTRAINT_DISABLE;
		}
	}

	/* Check targets for constraints */
	if (check_targets && cti && cti->get_constraint_targets) {
		cti->get_constraint_targets(con, &targets);

		/* disable and clear constraints targets that are incorrect */
		for (ct = targets.first; ct; ct = ct->next) {
			/* general validity checks (for those constraints that need this) */
			if (BKE_object_exists_check(ct->tar) == 0) {
				/* object doesn't exist, but constraint requires target */
				ct->tar = NULL;
				con->flag |= CONSTRAINT_DISABLE;
			}
			else if (ct->tar == owner) {
				if (type == CONSTRAINT_OBTYPE_BONE) {
					if (!BKE_armature_find_bone_name(BKE_armature_from_object(owner), ct->subtarget)) {
						/* bone must exist in armature... */
						/* TODO: clear subtarget? */
						con->flag |= CONSTRAINT_DISABLE;
					}
					else if (STREQ(pchan->name, ct->subtarget)) {
						/* cannot target self */
						ct->subtarget[0] = '\0';
						con->flag |= CONSTRAINT_DISABLE;
					}
				}
				else {
					/* cannot use self as target */
					ct->tar = NULL;
					con->flag |= CONSTRAINT_DISABLE;
				}
			}

			/* target checks for specific constraints */
			if (ELEM(con->type, CONSTRAINT_TYPE_FOLLOWPATH, CONSTRAINT_TYPE_CLAMPTO, CONSTRAINT_TYPE_SPLINEIK)) {
				if (ct->tar) {
					if (ct->tar->type != OB_CURVE) {
						ct->tar = NULL;
						con->flag |= CONSTRAINT_DISABLE;
					}
					else {
						Curve *cu = ct->tar->data;

						/* auto-set 'Path' setting on curve so this works  */
						cu->flag |= CU_PATH;
					}
				}
			}
		}

		/* free any temporary targets */
		if (cti->flush_constraint_targets)
			cti->flush_constraint_targets(con, &targets, 0);
	}
}

static int constraint_type_get(Object *owner, bPoseChannel *pchan)
{
	int type;
	/* Check parents */
	if (pchan) {
		switch (owner->type) {
			case OB_ARMATURE:
				type = CONSTRAINT_OBTYPE_BONE;
				break;
			default:
				type = CONSTRAINT_OBTYPE_OBJECT;
				break;
		}
	}
	else
		type = CONSTRAINT_OBTYPE_OBJECT;
	return type;
}

/* checks validity of object pointers, and NULLs,
 * if Bone doesnt exist it sets the CONSTRAINT_DISABLE flag.
 */
static void test_constraints(Object *owner, bPoseChannel *pchan)
{
	bConstraint *curcon;
	ListBase *conlist = NULL;
	int type;
	
	if (owner == NULL) return;

	type = constraint_type_get(owner, pchan);

	/* Get the constraint list for this object */
	switch (type) {
		case CONSTRAINT_OBTYPE_OBJECT:
			conlist = &owner->constraints;
			break;
		case CONSTRAINT_OBTYPE_BONE:
			conlist = &pchan->constraints;
			break;
	}
	
	/* Check all constraints - is constraint valid? */
	if (conlist) {
		for (curcon = conlist->first; curcon; curcon = curcon->next) {
			test_constraint(owner, pchan, curcon, type);
		}
	}
}

void object_test_constraints(Object *owner)
{
	if (owner->constraints.first)
		test_constraints(owner, NULL);
	
	if (owner->type == OB_ARMATURE && owner->pose) {
		bPoseChannel *pchan;
		
		for (pchan = owner->pose->chanbase.first; pchan; pchan = pchan->next) {
			if (pchan->constraints.first)
				test_constraints(owner, pchan);
		}
	}
}

static void object_test_constraint(Object *owner, bConstraint *con)
{
	if (owner->type == OB_ARMATURE && owner->pose) {
		if (BLI_findindex(&owner->constraints, con) != -1) {
			test_constraint(owner, NULL, con, CONSTRAINT_OBTYPE_OBJECT);
		}
		else {
			bPoseChannel *pchan;
			for (pchan = owner->pose->chanbase.first; pchan; pchan = pchan->next) {
				if (BLI_findindex(&pchan->constraints, con) != -1) {
					test_constraint(owner, pchan, con, CONSTRAINT_OBTYPE_BONE);
					break;
				}
			}
		}
	}
	else {
		test_constraint(owner, NULL, con, CONSTRAINT_OBTYPE_OBJECT);
	}
}

/************************ generic functions for operators using constraint names and data context *********************/

#define EDIT_CONSTRAINT_OWNER_OBJECT    0
#define EDIT_CONSTRAINT_OWNER_BONE      1

static const EnumPropertyItem constraint_owner_items[] = {
	{EDIT_CONSTRAINT_OWNER_OBJECT, "OBJECT", 0, "Object", "Edit a constraint on the active object"},
	{EDIT_CONSTRAINT_OWNER_BONE, "BONE", 0, "Bone", "Edit a constraint on the active bone"},
	{0, NULL, 0, NULL, NULL}};


static int edit_constraint_poll_generic(bContext *C, StructRNA *rna_type)
{
	PointerRNA ptr = CTX_data_pointer_get_type(C, "constraint", rna_type);
	Object *ob = (ptr.id.data) ? ptr.id.data : ED_object_active_context(C);

	if (!ptr.data) {
		CTX_wm_operator_poll_msg_set(C, "Context missing 'constraint'");
		return 0;
	}

	if (!ob) {
		CTX_wm_operator_poll_msg_set(C, "Context missing active object");
		return 0;
	}

	if (ID_IS_LINKED(ob) || (ptr.id.data && ID_IS_LINKED(ptr.id.data))) {
		CTX_wm_operator_poll_msg_set(C, "Cannot edit library data");
		return 0;
	}

	return 1;
}

static int edit_constraint_poll(bContext *C)
{
	return edit_constraint_poll_generic(C, &RNA_Constraint);
}

static void edit_constraint_properties(wmOperatorType *ot)
{
	RNA_def_string(ot->srna, "constraint", NULL, MAX_NAME, "Constraint", "Name of the constraint to edit");
	RNA_def_enum(ot->srna, "owner", constraint_owner_items, 0, "Owner", "The owner of this constraint");
}

static int edit_constraint_invoke_properties(bContext *C, wmOperator *op)
{
	PointerRNA ptr = CTX_data_pointer_get_type(C, "constraint", &RNA_Constraint);
	Object *ob = (ptr.id.data) ? ptr.id.data : ED_object_active_context(C);
	bConstraint *con;
	ListBase *list;
	
	if (RNA_struct_property_is_set(op->ptr, "constraint") && RNA_struct_property_is_set(op->ptr, "owner"))
		return 1;
	
	if (ptr.data) {
		con = ptr.data;
		RNA_string_set(op->ptr, "constraint", con->name);
		
		list = get_constraint_lb(ob, con, NULL);
		
		if (&ob->constraints == list)
			RNA_enum_set(op->ptr, "owner", EDIT_CONSTRAINT_OWNER_OBJECT);
		else
			RNA_enum_set(op->ptr, "owner", EDIT_CONSTRAINT_OWNER_BONE);
		
		return 1;
	}
	
	return 0;
}

static bConstraint *edit_constraint_property_get(
        const EvaluationContext *eval_ctx, wmOperator *op, Object *ob, int type)
{
	char constraint_name[MAX_NAME];
	int owner = RNA_enum_get(op->ptr, "owner");
	bConstraint *con;
	ListBase *list = NULL;
	
	RNA_string_get(op->ptr, "constraint", constraint_name);
	
	if (owner == EDIT_CONSTRAINT_OWNER_OBJECT) {
		list = &ob->constraints;
	}
	else if (owner == EDIT_CONSTRAINT_OWNER_BONE) {
		bPoseChannel *pchan = BKE_pose_channel_active(ob);
		if (pchan)
			list = &pchan->constraints;
		else {
			//if (G.debug & G_DEBUG)
			//printf("edit_constraint_property_get: No active bone for object '%s'\n", (ob) ? ob->id.name + 2 : "<None>");
			return NULL;
		}
	}
	else {
		//if (G.debug & G_DEBUG)
		//printf("edit_constraint_property_get: defaulting to getting list in the standard way\n");
		list = get_active_constraints(eval_ctx, ob);
	}
	
	con = BKE_constraints_find_name(list, constraint_name);
	//if (G.debug & G_DEBUG)
	//printf("constraint found = %p, %s\n", (void *)con, (con) ? con->name : "<Not found>");

	if (con && (type != 0) && (con->type != type))
		con = NULL;
	
	return con;
}

/* ********************** CONSTRAINT-SPECIFIC STUFF ********************* */

/* ---------- Distance-Dependent Constraints ---------- */
/* StretchTo, Limit Distance */

static int stretchto_reset_exec(bContext *C, wmOperator *op)
{
	EvaluationContext eval_ctx;
	CTX_data_eval_ctx(C, &eval_ctx);
	Object *ob = ED_object_active_context(C);
	bConstraint *con = edit_constraint_property_get(&eval_ctx, op, ob, CONSTRAINT_TYPE_STRETCHTO);
	bStretchToConstraint *data = (con) ? (bStretchToConstraint *)con->data : NULL;
	
	/* despite 3 layers of checks, we may still not be able to find a constraint */
	if (data == NULL)
		return OPERATOR_CANCELLED;
	
	/* just set original length to 0.0, which will cause a reset on next recalc */
	data->orglength = 0.0f;
	ED_object_constraint_update(ob);
	
	WM_event_add_notifier(C, NC_OBJECT | ND_CONSTRAINT, NULL);
	return OPERATOR_FINISHED;
}

static int stretchto_reset_invoke(bContext *C, wmOperator *op, const wmEvent *UNUSED(event))
{
	if (edit_constraint_invoke_properties(C, op))
		return stretchto_reset_exec(C, op);
	else
		return OPERATOR_CANCELLED;
}

void CONSTRAINT_OT_stretchto_reset(wmOperatorType *ot)
{
	/* identifiers */
	ot->name = "Reset Original Length";
	ot->idname = "CONSTRAINT_OT_stretchto_reset";
	ot->description = "Reset original length of bone for Stretch To Constraint";
	
	/* callbacks */
	ot->invoke = stretchto_reset_invoke;
	ot->exec = stretchto_reset_exec;
	ot->poll = edit_constraint_poll;
	
	/* flags */
	ot->flag = OPTYPE_REGISTER | OPTYPE_UNDO;
	
	/* properties */
	edit_constraint_properties(ot);
}


static int limitdistance_reset_exec(bContext *C, wmOperator *op)
{
	EvaluationContext eval_ctx;
	CTX_data_eval_ctx(C, &eval_ctx);
	Object *ob = ED_object_active_context(C);
	bConstraint *con = edit_constraint_property_get(&eval_ctx, op, ob, CONSTRAINT_TYPE_DISTLIMIT);
	bDistLimitConstraint *data = (con) ? (bDistLimitConstraint *)con->data : NULL;
	
	/* despite 3 layers of checks, we may still not be able to find a constraint */
	if (data == NULL)
		return OPERATOR_CANCELLED;
	
	/* just set original length to 0.0, which will cause a reset on next recalc */
	data->dist = 0.0f;
	ED_object_constraint_update(ob);
	
	WM_event_add_notifier(C, NC_OBJECT | ND_CONSTRAINT, NULL);
	return OPERATOR_FINISHED;
}

static int limitdistance_reset_invoke(bContext *C, wmOperator *op, const wmEvent *UNUSED(event))
{
	if (edit_constraint_invoke_properties(C, op))
		return limitdistance_reset_exec(C, op);
	else
		return OPERATOR_CANCELLED;
}

void CONSTRAINT_OT_limitdistance_reset(wmOperatorType *ot)
{
	/* identifiers */
	ot->name = "Reset Distance";
	ot->idname = "CONSTRAINT_OT_limitdistance_reset";
	ot->description = "Reset limiting distance for Limit Distance Constraint";
	
	/* callbacks */
	ot->invoke = limitdistance_reset_invoke;
	ot->exec = limitdistance_reset_exec;
	ot->poll = edit_constraint_poll;
	
	/* flags */
	ot->flag = OPTYPE_REGISTER | OPTYPE_UNDO;
	
	/* properties */
	edit_constraint_properties(ot);
}

/* ------------- Child-Of Constraint ------------------ */

static void child_get_inverse_matrix(const bContext *C, Scene *scene, Object *ob, bConstraint *con, float invmat[4][4], const int owner)
{
	EvaluationContext eval_ctx;

	CTX_data_eval_ctx(C, &eval_ctx);

	/* nullify inverse matrix first */
	unit_m4(invmat);
	
	if (owner == EDIT_CONSTRAINT_OWNER_BONE) {
		bPoseChannel *pchan;
		/* try to find a pose channel - assume that this is the constraint owner */
		/* TODO: get from context instead? */
		if (ob && ob->pose && (pchan = BKE_pose_channel_active(ob))) {
			bConstraint *con_last;
			/* calculate/set inverse matrix:
			 *  We just calculate all transform-stack eval up to but not including this constraint.
			 *  This is because inverse should just inverse correct for just the constraint's influence
			 *  when it gets applied; that is, at the time of application, we don't know anything about
			 *  what follows.
			 */
			float imat[4][4], tmat[4][4];
			float pmat[4][4];

			/* make sure we passed the correct constraint */
			BLI_assert(BLI_findindex(&pchan->constraints, con) != -1);

			/* 1. calculate posemat where inverse doesn't exist yet (inverse was cleared above),
			 * to use as baseline ("pmat") to derive delta from. This extra calc saves users
			 * from having pressing "Clear Inverse" first
			 */
			BKE_pose_where_is(&eval_ctx, scene, ob);
			copy_m4_m4(pmat, pchan->pose_mat);

			/* 2. knock out constraints starting from this one */
			con_last = pchan->constraints.last;
			pchan->constraints.last = con->prev;

			if (con->prev) {
				/* new end must not point to this one, else this chain cutting is useless */
				con->prev->next = NULL;
			}
			else {
				/* constraint was first */
				pchan->constraints.first = NULL;
			}

			/* 3. solve pose without disabled constraints */
			BKE_pose_where_is(&eval_ctx, scene, ob);

			/* 4. determine effect of constraint by removing the newly calculated
			 * pchan->pose_mat from the original pchan->pose_mat, thus determining
			 * the effect of the constraint
			 */
			invert_m4_m4(imat, pchan->pose_mat);
			mul_m4_m4m4(tmat, pmat, imat);
			invert_m4_m4(invmat, tmat);

			/* 5. restore constraints */
			pchan->constraints.last = con_last;

			if (con->prev) {
				/* hook up prev to this one again */
				con->prev->next = con;
			}
			else {
				/* set as first again */
				pchan->constraints.first = con;
			}

			/* 6. recalculate pose with new inv-mat applied */
			BKE_pose_where_is(&eval_ctx, scene, ob);
		}
	}
	if (owner == EDIT_CONSTRAINT_OWNER_OBJECT) {
		if (ob) {
			Object workob;

			/* make sure we passed the correct constraint */
			BLI_assert(BLI_findindex(&ob->constraints, con) != -1);

			/* use BKE_object_workob_calc_parent to find inverse - just like for normal parenting */
			BKE_object_workob_calc_parent(&eval_ctx, scene, ob, &workob);
			invert_m4_m4(invmat, workob.obmat);
		}
	}
}

/* ChildOf Constraint - set inverse callback */
static int childof_set_inverse_exec(bContext *C, wmOperator *op)
{
	EvaluationContext eval_ctx;
	CTX_data_eval_ctx(C, &eval_ctx);
	Scene *scene = CTX_data_scene(C);
	Object *ob = ED_object_active_context(C);
	bConstraint *con = edit_constraint_property_get(&eval_ctx, op, ob, CONSTRAINT_TYPE_CHILDOF);
	bChildOfConstraint *data = (con) ? (bChildOfConstraint *)con->data : NULL;
	const int owner = RNA_enum_get(op->ptr, "owner");

	/* despite 3 layers of checks, we may still not be able to find a constraint */
	if (data == NULL) {
		printf("DEBUG: Child-Of Set Inverse - object = '%s'\n", (ob) ? ob->id.name + 2 : "<None>");
		BKE_report(op->reports, RPT_ERROR, "Could not find constraint data for Child-Of Set Inverse");
		return OPERATOR_CANCELLED;
	}
	
	child_get_inverse_matrix(C, scene, ob, con, data->invmat, owner);

	WM_event_add_notifier(C, NC_OBJECT | ND_CONSTRAINT, ob);
	
	return OPERATOR_FINISHED;
}

static int childof_set_inverse_invoke(bContext *C, wmOperator *op, const wmEvent *UNUSED(event))
{
	if (edit_constraint_invoke_properties(C, op))
		return childof_set_inverse_exec(C, op);
	else
		return OPERATOR_CANCELLED;
}

void CONSTRAINT_OT_childof_set_inverse(wmOperatorType *ot)
{
	/* identifiers */
	ot->name = "Set Inverse";
	ot->idname = "CONSTRAINT_OT_childof_set_inverse";
	ot->description = "Set inverse correction for ChildOf constraint";
	
	/* callbacks */
	ot->invoke = childof_set_inverse_invoke;
	ot->exec = childof_set_inverse_exec;
	ot->poll = edit_constraint_poll;
	
	/* flags */
	ot->flag = OPTYPE_REGISTER | OPTYPE_UNDO;
	
	/* properties */
	edit_constraint_properties(ot);
}

/* ChildOf Constraint - clear inverse callback */
static int childof_clear_inverse_exec(bContext *C, wmOperator *op)
{
	Object *ob = ED_object_active_context(C);
	EvaluationContext eval_ctx;
	CTX_data_eval_ctx(C, &eval_ctx);
	bConstraint *con = edit_constraint_property_get(&eval_ctx, op, ob, CONSTRAINT_TYPE_CHILDOF);
	bChildOfConstraint *data = (con) ? (bChildOfConstraint *)con->data : NULL;
	
	if (data == NULL) {
		BKE_report(op->reports, RPT_ERROR, "Child Of constraint not found");
		return OPERATOR_CANCELLED;
	}
	
	/* simply clear the matrix */
	unit_m4(data->invmat);
	
	WM_event_add_notifier(C, NC_OBJECT | ND_CONSTRAINT, ob);
	
	return OPERATOR_FINISHED;
}

static int childof_clear_inverse_invoke(bContext *C, wmOperator *op, const wmEvent *UNUSED(event))
{
	if (edit_constraint_invoke_properties(C, op))
		return childof_clear_inverse_exec(C, op);
	else
		return OPERATOR_CANCELLED;
}

void CONSTRAINT_OT_childof_clear_inverse(wmOperatorType *ot)
{
	/* identifiers */
	ot->name = "Clear Inverse";
	ot->idname = "CONSTRAINT_OT_childof_clear_inverse";
	ot->description = "Clear inverse correction for ChildOf constraint";
	
	/* callbacks */
	ot->invoke = childof_clear_inverse_invoke;
	ot->exec = childof_clear_inverse_exec;
	ot->poll = edit_constraint_poll;
	
	/* flags */
	ot->flag = OPTYPE_REGISTER | OPTYPE_UNDO;
	
	/* properties */
	edit_constraint_properties(ot);
}

/* --------------- Follow Path Constraint ------------------ */

static int followpath_path_animate_exec(bContext *C, wmOperator *op)
{
	EvaluationContext eval_ctx;
	CTX_data_eval_ctx(C, &eval_ctx);
	Object *ob = ED_object_active_context(C);
	bConstraint *con = edit_constraint_property_get(&eval_ctx, op, ob, CONSTRAINT_TYPE_FOLLOWPATH);
	bFollowPathConstraint *data = (con) ? (bFollowPathConstraint *)con->data : NULL;
	
	bAction *act = NULL;
	FCurve *fcu = NULL;
	int sfra = RNA_int_get(op->ptr, "frame_start");
	int len  = RNA_int_get(op->ptr, "length");
	float standardRange = 1.0;
	
	/* nearly impossible sanity check */
	if (data == NULL) {
		BKE_report(op->reports, RPT_ERROR, "Follow Path constraint not found");
		return OPERATOR_CANCELLED;
	}
	
	/* add F-Curve as appropriate */
	if (data->tar) {
		Curve *cu = (Curve *)data->tar->data;
		
		if (ELEM(NULL, cu->adt, cu->adt->action) ||
		    (list_find_fcurve(&cu->adt->action->curves, "eval_time", 0) == NULL))
		{
			/* create F-Curve for path animation */
			act = verify_adt_action(&cu->id, 1);
			fcu = verify_fcurve(act, NULL, NULL, "eval_time", 0, 1);
			
			/* standard vertical range - 1:1 = 100 frames */
			standardRange = 100.0f;
		}
		else {
			/* path anim exists already - abort for now as this may well be what was intended */
			BKE_report(op->reports, RPT_WARNING, "Path is already animated");
			return OPERATOR_CANCELLED;
		}
	}
	else {
		/* animate constraint's "fixed offset" */
		PointerRNA ptr;
		PropertyRNA *prop;
		char *path;
		
		/* get RNA pointer to constraint's "offset_factor" property - to build RNA path */
		RNA_pointer_create(&ob->id, &RNA_FollowPathConstraint, con, &ptr);
		prop = RNA_struct_find_property(&ptr, "offset_factor");
		
		path = RNA_path_from_ID_to_property(&ptr, prop);
		
		/* create F-Curve for constraint */
		act = verify_adt_action(&ob->id, 1);
		fcu = verify_fcurve(act, NULL, NULL, path, 0, 1);
		
		/* standard vertical range - 0.0 to 1.0 */
		standardRange = 1.0f;
		
		/* enable "Use Fixed Position" so that animating this has effect */
		data->followflag |= FOLLOWPATH_STATIC;
		
		/* path needs to be freed */
		if (path) 
			MEM_freeN(path);
	}
	
	/* setup dummy 'generator' modifier here to get 1-1 correspondence still working
	 * and define basic slope of this curve based on the properties
	 */
	if (!fcu->bezt && !fcu->fpt && !fcu->modifiers.first) {
		FModifier *fcm = add_fmodifier(&fcu->modifiers, FMODIFIER_TYPE_GENERATOR, fcu);
		FMod_Generator *gen = fcm->data;
		
		/* Assume that we have the following equation:
		 *     y = Ax + B
		 *         1    0       <-- coefficients array indices
		 */
		float A = standardRange / (float)(len);
		float B = (float)(-sfra) * A;
		
		gen->coefficients[1] = A;
		gen->coefficients[0] = B;
	}
	
	/* updates... */
	WM_event_add_notifier(C, NC_OBJECT | ND_CONSTRAINT, ob);
	return OPERATOR_FINISHED;
}

static int followpath_path_animate_invoke(bContext *C, wmOperator *op, const wmEvent *UNUSED(event))
{
	/* hook up invoke properties for figuring out which constraint we're dealing with */
	if (edit_constraint_invoke_properties(C, op)) {
		return followpath_path_animate_exec(C, op);
	}
	else {
		return OPERATOR_CANCELLED;
	}
}

void CONSTRAINT_OT_followpath_path_animate(wmOperatorType *ot)
{
	/* identifiers */
	ot->name = "Auto Animate Path";
	ot->idname = "CONSTRAINT_OT_followpath_path_animate";
	ot->description = "Add default animation for path used by constraint if it isn't animated already";
	
	/* callbacks */
	ot->invoke = followpath_path_animate_invoke;
	ot->exec = followpath_path_animate_exec;
	ot->poll = edit_constraint_poll;
	
	/* flags */
	ot->flag = OPTYPE_REGISTER | OPTYPE_UNDO;
	
	/* props */
	edit_constraint_properties(ot);
	RNA_def_int(ot->srna, "frame_start", 1, MINAFRAME, MAXFRAME, "Start Frame", 
	            "First frame of path animation", MINAFRAME, MAXFRAME);
	RNA_def_int(ot->srna, "length", 100, 0, MAXFRAME, "Length", 
	            "Number of frames that path animation should take", 0, MAXFRAME);
}

/* ------------- Object Solver Constraint ------------------ */

static int objectsolver_set_inverse_exec(bContext *C, wmOperator *op)
{
	EvaluationContext eval_ctx;
	CTX_data_eval_ctx(C, &eval_ctx);
	Scene *scene = CTX_data_scene(C);
	Object *ob = ED_object_active_context(C);
	bConstraint *con = edit_constraint_property_get(&eval_ctx, op, ob, CONSTRAINT_TYPE_OBJECTSOLVER);
	bObjectSolverConstraint *data = (con) ? (bObjectSolverConstraint *)con->data : NULL;
	const int owner = RNA_enum_get(op->ptr, "owner");

	/* despite 3 layers of checks, we may still not be able to find a constraint */
	if (data == NULL) {
		printf("DEBUG: Child-Of Set Inverse - object = '%s'\n", (ob) ? ob->id.name + 2 : "<None>");
		BKE_report(op->reports, RPT_ERROR, "Could not find constraint data for Child-Of Set Inverse");
		return OPERATOR_CANCELLED;
	}

	child_get_inverse_matrix(C, scene, ob, con, data->invmat, owner);

	WM_event_add_notifier(C, NC_OBJECT | ND_CONSTRAINT, ob);

	return OPERATOR_FINISHED;
}

static int objectsolver_set_inverse_invoke(bContext *C, wmOperator *op, const wmEvent *UNUSED(event))
{
	if (edit_constraint_invoke_properties(C, op))
		return objectsolver_set_inverse_exec(C, op);
	else
		return OPERATOR_CANCELLED;
}

void CONSTRAINT_OT_objectsolver_set_inverse(wmOperatorType *ot)
{
	/* identifiers */
	ot->name = "Set Inverse";
	ot->idname = "CONSTRAINT_OT_objectsolver_set_inverse";
	ot->description = "Set inverse correction for ObjectSolver constraint";
	
	/* callbacks */
	ot->invoke = objectsolver_set_inverse_invoke;
	ot->exec = objectsolver_set_inverse_exec;
	ot->poll = edit_constraint_poll;

	/* flags */
	ot->flag = OPTYPE_REGISTER | OPTYPE_UNDO;
	
	/* properties */
	edit_constraint_properties(ot);
}

static int objectsolver_clear_inverse_exec(bContext *C, wmOperator *op)
{
	EvaluationContext eval_ctx;
	CTX_data_eval_ctx(C, &eval_ctx);
	Object *ob = ED_object_active_context(C);
	bConstraint *con = edit_constraint_property_get(&eval_ctx, op, ob, CONSTRAINT_TYPE_OBJECTSOLVER);
	bObjectSolverConstraint *data = (con) ? (bObjectSolverConstraint *)con->data : NULL;

	if (data == NULL) {
		BKE_report(op->reports, RPT_ERROR, "Child Of constraint not found");
		return OPERATOR_CANCELLED;
	}

	/* simply clear the matrix */
	unit_m4(data->invmat);

	WM_event_add_notifier(C, NC_OBJECT | ND_CONSTRAINT, ob);

	return OPERATOR_FINISHED;
}

static int objectsolver_clear_inverse_invoke(bContext *C, wmOperator *op, const wmEvent *UNUSED(event))
{
	if (edit_constraint_invoke_properties(C, op))
		return objectsolver_clear_inverse_exec(C, op);
	else
		return OPERATOR_CANCELLED;
}

void CONSTRAINT_OT_objectsolver_clear_inverse(wmOperatorType *ot)
{
	/* identifiers */
	ot->name = "Clear Inverse";
	ot->idname = "CONSTRAINT_OT_objectsolver_clear_inverse";
	ot->description = "Clear inverse correction for ObjectSolver constraint";
	
	/* callbacks */
	ot->invoke = objectsolver_clear_inverse_invoke;
	ot->exec = objectsolver_clear_inverse_exec;
	ot->poll = edit_constraint_poll;

	/* flags */
	ot->flag = OPTYPE_REGISTER | OPTYPE_UNDO;
	
	/* properties */
	edit_constraint_properties(ot);
}

/***************************** BUTTONS ****************************/

void ED_object_constraint_set_active(Object *ob, bConstraint *con)
{	
	ListBase *lb = get_constraint_lb(ob, con, NULL);
	
	/* lets be nice and escape if its active already */
	/* NOTE: this assumes that the stack doesn't have other active ones set... */
	if ((lb && con) && (con->flag & CONSTRAINT_ACTIVE))
		return;
	
	BKE_constraints_active_set(lb, con);
}

void ED_object_constraint_update(Object *ob)
{
	if (ob->pose) BKE_pose_update_constraint_flags(ob->pose);

	object_test_constraints(ob);

	if (ob->type == OB_ARMATURE) 
		DEG_id_tag_update(&ob->id, OB_RECALC_DATA | OB_RECALC_OB);
	else 
		DEG_id_tag_update(&ob->id, OB_RECALC_OB);
}

static void object_pose_tag_update(Main *bmain, Object *ob)
{
	BKE_pose_tag_recalc(bmain, ob->pose);    /* Checks & sort pose channels. */
	if (ob->proxy && ob->adt) {
		/* We need to make use of ugly POSE_ANIMATION_WORKAROUND here too, else anim data are not reloaded
		 * after calling `BKE_pose_rebuild()`, which causes T43872.
		 * Note that this is a bit wide here, since we cannot be sure whether there are some locked proxy bones
		 * or not...
		 * XXX Temp hack until new depsgraph hopefully solves this. */
		ob->adt->recalc |= ADT_RECALC_ANIM;
	}
}

void ED_object_constraint_dependency_update(Main *bmain, Object *ob)
{
	ED_object_constraint_update(ob);

	if (ob->pose) {
		object_pose_tag_update(bmain, ob);
	}
	DEG_relations_tag_update(bmain);
}

void ED_object_constraint_tag_update(Object *ob, bConstraint *con)
{
	if (ob->pose) {
		BKE_pose_tag_update_constraint_flags(ob->pose);
	}

	object_test_constraint(ob, con);

	if (ob->type == OB_ARMATURE)
		DEG_id_tag_update(&ob->id, OB_RECALC_DATA | OB_RECALC_OB);
	else
		DEG_id_tag_update(&ob->id, OB_RECALC_OB);
}

void ED_object_constraint_dependency_tag_update(Main *bmain, Object *ob, bConstraint *con)
{
	ED_object_constraint_tag_update(ob, con);

	if (ob->pose) {
		object_pose_tag_update(bmain, ob);
	}
	DEG_relations_tag_update(bmain);
}

static int constraint_poll(bContext *C)
{
	PointerRNA ptr = CTX_data_pointer_get_type(C, "constraint", &RNA_Constraint);
	return (ptr.id.data && ptr.data);
}


static int constraint_delete_exec(bContext *C, wmOperator *UNUSED(op))
{
	PointerRNA ptr = CTX_data_pointer_get_type(C, "constraint", &RNA_Constraint);
	Object *ob = ptr.id.data;
	bConstraint *con = ptr.data;
	ListBase *lb = get_constraint_lb(ob, con, NULL);

	/* free the constraint */
	if (BKE_constraint_remove_ex(lb, ob, con, true)) {
		/* there's no active constraint now, so make sure this is the case */
		BKE_constraints_active_set(&ob->constraints, NULL);
		ED_object_constraint_update(ob); /* needed to set the flags on posebones correctly */

		/* relatiols */
		DEG_relations_tag_update(CTX_data_main(C));

		/* notifiers */
		WM_event_add_notifier(C, NC_OBJECT | ND_CONSTRAINT | NA_REMOVED, ob);
		
		return OPERATOR_FINISHED;
	}
	else {
		/* couldn't remove due to some invalid data */
		return OPERATOR_CANCELLED;
	}
}

void CONSTRAINT_OT_delete(wmOperatorType *ot)
{
	/* identifiers */
	ot->name = "Delete Constraint";
	ot->idname = "CONSTRAINT_OT_delete";
	ot->description = "Remove constraint from constraint stack";
	
	/* callbacks */
	ot->exec = constraint_delete_exec;
	ot->poll = constraint_poll;
	
	/* flags */
	ot->flag = OPTYPE_REGISTER | OPTYPE_UNDO;
}


static int constraint_move_down_exec(bContext *C, wmOperator *op)
{
	EvaluationContext eval_ctx;
	CTX_data_eval_ctx(C, &eval_ctx);
	Object *ob = ED_object_active_context(C);
	bConstraint *con = edit_constraint_property_get(&eval_ctx, op, ob, 0);
	
	if (con && con->next) {
		ListBase *conlist = get_constraint_lb(ob, con, NULL);
		bConstraint *nextCon = con->next;
		
		/* insert the nominated constraint after the one that used to be after it */
		BLI_remlink(conlist, con);
		BLI_insertlinkafter(conlist, nextCon, con);
		
		WM_event_add_notifier(C, NC_OBJECT | ND_CONSTRAINT, ob);
		
		return OPERATOR_FINISHED;
	}
	
	return OPERATOR_CANCELLED;
}

static int constraint_move_down_invoke(bContext *C, wmOperator *op, const wmEvent *UNUSED(event))
{
	if (edit_constraint_invoke_properties(C, op))
		return constraint_move_down_exec(C, op);
	else
		return OPERATOR_CANCELLED;
}

void CONSTRAINT_OT_move_down(wmOperatorType *ot)
{
	/* identifiers */
	ot->name = "Move Constraint Down";
	ot->idname = "CONSTRAINT_OT_move_down";
	ot->description = "Move constraint down in constraint stack";
	
	/* callbacks */
	ot->invoke = constraint_move_down_invoke;
	ot->exec = constraint_move_down_exec;
	ot->poll = edit_constraint_poll;
	
	/* flags */
	ot->flag = OPTYPE_REGISTER | OPTYPE_UNDO;
	
	/* properties */
	edit_constraint_properties(ot);
}


static int constraint_move_up_exec(bContext *C, wmOperator *op)
{
	EvaluationContext eval_ctx;
	CTX_data_eval_ctx(C, &eval_ctx);
	Object *ob = ED_object_active_context(C);
	bConstraint *con = edit_constraint_property_get(&eval_ctx, op, ob, 0);
	
	if (con && con->prev) {
		ListBase *conlist = get_constraint_lb(ob, con, NULL);
		bConstraint *prevCon = con->prev;
		
		/* insert the nominated constraint before the one that used to be before it */
		BLI_remlink(conlist, con);
		BLI_insertlinkbefore(conlist, prevCon, con);
		
		WM_event_add_notifier(C, NC_OBJECT | ND_CONSTRAINT, ob);
		
		return OPERATOR_FINISHED;
	}
	
	return OPERATOR_CANCELLED;
}

static int constraint_move_up_invoke(bContext *C, wmOperator *op, const wmEvent *UNUSED(event))
{
	if (edit_constraint_invoke_properties(C, op))
		return constraint_move_up_exec(C, op);
	else
		return OPERATOR_CANCELLED;
}

void CONSTRAINT_OT_move_up(wmOperatorType *ot)
{
	/* identifiers */
	ot->name = "Move Constraint Up";
	ot->idname = "CONSTRAINT_OT_move_up";
	ot->description = "Move constraint up in constraint stack";
	
	/* callbacks */
	ot->exec = constraint_move_up_exec;
	ot->invoke = constraint_move_up_invoke;
	ot->poll = edit_constraint_poll;
	
	/* flags */
	ot->flag = OPTYPE_REGISTER | OPTYPE_UNDO;
	edit_constraint_properties(ot);
}

/***************************** OPERATORS ****************************/

/************************ remove constraint operators *********************/

static int pose_constraints_clear_exec(bContext *C, wmOperator *UNUSED(op))
{
	Main *bmain = CTX_data_main(C);
	Object *ob = BKE_object_pose_armature_get(CTX_data_active_object(C));
	
	/* free constraints for all selected bones */
	CTX_DATA_BEGIN (C, bPoseChannel *, pchan, selected_pose_bones)
	{
		BKE_constraints_free(&pchan->constraints);
		pchan->constflag &= ~(PCHAN_HAS_IK | PCHAN_HAS_SPLINEIK | PCHAN_HAS_CONST);
	}
	CTX_DATA_END;
	
	/* force depsgraph to get recalculated since relationships removed */
	DEG_relations_tag_update(bmain);
	
	/* note, calling BIK_clear_data() isn't needed here */

	/* do updates */
	DEG_id_tag_update(&ob->id, OB_RECALC_DATA);
	WM_event_add_notifier(C, NC_OBJECT | ND_CONSTRAINT | NA_REMOVED, ob);
	
	return OPERATOR_FINISHED;
}

void POSE_OT_constraints_clear(wmOperatorType *ot)
{
	/* identifiers */
	ot->name = "Clear Pose Constraints";
	ot->idname = "POSE_OT_constraints_clear";
	ot->description = "Clear all the constraints for the selected bones";
	
	/* callbacks */
	ot->exec = pose_constraints_clear_exec;
	ot->poll = ED_operator_posemode_exclusive; // XXX - do we want to ensure there are selected bones too?
}


static int object_constraints_clear_exec(bContext *C, wmOperator *UNUSED(op))
{
	Main *bmain = CTX_data_main(C);
	
	/* do freeing */
	CTX_DATA_BEGIN (C, Object *, ob, selected_editable_objects)
	{
		BKE_constraints_free(&ob->constraints);
		DEG_id_tag_update(&ob->id, OB_RECALC_OB);
	}
	CTX_DATA_END;
	
	/* force depsgraph to get recalculated since relationships removed */
	DEG_relations_tag_update(bmain);
	
	/* do updates */
	WM_event_add_notifier(C, NC_OBJECT | ND_CONSTRAINT | NA_REMOVED, NULL);
	
	return OPERATOR_FINISHED;
}

void OBJECT_OT_constraints_clear(wmOperatorType *ot)
{
	/* identifiers */
	ot->name = "Clear Object Constraints";
	ot->idname = "OBJECT_OT_constraints_clear";
	ot->description = "Clear all the constraints for the active Object only";
	
	/* callbacks */
	ot->exec = object_constraints_clear_exec;
	ot->poll = ED_operator_object_active_editable;
}

/************************ copy all constraints operators *********************/

static int pose_constraint_copy_exec(bContext *C, wmOperator *op)
{
	Main *bmain = CTX_data_main(C);
	bPoseChannel *pchan = CTX_data_active_pose_bone(C);
	ListBase lb;
	CollectionPointerLink *link;
	
	/* don't do anything if bone doesn't exist or doesn't have any constraints */
	if (ELEM(NULL, pchan, pchan->constraints.first)) {
		BKE_report(op->reports, RPT_ERROR, "No active bone with constraints for copying");
		return OPERATOR_CANCELLED;
	}
	
	/* copy all constraints from active posebone to all selected posebones */
	CTX_data_selected_pose_bones(C, &lb);
	for (link = lb.first; link; link = link->next) {
		Object *ob = link->ptr.id.data;
		bPoseChannel *chan = link->ptr.data;
		
		/* if we're not handling the object we're copying from, copy all constraints over */
		if (pchan != chan) {
			BKE_constraints_copy(&chan->constraints, &pchan->constraints, true);
			/* update flags (need to add here, not just copy) */
			chan->constflag |= pchan->constflag;

			BKE_pose_tag_recalc(bmain, ob->pose);
			DEG_id_tag_update((ID *)ob, OB_RECALC_DATA);
		}
	}
	BLI_freelistN(&lb);
	
	/* force depsgraph to get recalculated since new relationships added */
	DEG_relations_tag_update(bmain);

	WM_event_add_notifier(C, NC_OBJECT | ND_CONSTRAINT, NULL);
	
	return OPERATOR_FINISHED;
}

void POSE_OT_constraints_copy(wmOperatorType *ot)
{
	/* identifiers */
	ot->name = "Copy Constraints to Selected Bones";
	ot->idname = "POSE_OT_constraints_copy";
	ot->description = "Copy constraints to other selected bones";
	
	/* api callbacks */
	ot->exec = pose_constraint_copy_exec;
	ot->poll = ED_operator_posemode_exclusive;

	/* flags */
	ot->flag = OPTYPE_REGISTER | OPTYPE_UNDO;
}

static int object_constraint_copy_exec(bContext *C, wmOperator *UNUSED(op))
{
	Main *bmain = CTX_data_main(C);
	Object *obact = ED_object_active_context(C);
	
	/* copy all constraints from active object to all selected objects */
	CTX_DATA_BEGIN (C, Object *, ob, selected_editable_objects)
	{
		/* if we're not handling the object we're copying from, copy all constraints over */
		if (obact != ob) {
			BKE_constraints_copy(&ob->constraints, &obact->constraints, true);
			DEG_id_tag_update(&ob->id, OB_RECALC_DATA);
		}
	}
	CTX_DATA_END;
	
	/* force depsgraph to get recalculated since new relationships added */
	DEG_relations_tag_update(bmain);
	
	/* notifiers for updates */
	WM_event_add_notifier(C, NC_OBJECT | ND_CONSTRAINT | NA_ADDED, NULL);
	
	return OPERATOR_FINISHED;
}

void OBJECT_OT_constraints_copy(wmOperatorType *ot)
{
	/* identifiers */
	ot->name = "Copy Constraints to Selected Objects";
	ot->idname = "OBJECT_OT_constraints_copy";
	ot->description = "Copy constraints to other selected objects";
	
	/* api callbacks */
	ot->exec = object_constraint_copy_exec;
	ot->poll = ED_operator_object_active_editable;

	/* flags */
	ot->flag = OPTYPE_REGISTER | OPTYPE_UNDO;
}

/************************ add constraint operators *********************/

/* get the Object and/or PoseChannel to use as target */
static bool get_new_constraint_target(bContext *C, int con_type, Object **tar_ob, bPoseChannel **tar_pchan, bool add)
{
	EvaluationContext eval_ctx;
	CTX_data_eval_ctx(C, &eval_ctx);
	Object *obact = ED_object_active_context(C);
	bPoseChannel *pchanact = BKE_pose_channel_active(obact);
	bool only_curve = false, only_mesh = false, only_ob = false;
	bool found = false;
	
	/* clear tar_ob and tar_pchan fields before use 
	 *	- assume for now that both always exist...
	 */
	*tar_ob = NULL;
	*tar_pchan = NULL;
	
	/* check if constraint type doesn't requires a target
	 *	- if so, no need to get any targets 
	 */
	switch (con_type) {
		/* no-target constraints --------------------------- */
		/* null constraint - shouldn't even be added! */
		case CONSTRAINT_TYPE_NULL:
		/* limit constraints - no targets needed */
		case CONSTRAINT_TYPE_LOCLIMIT:
		case CONSTRAINT_TYPE_ROTLIMIT:
		case CONSTRAINT_TYPE_SIZELIMIT:
		case CONSTRAINT_TYPE_SAMEVOL:
			return false;
			
		/* restricted target-type constraints -------------- */
		/* NOTE: for these, we cannot try to add a target object if no valid ones are found, since that doesn't work */
		/* curve-based constraints - set the only_curve and only_ob flags */
		case CONSTRAINT_TYPE_CLAMPTO:
		case CONSTRAINT_TYPE_FOLLOWPATH:
		case CONSTRAINT_TYPE_SPLINEIK:
			only_curve = true;
			only_ob = true;
			add = false;
			break;
			
		/* mesh only? */
		case CONSTRAINT_TYPE_SHRINKWRAP:
			only_mesh = true;
			only_ob = true;
			add = false;
			break;
			
		/* object only - add here is ok? */
		case CONSTRAINT_TYPE_RIGIDBODYJOINT:
			only_ob = true;
			break;
	}
	
	/* if the active Object is Armature, and we can search for bones, do so... */
	if ((obact->type == OB_ARMATURE) && (only_ob == false)) {
		/* search in list of selected Pose-Channels for target */
		CTX_DATA_BEGIN (C, bPoseChannel *, pchan, selected_pose_bones)
		{
			/* just use the first one that we encounter, as long as it is not the active one */
			if (pchan != pchanact) {
				*tar_ob = obact;
				*tar_pchan = pchan;
				found = true;
				
				break;
			}
		}
		CTX_DATA_END;
	}
	
	/* if not yet found, try selected Objects... */
	if (found == false) {
		/* search in selected objects context */
		CTX_DATA_BEGIN (C, Object *, ob, selected_objects)
		{
			/* just use the first object we encounter (that isn't the active object) 
			 * and which fulfills the criteria for the object-target that we've got 
			 */
			if (ob != obact) {
				/* for armatures in pose mode, look inside the armature for the active bone
				 * so that we set up cross-armature constraints with less effort
				 */
<<<<<<< HEAD
				if ((ob->type == OB_ARMATURE) && (eval_ctx.mode & OB_MODE_POSE) && 
=======
				if ((ob->type == OB_ARMATURE) && (eval_ctx.mode & OB_MODE_POSE) &&
>>>>>>> 74f7fb08
				    (!only_curve && !only_mesh))
				{
					/* just use the active bone, and assume that it is visible + usable */
					*tar_ob = ob;
					*tar_pchan = BKE_pose_channel_active(ob);
					found = true;
					
					break;
				}
				else if (((!only_curve) || (ob->type == OB_CURVE)) &&
				         ((!only_mesh) || (ob->type == OB_MESH)))
				{
					/* set target */
					*tar_ob = ob;
					found = true;
					
					/* perform some special operations on the target */
					if (only_curve) {
						/* Curve-Path option must be enabled for follow-path constraints to be able to work */
						Curve *cu = (Curve *)ob->data;
						cu->flag |= CU_PATH;
					}
					
					break;
				}
			}
		}
		CTX_DATA_END;
	}
	
	/* if still not found, add a new empty to act as a target (if allowed) */
	if ((found == false) && (add)) {
		Main *bmain = CTX_data_main(C);
		Scene *scene = CTX_data_scene(C);
		ViewLayer *view_layer = CTX_data_view_layer(C);
		Base *base = BASACT(view_layer), *newbase = NULL;
		Object *obt;
		
		/* add new target object */
		obt = BKE_object_add(bmain, scene, view_layer, OB_EMPTY, NULL);
		
		/* set layers OK */
		newbase = BASACT(view_layer);
		newbase->lay = base->lay;
		obt->lay = newbase->lay;
		
		/* transform cent to global coords for loc */
		if (pchanact) {
			/* since by default, IK targets the tip of the last bone, use the tip of the active PoseChannel 
			 * if adding a target for an IK Constraint
			 */
			if (con_type == CONSTRAINT_TYPE_KINEMATIC)
				mul_v3_m4v3(obt->loc, obact->obmat, pchanact->pose_tail);
			else
				mul_v3_m4v3(obt->loc, obact->obmat, pchanact->pose_head);
		}
		else {
			copy_v3_v3(obt->loc, obact->obmat[3]);
		}

		/* restore, BKE_object_add sets active */
		BASACT(view_layer) = base;
		base->flag |= BASE_SELECTED;
		
		/* make our new target the new object */
		*tar_ob = obt;
		found = true;
	}
	
	/* return whether there's any target */
	return found;
}

/* used by add constraint operators to add the constraint required */
static int constraint_add_exec(bContext *C, wmOperator *op, Object *ob, ListBase *list, int type, const bool setTarget)
{
	Main *bmain = CTX_data_main(C);
	bPoseChannel *pchan;
	bConstraint *con;
	
	if (list == &ob->constraints) {
		pchan = NULL;
	}
	else {
		pchan = BKE_pose_channel_active(ob);
		
		/* ensure not to confuse object/pose adding */
		if (pchan == NULL) {
			BKE_report(op->reports, RPT_ERROR, "No active pose bone to add a constraint to");
			return OPERATOR_CANCELLED;
		}
	}
	/* check if constraint to be added is valid for the given constraints stack */
	if (type == CONSTRAINT_TYPE_NULL) {
		return OPERATOR_CANCELLED;
	}
	if ((type == CONSTRAINT_TYPE_RIGIDBODYJOINT) && (list != &ob->constraints)) {
		BKE_report(op->reports, RPT_ERROR, "Rigid Body Joint constraint can only be added to objects");
		return OPERATOR_CANCELLED;
	}
	if ((type == CONSTRAINT_TYPE_KINEMATIC) && ((!pchan) || (list != &pchan->constraints))) {
		BKE_report(op->reports, RPT_ERROR, "IK constraint can only be added to bones");
		return OPERATOR_CANCELLED;
	}
	if ((type == CONSTRAINT_TYPE_SPLINEIK) && ((!pchan) || (list != &pchan->constraints))) {
		BKE_report(op->reports, RPT_ERROR, "Spline IK constraint can only be added to bones");
		return OPERATOR_CANCELLED;
	}
	
	/* create a new constraint of the type requried, and add it to the active/given constraints list */
	if (pchan)
		con = BKE_constraint_add_for_pose(ob, pchan, NULL, type);
	else
		con = BKE_constraint_add_for_object(ob, NULL, type);
	
	/* get the first selected object/bone, and make that the target
	 *	- apart from the buttons-window add buttons, we shouldn't add in this way
	 */
	if (setTarget) {
		Object *tar_ob = NULL;
		bPoseChannel *tar_pchan = NULL;
		
		/* get the target objects, adding them as need be */
		if (get_new_constraint_target(C, type, &tar_ob, &tar_pchan, 1)) {
			/* method of setting target depends on the type of target we've got 
			 *	- by default, just set the first target (distinction here is only for multiple-targeted constraints)
			 */
			if (tar_pchan)
				set_constraint_nth_target(con, tar_ob, tar_pchan->name, 0);
			else
				set_constraint_nth_target(con, tar_ob, "", 0);
		}
	}
	
	/* do type-specific tweaking to the constraint settings  */
	switch (type) {
		case CONSTRAINT_TYPE_PYTHON: /* FIXME: this code is not really valid anymore */
		{
#ifdef WITH_PYTHON
			char *menustr;
			int scriptint = 0;
			/* popup a list of usable scripts */
			menustr = buildmenu_pyconstraints(NULL, &scriptint);
			/* XXX scriptint = pupmenu(menustr); */
			MEM_freeN(menustr);

			/* only add constraint if a script was chosen */
			if (scriptint) {
				/* add constraint */
				validate_pyconstraint_cb(con->data, &scriptint);
				
				/* make sure target allowance is set correctly */
				BPY_pyconstraint_update(ob, con);
			}
#endif
			break;
		}

		default:
			break;
	}
	
	/* make sure all settings are valid - similar to above checks, but sometimes can be wrong */
	object_test_constraints(ob);

	if (pchan)
		BKE_pose_update_constraint_flags(ob->pose);


	/* force depsgraph to get recalculated since new relationships added */
	DEG_relations_tag_update(bmain);
	
	if ((ob->type == OB_ARMATURE) && (pchan)) {
		BKE_pose_tag_recalc(bmain, ob->pose);  /* sort pose channels */
		if (BKE_constraints_proxylocked_owner(ob, pchan) && ob->adt) {
			/* We need to make use of ugly POSE_ANIMATION_WORKAROUND here too, else anim data are not reloaded
			 * after calling `BKE_pose_rebuild()`, which causes T43872.
			 * XXX Temp hack until new depsgraph hopefully solves this. */
			ob->adt->recalc |= ADT_RECALC_ANIM;
		}
		DEG_id_tag_update(&ob->id, OB_RECALC_DATA | OB_RECALC_OB);
	}
	else
		DEG_id_tag_update(&ob->id, OB_RECALC_OB);
	
	/* notifiers for updates */
	WM_event_add_notifier(C, NC_OBJECT | ND_CONSTRAINT | NA_ADDED, ob);
	
	return OPERATOR_FINISHED;
}

/* ------------------ */

/* dummy operator callback */
static int object_constraint_add_exec(bContext *C, wmOperator *op)
{
	Object *ob = ED_object_active_context(C);
	int type = RNA_enum_get(op->ptr, "type");
	short with_targets = 0;
	
	if (!ob) {
		BKE_report(op->reports, RPT_ERROR, "No active object to add constraint to");
		return OPERATOR_CANCELLED;
	}
		
	/* hack: set constraint targets from selected objects in context is allowed when
	 *		operator name included 'with_targets', since the menu doesn't allow multiple properties
	 */
	if (strstr(op->idname, "with_targets"))
		with_targets = 1;

	return constraint_add_exec(C, op, ob, &ob->constraints, type, with_targets);
}

/* dummy operator callback */
static int pose_constraint_add_exec(bContext *C, wmOperator *op)
{
	EvaluationContext eval_ctx;
	CTX_data_eval_ctx(C, &eval_ctx);
	Object *ob = BKE_object_pose_armature_get(ED_object_active_context(C));
	int type = RNA_enum_get(op->ptr, "type");
	short with_targets = 0;
	
	if (!ob) {
		BKE_report(op->reports, RPT_ERROR, "No active object to add constraint to");
		return OPERATOR_CANCELLED;
	}
		
	/* hack: set constraint targets from selected objects in context is allowed when
	 *		operator name included 'with_targets', since the menu doesn't allow multiple properties
	 */
	if (strstr(op->idname, "with_targets"))
		with_targets = 1;
	
	return constraint_add_exec(C, op, ob, get_active_constraints(&eval_ctx, ob), type, with_targets);
}

/* ------------------ */

void OBJECT_OT_constraint_add(wmOperatorType *ot)
{
	/* identifiers */
	ot->name = "Add Constraint";
	ot->description = "Add a constraint to the active object";
	ot->idname = "OBJECT_OT_constraint_add";
	
	/* api callbacks */
	ot->invoke = WM_menu_invoke;
	ot->exec = object_constraint_add_exec;
	ot->poll = ED_operator_object_active_editable;
	
	/* flags */
	ot->flag = OPTYPE_REGISTER | OPTYPE_UNDO;
	
	/* properties */
	ot->prop = RNA_def_enum(ot->srna, "type", rna_enum_constraint_type_items, 0, "Type", "");
}

void OBJECT_OT_constraint_add_with_targets(wmOperatorType *ot)
{
	/* identifiers */
	ot->name = "Add Constraint (with Targets)";
	ot->description = "Add a constraint to the active object, with target (where applicable) set to the selected Objects/Bones";
	ot->idname = "OBJECT_OT_constraint_add_with_targets";
	
	/* api callbacks */
	ot->invoke = WM_menu_invoke;
	ot->exec = object_constraint_add_exec;
	ot->poll = ED_operator_object_active_editable;
	
	/* flags */
	ot->flag = OPTYPE_REGISTER | OPTYPE_UNDO;
	
	/* properties */
	ot->prop = RNA_def_enum(ot->srna, "type", rna_enum_constraint_type_items, 0, "Type", "");
}

void POSE_OT_constraint_add(wmOperatorType *ot)
{
	/* identifiers */
	ot->name = "Add Constraint";
	ot->description = "Add a constraint to the active bone";
	ot->idname = "POSE_OT_constraint_add";
	
	/* api callbacks */
	ot->invoke = WM_menu_invoke;
	ot->exec = pose_constraint_add_exec;
	ot->poll = ED_operator_posemode_exclusive;
	
	/* flags */
	ot->flag = OPTYPE_REGISTER | OPTYPE_UNDO;
	
	/* properties */
	ot->prop = RNA_def_enum(ot->srna, "type", rna_enum_constraint_type_items, 0, "Type", "");
}

void POSE_OT_constraint_add_with_targets(wmOperatorType *ot)
{
	/* identifiers */
	ot->name = "Add Constraint (with Targets)";
	ot->description = "Add a constraint to the active bone, with target (where applicable) set to the selected Objects/Bones";
	ot->idname = "POSE_OT_constraint_add_with_targets";
	
	/* api callbacks */
	ot->invoke = WM_menu_invoke;
	ot->exec = pose_constraint_add_exec;
	ot->poll = ED_operator_posemode_exclusive;
	
	/* flags */
	ot->flag = OPTYPE_REGISTER | OPTYPE_UNDO;
	
	/* properties */
	ot->prop = RNA_def_enum(ot->srna, "type", rna_enum_constraint_type_items, 0, "Type", "");
}

/************************ IK Constraint operators *********************/
/* NOTE: only for Pose-Channels */
// TODO: should these be here, or back in editors/armature/poseobject.c again?

/* present menu with options + validation for targets to use */
static int pose_ik_add_invoke(bContext *C, wmOperator *op, const wmEvent *UNUSED(event))
{
	Object *ob = BKE_object_pose_armature_get(CTX_data_active_object(C));
	bPoseChannel *pchan = BKE_pose_channel_active(ob);
	bConstraint *con = NULL;
	
	uiPopupMenu *pup;
	uiLayout *layout;
	Object *tar_ob = NULL;
	bPoseChannel *tar_pchan = NULL;
	
	/* must have active bone */
	if (ELEM(NULL, ob, pchan)) {
		BKE_report(op->reports, RPT_ERROR, "Must have an active bone to add IK constraint to");
		return OPERATOR_CANCELLED;
	}
	
	/* bone must not have any constraints already */
	for (con = pchan->constraints.first; con; con = con->next) {
		if (con->type == CONSTRAINT_TYPE_KINEMATIC) break;
	}
	if (con) {
		BKE_report(op->reports, RPT_ERROR, "Bone already has an IK constraint");
		return OPERATOR_CANCELLED;
	}
	
	/* prepare popup menu to choose targetting options */
	pup = UI_popup_menu_begin(C, IFACE_("Add IK"), ICON_NONE);
	layout = UI_popup_menu_layout(pup);
	
	/* the type of targets we'll set determines the menu entries to show... */
	if (get_new_constraint_target(C, CONSTRAINT_TYPE_KINEMATIC, &tar_ob, &tar_pchan, 0)) {
		/* bone target, or object target? 
		 *	- the only thing that matters is that we want a target...
		 */
		if (tar_pchan)
			uiItemBooleanO(layout, IFACE_("To Active Bone"), ICON_NONE, "POSE_OT_ik_add", "with_targets", 1);
		else
			uiItemBooleanO(layout, IFACE_("To Active Object"), ICON_NONE, "POSE_OT_ik_add", "with_targets", 1);
	}
	else {
		/* we have a choice of adding to a new empty, or not setting any target (targetless IK) */
		uiItemBooleanO(layout, IFACE_("To New Empty Object"), ICON_NONE, "POSE_OT_ik_add", "with_targets", 1);
		uiItemBooleanO(layout, IFACE_("Without Targets"), ICON_NONE, "POSE_OT_ik_add", "with_targets", 0);
	}
	
	/* finish building the menu, and process it (should result in calling self again) */
	UI_popup_menu_end(C, pup);
	
	return OPERATOR_INTERFACE;
}

/* call constraint_add_exec() to add the IK constraint */
static int pose_ik_add_exec(bContext *C, wmOperator *op)
{
	EvaluationContext eval_ctx;
	CTX_data_eval_ctx(C, &eval_ctx);
	Object *ob = CTX_data_active_object(C);
	const bool with_targets = RNA_boolean_get(op->ptr, "with_targets");
	
	/* add the constraint - all necessary checks should have been done by the invoke() callback already... */
	return constraint_add_exec(C, op, ob, get_active_constraints(&eval_ctx, ob), CONSTRAINT_TYPE_KINEMATIC, with_targets);
}

void POSE_OT_ik_add(wmOperatorType *ot)
{
	/* identifiers */
	ot->name = "Add IK to Bone";
	ot->description = "Add IK Constraint to the active Bone";
	ot->idname = "POSE_OT_ik_add";
	
	/* api callbacks */
	ot->invoke = pose_ik_add_invoke;
	ot->exec = pose_ik_add_exec;
	ot->poll = ED_operator_posemode_exclusive;
	
	/* flags */
	ot->flag = OPTYPE_REGISTER | OPTYPE_UNDO;
	
	/* properties */
	RNA_def_boolean(ot->srna, "with_targets", 1, "With Targets", "Assign IK Constraint with targets derived from the select bones/objects");
}

/* ------------------ */

/* remove IK constraints from selected bones */
static int pose_ik_clear_exec(bContext *C, wmOperator *UNUSED(op))
{
	Object *ob = BKE_object_pose_armature_get(CTX_data_active_object(C));
	
	/* only remove IK Constraints */
	CTX_DATA_BEGIN (C, bPoseChannel *, pchan, selected_pose_bones)
	{
		bConstraint *con, *next;
		
		/* TODO: should we be checking if these contraints were local before we try and remove them? */
		for (con = pchan->constraints.first; con; con = next) {
			next = con->next;
			if (con->type == CONSTRAINT_TYPE_KINEMATIC) {
				BKE_constraint_remove(&pchan->constraints, con);
			}
		}
		pchan->constflag &= ~(PCHAN_HAS_IK | PCHAN_HAS_TARGET);
	}
	CTX_DATA_END;
	
	/* refresh depsgraph */
	DEG_id_tag_update(&ob->id, OB_RECALC_DATA);

	/* note, notifier might evolve */
	WM_event_add_notifier(C, NC_OBJECT | ND_CONSTRAINT | NA_REMOVED, ob);
	
	return OPERATOR_FINISHED;
}

void POSE_OT_ik_clear(wmOperatorType *ot)
{
	/* identifiers */
	ot->name = "Remove IK";
	ot->description = "Remove all IK Constraints from selected bones";
	ot->idname = "POSE_OT_ik_clear";
	
	/* api callbacks */
	ot->exec = pose_ik_clear_exec;
	ot->poll = ED_operator_posemode_exclusive;
	
	/* flags */
	ot->flag = OPTYPE_REGISTER | OPTYPE_UNDO;
}
<|MERGE_RESOLUTION|>--- conflicted
+++ resolved
@@ -1674,11 +1674,7 @@
 				/* for armatures in pose mode, look inside the armature for the active bone
 				 * so that we set up cross-armature constraints with less effort
 				 */
-<<<<<<< HEAD
-				if ((ob->type == OB_ARMATURE) && (eval_ctx.mode & OB_MODE_POSE) && 
-=======
 				if ((ob->type == OB_ARMATURE) && (eval_ctx.mode & OB_MODE_POSE) &&
->>>>>>> 74f7fb08
 				    (!only_curve && !only_mesh))
 				{
 					/* just use the active bone, and assume that it is visible + usable */
