--- conflicted
+++ resolved
@@ -19,13 +19,7 @@
 #
 # ***** END GPL LICENSE BLOCK *****
 
-<<<<<<< HEAD
-FILE(GLOB SRC *.c)
-
-SET(INC
-=======
 set(INC
->>>>>>> 6d201907
 	../include
 	../../blenkernel
 	../../blenlib
@@ -40,11 +34,6 @@
 	../../../../intern/guardedalloc
 )
 
-<<<<<<< HEAD
-IF(NOT WITH_PYTHON)
-	ADD_DEFINITIONS(-DDISABLE_PYTHON)
-ENDIF(NOT WITH_PYTHON)
-=======
 set(SRC
 	object_add.c
 	object_bake.c
@@ -60,17 +49,12 @@
 	object_shapekey.c
 	object_transform.c
 	object_vgroup.c
->>>>>>> 6d201907
 
 	object_intern.h
 )
 
-<<<<<<< HEAD
-BLENDERLIB(bf_editor_object "${SRC}" "${INC}")
-=======
 if(WITH_PYTHON)
 	add_definitions(-DWITH_PYTHON)
 endif()
 
-blenderlib(bf_editor_object "${SRC}" "${INC}")
->>>>>>> 6d201907
+blenderlib(bf_editor_object "${SRC}" "${INC}")