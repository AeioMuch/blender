/*
 * ***** BEGIN GPL LICENSE BLOCK *****
 *
 * This program is free software; you can redistribute it and/or
 * modify it under the terms of the GNU General Public License
 * as published by the Free Software Foundation; either version 2
 * of the License, or (at your option) any later version.
 *
 * This program is distributed in the hope that it will be useful,
 * but WITHOUT ANY WARRANTY; without even the implied warranty of
 * MERCHANTABILITY or FITNESS FOR A PARTICULAR PURPOSE.  See the
 * GNU General Public License for more details.
 *
 * You should have received a copy of the GNU General Public License
 * along with this program; if not, write to the Free Software Foundation,
 * Inc., 51 Franklin Street, Fifth Floor, Boston, MA 02110-1301, USA.
 *
 * The Original Code is Copyright (C) 2001-2002 by NaN Holding BV.
 * All rights reserved.
 *
 * Contributor(s): Blender Foundation, 2009
 *
 * ***** END GPL LICENSE BLOCK *****
 */

/** \file blender/editors/object/object_modifier.c
 *  \ingroup edobj
 */


#include <math.h>
#include <stdio.h>
#include <stdlib.h>

#include "MEM_guardedalloc.h"

#include "DNA_anim_types.h"
#include "DNA_armature_types.h"
#include "DNA_curve_types.h"
#include "DNA_key_types.h"
#include "DNA_gpencil_types.h"
#include "DNA_mesh_types.h"
#include "DNA_meshdata_types.h"
#include "DNA_object_force_types.h"
#include "DNA_scene_types.h"

#include "BLI_bitmap.h"
#include "BLI_math.h"
#include "BLI_listbase.h"
#include "BLI_string.h"
#include "BLI_string_utf8.h"
#include "BLI_path_util.h"
#include "BLI_utildefines.h"

#include "BKE_animsys.h"
#include "BKE_curve.h"
#include "BKE_context.h"
#include "BKE_displist.h"
#include "BKE_DerivedMesh.h"
#include "BKE_effect.h"
#include "BKE_global.h"
#include "BKE_key.h"
#include "BKE_lattice.h"
#include "BKE_main.h"
#include "BKE_mesh.h"
#include "BKE_mesh_mapping.h"
#include "BKE_mesh_runtime.h"
#include "BKE_modifier.h"
#include "BKE_multires.h"
#include "BKE_report.h"
#include "BKE_object.h"
#include "BKE_object_deform.h"
#include "BKE_ocean.h"
#include "BKE_paint.h"
#include "BKE_particle.h"
#include "BKE_softbody.h"
#include "BKE_editmesh.h"
#include "BKE_gpencil.h"

#include "DEG_depsgraph.h"
#include "DEG_depsgraph_build.h"
#include "DEG_depsgraph_query.h"

#include "RNA_access.h"
#include "RNA_define.h"
#include "RNA_enum_types.h"

#include "ED_armature.h"
#include "ED_object.h"
#include "ED_screen.h"
#include "ED_mesh.h"

#include "WM_api.h"
#include "WM_types.h"

#include "object_intern.h"

static void modifier_skin_customdata_delete(struct Object *ob);

/******************************** API ****************************/

ModifierData *ED_object_modifier_add(ReportList *reports, Main *bmain, Scene *scene, Object *ob, const char *name, int type)
{
	ModifierData *md = NULL, *new_md = NULL;
	const ModifierTypeInfo *mti = modifierType_getInfo(type);

	/* Check compatibility of modifier [T25291, T50373]. */
	if (!BKE_object_support_modifier_type_check(ob, type)) {
		BKE_reportf(reports, RPT_WARNING, "Modifiers cannot be added to object '%s'", ob->id.name + 2);
		return NULL;
	}

	if (mti->flags & eModifierTypeFlag_Single) {
		if (modifiers_findByType(ob, type)) {
			BKE_report(reports, RPT_WARNING, "Only one modifier of this type is allowed");
			return NULL;
		}
	}

	if (type == eModifierType_ParticleSystem) {
		/* don't need to worry about the new modifier's name, since that is set to the number
		 * of particle systems which shouldn't have too many duplicates
		 */
		new_md = object_add_particle_system(bmain, scene, ob, name);
	}
	else {
		/* get new modifier data to add */
		new_md = modifier_new(type);

		if (mti->flags & eModifierTypeFlag_RequiresOriginalData) {
			md = ob->modifiers.first;

			while (md && modifierType_getInfo(md->type)->type == eModifierTypeType_OnlyDeform)
				md = md->next;

			BLI_insertlinkbefore(&ob->modifiers, md, new_md);
		}
		else
			BLI_addtail(&ob->modifiers, new_md);

		if (name) {
			BLI_strncpy_utf8(new_md->name, name, sizeof(new_md->name));
		}

		/* make sure modifier data has unique name */

		modifier_unique_name(&ob->modifiers, new_md);

		/* special cases */
		if (type == eModifierType_Softbody) {
			if (!ob->soft) {
				ob->soft = sbNew(scene);
				ob->softflag |= OB_SB_GOAL | OB_SB_EDGES;
			}
		}
		else if (type == eModifierType_Collision) {
			if (!ob->pd)
				ob->pd = object_add_collision_fields(0);

			ob->pd->deflect = 1;
		}
		else if (type == eModifierType_Surface) {
			/* pass */
		}
		else if (type == eModifierType_Multires) {
			/* set totlvl from existing MDISPS layer if object already had it */
			multiresModifier_set_levels_from_disps((MultiresModifierData *)new_md, ob);

			if (ob->mode & OB_MODE_SCULPT) {
				/* ensure that grid paint mask layer is created */
				BKE_sculpt_mask_layers_ensure(ob, (MultiresModifierData *)new_md);
			}
		}
		else if (type == eModifierType_Skin) {
			/* ensure skin-node customdata exists */
			BKE_mesh_ensure_skin_customdata(ob->data);
		}
	}

	if (ob->type == OB_GPENCIL) {
		bGPdata *gpd = ob->data;
		DEG_id_tag_update(&gpd->id, OB_RECALC_OB | OB_RECALC_DATA);
	}

	DEG_id_tag_update(&ob->id, OB_RECALC_DATA);
	DEG_relations_tag_update(bmain);

	return new_md;
}

/* Return true if the object has a modifier of type 'type' other than
 * the modifier pointed to be 'exclude', otherwise returns false. */
static bool object_has_modifier(const Object *ob, const ModifierData *exclude,
                                ModifierType type)
{
	ModifierData *md;

	for (md = ob->modifiers.first; md; md = md->next) {
		if ((md != exclude) && (md->type == type))
			return true;
	}

	return false;
}

/* If the object data of 'orig_ob' has other users, run 'callback' on
 * each of them.
 *
 * If include_orig is true, the callback will run on 'orig_ob' too.
 *
 * If the callback ever returns true, iteration will stop and the
 * function value will be true. Otherwise the function returns false.
 */
bool ED_object_iter_other(Main *bmain, Object *orig_ob, const bool include_orig,
                          bool (*callback)(Object *ob, void *callback_data),
                          void *callback_data)
{
	ID *ob_data_id = orig_ob->data;
	int users = ob_data_id->us;

	if (ob_data_id->flag & LIB_FAKEUSER)
		users--;

	/* First check that the object's data has multiple users */
	if (users > 1) {
		Object *ob;
		int totfound = include_orig ? 0 : 1;

		for (ob = bmain->object.first; ob && totfound < users;
		     ob = ob->id.next)
		{
			if (((ob != orig_ob) || include_orig) &&
			    (ob->data == orig_ob->data))
			{
				if (callback(ob, callback_data))
					return true;

				totfound++;
			}
		}
	}
	else if (include_orig) {
		return callback(orig_ob, callback_data);
	}

	return false;
}

static bool object_has_modifier_cb(Object *ob, void *data)
{
	ModifierType type = *((ModifierType *)data);

	return object_has_modifier(ob, NULL, type);
}

/* Use with ED_object_iter_other(). Sets the total number of levels
 * for any multires modifiers on the object to the int pointed to by
 * callback_data. */
bool ED_object_multires_update_totlevels_cb(Object *ob, void *totlevel_v)
{
	ModifierData *md;
	int totlevel = *((char *)totlevel_v);

	for (md = ob->modifiers.first; md; md = md->next) {
		if (md->type == eModifierType_Multires) {
			multires_set_tot_level(ob, (MultiresModifierData *)md, totlevel);
			DEG_id_tag_update(&ob->id, OB_RECALC_DATA);
		}
	}
	return false;
}

/* Return true if no modifier of type 'type' other than 'exclude' */
static bool object_modifier_safe_to_delete(Main *bmain, Object *ob,
                                           ModifierData *exclude,
                                           ModifierType type)
{
	return (!object_has_modifier(ob, exclude, type) &&
	        !ED_object_iter_other(bmain, ob, false,
	                              object_has_modifier_cb, &type));
}

static bool object_modifier_remove(Main *bmain, Object *ob, ModifierData *md,
                                   bool *r_sort_depsgraph)
{
	/* It seems on rapid delete it is possible to
	 * get called twice on same modifier, so make
	 * sure it is in list. */
	if (BLI_findindex(&ob->modifiers, md) == -1) {
		return 0;
	}

	/* special cases */
	if (md->type == eModifierType_ParticleSystem) {
		ParticleSystemModifierData *psmd = (ParticleSystemModifierData *)md;

		BLI_remlink(&ob->particlesystem, psmd->psys);
		psys_free(ob, psmd->psys);
		psmd->psys = NULL;
	}
	else if (md->type == eModifierType_Softbody) {
		if (ob->soft) {
			sbFree(ob);
			ob->softflag = 0;  /* TODO(Sybren): this should probably be moved into sbFree() */
		}
	}
	else if (md->type == eModifierType_Collision) {
		if (ob->pd)
			ob->pd->deflect = 0;

		*r_sort_depsgraph = true;
	}
	else if (md->type == eModifierType_Surface) {
		*r_sort_depsgraph = true;
	}
	else if (md->type == eModifierType_Multires) {
		/* Delete MDisps layer if not used by another multires modifier */
		if (object_modifier_safe_to_delete(bmain, ob, md, eModifierType_Multires))
			multires_customdata_delete(ob->data);
	}
	else if (md->type == eModifierType_Skin) {
		/* Delete MVertSkin layer if not used by another skin modifier */
		if (object_modifier_safe_to_delete(bmain, ob, md, eModifierType_Skin))
			modifier_skin_customdata_delete(ob);
	}

	if (ELEM(md->type, eModifierType_Softbody, eModifierType_Cloth) &&
	    BLI_listbase_is_empty(&ob->particlesystem))
	{
		ob->mode &= ~OB_MODE_PARTICLE_EDIT;
	}

	BLI_remlink(&ob->modifiers, md);
	modifier_free(md);
	BKE_object_free_derived_caches(ob);

	return 1;
}

bool ED_object_modifier_remove(ReportList *reports, Main *bmain, Object *ob, ModifierData *md)
{
	bool sort_depsgraph = false;
	bool ok;

	ok = object_modifier_remove(bmain, ob, md, &sort_depsgraph);

	if (!ok) {
		BKE_reportf(reports, RPT_ERROR, "Modifier '%s' not in object '%s'", md->name, ob->id.name);
		return 0;
	}

	DEG_id_tag_update(&ob->id, OB_RECALC_DATA);
	DEG_relations_tag_update(bmain);

	return 1;
}

void ED_object_modifier_clear(Main *bmain, Object *ob)
{
	ModifierData *md = ob->modifiers.first;
	bool sort_depsgraph = false;

	if (!md)
		return;

	while (md) {
		ModifierData *next_md;

		next_md = md->next;

		object_modifier_remove(bmain, ob, md, &sort_depsgraph);

		md = next_md;
	}

	DEG_id_tag_update(&ob->id, OB_RECALC_DATA);
	DEG_relations_tag_update(bmain);
}

int ED_object_modifier_move_up(ReportList *reports, Object *ob, ModifierData *md)
{
	if (md->prev) {
		const ModifierTypeInfo *mti = modifierType_getInfo(md->type);

		if (mti->type != eModifierTypeType_OnlyDeform) {
			const ModifierTypeInfo *nmti = modifierType_getInfo(md->prev->type);

			if (nmti->flags & eModifierTypeFlag_RequiresOriginalData) {
				BKE_report(reports, RPT_WARNING, "Cannot move above a modifier requiring original data");
				return 0;
			}
		}

		BLI_remlink(&ob->modifiers, md);
		BLI_insertlinkbefore(&ob->modifiers, md->prev, md);
	}

	return 1;
}

int ED_object_modifier_move_down(ReportList *reports, Object *ob, ModifierData *md)
{
	if (md->next) {
		const ModifierTypeInfo *mti = modifierType_getInfo(md->type);

		if (mti->flags & eModifierTypeFlag_RequiresOriginalData) {
			const ModifierTypeInfo *nmti = modifierType_getInfo(md->next->type);

			if (nmti->type != eModifierTypeType_OnlyDeform) {
				BKE_report(reports, RPT_WARNING, "Cannot move beyond a non-deforming modifier");
				return 0;
			}
		}

		BLI_remlink(&ob->modifiers, md);
		BLI_insertlinkafter(&ob->modifiers, md->next, md);
	}

	return 1;
}

int ED_object_modifier_convert(ReportList *UNUSED(reports), Main *bmain, Scene *scene, ViewLayer *view_layer, Object *ob, ModifierData *md)
{
	Object *obn;
	ParticleSystem *psys;
	ParticleCacheKey *key, **cache;
	ParticleSettings *part;
	Mesh *me;
	MVert *mvert;
	MEdge *medge;
	int a, k, kmax;
	int totvert = 0, totedge = 0, cvert = 0;
	int totpart = 0, totchild = 0;

	if (md->type != eModifierType_ParticleSystem) return 0;
	if (ob && ob->mode & OB_MODE_PARTICLE_EDIT) return 0;

	psys = ((ParticleSystemModifierData *)md)->psys;
	part = psys->part;

	if (part->ren_as != PART_DRAW_PATH || psys->pathcache == NULL)
		return 0;

	totpart = psys->totcached;
	totchild = psys->totchildcache;

	if (totchild && (part->draw & PART_DRAW_PARENT) == 0)
		totpart = 0;

	/* count */
	cache = psys->pathcache;
	for (a = 0; a < totpart; a++) {
		key = cache[a];

		if (key->segments > 0) {
			totvert += key->segments + 1;
			totedge += key->segments;
		}
	}

	cache = psys->childcache;
	for (a = 0; a < totchild; a++) {
		key = cache[a];

		if (key->segments > 0) {
			totvert += key->segments + 1;
			totedge += key->segments;
		}
	}

	if (totvert == 0) return 0;

	/* add new mesh */
	obn = BKE_object_add(bmain, scene, view_layer, OB_MESH, NULL);
	me = obn->data;

	me->totvert = totvert;
	me->totedge = totedge;

	me->mvert = CustomData_add_layer(&me->vdata, CD_MVERT, CD_CALLOC, NULL, totvert);
	me->medge = CustomData_add_layer(&me->edata, CD_MEDGE, CD_CALLOC, NULL, totedge);
	me->mface = CustomData_add_layer(&me->fdata, CD_MFACE, CD_CALLOC, NULL, 0);

	mvert = me->mvert;
	medge = me->medge;

	/* copy coordinates */
	cache = psys->pathcache;
	for (a = 0; a < totpart; a++) {
		key = cache[a];
		kmax = key->segments;
		for (k = 0; k <= kmax; k++, key++, cvert++, mvert++) {
			copy_v3_v3(mvert->co, key->co);
			if (k) {
				medge->v1 = cvert - 1;
				medge->v2 = cvert;
				medge->flag = ME_EDGEDRAW | ME_EDGERENDER | ME_LOOSEEDGE;
				medge++;
			}
			else {
				/* cheap trick to select the roots */
				mvert->flag |= SELECT;
			}
		}
	}

	cache = psys->childcache;
	for (a = 0; a < totchild; a++) {
		key = cache[a];
		kmax = key->segments;
		for (k = 0; k <= kmax; k++, key++, cvert++, mvert++) {
			copy_v3_v3(mvert->co, key->co);
			if (k) {
				medge->v1 = cvert - 1;
				medge->v2 = cvert;
				medge->flag = ME_EDGEDRAW | ME_EDGERENDER | ME_LOOSEEDGE;
				medge++;
			}
			else {
				/* cheap trick to select the roots */
				mvert->flag |= SELECT;
			}
		}
	}

	DEG_relations_tag_update(bmain);

	return 1;
}

static int modifier_apply_shape(
        Main *bmain, ReportList *reports, Depsgraph *depsgraph, Scene *scene, Object *ob, ModifierData *md)
{
	const ModifierTypeInfo *mti = modifierType_getInfo(md->type);

	if (mti->isDisabled && mti->isDisabled(scene, md, 0)) {
		BKE_report(reports, RPT_ERROR, "Modifier is disabled, skipping apply");
		return 0;
	}

	/*
	 * It should be ridiculously easy to extract the original verts that we want
	 * and form the shape data.  We can probably use the CD KEYINDEX layer (or
	 * whatever I ended up calling it, too tired to check now), though this would
	 * by necessity have to make some potentially ugly assumptions about the order
	 * of the mesh data :-/  you can probably assume in 99% of cases that the first
	 * element of a given index is the original, and any subsequent duplicates are
	 * copies/interpolates, but that's an assumption that would need to be tested
	 * and then predominantly stated in comments in a half dozen headers.
	 */

	if (ob->type == OB_MESH) {
		Mesh *mesh_applied;
		Mesh *me = ob->data;
		Key *key = me->key;
		KeyBlock *kb;

		if (!modifier_isSameTopology(md) || mti->type == eModifierTypeType_NonGeometrical) {
			BKE_report(reports, RPT_ERROR, "Only deforming modifiers can be applied to shapes");
			return 0;
		}

		mesh_applied = BKE_mesh_create_derived_for_modifier(depsgraph, scene, ob, md, 0);
		if (!mesh_applied) {
			BKE_report(reports, RPT_ERROR, "Modifier is disabled or returned error, skipping apply");
			return 0;
		}

		if (key == NULL) {
			key = me->key = BKE_key_add(bmain, (ID *)me);
			key->type = KEY_RELATIVE;
			/* if that was the first key block added, then it was the basis.
			 * Initialize it with the mesh, and add another for the modifier */
			kb = BKE_keyblock_add(key, NULL);
			BKE_keyblock_convert_from_mesh(me, key, kb);
		}

		kb = BKE_keyblock_add(key, md->name);
		BKE_mesh_nomain_to_meshkey(mesh_applied, me, kb);

		BKE_id_free(NULL, mesh_applied);
	}
	else {
		BKE_report(reports, RPT_ERROR, "Cannot apply modifier for this object type");
		return 0;
	}
	return 1;
}

static int modifier_apply_obdata(ReportList *reports, Main *bmain, Depsgraph *depsgraph, Scene *scene, Object *ob, ModifierData *md)
{
	const ModifierTypeInfo *mti = modifierType_getInfo(md->type);

	if (mti->isDisabled && mti->isDisabled(scene, md, 0)) {
		BKE_report(reports, RPT_ERROR, "Modifier is disabled, skipping apply");
		return 0;
	}

	if (ob->type == OB_MESH) {
		Mesh *mesh_applied;
		Mesh *me = ob->data;
		MultiresModifierData *mmd = find_multires_modifier_before(scene, md);

		if (me->key && mti->type != eModifierTypeType_NonGeometrical) {
			BKE_report(reports, RPT_ERROR, "Modifier cannot be applied to a mesh with shape keys");
			return 0;
		}

		/* Multires: ensure that recent sculpting is applied */
		if (md->type == eModifierType_Multires)
			multires_force_update(ob);

		if (mmd && mmd->totlvl && mti->type == eModifierTypeType_OnlyDeform) {
			if (!multiresModifier_reshapeFromDeformMod(depsgraph, scene, mmd, ob, md)) {
				BKE_report(reports, RPT_ERROR, "Multires modifier returned error, skipping apply");
				return 0;
			}
		}
		else {
			mesh_applied = BKE_mesh_create_derived_for_modifier(depsgraph, scene, ob, md, 1);
			if (!mesh_applied) {
				BKE_report(reports, RPT_ERROR, "Modifier returned error, skipping apply");
				return 0;
			}

			BKE_mesh_nomain_to_mesh(mesh_applied, me, ob, CD_MASK_MESH, true);

			if (md->type == eModifierType_Multires)
				multires_customdata_delete(me);
		}
	}
	else if (ELEM(ob->type, OB_CURVE, OB_SURF)) {
		Curve *cu;
		int numVerts;
		float (*vertexCos)[3];
		ModifierEvalContext mectx = {depsgraph, ob, 0};

		if (ELEM(mti->type, eModifierTypeType_Constructive, eModifierTypeType_Nonconstructive)) {
			BKE_report(reports, RPT_ERROR, "Cannot apply constructive modifiers on curve");
			return 0;
		}

		cu = ob->data;
		BKE_report(reports, RPT_INFO, "Applied modifier only changed CV points, not tessellated/bevel vertices");

		vertexCos = BKE_curve_nurbs_vertexCos_get(&cu->nurb, &numVerts);
		modifier_deformVerts(md, &mectx, NULL, vertexCos, numVerts);
		BK_curve_nurbs_vertexCos_apply(&cu->nurb, vertexCos);

		MEM_freeN(vertexCos);

		DEG_id_tag_update(&ob->id, OB_RECALC_DATA);
	}
	else {
		BKE_report(reports, RPT_ERROR, "Cannot apply modifier for this object type");
		return 0;
	}

	/* lattice modifier can be applied to particle system too */
	if (ob->particlesystem.first) {

		ParticleSystem *psys = ob->particlesystem.first;

		for (; psys; psys = psys->next) {

			if (psys->part->type != PART_HAIR)
				continue;

			psys_apply_hair_lattice(depsgraph, scene, ob, psys);
		}
	}

	return 1;
}

int ED_object_modifier_apply(
        Main *bmain, ReportList *reports, Depsgraph *depsgraph,
        Scene *scene, Object *ob, ModifierData *md, int mode)
{
	int prev_mode;

	if (BKE_object_is_in_editmode(ob)) {
		BKE_report(reports, RPT_ERROR, "Modifiers cannot be applied in edit mode");
		return 0;
	}
	else if (ob->type == OB_GPENCIL) {
		if (ob->mode != OB_MODE_OBJECT) {
			BKE_report(reports, RPT_ERROR, "Modifiers cannot be applied in paint, sculpt or edit mode");
			return 0;
		}

		if (((ID *)ob->data)->us > 1) {
			BKE_report(reports, RPT_ERROR, "Modifiers cannot be applied to multi-user data");
			return 0;
		}
	}
	else if (((ID *) ob->data)->us > 1) {
		BKE_report(reports, RPT_ERROR, "Modifiers cannot be applied to multi-user data");
		return 0;
	}
	else if ((ob->mode & OB_MODE_SCULPT) &&
	         (find_multires_modifier_before(scene, md)) &&
	         (modifier_isSameTopology(md) == false))
	{
		BKE_report(reports, RPT_ERROR, "Constructive modifier cannot be applied to multi-res data in sculpt mode");
		return 0;
	}

	if (md != ob->modifiers.first)
		BKE_report(reports, RPT_INFO, "Applied modifier was not first, result may not be as expected");

	/* Get evaluated modifier, so object links pointer to evaluated data,
	 * but still use original object it is applied to the original mesh. */
	Object *ob_eval = DEG_get_evaluated_object(depsgraph, ob);
	ModifierData *md_eval = (ob_eval) ? modifiers_findByName(ob_eval, md->name) : md;

	/* allow apply of a not-realtime modifier, by first re-enabling realtime. */
	prev_mode = md_eval->mode;
	md_eval->mode |= eModifierMode_Realtime;

	if (mode == MODIFIER_APPLY_SHAPE) {
		if (!modifier_apply_shape(bmain, reports, depsgraph, scene, ob, md_eval)) {
			md_eval->mode = prev_mode;
			return 0;
		}
	}
	else {
<<<<<<< HEAD
		if (!modifier_apply_obdata(reports, bmain, depsgraph, scene, ob, md)) {
			md->mode = prev_mode;
=======
		if (!modifier_apply_obdata(reports, depsgraph, scene, ob, md_eval)) {
			md_eval->mode = prev_mode;
>>>>>>> 0f340a1f
			return 0;
		}
	}

	md_eval->mode = prev_mode;
	BLI_remlink(&ob->modifiers, md);
	modifier_free(md);

	BKE_object_free_derived_caches(ob);

	return 1;
}

int ED_object_modifier_copy(ReportList *UNUSED(reports), Object *ob, ModifierData *md)
{
	ModifierData *nmd;

	nmd = modifier_new(md->type);
	modifier_copyData(md, nmd);
	BLI_insertlinkafter(&ob->modifiers, md, nmd);
	modifier_unique_name(&ob->modifiers, nmd);

	return 1;
}

/************************ add modifier operator *********************/

static int modifier_add_exec(bContext *C, wmOperator *op)
{
	Main *bmain = CTX_data_main(C);
	Scene *scene = CTX_data_scene(C);
	Object *ob = ED_object_active_context(C);
	int type = RNA_enum_get(op->ptr, "type");

	if (!ED_object_modifier_add(op->reports, bmain, scene, ob, NULL, type))
		return OPERATOR_CANCELLED;

	WM_event_add_notifier(C, NC_OBJECT | ND_MODIFIER, ob);

	return OPERATOR_FINISHED;
}

static const EnumPropertyItem *modifier_add_itemf(
        bContext *C, PointerRNA *UNUSED(ptr), PropertyRNA *UNUSED(prop), bool *r_free)
{
	Object *ob = ED_object_active_context(C);
	EnumPropertyItem *item = NULL;
	const EnumPropertyItem *md_item, *group_item = NULL;
	const ModifierTypeInfo *mti;
	int totitem = 0, a;

	if (!ob)
		return rna_enum_object_modifier_type_items;

	for (a = 0; rna_enum_object_modifier_type_items[a].identifier; a++) {
		md_item = &rna_enum_object_modifier_type_items[a];

		if (md_item->identifier[0]) {
			mti = modifierType_getInfo(md_item->value);

			if (mti->flags & eModifierTypeFlag_NoUserAdd)
				continue;

			if (!BKE_object_support_modifier_type_check(ob, md_item->value))
				continue;
		}
		else {
			group_item = md_item;
			md_item = NULL;

			continue;
		}

		if (group_item) {
			RNA_enum_item_add(&item, &totitem, group_item);
			group_item = NULL;
		}

		RNA_enum_item_add(&item, &totitem, md_item);
	}

	RNA_enum_item_end(&item, &totitem);
	*r_free = true;

	return item;
}

void OBJECT_OT_modifier_add(wmOperatorType *ot)
{
	PropertyRNA *prop;

	/* identifiers */
	ot->name = "Add Modifier";
	ot->description = "Add a procedural operation/effect to the active object";
	ot->idname = "OBJECT_OT_modifier_add";

	/* api callbacks */
	ot->invoke = WM_menu_invoke;
	ot->exec = modifier_add_exec;
	ot->poll = ED_operator_object_active_editable;

	/* flags */
	ot->flag = OPTYPE_REGISTER | OPTYPE_UNDO;

	/* properties */
	prop = RNA_def_enum(ot->srna, "type", rna_enum_object_modifier_type_items, eModifierType_Subsurf, "Type", "");
	RNA_def_enum_funcs(prop, modifier_add_itemf);
	ot->prop = prop;
}

/************************ generic functions for operators using mod names and data context *********************/

bool edit_modifier_poll_generic(bContext *C, StructRNA *rna_type, int obtype_flag)
{
	PointerRNA ptr = CTX_data_pointer_get_type(C, "modifier", rna_type);
	Object *ob = (ptr.id.data) ? ptr.id.data : ED_object_active_context(C);

	if (!ptr.data) {
		CTX_wm_operator_poll_msg_set(C, "Context missing 'modifier'");
		return 0;
	}

	if (!ob || ID_IS_LINKED(ob)) return 0;
	if (obtype_flag && ((1 << ob->type) & obtype_flag) == 0) return 0;
	if (ptr.id.data && ID_IS_LINKED(ptr.id.data)) return 0;

	if (ID_IS_STATIC_OVERRIDE(ob)) {
		CTX_wm_operator_poll_msg_set(C, "Cannot edit modifiers comming from static override");
		return (((ModifierData *)ptr.data)->flag & eModifierFlag_StaticOverride_Local) != 0;
	}

	return 1;
}

bool edit_modifier_poll(bContext *C)
{
	return edit_modifier_poll_generic(C, &RNA_Modifier, 0);
}

void edit_modifier_properties(wmOperatorType *ot)
{
	RNA_def_string(ot->srna, "modifier", NULL, MAX_NAME, "Modifier", "Name of the modifier to edit");
}

int edit_modifier_invoke_properties(bContext *C, wmOperator *op)
{
	ModifierData *md;

	if (RNA_struct_property_is_set(op->ptr, "modifier")) {
		return true;
	}
	else {
		PointerRNA ptr = CTX_data_pointer_get_type(C, "modifier", &RNA_Modifier);
		if (ptr.data) {
			md = ptr.data;
			RNA_string_set(op->ptr, "modifier", md->name);
			return true;
		}
	}

	return false;
}

ModifierData *edit_modifier_property_get(wmOperator *op, Object *ob, int type)
{
	char modifier_name[MAX_NAME];
	ModifierData *md;
	RNA_string_get(op->ptr, "modifier", modifier_name);

	md = modifiers_findByName(ob, modifier_name);

	if (md && type != 0 && md->type != type)
		md = NULL;

	return md;
}

/************************ remove modifier operator *********************/

static int modifier_remove_exec(bContext *C, wmOperator *op)
{
	Main *bmain = CTX_data_main(C);
	ViewLayer *view_layer = CTX_data_view_layer(C);
	Object *ob = ED_object_active_context(C);
	ModifierData *md = edit_modifier_property_get(op, ob, 0);
	int mode_orig = ob->mode;

	if (!md || !ED_object_modifier_remove(op->reports, bmain, ob, md))
		return OPERATOR_CANCELLED;

	WM_event_add_notifier(C, NC_OBJECT | ND_MODIFIER, ob);

	/* if cloth/softbody was removed, particle mode could be cleared */
	if (mode_orig & OB_MODE_PARTICLE_EDIT) {
		if ((ob->mode & OB_MODE_PARTICLE_EDIT) == 0) {
			if (ob == OBACT(view_layer)) {
				WM_event_add_notifier(C, NC_SCENE | ND_MODE | NS_MODE_OBJECT, NULL);
			}
		}
	}
	return OPERATOR_FINISHED;
}

static int modifier_remove_invoke(bContext *C, wmOperator *op, const wmEvent *UNUSED(event))
{
	if (edit_modifier_invoke_properties(C, op))
		return modifier_remove_exec(C, op);
	else
		return OPERATOR_CANCELLED;
}

void OBJECT_OT_modifier_remove(wmOperatorType *ot)
{
	ot->name = "Remove Modifier";
	ot->description = "Remove a modifier from the active object";
	ot->idname = "OBJECT_OT_modifier_remove";

	ot->invoke = modifier_remove_invoke;
	ot->exec = modifier_remove_exec;
	ot->poll = edit_modifier_poll;

	/* flags */
	ot->flag = OPTYPE_REGISTER | OPTYPE_UNDO | OPTYPE_INTERNAL;
	edit_modifier_properties(ot);
}

/************************ move up modifier operator *********************/

static int modifier_move_up_exec(bContext *C, wmOperator *op)
{
	Object *ob = ED_object_active_context(C);
	ModifierData *md = edit_modifier_property_get(op, ob, 0);

	if (!md || !ED_object_modifier_move_up(op->reports, ob, md))
		return OPERATOR_CANCELLED;

	DEG_id_tag_update(&ob->id, OB_RECALC_DATA);
	WM_event_add_notifier(C, NC_OBJECT | ND_MODIFIER, ob);

	return OPERATOR_FINISHED;
}

static int modifier_move_up_invoke(bContext *C, wmOperator *op, const wmEvent *UNUSED(event))
{
	if (edit_modifier_invoke_properties(C, op))
		return modifier_move_up_exec(C, op);
	else
		return OPERATOR_CANCELLED;
}

void OBJECT_OT_modifier_move_up(wmOperatorType *ot)
{
	ot->name = "Move Up Modifier";
	ot->description = "Move modifier up in the stack";
	ot->idname = "OBJECT_OT_modifier_move_up";

	ot->invoke = modifier_move_up_invoke;
	ot->exec = modifier_move_up_exec;
	ot->poll = edit_modifier_poll;

	/* flags */
	ot->flag = OPTYPE_REGISTER | OPTYPE_UNDO | OPTYPE_INTERNAL;
	edit_modifier_properties(ot);
}

/************************ move down modifier operator *********************/

static int modifier_move_down_exec(bContext *C, wmOperator *op)
{
	Object *ob = ED_object_active_context(C);
	ModifierData *md = edit_modifier_property_get(op, ob, 0);

	if (!md || !ED_object_modifier_move_down(op->reports, ob, md))
		return OPERATOR_CANCELLED;

	DEG_id_tag_update(&ob->id, OB_RECALC_DATA);
	WM_event_add_notifier(C, NC_OBJECT | ND_MODIFIER, ob);

	return OPERATOR_FINISHED;
}

static int modifier_move_down_invoke(bContext *C, wmOperator *op, const wmEvent *UNUSED(event))
{
	if (edit_modifier_invoke_properties(C, op))
		return modifier_move_down_exec(C, op);
	else
		return OPERATOR_CANCELLED;
}

void OBJECT_OT_modifier_move_down(wmOperatorType *ot)
{
	ot->name = "Move Down Modifier";
	ot->description = "Move modifier down in the stack";
	ot->idname = "OBJECT_OT_modifier_move_down";

	ot->invoke = modifier_move_down_invoke;
	ot->exec = modifier_move_down_exec;
	ot->poll = edit_modifier_poll;

	/* flags */
	ot->flag = OPTYPE_REGISTER | OPTYPE_UNDO | OPTYPE_INTERNAL;
	edit_modifier_properties(ot);
}

/************************ apply modifier operator *********************/

static int modifier_apply_exec(bContext *C, wmOperator *op)
{
	Main *bmain = CTX_data_main(C);
	Depsgraph *depsgraph = CTX_data_depsgraph(C);
	Scene *scene = CTX_data_scene(C);
	Object *ob = ED_object_active_context(C);
	ModifierData *md = edit_modifier_property_get(op, ob, 0);
	int apply_as = RNA_enum_get(op->ptr, "apply_as");

	if (!md || !ED_object_modifier_apply(bmain, op->reports, depsgraph, scene, ob, md, apply_as)) {
		return OPERATOR_CANCELLED;
	}

	DEG_id_tag_update(&ob->id, OB_RECALC_DATA);
	WM_event_add_notifier(C, NC_OBJECT | ND_MODIFIER, ob);

	return OPERATOR_FINISHED;
}

static int modifier_apply_invoke(bContext *C, wmOperator *op, const wmEvent *UNUSED(event))
{
	if (edit_modifier_invoke_properties(C, op))
		return modifier_apply_exec(C, op);
	else
		return OPERATOR_CANCELLED;
}

static const EnumPropertyItem modifier_apply_as_items[] = {
	{MODIFIER_APPLY_DATA, "DATA", 0, "Object Data", "Apply modifier to the object's data"},
	{MODIFIER_APPLY_SHAPE, "SHAPE", 0, "New Shape", "Apply deform-only modifier to a new shape on this object"},
	{0, NULL, 0, NULL, NULL}
};

void OBJECT_OT_modifier_apply(wmOperatorType *ot)
{
	ot->name = "Apply Modifier";
	ot->description = "Apply modifier and remove from the stack";
	ot->idname = "OBJECT_OT_modifier_apply";

	ot->invoke = modifier_apply_invoke;
	ot->exec = modifier_apply_exec;
	ot->poll = edit_modifier_poll;

	/* flags */
	ot->flag = OPTYPE_REGISTER | OPTYPE_UNDO | OPTYPE_INTERNAL;

	RNA_def_enum(ot->srna, "apply_as", modifier_apply_as_items, MODIFIER_APPLY_DATA, "Apply as", "How to apply the modifier to the geometry");
	edit_modifier_properties(ot);
}

/************************ convert modifier operator *********************/

static int modifier_convert_exec(bContext *C, wmOperator *op)
{
	Main *bmain = CTX_data_main(C);
	Scene *scene = CTX_data_scene(C);
	ViewLayer *view_layer = CTX_data_view_layer(C);
	Object *ob = ED_object_active_context(C);
	ModifierData *md = edit_modifier_property_get(op, ob, 0);

	if (!md || !ED_object_modifier_convert(op->reports, bmain, scene, view_layer, ob, md))
		return OPERATOR_CANCELLED;

	DEG_id_tag_update(&ob->id, OB_RECALC_DATA);
	WM_event_add_notifier(C, NC_OBJECT | ND_MODIFIER, ob);

	return OPERATOR_FINISHED;
}

static int modifier_convert_invoke(bContext *C, wmOperator *op, const wmEvent *UNUSED(event))
{
	if (edit_modifier_invoke_properties(C, op))
		return modifier_convert_exec(C, op);
	else
		return OPERATOR_CANCELLED;
}

void OBJECT_OT_modifier_convert(wmOperatorType *ot)
{
	ot->name = "Convert Modifier";
	ot->description = "Convert particles to a mesh object";
	ot->idname = "OBJECT_OT_modifier_convert";

	ot->invoke = modifier_convert_invoke;
	ot->exec = modifier_convert_exec;
	ot->poll = edit_modifier_poll;

	/* flags */
	ot->flag = OPTYPE_REGISTER | OPTYPE_UNDO | OPTYPE_INTERNAL;
	edit_modifier_properties(ot);
}

/************************ copy modifier operator *********************/

static int modifier_copy_exec(bContext *C, wmOperator *op)
{
	Object *ob = ED_object_active_context(C);
	ModifierData *md = edit_modifier_property_get(op, ob, 0);

	if (!md || !ED_object_modifier_copy(op->reports, ob, md))
		return OPERATOR_CANCELLED;

	DEG_id_tag_update(&ob->id, OB_RECALC_DATA);
	WM_event_add_notifier(C, NC_OBJECT | ND_MODIFIER, ob);

	return OPERATOR_FINISHED;
}

static int modifier_copy_invoke(bContext *C, wmOperator *op, const wmEvent *UNUSED(event))
{
	if (edit_modifier_invoke_properties(C, op))
		return modifier_copy_exec(C, op);
	else
		return OPERATOR_CANCELLED;
}

void OBJECT_OT_modifier_copy(wmOperatorType *ot)
{
	ot->name = "Copy Modifier";
	ot->description = "Duplicate modifier at the same position in the stack";
	ot->idname = "OBJECT_OT_modifier_copy";

	ot->invoke = modifier_copy_invoke;
	ot->exec = modifier_copy_exec;
	ot->poll = edit_modifier_poll;

	/* flags */
	ot->flag = OPTYPE_REGISTER | OPTYPE_UNDO | OPTYPE_INTERNAL;
	edit_modifier_properties(ot);
}

/************* multires delete higher levels operator ****************/

static bool multires_poll(bContext *C)
{
	return edit_modifier_poll_generic(C, &RNA_MultiresModifier, (1 << OB_MESH));
}

static int multires_higher_levels_delete_exec(bContext *C, wmOperator *op)
{
	Scene *scene = CTX_data_scene(C);
	Object *ob = ED_object_active_context(C);
	MultiresModifierData *mmd = (MultiresModifierData *)edit_modifier_property_get(op, ob, eModifierType_Multires);

	if (!mmd)
		return OPERATOR_CANCELLED;

	multiresModifier_del_levels(mmd, scene, ob, 1);

	ED_object_iter_other(CTX_data_main(C), ob, true,
	                     ED_object_multires_update_totlevels_cb,
	                     &mmd->totlvl);

	WM_event_add_notifier(C, NC_OBJECT | ND_MODIFIER, ob);

	return OPERATOR_FINISHED;
}

static int multires_higher_levels_delete_invoke(bContext *C, wmOperator *op, const wmEvent *UNUSED(event))
{
	if (edit_modifier_invoke_properties(C, op))
		return multires_higher_levels_delete_exec(C, op);
	else
		return OPERATOR_CANCELLED;
}

void OBJECT_OT_multires_higher_levels_delete(wmOperatorType *ot)
{
	ot->name = "Delete Higher Levels";
	ot->description = "Deletes the higher resolution mesh, potential loss of detail";
	ot->idname = "OBJECT_OT_multires_higher_levels_delete";

	ot->poll = multires_poll;
	ot->invoke = multires_higher_levels_delete_invoke;
	ot->exec = multires_higher_levels_delete_exec;

	/* flags */
	ot->flag = OPTYPE_REGISTER | OPTYPE_UNDO | OPTYPE_INTERNAL;
	edit_modifier_properties(ot);
}

/****************** multires subdivide operator *********************/

static int multires_subdivide_exec(bContext *C, wmOperator *op)
{
	Scene *scene = CTX_data_scene(C);
	Object *ob = ED_object_active_context(C);
	MultiresModifierData *mmd = (MultiresModifierData *)edit_modifier_property_get(op, ob, eModifierType_Multires);

	if (!mmd)
		return OPERATOR_CANCELLED;

	multiresModifier_subdivide(mmd, scene, ob, 0, mmd->simple);

	ED_object_iter_other(CTX_data_main(C), ob, true,
	                     ED_object_multires_update_totlevels_cb,
	                     &mmd->totlvl);

	DEG_id_tag_update(&ob->id, OB_RECALC_DATA);
	WM_event_add_notifier(C, NC_OBJECT | ND_MODIFIER, ob);

	if (ob->mode & OB_MODE_SCULPT) {
		/* ensure that grid paint mask layer is created */
		BKE_sculpt_mask_layers_ensure(ob, mmd);
	}

	return OPERATOR_FINISHED;
}

static int multires_subdivide_invoke(bContext *C, wmOperator *op, const wmEvent *UNUSED(event))
{
	if (edit_modifier_invoke_properties(C, op))
		return multires_subdivide_exec(C, op);
	else
		return OPERATOR_CANCELLED;
}

void OBJECT_OT_multires_subdivide(wmOperatorType *ot)
{
	ot->name = "Multires Subdivide";
	ot->description = "Add a new level of subdivision";
	ot->idname = "OBJECT_OT_multires_subdivide";

	ot->poll = multires_poll;
	ot->invoke = multires_subdivide_invoke;
	ot->exec = multires_subdivide_exec;

	/* flags */
	ot->flag = OPTYPE_REGISTER | OPTYPE_UNDO | OPTYPE_INTERNAL;
	edit_modifier_properties(ot);
}

/****************** multires reshape operator *********************/

static int multires_reshape_exec(bContext *C, wmOperator *op)
{
	Depsgraph *depsgraph = CTX_data_depsgraph(C);
	Object *ob = ED_object_active_context(C), *secondob = NULL;
	Scene *scene = CTX_data_scene(C);
	MultiresModifierData *mmd = (MultiresModifierData *)edit_modifier_property_get(op, ob, eModifierType_Multires);

	if (!mmd)
		return OPERATOR_CANCELLED;

	if (mmd->lvl == 0) {
		BKE_report(op->reports, RPT_ERROR, "Reshape can work only with higher levels of subdivisions");
		return OPERATOR_CANCELLED;
	}

	CTX_DATA_BEGIN(C, Object *, selob, selected_editable_objects)
	{
		if (selob->type == OB_MESH && selob != ob) {
			secondob = selob;
			break;
		}
	}
	CTX_DATA_END;

	if (!secondob) {
		BKE_report(op->reports, RPT_ERROR, "Second selected mesh object required to copy shape from");
		return OPERATOR_CANCELLED;
	}

	if (!multiresModifier_reshape(depsgraph, scene, mmd, ob, secondob)) {
		BKE_report(op->reports, RPT_ERROR, "Objects do not have the same number of vertices");
		return OPERATOR_CANCELLED;
	}

	DEG_id_tag_update(&ob->id, OB_RECALC_DATA);
	WM_event_add_notifier(C, NC_OBJECT | ND_MODIFIER, ob);

	return OPERATOR_FINISHED;
}

static int multires_reshape_invoke(bContext *C, wmOperator *op, const wmEvent *UNUSED(event))
{
	if (edit_modifier_invoke_properties(C, op))
		return multires_reshape_exec(C, op);
	else
		return OPERATOR_CANCELLED;
}

void OBJECT_OT_multires_reshape(wmOperatorType *ot)
{
	ot->name = "Multires Reshape";
	ot->description = "Copy vertex coordinates from other object";
	ot->idname = "OBJECT_OT_multires_reshape";

	ot->poll = multires_poll;
	ot->invoke = multires_reshape_invoke;
	ot->exec = multires_reshape_exec;

	/* flags */
	ot->flag = OPTYPE_REGISTER | OPTYPE_UNDO | OPTYPE_INTERNAL;
	edit_modifier_properties(ot);
}



/****************** multires save external operator *********************/

static int multires_external_save_exec(bContext *C, wmOperator *op)
{
	Main *bmain = CTX_data_main(C);
	Object *ob = ED_object_active_context(C);
	Mesh *me = (ob) ? ob->data : op->customdata;
	char path[FILE_MAX];
	const bool relative = RNA_boolean_get(op->ptr, "relative_path");

	if (!me)
		return OPERATOR_CANCELLED;

	if (CustomData_external_test(&me->ldata, CD_MDISPS))
		return OPERATOR_CANCELLED;

	RNA_string_get(op->ptr, "filepath", path);

	if (relative)
		BLI_path_rel(path, BKE_main_blendfile_path(bmain));

	CustomData_external_add(&me->ldata, &me->id, CD_MDISPS, me->totloop, path);
	CustomData_external_write(&me->ldata, &me->id, CD_MASK_MESH, me->totloop, 0);

	return OPERATOR_FINISHED;
}

static int multires_external_save_invoke(bContext *C, wmOperator *op, const wmEvent *UNUSED(event))
{
	Object *ob = ED_object_active_context(C);
	MultiresModifierData *mmd;
	Mesh *me = ob->data;
	char path[FILE_MAX];

	if (!edit_modifier_invoke_properties(C, op))
		return OPERATOR_CANCELLED;

	mmd = (MultiresModifierData *)edit_modifier_property_get(op, ob, eModifierType_Multires);

	if (!mmd)
		return OPERATOR_CANCELLED;

	if (CustomData_external_test(&me->ldata, CD_MDISPS))
		return OPERATOR_CANCELLED;

	if (RNA_struct_property_is_set(op->ptr, "filepath"))
		return multires_external_save_exec(C, op);

	op->customdata = me;

	BLI_snprintf(path, sizeof(path), "//%s.btx", me->id.name + 2);
	RNA_string_set(op->ptr, "filepath", path);

	WM_event_add_fileselect(C, op);

	return OPERATOR_RUNNING_MODAL;
}

void OBJECT_OT_multires_external_save(wmOperatorType *ot)
{
	ot->name = "Multires Save External";
	ot->description = "Save displacements to an external file";
	ot->idname = "OBJECT_OT_multires_external_save";

	/* XXX modifier no longer in context after file browser .. ot->poll = multires_poll; */
	ot->exec = multires_external_save_exec;
	ot->invoke = multires_external_save_invoke;
	ot->poll = multires_poll;

	/* flags */
	ot->flag = OPTYPE_REGISTER | OPTYPE_UNDO | OPTYPE_INTERNAL;

	WM_operator_properties_filesel(
	        ot, FILE_TYPE_FOLDER | FILE_TYPE_BTX, FILE_SPECIAL, FILE_SAVE,
	        WM_FILESEL_FILEPATH | WM_FILESEL_RELPATH, FILE_DEFAULTDISPLAY, FILE_SORT_ALPHA);
	edit_modifier_properties(ot);
}

/****************** multires pack operator *********************/

static int multires_external_pack_exec(bContext *C, wmOperator *UNUSED(op))
{
	Object *ob = ED_object_active_context(C);
	Mesh *me = ob->data;

	if (!CustomData_external_test(&me->ldata, CD_MDISPS))
		return OPERATOR_CANCELLED;

	/* XXX don't remove.. */
	CustomData_external_remove(&me->ldata, &me->id, CD_MDISPS, me->totloop);

	return OPERATOR_FINISHED;
}

void OBJECT_OT_multires_external_pack(wmOperatorType *ot)
{
	ot->name = "Multires Pack External";
	ot->description = "Pack displacements from an external file";
	ot->idname = "OBJECT_OT_multires_external_pack";

	ot->poll = multires_poll;
	ot->exec = multires_external_pack_exec;

	/* flags */
	ot->flag = OPTYPE_REGISTER | OPTYPE_UNDO;
}

/********************* multires apply base ***********************/
static int multires_base_apply_exec(bContext *C, wmOperator *op)
{
	Scene *scene = CTX_data_scene(C);
	Object *ob = ED_object_active_context(C);
	MultiresModifierData *mmd = (MultiresModifierData *)edit_modifier_property_get(op, ob, eModifierType_Multires);

	if (!mmd)
		return OPERATOR_CANCELLED;

	multiresModifier_base_apply(mmd, scene, ob);

	DEG_id_tag_update(&ob->id, OB_RECALC_DATA);
	WM_event_add_notifier(C, NC_OBJECT | ND_MODIFIER, ob);

	return OPERATOR_FINISHED;
}

static int multires_base_apply_invoke(bContext *C, wmOperator *op, const wmEvent *UNUSED(event))
{
	if (edit_modifier_invoke_properties(C, op))
		return multires_base_apply_exec(C, op);
	else
		return OPERATOR_CANCELLED;
}


void OBJECT_OT_multires_base_apply(wmOperatorType *ot)
{
	ot->name = "Multires Apply Base";
	ot->description = "Modify the base mesh to conform to the displaced mesh";
	ot->idname = "OBJECT_OT_multires_base_apply";

	ot->poll = multires_poll;
	ot->invoke = multires_base_apply_invoke;
	ot->exec = multires_base_apply_exec;

	/* flags */
	ot->flag = OPTYPE_REGISTER | OPTYPE_UNDO | OPTYPE_INTERNAL;
	edit_modifier_properties(ot);
}


/************************** skin modifier ***********************/

static void modifier_skin_customdata_delete(Object *ob)
{
	Mesh *me = ob->data;
	BMEditMesh *em = me->edit_btmesh;

	if (em)
		BM_data_layer_free(em->bm, &em->bm->vdata, CD_MVERT_SKIN);
	else
		CustomData_free_layer_active(&me->vdata, CD_MVERT_SKIN, me->totvert);
}

static bool skin_poll(bContext *C)
{
	return (!CTX_data_edit_object(C) &&
	        edit_modifier_poll_generic(C, &RNA_SkinModifier, (1 << OB_MESH)));
}

static bool skin_edit_poll(bContext *C)
{
	return (CTX_data_edit_object(C) &&
	        edit_modifier_poll_generic(C, &RNA_SkinModifier, (1 << OB_MESH)));
}

static void skin_root_clear(BMVert *bm_vert, GSet *visited, const int cd_vert_skin_offset)
{
	BMEdge *bm_edge;
	BMIter bm_iter;

	BM_ITER_ELEM (bm_edge, &bm_iter, bm_vert, BM_EDGES_OF_VERT) {
		BMVert *v2 = BM_edge_other_vert(bm_edge, bm_vert);

		if (BLI_gset_add(visited, v2)) {
			MVertSkin *vs = BM_ELEM_CD_GET_VOID_P(v2, cd_vert_skin_offset);

			/* clear vertex root flag and add to visited set */
			vs->flag &= ~MVERT_SKIN_ROOT;

			skin_root_clear(v2, visited, cd_vert_skin_offset);
		}
	}
}

static int skin_root_mark_exec(bContext *C, wmOperator *UNUSED(op))
{
	Object *ob = CTX_data_edit_object(C);
	BMEditMesh *em = BKE_editmesh_from_object(ob);
	BMesh *bm = em->bm;
	BMVert *bm_vert;
	BMIter bm_iter;
	GSet *visited;

	visited = BLI_gset_ptr_new(__func__);

	BKE_mesh_ensure_skin_customdata(ob->data);

	const int cd_vert_skin_offset = CustomData_get_offset(&bm->vdata, CD_MVERT_SKIN);

	BM_ITER_MESH (bm_vert, &bm_iter, bm, BM_VERTS_OF_MESH) {
		if (BM_elem_flag_test(bm_vert, BM_ELEM_SELECT) &&
		    BLI_gset_add(visited, bm_vert))
		{
			MVertSkin *vs = BM_ELEM_CD_GET_VOID_P(bm_vert, cd_vert_skin_offset);

			/* mark vertex as root and add to visited set */
			vs->flag |= MVERT_SKIN_ROOT;

			/* clear root flag from all connected vertices (recursively) */
			skin_root_clear(bm_vert, visited, cd_vert_skin_offset);
		}
	}

	BLI_gset_free(visited, NULL);

	DEG_id_tag_update(&ob->id, OB_RECALC_DATA);
	WM_event_add_notifier(C, NC_OBJECT | ND_MODIFIER, ob);

	return OPERATOR_FINISHED;
}

void OBJECT_OT_skin_root_mark(wmOperatorType *ot)
{
	ot->name = "Skin Root Mark";
	ot->description = "Mark selected vertices as roots";
	ot->idname = "OBJECT_OT_skin_root_mark";

	ot->poll = skin_edit_poll;
	ot->exec = skin_root_mark_exec;

	/* flags */
	ot->flag = OPTYPE_REGISTER | OPTYPE_UNDO;
}

typedef enum {
	SKIN_LOOSE_MARK,
	SKIN_LOOSE_CLEAR
} SkinLooseAction;

static int skin_loose_mark_clear_exec(bContext *C, wmOperator *op)
{
	Object *ob = CTX_data_edit_object(C);
	BMEditMesh *em = BKE_editmesh_from_object(ob);
	BMesh *bm = em->bm;
	BMVert *bm_vert;
	BMIter bm_iter;
	SkinLooseAction action = RNA_enum_get(op->ptr, "action");

	if (!CustomData_has_layer(&bm->vdata, CD_MVERT_SKIN)) {
		return OPERATOR_CANCELLED;
	}

	BM_ITER_MESH (bm_vert, &bm_iter, bm, BM_VERTS_OF_MESH) {
		if (BM_elem_flag_test(bm_vert, BM_ELEM_SELECT)) {
			MVertSkin *vs = CustomData_bmesh_get(&bm->vdata,
			                                     bm_vert->head.data,
			                                     CD_MVERT_SKIN);


			switch (action) {
				case SKIN_LOOSE_MARK:
					vs->flag |= MVERT_SKIN_LOOSE;
					break;
				case SKIN_LOOSE_CLEAR:
					vs->flag &= ~MVERT_SKIN_LOOSE;
					break;
			}
		}
	}

	DEG_id_tag_update(&ob->id, OB_RECALC_DATA);
	WM_event_add_notifier(C, NC_OBJECT | ND_MODIFIER, ob);

	return OPERATOR_FINISHED;
}

void OBJECT_OT_skin_loose_mark_clear(wmOperatorType *ot)
{
	static const EnumPropertyItem action_items[] = {
		{SKIN_LOOSE_MARK, "MARK", 0, "Mark", "Mark selected vertices as loose"},
		{SKIN_LOOSE_CLEAR, "CLEAR", 0, "Clear", "Set selected vertices as not loose"},
		{0, NULL, 0, NULL, NULL}
	};

	ot->name = "Skin Mark/Clear Loose";
	ot->description = "Mark/clear selected vertices as loose";
	ot->idname = "OBJECT_OT_skin_loose_mark_clear";

	ot->poll = skin_edit_poll;
	ot->exec = skin_loose_mark_clear_exec;

	/* flags */
	ot->flag = OPTYPE_REGISTER | OPTYPE_UNDO;

	RNA_def_enum(ot->srna, "action", action_items, SKIN_LOOSE_MARK, "Action", NULL);
}

static int skin_radii_equalize_exec(bContext *C, wmOperator *UNUSED(op))
{
	Object *ob = CTX_data_edit_object(C);
	BMEditMesh *em = BKE_editmesh_from_object(ob);
	BMesh *bm = em->bm;
	BMVert *bm_vert;
	BMIter bm_iter;

	if (!CustomData_has_layer(&bm->vdata, CD_MVERT_SKIN)) {
		return OPERATOR_CANCELLED;
	}

	BM_ITER_MESH (bm_vert, &bm_iter, bm, BM_VERTS_OF_MESH) {
		if (BM_elem_flag_test(bm_vert, BM_ELEM_SELECT)) {
			MVertSkin *vs = CustomData_bmesh_get(&bm->vdata,
			                                     bm_vert->head.data,
			                                     CD_MVERT_SKIN);
			float avg = (vs->radius[0] + vs->radius[1]) * 0.5f;

			vs->radius[0] = vs->radius[1] = avg;
		}
	}

	DEG_id_tag_update(&ob->id, OB_RECALC_DATA);
	WM_event_add_notifier(C, NC_OBJECT | ND_MODIFIER, ob);

	return OPERATOR_FINISHED;
}

void OBJECT_OT_skin_radii_equalize(wmOperatorType *ot)
{
	ot->name = "Skin Radii Equalize";
	ot->description = "Make skin radii of selected vertices equal on each axis";
	ot->idname = "OBJECT_OT_skin_radii_equalize";

	ot->poll = skin_edit_poll;
	ot->exec = skin_radii_equalize_exec;

	/* flags */
	ot->flag = OPTYPE_REGISTER | OPTYPE_UNDO;
}

static void skin_armature_bone_create(Object *skin_ob,
                                      MVert *mvert, MEdge *medge,
                                      bArmature *arm,
                                      BLI_bitmap *edges_visited,
                                      const MeshElemMap *emap,
                                      EditBone *parent_bone,
                                      int parent_v)
{
	int i;

	for (i = 0; i < emap[parent_v].count; i++) {
		int endx = emap[parent_v].indices[i];
		const MEdge *e = &medge[endx];
		EditBone *bone;
		bDeformGroup *dg;
		int v;

		/* ignore edge if already visited */
		if (BLI_BITMAP_TEST(edges_visited, endx))
			continue;
		BLI_BITMAP_ENABLE(edges_visited, endx);

		v = (e->v1 == parent_v ? e->v2 : e->v1);

		bone = ED_armature_ebone_add(arm, "Bone");

		bone->parent = parent_bone;
		bone->flag |= BONE_CONNECTED;

		copy_v3_v3(bone->head, mvert[parent_v].co);
		copy_v3_v3(bone->tail, mvert[v].co);
		bone->rad_head = bone->rad_tail = 0.25;
		BLI_snprintf(bone->name, sizeof(bone->name), "Bone.%.2d", endx);

		/* add bDeformGroup */
		if ((dg = BKE_object_defgroup_add_name(skin_ob, bone->name))) {
			ED_vgroup_vert_add(skin_ob, dg, parent_v, 1, WEIGHT_REPLACE);
			ED_vgroup_vert_add(skin_ob, dg, v, 1, WEIGHT_REPLACE);
		}

		skin_armature_bone_create(skin_ob,
		                          mvert, medge,
		                          arm,
		                          edges_visited,
		                          emap,
		                          bone,
		                          v);
	}
}

static Object *modifier_skin_armature_create(Depsgraph *depsgraph, Main *bmain, Scene *scene, Object *skin_ob)
{
	BLI_bitmap *edges_visited;
	DerivedMesh *deform_dm;
	MVert *mvert;
	Mesh *me = skin_ob->data;
	Object *arm_ob;
	bArmature *arm;
	MVertSkin *mvert_skin;
	MeshElemMap *emap;
	int *emap_mem;
	int v;

	deform_dm = mesh_get_derived_deform(depsgraph, scene, skin_ob, CD_MASK_BAREMESH);
	mvert = deform_dm->getVertArray(deform_dm);

	/* add vertex weights to original mesh */
	CustomData_add_layer(&me->vdata,
	                     CD_MDEFORMVERT,
	                     CD_CALLOC,
	                     NULL,
	                     me->totvert);

	ViewLayer *view_layer = DEG_get_input_view_layer(depsgraph);
	arm_ob = BKE_object_add(bmain, scene, view_layer, OB_ARMATURE, NULL);
	BKE_object_transform_copy(arm_ob, skin_ob);
	arm = arm_ob->data;
	arm->layer = 1;
	arm_ob->dtx |= OB_DRAWXRAY;
	arm->drawtype = ARM_LINE;
	arm->edbo = MEM_callocN(sizeof(ListBase), "edbo armature");

	mvert_skin = CustomData_get_layer(&me->vdata, CD_MVERT_SKIN);
	BKE_mesh_vert_edge_map_create(&emap, &emap_mem,
	                     me->medge, me->totvert, me->totedge);

	edges_visited = BLI_BITMAP_NEW(me->totedge, "edge_visited");

	/* note: we use EditBones here, easier to set them up and use
	 * edit-armature functions to convert back to regular bones */
	for (v = 0; v < me->totvert; v++) {
		if (mvert_skin[v].flag & MVERT_SKIN_ROOT) {
			EditBone *bone = NULL;

			/* Unless the skin root has just one adjacent edge, create
			 * a fake root bone (have it going off in the Y direction
			 * (arbitrary) */
			if (emap[v].count > 1) {
				bone = ED_armature_ebone_add(arm, "Bone");

				copy_v3_v3(bone->head, me->mvert[v].co);
				copy_v3_v3(bone->tail, me->mvert[v].co);

				bone->head[1] = 1.0f;
				bone->rad_head = bone->rad_tail = 0.25;
			}

			if (emap[v].count >= 1) {
				skin_armature_bone_create(skin_ob,
				                          mvert, me->medge,
				                          arm,
				                          edges_visited,
				                          emap,
				                          bone,
				                          v);
			}
		}
	}

	MEM_freeN(edges_visited);
	MEM_freeN(emap);
	MEM_freeN(emap_mem);

	ED_armature_from_edit(bmain, arm);
	ED_armature_edit_free(arm);

	return arm_ob;
}

static int skin_armature_create_exec(bContext *C, wmOperator *op)
{
	Main *bmain = CTX_data_main(C);
	Depsgraph *depsgraph = CTX_data_depsgraph(C);
	Scene *scene = CTX_data_scene(C);
	Object *ob = CTX_data_active_object(C), *arm_ob;
	Mesh *me = ob->data;
	ModifierData *skin_md;
	ArmatureModifierData *arm_md;

	if (!CustomData_has_layer(&me->vdata, CD_MVERT_SKIN)) {
		BKE_reportf(op->reports, RPT_WARNING, "Mesh '%s' has no skin vertex data", me->id.name + 2);
		return OPERATOR_CANCELLED;
	}

	/* create new armature */
	arm_ob = modifier_skin_armature_create(depsgraph, bmain, scene, ob);

	/* add a modifier to connect the new armature to the mesh */
	arm_md = (ArmatureModifierData *)modifier_new(eModifierType_Armature);
	if (arm_md) {
		skin_md = edit_modifier_property_get(op, ob, eModifierType_Skin);
		BLI_insertlinkafter(&ob->modifiers, skin_md, arm_md);

		arm_md->object = arm_ob;
		arm_md->deformflag = ARM_DEF_VGROUP | ARM_DEF_QUATERNION;
		DEG_relations_tag_update(bmain);
		DEG_id_tag_update(&ob->id, OB_RECALC_DATA);
	}

	WM_event_add_notifier(C, NC_OBJECT | ND_MODIFIER, ob);

	return OPERATOR_FINISHED;
}

static int skin_armature_create_invoke(bContext *C, wmOperator *op, const wmEvent *UNUSED(event))
{
	if (edit_modifier_invoke_properties(C, op))
		return skin_armature_create_exec(C, op);
	else
		return OPERATOR_CANCELLED;
}

void OBJECT_OT_skin_armature_create(wmOperatorType *ot)
{
	ot->name = "Skin Armature Create";
	ot->description = "Create an armature that parallels the skin layout";
	ot->idname = "OBJECT_OT_skin_armature_create";

	ot->poll = skin_poll;
	ot->invoke = skin_armature_create_invoke;
	ot->exec = skin_armature_create_exec;

	/* flags */
	ot->flag = OPTYPE_REGISTER | OPTYPE_UNDO | OPTYPE_INTERNAL;
	edit_modifier_properties(ot);
}
/************************ delta mush bind operator *********************/

static bool correctivesmooth_poll(bContext *C)
{
	return edit_modifier_poll_generic(C, &RNA_CorrectiveSmoothModifier, 0);
}

static int correctivesmooth_bind_exec(bContext *C, wmOperator *op)
{
	Scene *scene = CTX_data_scene(C);
	Object *ob = ED_object_active_context(C);
	CorrectiveSmoothModifierData *csmd = (CorrectiveSmoothModifierData *)edit_modifier_property_get(op, ob, eModifierType_CorrectiveSmooth);
	bool is_bind;

	if (!csmd) {
		return OPERATOR_CANCELLED;
	}

	if (!modifier_isEnabled(scene, &csmd->modifier, eModifierMode_Realtime)) {
		BKE_report(op->reports, RPT_ERROR, "Modifier is disabled");
		return OPERATOR_CANCELLED;
	}

	is_bind = (csmd->bind_coords != NULL);

	MEM_SAFE_FREE(csmd->bind_coords);
	MEM_SAFE_FREE(csmd->delta_cache);

	if (is_bind) {
		/* toggle off */
		csmd->bind_coords_num = 0;
	}
	else {
		/* signal to modifier to recalculate */
		csmd->bind_coords_num = (unsigned int)-1;
	}

	DEG_id_tag_update(&ob->id, OB_RECALC_DATA);
	WM_event_add_notifier(C, NC_OBJECT | ND_MODIFIER, ob);

	return OPERATOR_FINISHED;
}

static int correctivesmooth_bind_invoke(bContext *C, wmOperator *op, const wmEvent *UNUSED(event))
{
	if (edit_modifier_invoke_properties(C, op))
		return correctivesmooth_bind_exec(C, op);
	else
		return OPERATOR_CANCELLED;
}

void OBJECT_OT_correctivesmooth_bind(wmOperatorType *ot)
{
	/* identifiers */
	ot->name = "Corrective Smooth Bind";
	ot->description = "Bind base pose in Corrective Smooth modifier";
	ot->idname = "OBJECT_OT_correctivesmooth_bind";

	/* api callbacks */
	ot->poll = correctivesmooth_poll;
	ot->invoke = correctivesmooth_bind_invoke;
	ot->exec = correctivesmooth_bind_exec;

	/* flags */
	ot->flag = OPTYPE_REGISTER | OPTYPE_UNDO | OPTYPE_INTERNAL;
	edit_modifier_properties(ot);
}

/************************ mdef bind operator *********************/

static bool meshdeform_poll(bContext *C)
{
	return edit_modifier_poll_generic(C, &RNA_MeshDeformModifier, 0);
}

static int meshdeform_bind_exec(bContext *C, wmOperator *op)
{
	Scene *scene = CTX_data_scene(C);
	Object *ob = ED_object_active_context(C);
	Depsgraph *depsgraph = CTX_data_depsgraph(C);
	MeshDeformModifierData *mmd = (MeshDeformModifierData *)edit_modifier_property_get(op, ob, eModifierType_MeshDeform);

	if (!mmd)
		return OPERATOR_CANCELLED;

	if (mmd->bindcagecos) {
		MEM_freeN(mmd->bindcagecos);
		if (mmd->dyngrid) MEM_freeN(mmd->dyngrid);
		if (mmd->dyninfluences) MEM_freeN(mmd->dyninfluences);
		if (mmd->bindinfluences) MEM_freeN(mmd->bindinfluences);
		if (mmd->bindoffsets) MEM_freeN(mmd->bindoffsets);
		if (mmd->dynverts) MEM_freeN(mmd->dynverts);
		if (mmd->bindweights) MEM_freeN(mmd->bindweights);  /* deprecated */
		if (mmd->bindcos) MEM_freeN(mmd->bindcos);  /* deprecated */

		mmd->bindcagecos = NULL;
		mmd->dyngrid = NULL;
		mmd->dyninfluences = NULL;
		mmd->bindinfluences = NULL;
		mmd->bindoffsets = NULL;
		mmd->dynverts = NULL;
		mmd->bindweights = NULL; /* deprecated */
		mmd->bindcos = NULL; /* deprecated */
		mmd->totvert = 0;
		mmd->totcagevert = 0;
		mmd->totinfluence = 0;

		DEG_id_tag_update(&ob->id, OB_RECALC_DATA);
		WM_event_add_notifier(C, NC_OBJECT | ND_MODIFIER, ob);
	}
	else {
		DerivedMesh *dm;
		int mode = mmd->modifier.mode;

		/* force modifier to run, it will call binding routine */
		mmd->bindfunc = ED_mesh_deform_bind_callback;
		mmd->modifier.mode |= eModifierMode_Realtime;

		if (ob->type == OB_MESH) {
			dm = mesh_create_derived_view(depsgraph, scene, ob, 0);
			dm->release(dm);
		}
		else if (ob->type == OB_LATTICE) {
			BKE_lattice_modifiers_calc(depsgraph, scene, ob);
		}
		else if (ob->type == OB_MBALL) {
			BKE_displist_make_mball(depsgraph, scene, ob);
		}
		else if (ELEM(ob->type, OB_CURVE, OB_SURF, OB_FONT)) {
			BKE_displist_make_curveTypes(depsgraph, scene, ob, 0);
		}

		mmd->bindfunc = NULL;
		mmd->modifier.mode = mode;
	}

	return OPERATOR_FINISHED;
}

static int meshdeform_bind_invoke(bContext *C, wmOperator *op, const wmEvent *UNUSED(event))
{
	if (edit_modifier_invoke_properties(C, op))
		return meshdeform_bind_exec(C, op);
	else
		return OPERATOR_CANCELLED;
}

void OBJECT_OT_meshdeform_bind(wmOperatorType *ot)
{
	/* identifiers */
	ot->name = "Mesh Deform Bind";
	ot->description = "Bind mesh to cage in mesh deform modifier";
	ot->idname = "OBJECT_OT_meshdeform_bind";

	/* api callbacks */
	ot->poll = meshdeform_poll;
	ot->invoke = meshdeform_bind_invoke;
	ot->exec = meshdeform_bind_exec;

	/* flags */
	ot->flag = OPTYPE_REGISTER | OPTYPE_UNDO | OPTYPE_INTERNAL;
	edit_modifier_properties(ot);
}

/****************** explode refresh operator *********************/

static bool explode_poll(bContext *C)
{
	return edit_modifier_poll_generic(C, &RNA_ExplodeModifier, 0);
}

static int explode_refresh_exec(bContext *C, wmOperator *op)
{
	Object *ob = ED_object_active_context(C);
	ExplodeModifierData *emd = (ExplodeModifierData *)edit_modifier_property_get(op, ob, eModifierType_Explode);

	if (!emd)
		return OPERATOR_CANCELLED;

	emd->flag |= eExplodeFlag_CalcFaces;

	DEG_id_tag_update(&ob->id, OB_RECALC_DATA);
	WM_event_add_notifier(C, NC_OBJECT | ND_MODIFIER, ob);

	return OPERATOR_FINISHED;
}

static int explode_refresh_invoke(bContext *C, wmOperator *op, const wmEvent *UNUSED(event))
{
	if (edit_modifier_invoke_properties(C, op))
		return explode_refresh_exec(C, op);
	else
		return OPERATOR_CANCELLED;
}


void OBJECT_OT_explode_refresh(wmOperatorType *ot)
{
	ot->name = "Explode Refresh";
	ot->description = "Refresh data in the Explode modifier";
	ot->idname = "OBJECT_OT_explode_refresh";

	ot->poll = explode_poll;
	ot->invoke = explode_refresh_invoke;
	ot->exec = explode_refresh_exec;

	/* flags */
	ot->flag = OPTYPE_REGISTER | OPTYPE_UNDO | OPTYPE_INTERNAL;
	edit_modifier_properties(ot);
}


/****************** ocean bake operator *********************/

static bool ocean_bake_poll(bContext *C)
{
	return edit_modifier_poll_generic(C, &RNA_OceanModifier, 0);
}

typedef struct OceanBakeJob {
	/* from wmJob */
	struct Object *owner;
	short *stop, *do_update;
	float *progress;
	int current_frame;
	struct OceanCache *och;
	struct Ocean *ocean;
	struct OceanModifierData *omd;
} OceanBakeJob;

static void oceanbake_free(void *customdata)
{
	OceanBakeJob *oj = customdata;
	MEM_freeN(oj);
}

/* called by oceanbake, only to check job 'stop' value */
static int oceanbake_breakjob(void *UNUSED(customdata))
{
	//OceanBakeJob *ob = (OceanBakeJob *)customdata;
	//return *(ob->stop);

	/* this is not nice yet, need to make the jobs list template better
	 * for identifying/acting upon various different jobs */
	/* but for now we'll reuse the render break... */
	return (G.is_break);
}

/* called by oceanbake, wmJob sends notifier */
static void oceanbake_update(void *customdata, float progress, int *cancel)
{
	OceanBakeJob *oj = customdata;

	if (oceanbake_breakjob(oj))
		*cancel = 1;

	*(oj->do_update) = true;
	*(oj->progress) = progress;
}

static void oceanbake_startjob(void *customdata, short *stop, short *do_update, float *progress)
{
	OceanBakeJob *oj = customdata;

	oj->stop = stop;
	oj->do_update = do_update;
	oj->progress = progress;

	G.is_break = false;   /* XXX shared with render - replace with job 'stop' switch */

	BKE_ocean_bake(oj->ocean, oj->och, oceanbake_update, (void *)oj);

	*do_update = true;
	*stop = 0;
}

static void oceanbake_endjob(void *customdata)
{
	OceanBakeJob *oj = customdata;

	if (oj->ocean) {
		BKE_ocean_free(oj->ocean);
		oj->ocean = NULL;
	}

	oj->omd->oceancache = oj->och;
	oj->omd->cached = true;

	Object *ob = oj->owner;
	DEG_id_tag_update(&ob->id, DEG_TAG_COPY_ON_WRITE);
}

static int ocean_bake_exec(bContext *C, wmOperator *op)
{
	Main *bmain = CTX_data_main(C);
	Object *ob = ED_object_active_context(C);
	OceanModifierData *omd = (OceanModifierData *)edit_modifier_property_get(op, ob, eModifierType_Ocean);
	Scene *scene = CTX_data_scene(C);
	OceanCache *och;
	struct Ocean *ocean;
	int f, cfra, i = 0;
	const bool free = RNA_boolean_get(op->ptr, "free");

	wmJob *wm_job;
	OceanBakeJob *oj;

	if (!omd)
		return OPERATOR_CANCELLED;

	if (free) {
		BKE_ocean_free_modifier_cache(omd);
		DEG_id_tag_update(&ob->id, OB_RECALC_DATA | DEG_TAG_COPY_ON_WRITE);
		WM_event_add_notifier(C, NC_OBJECT | ND_MODIFIER, ob);
		return OPERATOR_FINISHED;
	}

	och = BKE_ocean_init_cache(omd->cachepath, modifier_path_relbase(bmain, ob),
	                           omd->bakestart, omd->bakeend, omd->wave_scale,
	                           omd->chop_amount, omd->foam_coverage, omd->foam_fade, omd->resolution);

	och->time = MEM_mallocN(och->duration * sizeof(float), "foam bake time");

	cfra = scene->r.cfra;

	/* precalculate time variable before baking */
	for (f = omd->bakestart; f <= omd->bakeend; f++) {
		/* from physics_fluid.c:
		 *
		 * XXX: This can't be used due to an anim sys optimization that ignores recalc object animation,
		 * leaving it for the depgraph (this ignores object animation such as modifier properties though... :/ )
		 * --> BKE_animsys_evaluate_all_animation(bmain, eval_time);
		 * This doesn't work with drivers:
		 * --> BKE_animsys_evaluate_animdata(&fsDomain->id, fsDomain->adt, eval_time, ADT_RECALC_ALL);
		 */

		/* Modifying the global scene isn't nice, but we can do it in
		 * this part of the process before a threaded job is created */

		//scene->r.cfra = f;
		//ED_update_for_newframe(bmain, scene);

		/* ok, this doesn't work with drivers, but is way faster.
		 * let's use this for now and hope nobody wants to drive the time value... */
		BKE_animsys_evaluate_animdata(CTX_data_depsgraph(C), scene, (ID *)ob, ob->adt, f, ADT_RECALC_ANIM);

		och->time[i] = omd->time;
		i++;
	}

	/* make a copy of ocean to use for baking - threadsafety */
	ocean = BKE_ocean_add();
	BKE_ocean_init_from_modifier(ocean, omd);

#if 0
	BKE_ocean_bake(ocean, och);

	omd->oceancache = och;
	omd->cached = true;

	scene->r.cfra = cfra;

	DEG_id_tag_update(&ob->id, OB_RECALC_DATA);
	WM_event_add_notifier(C, NC_OBJECT | ND_MODIFIER, ob);
#endif

	/* job stuff */

	scene->r.cfra = cfra;

	/* setup job */
	wm_job = WM_jobs_get(CTX_wm_manager(C), CTX_wm_window(C), scene, "Ocean Simulation",
	                     WM_JOB_PROGRESS, WM_JOB_TYPE_OBJECT_SIM_OCEAN);
	oj = MEM_callocN(sizeof(OceanBakeJob), "ocean bake job");
	oj->owner = ob;
	oj->ocean = ocean;
	oj->och = och;
	oj->omd = omd;

	WM_jobs_customdata_set(wm_job, oj, oceanbake_free);
	WM_jobs_timer(wm_job, 0.1, NC_OBJECT | ND_MODIFIER, NC_OBJECT | ND_MODIFIER);
	WM_jobs_callbacks(wm_job, oceanbake_startjob, NULL, NULL, oceanbake_endjob);

	WM_jobs_start(CTX_wm_manager(C), wm_job);



	return OPERATOR_FINISHED;
}

static int ocean_bake_invoke(bContext *C, wmOperator *op, const wmEvent *UNUSED(event))
{
	if (edit_modifier_invoke_properties(C, op))
		return ocean_bake_exec(C, op);
	else
		return OPERATOR_CANCELLED;
}


void OBJECT_OT_ocean_bake(wmOperatorType *ot)
{
	ot->name = "Bake Ocean";
	ot->description = "Bake an image sequence of ocean data";
	ot->idname = "OBJECT_OT_ocean_bake";

	ot->poll = ocean_bake_poll;
	ot->invoke = ocean_bake_invoke;
	ot->exec = ocean_bake_exec;

	/* flags */
	ot->flag = OPTYPE_REGISTER | OPTYPE_UNDO | OPTYPE_INTERNAL;
	edit_modifier_properties(ot);

	RNA_def_boolean(ot->srna, "free", false, "Free", "Free the bake, rather than generating it");
}

/************************ LaplacianDeform bind operator *********************/

static bool laplaciandeform_poll(bContext *C)
{
	return edit_modifier_poll_generic(C, &RNA_LaplacianDeformModifier, 0);
}

static int laplaciandeform_bind_exec(bContext *C, wmOperator *op)
{
	Scene *scene = CTX_data_scene(C);
	Object *ob = ED_object_active_context(C);
	Depsgraph *depsgraph = CTX_data_depsgraph(C);
	LaplacianDeformModifierData *lmd = (LaplacianDeformModifierData *)edit_modifier_property_get(op, ob, eModifierType_LaplacianDeform);

	if (!lmd)
		return OPERATOR_CANCELLED;
	if (lmd->flag & MOD_LAPLACIANDEFORM_BIND) {
		/* Un-binding happens inside the modifier when it's evaluated. */
		lmd->flag &= ~MOD_LAPLACIANDEFORM_BIND;
	}
	else {
		DerivedMesh *dm;
		int mode = lmd->modifier.mode;

		/* Force modifier to run, it will call binding routine. */
		/* TODO(Sybren): deduplicate the code below, it's used multiple times here. */
		lmd->modifier.mode |= eModifierMode_Realtime;
		lmd->flag |= MOD_LAPLACIANDEFORM_BIND;

		if (ob->type == OB_MESH) {
			dm = mesh_create_derived_view(depsgraph, scene, ob, 0);
			dm->release(dm);
		}
		else if (ob->type == OB_LATTICE) {
			BKE_lattice_modifiers_calc(depsgraph, scene, ob);
		}
		else if (ob->type == OB_MBALL) {
			BKE_displist_make_mball(depsgraph, scene, ob);
		}
		else if (ELEM(ob->type, OB_CURVE, OB_SURF, OB_FONT)) {
			BKE_displist_make_curveTypes(depsgraph, scene, ob, 0);
		}

		lmd->modifier.mode = mode;
	}

	DEG_id_tag_update(&ob->id, OB_RECALC_DATA);
	WM_event_add_notifier(C, NC_OBJECT | ND_MODIFIER, ob);
	return OPERATOR_FINISHED;
}

static int laplaciandeform_bind_invoke(bContext *C, wmOperator *op, const wmEvent *UNUSED(event))
{
	if (edit_modifier_invoke_properties(C, op))
		return laplaciandeform_bind_exec(C, op);
	else
		return OPERATOR_CANCELLED;
}

void OBJECT_OT_laplaciandeform_bind(wmOperatorType *ot)
{
	/* identifiers */
	ot->name = "Laplacian Deform Bind";
	ot->description = "Bind mesh to system in laplacian deform modifier";
	ot->idname = "OBJECT_OT_laplaciandeform_bind";

	/* api callbacks */
	ot->poll = laplaciandeform_poll;
	ot->invoke = laplaciandeform_bind_invoke;
	ot->exec = laplaciandeform_bind_exec;

	/* flags */
	ot->flag = OPTYPE_REGISTER | OPTYPE_UNDO | OPTYPE_INTERNAL;
	edit_modifier_properties(ot);
}

/************************ sdef bind operator *********************/

static bool surfacedeform_bind_poll(bContext *C)
{
	return edit_modifier_poll_generic(C, &RNA_SurfaceDeformModifier, 0);
}

static int surfacedeform_bind_exec(bContext *C, wmOperator *op)
{
	Scene *scene = CTX_data_scene(C);
	Object *ob = ED_object_active_context(C);
	Depsgraph *depsgraph = CTX_data_depsgraph(C);
	SurfaceDeformModifierData *smd = (SurfaceDeformModifierData *)edit_modifier_property_get(op, ob, eModifierType_SurfaceDeform);

	if (!smd)
		return OPERATOR_CANCELLED;

	if (smd->flags & MOD_SDEF_BIND) {
		/* Un-binding happens inside the modifier when it's evaluated. */
		smd->flags &= ~MOD_SDEF_BIND;
	}
	else if (smd->target) {
		DerivedMesh *dm;
		int mode = smd->modifier.mode;

		/* Force modifier to run, it will call binding routine. */
		smd->modifier.mode |= eModifierMode_Realtime;
		smd->flags |= MOD_SDEF_BIND;

		if (ob->type == OB_MESH) {
			dm = mesh_create_derived_view(depsgraph, scene, ob, 0);
			dm->release(dm);
		}
		else if (ob->type == OB_LATTICE) {
			BKE_lattice_modifiers_calc(depsgraph, scene, ob);
		}
		else if (ob->type == OB_MBALL) {
			BKE_displist_make_mball(depsgraph, scene, ob);
		}
		else if (ELEM(ob->type, OB_CURVE, OB_SURF, OB_FONT)) {
			BKE_displist_make_curveTypes(depsgraph, scene, ob, 0);
		}

		smd->modifier.mode = mode;
	}

	DEG_id_tag_update(&ob->id, OB_RECALC_DATA);
	WM_event_add_notifier(C, NC_OBJECT | ND_MODIFIER, ob);

	return OPERATOR_FINISHED;
}

static int surfacedeform_bind_invoke(bContext *C, wmOperator *op, const wmEvent *UNUSED(event))
{
	if (edit_modifier_invoke_properties(C, op))
		return surfacedeform_bind_exec(C, op);
	else
		return OPERATOR_CANCELLED;
}

void OBJECT_OT_surfacedeform_bind(wmOperatorType *ot)
{
	/* identifiers */
	ot->name = "Surface Deform Bind";
	ot->description = "Bind mesh to target in surface deform modifier";
	ot->idname = "OBJECT_OT_surfacedeform_bind";

	/* api callbacks */
	ot->poll = surfacedeform_bind_poll;
	ot->invoke = surfacedeform_bind_invoke;
	ot->exec = surfacedeform_bind_exec;

	/* flags */
	ot->flag = OPTYPE_REGISTER | OPTYPE_UNDO | OPTYPE_INTERNAL;
	edit_modifier_properties(ot);
}<|MERGE_RESOLUTION|>--- conflicted
+++ resolved
@@ -725,13 +725,8 @@
 		}
 	}
 	else {
-<<<<<<< HEAD
-		if (!modifier_apply_obdata(reports, bmain, depsgraph, scene, ob, md)) {
-			md->mode = prev_mode;
-=======
 		if (!modifier_apply_obdata(reports, depsgraph, scene, ob, md_eval)) {
 			md_eval->mode = prev_mode;
->>>>>>> 0f340a1f
 			return 0;
 		}
 	}
