--- conflicted
+++ resolved
@@ -33,16 +33,11 @@
 
 struct wmOperatorType;
 struct Object;
-<<<<<<< HEAD
-struct Mesh;
-struct HookModifierData;
-=======
 struct bContext;
 struct StructRNA;
 struct wmOperator;
 
 struct ModifierData;
->>>>>>> 0951ea2c
 
 /* add hook menu */
 enum eObject_Hook_Add_Mode {
