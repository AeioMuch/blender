/*
 * ***** BEGIN GPL LICENSE BLOCK *****
 *
 * This program is free software; you can redistribute it and/or
 * modify it under the terms of the GNU General Public License
 * as published by the Free Software Foundation; either version 2
 * of the License, or (at your option) any later version. 
 *
 * This program is distributed in the hope that it will be useful,
 * but WITHOUT ANY WARRANTY; without even the implied warranty of
 * MERCHANTABILITY or FITNESS FOR A PARTICULAR PURPOSE.  See the
 * GNU General Public License for more details.
 *
 * You should have received a copy of the GNU General Public License
 * along with this program; if not, write to the Free Software Foundation,
 * Inc., 51 Franklin Street, Fifth Floor, Boston, MA 02110-1301, USA.
 *
 * ***** END GPL LICENSE BLOCK *****
 */

/** \file ED_undo.h
 *  \ingroup editors
 */

#ifndef __ED_UNDO_H__
#define __ED_UNDO_H__

#include "BLI_compiler_attrs.h"

struct bContext;
struct CLG_LogRef;
struct wmOperator;
struct wmOperatorType;
struct UndoStack;

/* undo.c */
void    ED_undo_push(struct bContext *C, const char *str);
void    ED_undo_push_op(struct bContext *C, struct wmOperator *op);
void    ED_undo_grouped_push(struct bContext *C, const char *str);
void    ED_undo_grouped_push_op(struct bContext *C, struct wmOperator *op);
void    ED_undo_pop_op(struct bContext *C, struct wmOperator *op);
void    ED_undo_pop(struct bContext *C);
void    ED_undo_redo(struct bContext *C);
void    ED_OT_undo(struct wmOperatorType *ot);
void    ED_OT_undo_push(struct wmOperatorType *ot);
void    ED_OT_redo(struct wmOperatorType *ot);
void    ED_OT_undo_redo(struct wmOperatorType *ot);
void    ED_OT_undo_history(struct wmOperatorType *ot);

int     ED_undo_operator_repeat(struct bContext *C, struct wmOperator *op);
/* convenience since UI callbacks use this mostly*/
void    ED_undo_operator_repeat_cb(struct bContext *C, void *arg_op, void *arg_unused);
void    ED_undo_operator_repeat_cb_evt(struct bContext *C, void *arg_op, int arg_unused);

<<<<<<< HEAD
#ifdef WITH_REDO_REGION_REMOVAL
=======
>>>>>>> 570455fb
/* Context sanity helpers for operator repeat. */
typedef struct OperatorRepeatContextHandle OperatorRepeatContextHandle;

const OperatorRepeatContextHandle *ED_operator_repeat_prepare_context(
        struct bContext *C, struct wmOperator *op) ATTR_WARN_UNUSED_RESULT;
void ED_operator_repeat_reset_context(
        struct bContext *C, const OperatorRepeatContextHandle *context_info);
<<<<<<< HEAD
#endif
=======
>>>>>>> 570455fb

bool    ED_undo_is_valid(const struct bContext *C, const char *undoname);

struct UndoStack *ED_undo_stack_get(void);

/* helpers */
void ED_undo_object_set_active_or_warn(
        struct ViewLayer *view_layer, struct Object *ob, const char *info, struct CLG_LogRef *log);

/* undo_system_types.c */
void ED_undosys_type_init(void);
void ED_undosys_type_free(void);

/* memfile_undo.c */
struct MemFile *ED_undosys_stack_memfile_get_active(struct UndoStack *ustack);

#endif /* __ED_UNDO_H__ */
<|MERGE_RESOLUTION|>--- conflicted
+++ resolved
@@ -52,10 +52,6 @@
 void    ED_undo_operator_repeat_cb(struct bContext *C, void *arg_op, void *arg_unused);
 void    ED_undo_operator_repeat_cb_evt(struct bContext *C, void *arg_op, int arg_unused);
 
-<<<<<<< HEAD
-#ifdef WITH_REDO_REGION_REMOVAL
-=======
->>>>>>> 570455fb
 /* Context sanity helpers for operator repeat. */
 typedef struct OperatorRepeatContextHandle OperatorRepeatContextHandle;
 
@@ -63,10 +59,6 @@
         struct bContext *C, struct wmOperator *op) ATTR_WARN_UNUSED_RESULT;
 void ED_operator_repeat_reset_context(
         struct bContext *C, const OperatorRepeatContextHandle *context_info);
-<<<<<<< HEAD
-#endif
-=======
->>>>>>> 570455fb
 
 bool    ED_undo_is_valid(const struct bContext *C, const char *undoname);
 
