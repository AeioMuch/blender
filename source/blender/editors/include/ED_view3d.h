--- conflicted
+++ resolved
@@ -75,11 +75,8 @@
 
 /* for derivedmesh drawing callbacks, for view3d_select, .... */
 typedef struct ViewContext {
-<<<<<<< HEAD
+	struct Main *bmain;
 	struct Depsgraph *depsgraph;
-=======
-	struct Main *bmain;
->>>>>>> 7b6af843
 	struct Scene *scene;
 	struct ViewLayer *view_layer;
 	struct Object *obact;
@@ -330,20 +327,13 @@
         struct ViewContext *vc, int x, int y);
 
 bool ED_view3d_autodist(
-<<<<<<< HEAD
         struct Depsgraph *depsgraph, struct ARegion *ar, struct View3D *v3d,
-=======
-        struct Main *bmain, struct Scene *scene, struct ARegion *ar, struct View3D *v3d,
->>>>>>> 7b6af843
         const int mval[2], float mouse_worldloc[3],
         const bool alphaoverride, const float fallback_depth_pt[3]);
 
 /* only draw so ED_view3d_autodist_simple can be called many times after */
-<<<<<<< HEAD
-void ED_view3d_autodist_init(struct Depsgraph *depsgraph, struct ARegion *ar, struct View3D *v3d, int mode);
-=======
-void ED_view3d_autodist_init(struct Main *bmain, struct Scene *scene, struct ARegion *ar, struct View3D *v3d, int mode);
->>>>>>> 7b6af843
+void ED_view3d_autodist_init(
+        struct Depsgraph *depsgraph, struct ARegion *ar, struct View3D *v3d, int mode);
 bool ED_view3d_autodist_simple(struct ARegion *ar, const int mval[2], float mouse_worldloc[3], int margin, float *force_depth);
 bool ED_view3d_autodist_depth(struct ARegion *ar, const int mval[2], int margin, float *depth);
 bool ED_view3d_autodist_depth_seg(struct ARegion *ar, const int mval_sta[2], const int mval_end[2], int margin, float *depth);
@@ -404,10 +394,6 @@
 struct RenderEngineType *ED_view3d_engine_type(struct Scene *scene, int drawtype);
 
 bool ED_view3d_context_activate(struct bContext *C);
-<<<<<<< HEAD
-=======
-void ED_view3d_draw_offscreen_init(struct Main *bmain, struct Scene *scene, struct View3D *v3d);
->>>>>>> 7b6af843
 void ED_view3d_draw_offscreen(
         struct Depsgraph *depsgraph, struct Scene *scene,
         int drawtype,
@@ -431,29 +417,17 @@
 };
 
 struct ImBuf *ED_view3d_draw_offscreen_imbuf(
-<<<<<<< HEAD
         struct Depsgraph *depsgraph, struct Scene *scene,
         int drawtype,
         struct View3D *v3d, struct ARegion *ar,
         int sizex, int sizey, unsigned int flag, unsigned int draw_flags,
-=======
-        struct Main *bmain, struct Scene *scene,
-        struct View3D *v3d, struct ARegion *ar, int sizex, int sizey,
-        unsigned int flag, unsigned int draw_flags,
->>>>>>> 7b6af843
         int alpha_mode, int samples, const char *viewname,
         struct GPUOffScreen *ofs, char err_out[256]);
 struct ImBuf *ED_view3d_draw_offscreen_imbuf_simple(
-<<<<<<< HEAD
         struct Depsgraph *depsgraph, struct Scene *scene,
         int drawtype,
         struct Object *camera, int width, int height,
         unsigned int flag, unsigned int draw_flags, int alpha_mode,
-=======
-        struct Main *bmain, struct Scene *scene,
-        struct Object *camera, int width, int height,
-        unsigned int flag, unsigned int draw_flags, int drawtype, int alpha_mode,
->>>>>>> 7b6af843
         int samples, const char *viewname,
         struct GPUOffScreen *ofs, char err_out[256]);
 
