/**
 * $Id$
 *
 * ***** BEGIN GPL LICENSE BLOCK *****
 *
 * This program is free software; you can redistribute it and/or
 * modify it under the terms of the GNU General Public License
 * as published by the Free Software Foundation; either version 2
 * of the License, or (at your option) any later version.
 *
 * This program is distributed in the hope that it will be useful,
 * but WITHOUT ANY WARRANTY; without even the implied warranty of
 * MERCHANTABILITY or FITNESS FOR A PARTICULAR PURPOSE.  See the
 * GNU General Public License for more details.
 *
 * You should have received a copy of the GNU General Public License
 * along with this program; if not, write to the Free Software Foundation,
 * Inc., 51 Franklin Street, Fifth Floor, Boston, MA 02110-1301, USA.
 *
 * The Original Code is Copyright (C) 2001-2002 by NaN Holding BV.
 * All rights reserved.
 *
 * The Original Code is: all of this file.
 *
 * Contributor(s): none yet.
 *
 * ***** END GPL LICENSE BLOCK *****
 */

#ifndef UI_INTERFACE_H
#define UI_INTERFACE_H

#include "RNA_types.h"

/* Struct Declarations */

struct ID;
struct Main;
struct ListBase;
struct ARegion;
struct ScrArea;
struct wmWindow;
struct wmWindowManager;
struct wmOperator;
struct AutoComplete;
struct bContext;
struct Panel;
struct PanelType;
struct PointerRNA;
struct PropertyRNA;
struct ReportList;
struct rcti;
struct rctf;
struct uiStyle;
struct uiFontStyle;
struct uiWidgetColors;
struct ColorBand;
struct CurveMapping;
struct Image;
struct ImageUser;
struct uiWidgetColors;
struct Tex;
struct MTex;
struct ImBuf;

typedef struct uiBut uiBut;
typedef struct uiBlock uiBlock;
typedef struct uiPopupBlockHandle uiPopupBlockHandle;
typedef struct uiLayout uiLayout;

/* Defines */

/* uiBlock->dt */
#define UI_EMBOSS		0	/* use widget style for drawing */
#define UI_EMBOSSN		1	/* Nothing, only icon and/or text */
#define UI_EMBOSSP		2	/* Pulldown menu style */
#define UI_EMBOSST		3	/* Table */

/* uiBlock->direction */
#define UI_DIRECTION	(UI_TOP|UI_DOWN|UI_LEFT|UI_RIGHT)
#define UI_TOP		1
#define UI_DOWN		2
#define UI_LEFT		4
#define UI_RIGHT	8

#define UI_CENTER		16
#define UI_SHIFT_FLIPPED	32

/* uiBlock->autofill (not yet used) */
// #define UI_BLOCK_COLLUMNS	1
// #define UI_BLOCK_ROWS		2

/* uiBlock->flag (controls) */
#define UI_BLOCK_LOOP			1
#define UI_BLOCK_REDRAW			2
#define UI_BLOCK_RET_1			4		/* XXX 2.5 not implemented */
#define UI_BLOCK_NUMSELECT		8
#define UI_BLOCK_ENTER_OK		16
#define UI_BLOCK_NOSHADOW		32
#define UI_BLOCK_UNUSED			64
#define UI_BLOCK_MOVEMOUSE_QUIT	128
#define UI_BLOCK_KEEP_OPEN		256
#define UI_BLOCK_POPUP			512
#define UI_BLOCK_OUT_1			1024
#define UI_BLOCK_NO_FLIP		2048
#define UI_BLOCK_POPUP_MEMORY	4096

/* uiPopupBlockHandle->menuretval */
#define UI_RETURN_CANCEL	1       /* cancel all menus cascading */
#define UI_RETURN_OK        2       /* choice made */
#define UI_RETURN_OUT       4       /* left the menu */
#define UI_RETURN_UPDATE    8       /* update the button that opened */

	/* block->flag bits 12-15 are identical to but->flag bits */

/* panel controls */
#define UI_PNL_TRANSP	1
#define UI_PNL_SOLID	2

#define UI_PNL_CLOSE	32
#define UI_PNL_STOW		64
#define UI_PNL_TO_MOUSE	128
#define UI_PNL_UNSTOW	256
#define UI_PNL_SCALE	512

/* warning the first 6 flags are internal */
/* but->flag */
#define UI_TEXT_LEFT	64
#define UI_ICON_LEFT	128
#define UI_ICON_SUBMENU	256
#define UI_ICON_PREVIEW	512
	/* control for button type block */
#define UI_MAKE_TOP		1024
#define UI_MAKE_DOWN	2048
#define UI_MAKE_LEFT	4096
#define UI_MAKE_RIGHT	8192

	/* button align flag, for drawing groups together */
#define UI_BUT_ALIGN		(UI_BUT_ALIGN_TOP|UI_BUT_ALIGN_LEFT|UI_BUT_ALIGN_RIGHT|UI_BUT_ALIGN_DOWN)
#define UI_BUT_ALIGN_TOP	(1<<14)
#define UI_BUT_ALIGN_LEFT	(1<<15)
#define UI_BUT_ALIGN_RIGHT	(1<<16)
#define UI_BUT_ALIGN_DOWN	(1<<17)

#define UI_BUT_DISABLED		(1<<18)
#define UI_BUT_COLOR_LOCK	(1<<19)
#define UI_BUT_ANIMATED		(1<<20)
#define UI_BUT_ANIMATED_KEY	(1<<21)
#define UI_BUT_DRIVEN		(1<<22)
#define UI_BUT_REDALERT		(1<<23)
#define UI_BUT_INACTIVE		(1<<24)
#define UI_BUT_LAST_ACTIVE	(1<<25)
#define UI_BUT_UNDO			(1<<26)
#define UI_BUT_IMMEDIATE	(1<<27)
#define UI_BUT_NO_TOOLTIP	(1<<28)
#define UI_BUT_NO_UTF8		(1<<29)

#define UI_BUT_VEC_SIZE_LOCK (1<<30) /* used to flag if color hsv-circle should keep luminance */
#define UI_BUT_COLOR_CUBIC	(1<<31) /* cubic saturation for the color wheel */

#define UI_PANEL_WIDTH			340
#define UI_COMPACT_PANEL_WIDTH	160

/* Button types, bits stored in 1 value... and a short even!
- bits 0-4:  bitnr (0-31)
- bits 5-7:  pointer type
- bit  8:    for 'bit'
- bit  9-15: button type (now 6 bits, 64 types)
*/

#define CHA	32
#define SHO	64
#define INT	96
#define FLO	128
#define FUN	192
#define BIT	256

#define BUTPOIN	(128+64+32)

#define BUT	(1<<9)
#define ROW	(2<<9)
#define TOG	(3<<9)
#define SLI	(4<<9)
#define	NUM	(5<<9)
#define TEX	(6<<9)
#define TOG3	(7<<9)
#define TOGR	(8<<9)
#define TOGN	(9<<9)
#define LABEL	(10<<9)
#define MENU	(11<<9)
#define ICONROW	(12<<9)
#define ICONTOG	(13<<9)
#define NUMSLI	(14<<9)
#define COL		(15<<9)
#define IDPOIN	(16<<9)
#define HSVSLI 	(17<<9)
#define SCROLL	(18<<9)
#define BLOCK	(19<<9)
#define BUTM	(20<<9)
#define SEPR	(21<<9)
#define LINK	(22<<9)
#define INLINK	(23<<9)
#define KEYEVT	(24<<9)
#define ICONTEXTROW (25<<9)
#define HSVCUBE		(26<<9)
#define PULLDOWN	(27<<9)
#define ROUNDBOX	(28<<9)
#define CHARTAB		(29<<9)
#define BUT_COLORBAND (30<<9)
#define BUT_NORMAL	(31<<9)
#define BUT_CURVE	(32<<9)
#define BUT_TOGDUAL (33<<9)
#define ICONTOGN	(34<<9)
#define FTPREVIEW	(35<<9)
#define NUMABS		(36<<9)
#define TOGBUT		(37<<9)
#define OPTION		(38<<9)
#define OPTIONN		(39<<9)
#define SEARCH_MENU	(40<<9)
#define BUT_EXTRA	(41<<9)
#define HSVCIRCLE	(42<<9)
#define LISTBOX		(43<<9)
#define LISTROW		(44<<9)
#define HOTKEYEVT	(45<<9)
#define BUT_IMAGE	(46<<9)
#define HISTOGRAM	(47<<9)
#define WAVEFORM	(48<<9)
#define VECTORSCOPE	(49<<9)
#define PROGRESSBAR	(50<<9)

#define BUTTYPE		(63<<9)

/* gradient types, for color picker HSVCUBE etc */
#define UI_GRAD_SV		0
#define UI_GRAD_HV		1
#define UI_GRAD_HS		2
#define UI_GRAD_H		3
#define UI_GRAD_S		4
#define UI_GRAD_V		5

#define UI_GRAD_V_ALT	9

/* Drawing
 *
 * Functions to draw various shapes, taking theme settings into account.
 * Used for code that draws its own UI style elements. */

void uiEmboss(float x1, float y1, float x2, float y2, int sel);
void uiRoundBox(float minx, float miny, float maxx, float maxy, float rad);
void uiSetRoundBox(int type);
int uiGetRoundBox(void);
void uiRoundRect(float minx, float miny, float maxx, float maxy, float rad);
void uiDrawMenuBox(float minx, float miny, float maxx, float maxy, short flag, short direction);
void uiDrawBoxShadow(unsigned char alpha, float minx, float miny, float maxx, float maxy);
void uiDrawBox(int mode, float minx, float miny, float maxx, float maxy, float rad);
void uiDrawBoxShade(int mode, float minx, float miny, float maxx, float maxy, float rad, float shadetop, float shadedown);
void uiDrawBoxVerticalShade(int mode, float minx, float miny, float maxx, float maxy, float rad, float shadeLeft, float shadeRight);

/* state for scrolldrawing */
#define UI_SCROLL_PRESSED		1
#define UI_SCROLL_ARROWS		2
#define UI_SCROLL_NO_OUTLINE	4
void uiWidgetScrollDraw(struct uiWidgetColors *wcol, struct rcti *rect, struct rcti *slider, int state);

/* Menu Callbacks */

typedef void (*uiMenuCreateFunc)(struct bContext *C, struct uiLayout *layout, void *arg1);
typedef void (*uiMenuHandleFunc)(struct bContext *C, void *arg, int event);

/* Popup Menus
 *
 * Functions used to create popup menus. For more extended menus the
 * uiPupMenuBegin/End functions can be used to define own items with
 * the uiItem functions inbetween. If it is a simple confirmation menu
 * or similar, popups can be created with a single function call. */

typedef struct uiPopupMenu uiPopupMenu;

uiPopupMenu *uiPupMenuBegin(struct bContext *C, const char *title, int icon);
void uiPupMenuEnd(struct bContext *C, struct uiPopupMenu *head);
struct uiLayout *uiPupMenuLayout(uiPopupMenu *head);

void uiPupMenuOkee(struct bContext *C, const char *opname, const char *str, ...);
void uiPupMenuSaveOver(struct bContext *C, struct wmOperator *op, const char *filename);
void uiPupMenuNotice(struct bContext *C, const char *str, ...);
void uiPupMenuError(struct bContext *C, const char *str, ...);
void uiPupMenuReports(struct bContext *C, struct ReportList *reports);
void uiPupMenuInvoke(struct bContext *C, const char *idname); /* popup registered menu */

/* Popup Blocks
 *
 * Functions used to create popup blocks. These are like popup menus
 * but allow using all button types and creating an own layout. */

typedef uiBlock* (*uiBlockCreateFunc)(struct bContext *C, struct ARegion *ar, void *arg1);

void uiPupBlock(struct bContext *C, uiBlockCreateFunc func, void *arg);
void uiPupBlockO(struct bContext *C, uiBlockCreateFunc func, void *arg, const char *opname, int opcontext);
void uiPupBlockOperator(struct bContext *C, uiBlockCreateFunc func, struct wmOperator *op, int opcontext);

void uiPupBlockClose(struct bContext *C, uiBlock *block);

/* Blocks
 *
 * Functions for creating, drawing and freeing blocks. A Block is a
 * container of buttons and used for various purposes.
 * 
 * Begin/Define Buttons/End/Draw is the typical order in which these
 * function should be called, though for popup blocks Draw is left out.
 * Freeing blocks is done by the screen/ module automatically.
 *
 * */

uiBlock *uiBeginBlock(const struct bContext *C, struct ARegion *region, const char *name, short dt);
void uiEndBlock(const struct bContext *C, uiBlock *block);
void uiDrawBlock(const struct bContext *C, struct uiBlock *block);

uiBlock *uiGetBlock(const char *name, struct ARegion *ar);

void uiBlockSetEmboss(uiBlock *block, char dt);

void uiFreeBlock(const struct bContext *C, uiBlock *block);
void uiFreeBlocks(const struct bContext *C, struct ListBase *lb);
void uiFreeInactiveBlocks(const struct bContext *C, struct ListBase *lb);

void uiBlockSetRegion(uiBlock *block, struct ARegion *region);

void uiBlockSetButLock(uiBlock *block, int val, const char *lockstr);
void uiBlockClearButLock(uiBlock *block);

/* automatic aligning, horiz or verical */
void uiBlockBeginAlign(uiBlock *block);
void uiBlockEndAlign(uiBlock *block);

/* block bounds/position calculation */
enum {
	UI_BLOCK_BOUNDS=1,
	UI_BLOCK_BOUNDS_TEXT,
	UI_BLOCK_BOUNDS_POPUP_MOUSE,
	UI_BLOCK_BOUNDS_POPUP_MENU,
	UI_BLOCK_BOUNDS_POPUP_CENTER
} eBlockBoundsCalc;

void uiBoundsBlock(struct uiBlock *block, int addval);
void uiTextBoundsBlock(uiBlock *block, int addval);
void uiPopupBoundsBlock(uiBlock *block, int addval, int mx, int my);
void uiMenuPopupBoundsBlock(uiBlock *block, int addvall, int mx, int my);
void uiCenteredBoundsBlock(uiBlock *block, int addval);

int		uiBlocksGetYMin		(struct ListBase *lb);

void	uiBlockSetDirection	(uiBlock *block, int direction);
void 	uiBlockFlipOrder	(uiBlock *block);
void	uiBlockSetFlag		(uiBlock *block, int flag);
void	uiBlockClearFlag	(uiBlock *block, int flag);
void	uiBlockSetXOfs		(uiBlock *block, int xofs);

int		uiButGetRetVal		(uiBut *but);

void	uiButSetDragID(uiBut *but, struct ID *id);
void	uiButSetDragRNA(uiBut *but, struct PointerRNA *ptr);
void	uiButSetDragPath(uiBut *but, const char *path);
void	uiButSetDragName(uiBut *but, const char *name);
void	uiButSetDragValue(uiBut *but);
void	uiButSetDragImage(uiBut *but, const char *path, int icon, struct ImBuf *ima, float scale);

int		UI_but_active_drop_name(struct bContext *C);

void	uiButSetFlag		(uiBut *but, int flag);
void	uiButClearFlag		(uiBut *but, int flag);

/* special button case, only draw it when used actively, for outliner etc */
int		uiButActiveOnly		(const struct bContext *C, uiBlock *block, uiBut *but);


/* Buttons
 *
 * Functions to define various types of buttons in a block. Postfixes:
 * - F: float
 * - I: int
 * - S: short
 * - C: char
 * - R: RNA
 * - O: operator */

uiBut *uiDefBut(uiBlock *block, 
					   int type, int retval, const char *str, 
					   int x1, int y1, 
					   short x2, short y2, 
					   void *poin, 
					   float min, float max, 
<<<<<<< HEAD
					   float a1, float a2,  char *tip);
uiBut *uiDefButF(uiBlock *block, int type, int retval, char *str, short x1, short y1, short x2, short y2, float *poin, float min, float max, float a1, float a2,  char *tip);
uiBut *uiDefButBitF(uiBlock *block, int type, int bit, int retval, char *str, short x1, short y1, short x2, short y2, float *poin, float min, float max, float a1, float a2,  char *tip);
uiBut *uiDefButI(uiBlock *block, int type, int retval, char *str, short x1, short y1, short x2, short y2, int *poin, float min, float max, float a1, float a2,  char *tip);
uiBut *uiDefButBitI(uiBlock *block, int type, int bit, int retval, char *str, short x1, short y1, short x2, short y2, int *poin, float min, float max, float a1, float a2,  char *tip);
uiBut *uiDefButS(uiBlock *block, int type, int retval, char *str, short x1, short y1, short x2, short y2, short *poin, float min, float max, float a1, float a2,  char *tip);
uiBut *uiDefButBitS(uiBlock *block, int type, int bit, int retval, char *str, short x1, short y1, short x2, short y2, short *poin, float min, float max, float a1, float a2,  char *tip);
uiBut *uiDefButC(uiBlock *block, int type, int retval, char *str, short x1, short y1, short x2, short y2, char *poin, float min, float max, float a1, float a2,  char *tip);
uiBut *uiDefButBitC(uiBlock *block, int type, int bit, int retval, char *str, short x1, short y1, short x2, short y2, char *poin, float min, float max, float a1, float a2,  char *tip);
uiBut *uiDefButR(uiBlock *block, int type, int retval, char *str, short x1, short y1, short x2, short y2, struct PointerRNA *ptr, const char *propname, int index, float min, float max, float a1, float a2,  char *tip);
uiBut *uiDefButO(uiBlock *block, int type, char *opname, int opcontext, char *str, short x1, short y1, short x2, short y2, char *tip);
=======
					   float a1, float a2, const char *tip);
uiBut *uiDefButF(uiBlock *block, int type, int retval, const char *str, int x1, int y1, short x2, short y2, float *poin, float min, float max, float a1, float a2, const char *tip);
uiBut *uiDefButBitF(uiBlock *block, int type, int bit, int retval, const char *str, int x1, int y1, short x2, short y2, float *poin, float min, float max, float a1, float a2, const char *tip);
uiBut *uiDefButI(uiBlock *block, int type, int retval, const char *str, int x1, int y1, short x2, short y2, int *poin, float min, float max, float a1, float a2, const char *tip);
uiBut *uiDefButBitI(uiBlock *block, int type, int bit, int retval, const char *str, int x1, int y1, short x2, short y2, int *poin, float min, float max, float a1, float a2, const char *tip);
uiBut *uiDefButS(uiBlock *block, int type, int retval, const char *str, int x1, int y1, short x2, short y2, short *poin, float min, float max, float a1, float a2, const char *tip);
uiBut *uiDefButBitS(uiBlock *block, int type, int bit, int retval, const char *str, int x1, int y1, short x2, short y2, short *poin, float min, float max, float a1, float a2, const char *tip);
uiBut *uiDefButC(uiBlock *block, int type, int retval, const char *str, int x1, int y1, short x2, short y2, char *poin, float min, float max, float a1, float a2, const char *tip);
uiBut *uiDefButBitC(uiBlock *block, int type, int bit, int retval, const char *str, int x1, int y1, short x2, short y2, char *poin, float min, float max, float a1, float a2, const char *tip);
uiBut *uiDefButR(uiBlock *block, int type, int retval, const char *str, int x1, int y1, short x2, short y2, struct PointerRNA *ptr, const char *propname, int index, float min, float max, float a1, float a2, const char *tip);
uiBut *uiDefButO(uiBlock *block, int type, const char *opname, int opcontext, const char *str, int x1, int y1, short x2, short y2, const char *tip);
uiBut *uiDefButTextO(uiBlock *block, int type, const char *opname, int opcontext, const char *str, int x1, int y1, short x2, short y2, void *poin, float min, float max, float a1, float a2, const char *tip);
>>>>>>> 6d201907

uiBut *uiDefIconBut(uiBlock *block, 
					   int type, int retval, int icon, 
					   int x1, int y1, 
					   short x2, short y2, 
					   void *poin, 
					   float min, float max, 
					   float a1, float a2,  const char *tip);
uiBut *uiDefIconButF(uiBlock *block, int type, int retval, int icon, int x1, int y1, short x2, short y2, float *poin, float min, float max, float a1, float a2, const char *tip);
uiBut *uiDefIconButBitF(uiBlock *block, int type, int bit, int retval, int icon, int x1, int y1, short x2, short y2, float *poin, float min, float max, float a1, float a2, const char *tip);
uiBut *uiDefIconButI(uiBlock *block, int type, int retval, int icon, int x1, int y1, short x2, short y2, int *poin, float min, float max, float a1, float a2, const char *tip);
uiBut *uiDefIconButBitI(uiBlock *block, int type, int bit, int retval, int icon, int x1, int y1, short x2, short y2, int *poin, float min, float max, float a1, float a2, const char *tip);
uiBut *uiDefIconButS(uiBlock *block, int type, int retval, int icon, int x1, int y1, short x2, short y2, short *poin, float min, float max, float a1, float a2, const char *tip);
uiBut *uiDefIconButBitS(uiBlock *block, int type, int bit, int retval, int icon, int x1, int y1, short x2, short y2, short *poin, float min, float max, float a1, float a2, const char *tip);
uiBut *uiDefIconButC(uiBlock *block, int type, int retval, int icon, int x1, int y1, short x2, short y2, char *poin, float min, float max, float a1, float a2, const char *tip);
uiBut *uiDefIconButBitC(uiBlock *block, int type, int bit, int retval, int icon, int x1, int y1, short x2, short y2, char *poin, float min, float max, float a1, float a2, const char *tip);
uiBut *uiDefIconButR(uiBlock *block, int type, int retval, int icon, int x1, int y1, short x2, short y2, struct PointerRNA *ptr, const char *propname, int index, float min, float max, float a1, float a2, const char *tip);
uiBut *uiDefIconButO(uiBlock *block, int type, const char *opname, int opcontext, int icon, int x1, int y1, short x2, short y2, const char *tip);

uiBut *uiDefIconTextBut(uiBlock *block,
						int type, int retval, int icon, const char *str, 
						int x1, int y1,
						short x2, short y2,
						void *poin,
						float min, float max,
						float a1, float a2, const char *tip);
uiBut *uiDefIconTextButF(uiBlock *block, int type, int retval, int icon, const char *str, int x1, int y1, short x2, short y2, float *poin, float min, float max, float a1, float a2, const char *tip);
uiBut *uiDefIconTextButBitF(uiBlock *block, int type, int bit, int retval, int icon, const char *str, int x1, int y1, short x2, short y2, float *poin, float min, float max, float a1, float a2, const char *tip);
uiBut *uiDefIconTextButI(uiBlock *block, int type, int retval, int icon, const char *str, int x1, int y1, short x2, short y2, int *poin, float min, float max, float a1, float a2, const char *tip);
uiBut *uiDefIconTextButBitI(uiBlock *block, int type, int bit, int retval, int icon, const char *str, int x1, int y1, short x2, short y2, int *poin, float min, float max, float a1, float a2, const char *tip);
uiBut *uiDefIconTextButS(uiBlock *block, int type, int retval, int icon, const char *str, int x1, int y1, short x2, short y2, short *poin, float min, float max, float a1, float a2, const char *tip);
uiBut *uiDefIconTextButBitS(uiBlock *block, int type, int bit, int retval, int icon, const char *str, int x1, int y1, short x2, short y2, short *poin, float min, float max, float a1, float a2, const char *tip);
uiBut *uiDefIconTextButC(uiBlock *block, int type, int retval, int icon, const char *str, int x1, int y1, short x2, short y2, char *poin, float min, float max, float a1, float a2, const char *tip);
uiBut *uiDefIconTextButBitC(uiBlock *block, int type, int bit, int retval, int icon, const char *str, int x1, int y1, short x2, short y2, char *poin, float min, float max, float a1, float a2, const char *tip);
uiBut *uiDefIconTextButR(uiBlock *block, int type, int retval, int icon, const char *str, int x1, int y1, short x2, short y2, struct PointerRNA *ptr, const char *propname, int index, float min, float max, float a1, float a2, const char *tip);
uiBut *uiDefIconTextButO(uiBlock *block, int type, const char *opname, int opcontext, int icon, const char *str, int x1, int y1, short x2, short y2, const char *tip);

/* for passing inputs to ButO buttons */
struct PointerRNA *uiButGetOperatorPtrRNA(uiBut *but);

void uiButSetUnitType(uiBut *but, const int unit_type);
int uiButGetUnitType(uiBut *but);

/* Special Buttons
 *
 * Butons with a more specific purpose:
 * - IDPoinBut: for creating buttons that work on a pointer to an ID block.
 * - MenuBut: buttons that popup a menu (in headers usually).
 * - PulldownBut: like MenuBut, but creating a uiBlock (for compatibility).
 * - BlockBut: buttons that popup a block with more buttons.
 * - KeyevtBut: buttons that can be used to turn key events into values.
 * - PickerButtons: buttons like the color picker (for code sharing).
 * - AutoButR: RNA property button with type automatically defined. */

#define UI_ID_RENAME		1
#define UI_ID_BROWSE		2
#define UI_ID_ADD_NEW		4
#define UI_ID_OPEN			8
#define UI_ID_ALONE			16
#define UI_ID_DELETE		32
#define UI_ID_LOCAL			64
#define UI_ID_AUTO_NAME		128
#define UI_ID_FAKE_USER		256
#define UI_ID_PIN			512
#define UI_ID_BROWSE_RENDER	1024
#define UI_ID_PREVIEWS		2048
#define UI_ID_FULL			(UI_ID_RENAME|UI_ID_BROWSE|UI_ID_ADD_NEW|UI_ID_OPEN|UI_ID_ALONE|UI_ID_DELETE|UI_ID_LOCAL)

typedef void (*uiIDPoinFuncFP)(struct bContext *C, const char *str, struct ID **idpp);
typedef void (*uiIDPoinFunc)(struct bContext *C, struct ID *id, int event);

uiBut *uiDefIDPoinBut(uiBlock *block, uiIDPoinFuncFP func, short blocktype, int retval, const char *str,
						int x1, int y1, short x2, short y2, void *idpp, const char *tip);

int uiIconFromID(struct ID *id);

uiBut *uiDefPulldownBut(uiBlock *block, uiBlockCreateFunc func, void *arg, const char *str, int x1, int y1, short x2, short y2, const char *tip);
uiBut *uiDefMenuBut(uiBlock *block, uiMenuCreateFunc func, void *arg, const char *str, int x1, int y1, short x2, short y2, const char *tip);
uiBut *uiDefIconTextMenuBut(uiBlock *block, uiMenuCreateFunc func, void *arg, int icon, const char *str, int x1, int y1, short x2, short y2, const char *tip);
uiBut *uiDefIconMenuBut(uiBlock *block, uiMenuCreateFunc func, void *arg, int icon, int x1, int y1, short x2, short y2, const char *tip);

uiBut *uiDefBlockBut(uiBlock *block, uiBlockCreateFunc func, void *func_arg1, const char *str, int x1, int y1, short x2, short y2, const char *tip);
uiBut *uiDefBlockButN(uiBlock *block, uiBlockCreateFunc func, void *argN, const char *str, int x1, int y1, short x2, short y2, const char *tip);

uiBut *uiDefIconBlockBut(uiBlock *block, uiBlockCreateFunc func, void *arg, int retval, int icon, int x1, int y1, short x2, short y2, const char *tip);
uiBut *uiDefIconTextBlockBut(uiBlock *block, uiBlockCreateFunc func, void *arg, int icon, const char *str, int x1, int y1, short x2, short y2, const char *tip);

uiBut *uiDefKeyevtButS(uiBlock *block, int retval, const char *str, int x1, int y1, short x2, short y2, short *spoin, const char *tip);
uiBut *uiDefHotKeyevtButS(uiBlock *block, int retval, const char *str, int x1, int y1, short x2, short y2, short *keypoin, short *modkeypoin, const char *tip);

uiBut *uiDefSearchBut(uiBlock *block, void *arg, int retval, int icon, int maxlen, int x1, int y1, short x2, short y2, float a1, float a2, const char *tip);

void uiBlockPickerButtons(struct uiBlock *block, float *col, float *hsv, float *old, char *hexcol, char mode, short retval);

uiBut *uiDefAutoButR(uiBlock *block, struct PointerRNA *ptr, struct PropertyRNA *prop, int index, const char *name, int icon, int x1, int y1, int x2, int y2);
int uiDefAutoButsRNA(uiLayout *layout, struct PointerRNA *ptr, int (*check_prop)(struct PropertyRNA *), const char label_align);

/* Links
 *
 * Game engine logic brick links. Non-functional currently in 2.5,
 * code to handle and draw these is disabled internally. */

void uiSetButLink(struct uiBut *but,  void **poin,  void ***ppoin,  short *tot,  int from, int to);

void uiComposeLinks(uiBlock *block);
uiBut *uiFindInlink(uiBlock *block, void *poin);

/* Callbacks
 *
 * uiBlockSetHandleFunc/ButmFunc are for handling events through a callback.
 * HandleFunc gets the retval passed on, and ButmFunc gets a2. The latter is
 * mostly for compatibility with older code.
 *
 * uiButSetCompleteFunc is for tab completion.
 *
 * uiButSearchFunc is for name buttons, showing a popup with matches
 *
 * uiBlockSetFunc and uiButSetFunc are callbacks run when a button is used,
 * in case events, operators or RNA are not sufficient to handle the button.
 *
 * uiButSetNFunc will free the argument with MEM_freeN. */

typedef struct uiSearchItems uiSearchItems;

typedef void (*uiButHandleFunc)(struct bContext *C, void *arg1, void *arg2);
typedef void (*uiButHandleRenameFunc)(struct bContext *C, void *arg, char *origstr);
typedef void (*uiButHandleNFunc)(struct bContext *C, void *argN, void *arg2);
typedef void (*uiButCompleteFunc)(struct bContext *C, char *str, void *arg);
typedef void (*uiButSearchFunc)(const struct bContext *C, void *arg, const char *str, uiSearchItems *items);
typedef void (*uiBlockHandleFunc)(struct bContext *C, void *arg, int event);
		
		/* use inside searchfunc to add items */
int		uiSearchItemAdd(uiSearchItems *items, const char *name, void *poin, int iconid);
		/* bfunc gets search item *poin as arg2, or if NULL the old string */
void	uiButSetSearchFunc	(uiBut *but,		uiButSearchFunc sfunc, void *arg1, uiButHandleFunc bfunc, void *active);
		/* height in pixels, it's using hardcoded values still */
int		uiSearchBoxhHeight(void);

void	uiBlockSetHandleFunc(uiBlock *block,	uiBlockHandleFunc func, void *arg);
void	uiBlockSetButmFunc	(uiBlock *block,	uiMenuHandleFunc func, void *arg);
void	uiBlockSetFunc		(uiBlock *block,	uiButHandleFunc func, void *arg1, void *arg2);
void	uiBlockSetNFunc		(uiBlock *block,	uiButHandleFunc func, void *argN, void *arg2);

void	uiButSetRenameFunc	(uiBut *but,		uiButHandleRenameFunc func, void *arg1);
void	uiButSetFunc		(uiBut *but,		uiButHandleFunc func, void *arg1, void *arg2);
void	uiButSetNFunc		(uiBut *but,		uiButHandleNFunc func, void *argN, void *arg2);

void	uiButSetCompleteFunc(uiBut *but,		uiButCompleteFunc func, void *arg);

void 	uiBlockSetDrawExtraFunc(uiBlock *block, void (*func)(const struct bContext *C, void *, void *, void *, struct rcti *rect), void *arg1, void *arg2);

/* Autocomplete
 *
 * Tab complete helper functions, for use in uiButCompleteFunc callbacks.
 * Call begin once, then multiple times do_name with all possibilities,
 * and finally end to finish and get the completed name. */

typedef struct AutoComplete AutoComplete;

AutoComplete *autocomplete_begin(const char *startname, int maxlen);
void autocomplete_do_name(AutoComplete *autocpl, const char *name);
void autocomplete_end(AutoComplete *autocpl, char *autoname);

/* Panels
 *
 * Functions for creating, freeing and drawing panels. The API here
 * could use a good cleanup, though how they will function in 2.5 is
 * not clear yet so we postpone that. */

void uiBeginPanels(const struct bContext *C, struct ARegion *ar);
void uiEndPanels(const struct bContext *C, struct ARegion *ar);

struct Panel *uiBeginPanel(struct ScrArea *sa, struct ARegion *ar, uiBlock *block, struct PanelType *pt, int *open);
void uiEndPanel(uiBlock *block, int width, int height);

/* Handlers
 *
 * Handlers that can be registered in regions, areas and windows for
 * handling WM events. Mostly this is done automatic by modules such
 * as screen/ if ED_KEYMAP_UI is set, or internally in popup functions. */

void UI_add_region_handlers(struct ListBase *handlers);
void UI_add_area_handlers(struct ListBase *handlers);
void UI_add_popup_handlers(struct bContext *C, struct ListBase *handlers, uiPopupBlockHandle *popup);
void UI_remove_popup_handlers(struct ListBase *handlers, uiPopupBlockHandle *popup);

/* Module
 *
 * init and exit should be called before using this module. init_userdef must
 * be used to reinitialize some internal state if user preferences change. */

void UI_init(void);
void UI_init_userdef(void);
void UI_exit(void);

/* Layout
 *
 * More automated layout of buttons. Has three levels:
 * - Layout: contains a number templates, within a bounded width or height.
 * - Template: predefined layouts for buttons with a number of slots, each
 *   slot can contain multiple items.
 * - Item: item to put in a template slot, being either an RNA property,
 *   operator, label or menu. Also regular buttons can be used when setting
 *   uiBlockCurLayout. */

/* layout */
#define UI_LAYOUT_HORIZONTAL	0
#define UI_LAYOUT_VERTICAL		1

#define UI_LAYOUT_PANEL			0
#define UI_LAYOUT_HEADER		1
#define UI_LAYOUT_MENU			2
#define UI_LAYOUT_TOOLBAR		3
 
#define UI_UNIT_X				20
#define UI_UNIT_Y				20

#define UI_LAYOUT_ALIGN_EXPAND	0
#define UI_LAYOUT_ALIGN_LEFT	1
#define UI_LAYOUT_ALIGN_CENTER	2
#define UI_LAYOUT_ALIGN_RIGHT	3

#define UI_ITEM_O_RETURN_PROPS	1
#define UI_ITEM_R_EXPAND		2
#define UI_ITEM_R_SLIDER		4
#define UI_ITEM_R_TOGGLE		8
#define UI_ITEM_R_ICON_ONLY		16
#define UI_ITEM_R_EVENT			32
#define UI_ITEM_R_FULL_EVENT	64
#define UI_ITEM_R_NO_BG			128
#define UI_ITEM_R_IMMEDIATE		256

/* uiLayoutOperatorButs flags */
#define UI_LAYOUT_OP_SHOW_TITLE 1
#define UI_LAYOUT_OP_SHOW_EMPTY 2

uiLayout *uiBlockLayout(uiBlock *block, int dir, int type, int x, int y, int size, int em, struct uiStyle *style);
void uiBlockSetCurLayout(uiBlock *block, uiLayout *layout);
void uiBlockLayoutResolve(uiBlock *block, int *x, int *y);

uiBlock *uiLayoutGetBlock(uiLayout *layout);

void uiLayoutSetFunc(uiLayout *layout, uiMenuHandleFunc handlefunc, void *argv);
void uiLayoutSetContextPointer(uiLayout *layout, const char *name, struct PointerRNA *ptr);
const char *uiLayoutIntrospect(uiLayout *layout); // XXX - testing
void uiLayoutOperatorButs(const struct bContext *C, struct uiLayout *layout, struct wmOperator *op, int (*check_prop)(struct PropertyRNA *), const char label_align, const short flag);

void uiLayoutSetOperatorContext(uiLayout *layout, int opcontext);
void uiLayoutSetActive(uiLayout *layout, int active);
void uiLayoutSetEnabled(uiLayout *layout, int enabled);
void uiLayoutSetRedAlert(uiLayout *layout, int redalert);
void uiLayoutSetAlignment(uiLayout *layout, int alignment);
void uiLayoutSetKeepAspect(uiLayout *layout, int keepaspect);
void uiLayoutSetScaleX(uiLayout *layout, float scale);
void uiLayoutSetScaleY(uiLayout *layout, float scale);

int uiLayoutGetOperatorContext(uiLayout *layout);
int uiLayoutGetActive(uiLayout *layout);
int uiLayoutGetEnabled(uiLayout *layout);
int uiLayoutGetRedAlert(uiLayout *layout);
int uiLayoutGetAlignment(uiLayout *layout);
int uiLayoutGetKeepAspect(uiLayout *layout);
int uiLayoutGetWidth(uiLayout *layout);
float uiLayoutGetScaleX(uiLayout *layout);
float uiLayoutGetScaleY(uiLayout *layout);

/* layout specifiers */
uiLayout *uiLayoutRow(uiLayout *layout, int align);
uiLayout *uiLayoutColumn(uiLayout *layout, int align);
uiLayout *uiLayoutColumnFlow(uiLayout *layout, int number, int align);
uiLayout *uiLayoutBox(uiLayout *layout);
uiLayout *uiLayoutListBox(uiLayout *layout, struct PointerRNA *ptr, struct PropertyRNA *prop,
	struct PointerRNA *actptr, struct PropertyRNA *actprop);
uiLayout *uiLayoutAbsolute(uiLayout *layout, int align);
uiLayout *uiLayoutSplit(uiLayout *layout, float percentage, int align);
uiLayout *uiLayoutOverlap(uiLayout *layout);

uiBlock *uiLayoutAbsoluteBlock(uiLayout *layout);

/* templates */
void uiTemplateHeader(uiLayout *layout, struct bContext *C, int menus);
void uiTemplateDopeSheetFilter(uiLayout *layout, struct bContext *C, struct PointerRNA *ptr);
void uiTemplateID(uiLayout *layout, struct bContext *C, struct PointerRNA *ptr, const char *propname,
	const char *newop, const char *openop, const char *unlinkop);
void uiTemplateIDBrowse(uiLayout *layout, struct bContext *C, struct PointerRNA *ptr, const char *propname,
				  const char *newop, const char *openop, const char *unlinkop);
void uiTemplateIDPreview(uiLayout *layout, struct bContext *C, struct PointerRNA *ptr, const char *propname,
	const char *newop, const char *openop, const char *unlinkop, int rows, int cols);
void uiTemplateAnyID(uiLayout *layout, struct PointerRNA *ptr, const char *propname, 
	const char *proptypename, const char *text);
void uiTemplatePathBuilder(uiLayout *layout, struct PointerRNA *ptr, const char *propname, 
	struct PointerRNA *root_ptr, const char *text);
uiLayout *uiTemplateModifier(uiLayout *layout, struct bContext *C, struct PointerRNA *ptr);
uiLayout *uiTemplateConstraint(uiLayout *layout, struct PointerRNA *ptr);
void uiTemplatePreview(uiLayout *layout, struct ID *id, int show_buttons, struct ID *parent, struct MTex *slot);
void uiTemplateColorRamp(uiLayout *layout, struct PointerRNA *ptr, const char *propname, int expand);
void uiTemplateHistogram(uiLayout *layout, struct PointerRNA *ptr, const char *propname);
void uiTemplateWaveform(uiLayout *layout, struct PointerRNA *ptr, const char *propname);
void uiTemplateVectorscope(uiLayout *layout, struct PointerRNA *ptr, const char *propname);
void uiTemplateCurveMapping(uiLayout *layout, struct PointerRNA *ptr, const char *propname, int type, int levels, int brush);
void uiTemplateColorWheel(uiLayout *layout, struct PointerRNA *ptr, const char *propname, int value_slider, int lock, int lock_luminosity, int cubic);
void uiTemplateLayers(uiLayout *layout, struct PointerRNA *ptr, const char *propname,
			  PointerRNA *used_ptr, const char *used_propname, int active_layer);
void uiTemplateImage(uiLayout *layout, struct bContext *C, struct PointerRNA *ptr, const char *propname, struct PointerRNA *userptr, int compact);
void uiTemplateImageLayers(uiLayout *layout, struct bContext *C, struct Image *ima, struct ImageUser *iuser);
void uiTemplateRunningJobs(uiLayout *layout, struct bContext *C);
void uiTemplateOperatorSearch(uiLayout *layout);
void uiTemplateHeader3D(uiLayout *layout, struct bContext *C);
void uiTemplateTextureImage(uiLayout *layout, struct bContext *C, struct Tex *tex);
void uiTemplateReportsBanner(uiLayout *layout, struct bContext *C);

void uiTemplateList(uiLayout *layout, struct bContext *C, struct PointerRNA *ptr, const char *propname, struct PointerRNA *activeptr, const char *activeprop, int rows, int maxrows, int type);

/* items */
void uiItemO(uiLayout *layout, const char *name, int icon, const char *opname);
void uiItemEnumO(uiLayout *layout, const char *opname, const char *name, int icon, const char *propname, int value);
void uiItemEnumO_string(uiLayout *layout, const char *name, int icon, const char *opname, const char *propname, const char *value);
void uiItemsEnumO(uiLayout *layout, const char *opname, const char *propname);
void uiItemBooleanO(uiLayout *layout, const char *name, int icon, const char *opname, const char *propname, int value);
void uiItemIntO(uiLayout *layout, const char *name, int icon, const char *opname, const char *propname, int value);
void uiItemFloatO(uiLayout *layout, const char *name, int icon, const char *opname, const char *propname, float value);
void uiItemStringO(uiLayout *layout, const char *name, int icon, const char *opname, const char *propname, const char *value);
PointerRNA uiItemFullO(uiLayout *layout, const char *idname, const char *name, int icon, struct IDProperty *properties, int context, int flag);

void uiItemR(uiLayout *layout, struct PointerRNA *ptr, const char *propname, int flag, const char *name, int icon);
void uiItemFullR(uiLayout *layout, struct PointerRNA *ptr, struct PropertyRNA *prop, int index, int value, int flag, const char *name, int icon);
void uiItemEnumR(uiLayout *layout, const char *name, int icon, struct PointerRNA *ptr, const char *propname, int value);
void uiItemEnumR_string(uiLayout *layout, struct PointerRNA *ptr, const char *propname, const char *value, const char *name, int icon);
void uiItemsEnumR(uiLayout *layout, struct PointerRNA *ptr, const char *propname);
void uiItemPointerR(uiLayout *layout, struct PointerRNA *ptr, const char *propname, struct PointerRNA *searchptr, const char *searchpropname, const char *name, int icon);
void uiItemsFullEnumO(uiLayout *layout, const char *opname, const char *propname, struct IDProperty *properties, int context, int flag);

void uiItemL(uiLayout *layout, const char *name, int icon); /* label */
void uiItemLDrag(uiLayout *layout, struct PointerRNA *ptr, const char *name, int icon); /* label icon for dragging */
void uiItemM(uiLayout *layout, struct bContext *C, const char *menuname, const char *name, int icon); /* menu */
void uiItemV(uiLayout *layout, const char *name, int icon, int argval); /* value */
void uiItemS(uiLayout *layout); /* separator */

void uiItemMenuF(uiLayout *layout, const char *name, int icon, uiMenuCreateFunc func, void *arg);
void uiItemMenuEnumO(uiLayout *layout, const char *opname, const char *propname, const char *name, int icon);
void uiItemMenuEnumR(uiLayout *layout, struct PointerRNA *ptr, const char *propname, const char *name, int icon);

/* UI Operators */
void UI_buttons_operatortypes(void);

/* Helpers for Operators */
void uiContextActiveProperty(const struct bContext *C, struct PointerRNA *ptr, struct PropertyRNA **prop, int *index);
void uiContextAnimUpdate(const struct bContext *C);
void uiFileBrowseContextProperty(const struct bContext *C, struct PointerRNA *ptr, struct PropertyRNA **prop);
void uiIDContextProperty(struct bContext *C, struct PointerRNA *ptr, struct PropertyRNA **prop);

/* Styled text draw */
void uiStyleFontSet(struct uiFontStyle *fs);
void uiStyleFontDrawExt(struct uiFontStyle *fs, struct rcti *rect, const char *str,
	float *r_xofs, float *r_yofs);
void uiStyleFontDraw(struct uiFontStyle *fs, struct rcti *rect, const char *str);
void uiStyleFontDrawRotated(struct uiFontStyle *fs, struct rcti *rect, const char *str);

int UI_GetStringWidth(const char *str); // XXX temp
void UI_DrawString(float x, float y, const char *str); // XXX temp

#endif /*  UI_INTERFACE_H */
<|MERGE_RESOLUTION|>--- conflicted
+++ resolved
@@ -389,19 +389,6 @@
 					   short x2, short y2, 
 					   void *poin, 
 					   float min, float max, 
-<<<<<<< HEAD
-					   float a1, float a2,  char *tip);
-uiBut *uiDefButF(uiBlock *block, int type, int retval, char *str, short x1, short y1, short x2, short y2, float *poin, float min, float max, float a1, float a2,  char *tip);
-uiBut *uiDefButBitF(uiBlock *block, int type, int bit, int retval, char *str, short x1, short y1, short x2, short y2, float *poin, float min, float max, float a1, float a2,  char *tip);
-uiBut *uiDefButI(uiBlock *block, int type, int retval, char *str, short x1, short y1, short x2, short y2, int *poin, float min, float max, float a1, float a2,  char *tip);
-uiBut *uiDefButBitI(uiBlock *block, int type, int bit, int retval, char *str, short x1, short y1, short x2, short y2, int *poin, float min, float max, float a1, float a2,  char *tip);
-uiBut *uiDefButS(uiBlock *block, int type, int retval, char *str, short x1, short y1, short x2, short y2, short *poin, float min, float max, float a1, float a2,  char *tip);
-uiBut *uiDefButBitS(uiBlock *block, int type, int bit, int retval, char *str, short x1, short y1, short x2, short y2, short *poin, float min, float max, float a1, float a2,  char *tip);
-uiBut *uiDefButC(uiBlock *block, int type, int retval, char *str, short x1, short y1, short x2, short y2, char *poin, float min, float max, float a1, float a2,  char *tip);
-uiBut *uiDefButBitC(uiBlock *block, int type, int bit, int retval, char *str, short x1, short y1, short x2, short y2, char *poin, float min, float max, float a1, float a2,  char *tip);
-uiBut *uiDefButR(uiBlock *block, int type, int retval, char *str, short x1, short y1, short x2, short y2, struct PointerRNA *ptr, const char *propname, int index, float min, float max, float a1, float a2,  char *tip);
-uiBut *uiDefButO(uiBlock *block, int type, char *opname, int opcontext, char *str, short x1, short y1, short x2, short y2, char *tip);
-=======
 					   float a1, float a2, const char *tip);
 uiBut *uiDefButF(uiBlock *block, int type, int retval, const char *str, int x1, int y1, short x2, short y2, float *poin, float min, float max, float a1, float a2, const char *tip);
 uiBut *uiDefButBitF(uiBlock *block, int type, int bit, int retval, const char *str, int x1, int y1, short x2, short y2, float *poin, float min, float max, float a1, float a2, const char *tip);
@@ -414,7 +401,6 @@
 uiBut *uiDefButR(uiBlock *block, int type, int retval, const char *str, int x1, int y1, short x2, short y2, struct PointerRNA *ptr, const char *propname, int index, float min, float max, float a1, float a2, const char *tip);
 uiBut *uiDefButO(uiBlock *block, int type, const char *opname, int opcontext, const char *str, int x1, int y1, short x2, short y2, const char *tip);
 uiBut *uiDefButTextO(uiBlock *block, int type, const char *opname, int opcontext, const char *str, int x1, int y1, short x2, short y2, void *poin, float min, float max, float a1, float a2, const char *tip);
->>>>>>> 6d201907
 
 uiBut *uiDefIconBut(uiBlock *block, 
 					   int type, int retval, int icon, 
