--- conflicted
+++ resolved
@@ -145,51 +145,6 @@
 
 void glaDrawPixelsTexScaled(float x, float y, int img_w, int img_h, int format, void *rect, float scaleX, float scaleY);
 
-<<<<<<< HEAD
-	/* 2D Drawing Assistance */
-
-	/** Define a 2D area (viewport, scissor, matrices) for OpenGL rendering.
-     *
-     * glwDefine2DArea and glaBegin2DDraw set up an OpenGL state appropriate
-     * for drawing using both vertice (Vertex, etc) and raster (RasterPos, Rect)
-     * commands. All coordinates should be at integer positions. There is little
-     * to no reason to use glVertex2f etc. functions during 2D rendering, and
-	 * thus no reason to +-0.5 the coordinates or perform other silly
-	 * tricks.
-	 *
-	 * \param screen_rect The screen rectangle to be defined for 2D drawing.
-	 */
-void glaDefine2DArea		(struct rcti *screen_rect);
-
-typedef struct gla2DDrawInfo gla2DDrawInfo;
-
-	/** Save the current OpenGL state and initialize OpenGL for 2D
-	 * rendering. glaEnd2DDraw should be called on the returned structure
-	 * to free it and to return OpenGL to its previous state. The
-	 * scissor rectangle is set to match the viewport.
-	 *
-     * See glaDefine2DArea for an explanation of why this function uses integers.
-	 *
-	 * \param screen_rect The screen rectangle to be used for 2D drawing.
-	 * \param world_rect The world rectangle that the 2D area represented
-	 * by \a screen_rect is supposed to represent. If NULL it is assumed the
-	 * world has a 1 to 1 mapping to the screen.
-	 */
-gla2DDrawInfo*	glaBegin2DDraw			(struct rcti *screen_rect, struct rctf *world_rect);
-
-	/** Translate the (\a wo_x, \a wo_y) point from world coordinates into screen space. */
-void			gla2DDrawTranslatePt	(gla2DDrawInfo *di, float wo_x, float wo_y, int *sc_x_r, int *sc_y_r);
-
-	/** Translate the \a world point from world coordiantes into screen space. */
-void			gla2DDrawTranslatePtv	(gla2DDrawInfo *di, float world[2], int screen_r[2]);
-
-	/* Restores the previous OpenGL state and free's the auxilary
-	 * gla data.
-	 */
-void			glaEnd2DDraw			(gla2DDrawInfo *di);
-
-	/** Adjust the transformation mapping of a 2d area */
-=======
 /* 2D Drawing Assistance */
 
 /** Define a 2D area (viewport, scissor, matrices) for OpenGL rendering.
@@ -233,7 +188,6 @@
 void            glaEnd2DDraw(gla2DDrawInfo *di);
 
 /** Adjust the transformation mapping of a 2d area */
->>>>>>> e5963aae
 void gla2DGetMap(gla2DDrawInfo *di, struct rctf *rect);
 void gla2DSetMap(gla2DDrawInfo *di, struct rctf *rect);
 
