/*
 * ***** BEGIN GPL LICENSE BLOCK *****
 *
 * This program is free software; you can redistribute it and/or
 * modify it under the terms of the GNU General Public License
 * as published by the Free Software Foundation; either version 2
 * of the License, or (at your option) any later version. 
 *
 * This program is distributed in the hope that it will be useful,
 * but WITHOUT ANY WARRANTY; without even the implied warranty of
 * MERCHANTABILITY or FITNESS FOR A PARTICULAR PURPOSE.  See the
 * GNU General Public License for more details.
 *
 * You should have received a copy of the GNU General Public License
 * along with this program; if not, write to the Free Software Foundation,
 * Inc., 51 Franklin Street, Fifth Floor, Boston, MA 02110-1301, USA.
 *
 * The Original Code is Copyright (C) 2009 Blender Foundation.
 * All rights reserved.
 *
 * Contributor(s): Blender Foundation
 *
 * ***** END GPL LICENSE BLOCK *****
 */

/** \file blender/editors/space_buttons/buttons_context.c
 *  \ingroup spbuttons
 */


#include <stdlib.h>
#include <string.h>

#include "MEM_guardedalloc.h"

#include "BLI_listbase.h"
#include "BLI_utildefines.h"

#include "BLT_translation.h"

#include "DNA_armature_types.h"
#include "DNA_group_types.h"
#include "DNA_lamp_types.h"
#include "DNA_material_types.h"
#include "DNA_node_types.h"
#include "DNA_scene_types.h"
#include "DNA_world_types.h"
#include "DNA_brush_types.h"
#include "DNA_linestyle_types.h"

#include "BKE_context.h"
#include "BKE_action.h"
#include "BKE_layer.h"
#include "BKE_material.h"
#include "BKE_modifier.h"
#include "BKE_paint.h"
#include "BKE_particle.h"
#include "BKE_screen.h"
#include "BKE_texture.h"
#include "BKE_linestyle.h"
#include "BKE_workspace.h"

#include "RNA_access.h"

#include "ED_buttons.h"
#include "ED_armature.h"
#include "ED_screen.h"
#include "ED_physics.h"

#include "UI_interface.h"
#include "UI_resources.h"

#include "buttons_intern.h" // own include

static int set_pointer_type(ButsContextPath *path, bContextDataResult *result, StructRNA *type)
{
	PointerRNA *ptr;
	int a;

	for (a = 0; a < path->len; a++) {
		ptr = &path->ptr[a];

		if (RNA_struct_is_a(ptr->type, type)) {
			CTX_data_pointer_set(result, ptr->id.data, ptr->type, ptr->data);
			return 1;
		}
	}

	return 0;
}

static PointerRNA *get_pointer_type(ButsContextPath *path, StructRNA *type)
{
	PointerRNA *ptr;
	int a;

	for (a = 0; a < path->len; a++) {
		ptr = &path->ptr[a];

		if (RNA_struct_is_a(ptr->type, type))
			return ptr;
	}

	return NULL;
}

/************************* Creating the Path ************************/

static int buttons_context_path_scene(ButsContextPath *path)
{
	PointerRNA *ptr = &path->ptr[path->len - 1];

	/* this one just verifies */
	return RNA_struct_is_a(ptr->type, &RNA_Scene);
}

/* note: this function can return 1 without adding a world to the path
 * so the buttons stay visible, but be sure to check the ID type if a ID_WO */
static int buttons_context_path_world(ButsContextPath *path)
{
	Scene *scene;
	World *world;
	PointerRNA *ptr = &path->ptr[path->len - 1];

	/* if we already have a (pinned) world, we're done */
	if (RNA_struct_is_a(ptr->type, &RNA_World)) {
		return 1;
	}
	/* if we have a scene, use the scene's world */
	else if (buttons_context_path_scene(path)) {
		scene = path->ptr[path->len - 1].data;
		world = scene->world;
		
		if (world) {
			RNA_id_pointer_create(&scene->world->id, &path->ptr[path->len]);
			path->len++;
			return 1;
		}
		else {
			return 1;
		}
	}

	/* no path to a world possible */
	return 0;
}

static int buttons_context_path_linestyle(ButsContextPath *path)
{
	Scene *scene;
	FreestyleLineStyle *linestyle;
	PointerRNA *ptr = &path->ptr[path->len - 1];

	/* if we already have a (pinned) linestyle, we're done */
	if (RNA_struct_is_a(ptr->type, &RNA_FreestyleLineStyle)) {
		return 1;
	}
	/* if we have a scene, use the lineset's linestyle */
	else if (buttons_context_path_scene(path)) {
		scene = path->ptr[path->len - 1].data;
		linestyle = BKE_linestyle_active_from_scene(scene);
		if (linestyle) {
			RNA_id_pointer_create(&linestyle->id, &path->ptr[path->len]);
			path->len++;
			return 1;
		}
	}

	/* no path to a linestyle possible */
	return 0;
}

static int buttons_context_path_workspace(ButsContextPath *path)
{
	PointerRNA *ptr = &path->ptr[path->len - 1];

	/* This one just verifies. */
	return RNA_struct_is_a(ptr->type, &RNA_WorkSpace);
}

static int buttons_context_path_collection(ButsContextPath *path, eSpaceButtons_Collection_Context collection_context)
{
	PointerRNA *ptr = &path->ptr[path->len - 1];

	/* if we already have a (pinned) Collection, we're done */
	if (RNA_struct_is_a(ptr->type, &RNA_LayerCollection)) {
		return 1;
	}

	ViewLayer *view_layer = ptr->data;

	if (collection_context == SB_COLLECTION_CTX_GROUP) {
		Object *ob = OBACT(view_layer);
		if (ob && ob->dup_group) {
			view_layer = ob->dup_group->view_layer;

			/* Replace the view layer by the group in the context path. */
			RNA_pointer_create(NULL, &RNA_Group, ob->dup_group, &path->ptr[path->len - 1]);
		}
	}

	LayerCollection *layer_collection = BKE_layer_collection_get_active(view_layer);

	if (layer_collection) {
		RNA_pointer_create(NULL, &RNA_LayerCollection, layer_collection, &path->ptr[path->len]);
		path->len++;
		return 1;
	}

	/* no path to a collection possible */
	return 0;
}

static int buttons_context_path_object(ButsContextPath *path)
{
	PointerRNA *ptr = &path->ptr[path->len - 1];

	/* if we already have a (pinned) object, we're done */
	if (RNA_struct_is_a(ptr->type, &RNA_Object)) {
		return 1;
	}

	ViewLayer *view_layer = ptr->data;
	Object *ob = (view_layer->basact) ? view_layer->basact->object : NULL;

	if (ob) {
		RNA_id_pointer_create(&ob->id, &path->ptr[path->len]);
		path->len++;

		return 1;
	}

	/* no path to a object possible */
	return 0;
}

static int buttons_context_path_data(ButsContextPath *path, int type)
{
	Object *ob;
	PointerRNA *ptr = &path->ptr[path->len - 1];

	/* if we already have a data, we're done */
	if (RNA_struct_is_a(ptr->type, &RNA_Mesh) && (type == -1 || type == OB_MESH)) return 1;
	else if (RNA_struct_is_a(ptr->type, &RNA_Curve) && (type == -1 || ELEM(type, OB_CURVE, OB_SURF, OB_FONT))) return 1;
	else if (RNA_struct_is_a(ptr->type, &RNA_Armature) && (type == -1 || type == OB_ARMATURE)) return 1;
	else if (RNA_struct_is_a(ptr->type, &RNA_MetaBall) && (type == -1 || type == OB_MBALL)) return 1;
	else if (RNA_struct_is_a(ptr->type, &RNA_Lattice) && (type == -1 || type == OB_LATTICE)) return 1;
	else if (RNA_struct_is_a(ptr->type, &RNA_Camera) && (type == -1 || type == OB_CAMERA)) return 1;
	else if (RNA_struct_is_a(ptr->type, &RNA_Lamp) && (type == -1 || type == OB_LAMP)) return 1;
	else if (RNA_struct_is_a(ptr->type, &RNA_Speaker) && (type == -1 || type == OB_SPEAKER)) return 1;
	else if (RNA_struct_is_a(ptr->type, &RNA_LightProbe) && (type == -1 || type == OB_LIGHTPROBE)) return 1;
	/* try to get an object in the path, no pinning supported here */
	else if (buttons_context_path_object(path)) {
		ob = path->ptr[path->len - 1].data;

		if (ob && (type == -1 || type == ob->type)) {
			RNA_id_pointer_create(ob->data, &path->ptr[path->len]);
			path->len++;

			return 1;
		}
	}

	/* no path to data possible */
	return 0;
}

static int buttons_context_path_modifier(ButsContextPath *path)
{
	Object *ob;

	if (buttons_context_path_object(path)) {
		ob = path->ptr[path->len - 1].data;

		if (ob && ELEM(ob->type, OB_MESH, OB_CURVE, OB_FONT, OB_SURF, OB_LATTICE, OB_GPENCIL))
			return 1;
	}

	return 0;
}

static int buttons_context_path_material(ButsContextPath *path)
{
	Object *ob;
	PointerRNA *ptr = &path->ptr[path->len - 1];
	Material *ma;

	/* if we already have a (pinned) material, we're done */
	if (RNA_struct_is_a(ptr->type, &RNA_Material)) {
		return 1;
	}
	/* if we have an object, use the object material slot */
	else if (buttons_context_path_object(path)) {
		ob = path->ptr[path->len - 1].data;

		if (ob && OB_TYPE_SUPPORT_MATERIAL(ob->type)) {
			ma = give_current_material(ob, ob->actcol);
			RNA_id_pointer_create(&ma->id, &path->ptr[path->len]);
			path->len++;
			return 1;
		}
	}

	/* no path to a material possible */
	return 0;
}

static int buttons_context_path_bone(ButsContextPath *path)
{
	bArmature *arm;
	EditBone *edbo;

	/* if we have an armature, get the active bone */
	if (buttons_context_path_data(path, OB_ARMATURE)) {
		arm = path->ptr[path->len - 1].data;

		if (arm->edbo) {
			if (arm->act_edbone) {
				edbo = arm->act_edbone;
				RNA_pointer_create(&arm->id, &RNA_EditBone, edbo, &path->ptr[path->len]);
				path->len++;
				return 1;
			}
		}
		else {
			if (arm->act_bone) {
				RNA_pointer_create(&arm->id, &RNA_Bone, arm->act_bone, &path->ptr[path->len]);
				path->len++;
				return 1;
			}
		}
	}

	/* no path to a bone possible */
	return 0;
}

static int buttons_context_path_pose_bone(ButsContextPath *path)
{
	PointerRNA *ptr = &path->ptr[path->len - 1];

	/* if we already have a (pinned) PoseBone, we're done */
	if (RNA_struct_is_a(ptr->type, &RNA_PoseBone)) {
		return 1;
	}

	/* if we have an armature, get the active bone */
	if (buttons_context_path_object(path)) {
		Object *ob = path->ptr[path->len - 1].data;
		bArmature *arm = ob->data; /* path->ptr[path->len-1].data - works too */

		if (ob->type != OB_ARMATURE || arm->edbo) {
			return 0;
		}
		else {
			if (arm->act_bone) {
				bPoseChannel *pchan = BKE_pose_channel_find_name(ob->pose, arm->act_bone->name);
				if (pchan) {
					RNA_pointer_create(&ob->id, &RNA_PoseBone, pchan, &path->ptr[path->len]);
					path->len++;
					return 1;
				}
			}
		}
	}

	/* no path to a bone possible */
	return 0;
}


static int buttons_context_path_particle(ButsContextPath *path)
{
	Object *ob;
	ParticleSystem *psys;
	PointerRNA *ptr = &path->ptr[path->len - 1];

	/* if we already have (pinned) particle settings, we're done */
	if (RNA_struct_is_a(ptr->type, &RNA_ParticleSettings)) {
		return 1;
	}
	/* if we have an object, get the active particle system */
	if (buttons_context_path_object(path)) {
		ob = path->ptr[path->len - 1].data;

		if (ob && ob->type == OB_MESH) {
			psys = psys_get_current(ob);

			RNA_pointer_create(&ob->id, &RNA_ParticleSystem, psys, &path->ptr[path->len]);
			path->len++;
			return 1;
		}
	}

	/* no path to a particle system possible */
	return 0;
}

static int buttons_context_path_brush(const bContext *C, ButsContextPath *path)
{
	Scene *scene;
	Brush *br = NULL;
	PointerRNA *ptr = &path->ptr[path->len - 1];

	/* if we already have a (pinned) brush, we're done */
	if (RNA_struct_is_a(ptr->type, &RNA_Brush)) {
		return 1;
	}
	/* if we have a scene, use the toolsettings brushes */
	else if (buttons_context_path_scene(path)) {
		scene = path->ptr[path->len - 1].data;

		if (scene) {
			ViewLayer *view_layer = CTX_data_view_layer(C);
			br = BKE_paint_brush(BKE_paint_get_active(scene, view_layer));
		}

		if (br) {
			RNA_id_pointer_create((ID *)br, &path->ptr[path->len]);
			path->len++;

			return 1;
		}
	}

	/* no path to a brush possible */
	return 0;
}

static int buttons_context_path_texture(const bContext *C, ButsContextPath *path, ButsContextTexture *ct)
{
	PointerRNA *ptr = &path->ptr[path->len - 1];
	ID *id;

	if (!ct)
		return 0;

	/* if we already have a (pinned) texture, we're done */
	if (RNA_struct_is_a(ptr->type, &RNA_Texture))
		return 1;

	if (!ct->user)
		return 0;
	
	id = ct->user->id;

	if (id) {
		if (GS(id->name) == ID_BR)
			buttons_context_path_brush(C, path);
		else if (GS(id->name) == ID_PA)
			buttons_context_path_particle(path);
		else if (GS(id->name) == ID_OB)
			buttons_context_path_object(path);
		else if (GS(id->name) == ID_LS)
			buttons_context_path_linestyle(path);
	}

	if (ct->texture) {
		RNA_id_pointer_create(&ct->texture->id, &path->ptr[path->len]);
		path->len++;
	}

	return 1;
}

#ifdef WITH_FREESTYLE
static bool buttons_context_linestyle_pinnable(const bContext *C)
{
	Scene *scene = CTX_data_scene(C);
	ViewLayer *active_view_layer;
	FreestyleConfig *config;
	SpaceButs *sbuts;

	/* if Freestyle is disabled in the scene */
	if ((scene->r.mode & R_EDGE_FRS) == 0) {
		return false;
	}
	/* if Freestyle is not in the Parameter Editor mode */
	active_view_layer = BLI_findlink(&scene->view_layers, scene->active_view_layer);
	config = &active_view_layer->freestyle_config;
	if (config->mode != FREESTYLE_CONTROL_EDITOR_MODE) {
		return false;
	}
	/* if the scene has already been pinned */
	sbuts = CTX_wm_space_buts(C);
	if (sbuts->pinid && sbuts->pinid == &scene->id) {
		return false;
	}
	return true;
}
#endif

static int buttons_context_path(const bContext *C, ButsContextPath *path, int mainb, int flag)
{
	SpaceButs *sbuts = CTX_wm_space_buts(C);
	Scene *scene = CTX_data_scene(C);
	WorkSpace *workspace = CTX_wm_workspace(C);
	ID *id;
	int found;
	Object *ob = CTX_data_active_object(C);

	memset(path, 0, sizeof(*path));
	path->flag = flag;

	const bool use_scene_settings = BKE_workspace_use_scene_settings_get(workspace);

	/* If some ID datablock is pinned, set the root pointer. */
	if (sbuts->pinid) {
		id = sbuts->pinid;

		RNA_id_pointer_create(id, &path->ptr[0]);
		path->len++;
	}
	/* No pinned root, use scene or workspace as initial root. */
	else {
		if ((mainb != BCONTEXT_WORKSPACE) && (use_scene_settings ||
		    ELEM(mainb, BCONTEXT_SCENE, BCONTEXT_RENDER, BCONTEXT_VIEW_LAYER, BCONTEXT_WORLD)))
		{
			RNA_id_pointer_create(&scene->id, &path->ptr[0]);
			path->len++;
		}
		else {
			RNA_id_pointer_create(&workspace->id, &path->ptr[0]);
			path->len++;
		}
	}

	if (!ELEM(mainb, BCONTEXT_WORKSPACE, BCONTEXT_SCENE, BCONTEXT_RENDER, BCONTEXT_VIEW_LAYER, BCONTEXT_WORLD)) {
		ViewLayer *view_layer = BKE_view_layer_from_workspace_get(scene, workspace);
		RNA_pointer_create(NULL, &RNA_ViewLayer, view_layer, &path->ptr[path->len]);
		path->len++;
	}

	/* now for each buttons context type, we try to construct a path,
	 * tracing back recursively */
	switch (mainb) {
		case BCONTEXT_SCENE:
		case BCONTEXT_RENDER:
			found = buttons_context_path_scene(path);
			break;
		case BCONTEXT_VIEW_LAYER:
#ifdef WITH_FREESTYLE
			if (buttons_context_linestyle_pinnable(C)) {
				found = buttons_context_path_linestyle(path);
				if (found) {
					break;
				}
			}
#endif
			found = buttons_context_path_scene(path);
			break;
		case BCONTEXT_WORLD:
			found = buttons_context_path_world(path);
			break;
		case BCONTEXT_WORKSPACE:
			found = buttons_context_path_workspace(path);
			break;
		case BCONTEXT_COLLECTION:
			found = buttons_context_path_collection(path, sbuts->collection_context);
			break;
		case BCONTEXT_OBJECT:
		case BCONTEXT_PHYSICS:
		case BCONTEXT_CONSTRAINT:
			found = buttons_context_path_object(path);
			break;
		case BCONTEXT_MODIFIER:
			found = buttons_context_path_modifier(path);
			break;
		case BCONTEXT_DATA:
			found = buttons_context_path_data(path, -1);
			break;
		case BCONTEXT_PARTICLE:
			found = buttons_context_path_particle(path);
			break;
		case BCONTEXT_MATERIAL:
<<<<<<< HEAD
			/* the colors of grease pencil are not real materials, but to keep UI consistency, we
			   simulate and generate a path */
			if (ob && ob->type == OB_GPENCIL) {
				found = buttons_context_path_data(path, -1);
				break;
			}
			found = buttons_context_path_material(path, false, (sbuts->texuser != NULL));
=======
			found = buttons_context_path_material(path);
>>>>>>> b8e79918
			break;
		case BCONTEXT_TEXTURE:
			found = buttons_context_path_texture(C, path, sbuts->texuser);
			break;
		case BCONTEXT_BONE:
			found = buttons_context_path_bone(path);
			if (!found)
				found = buttons_context_path_data(path, OB_ARMATURE);
			break;
		case BCONTEXT_BONE_CONSTRAINT:
			found = buttons_context_path_pose_bone(path);
			break;
		default:
			found = 0;
			break;
	}

	return found;
}

static int buttons_shading_context(const bContext *C, int mainb)
{
	Object *ob = CTX_data_active_object(C);

	if (ELEM(mainb, BCONTEXT_MATERIAL, BCONTEXT_WORLD, BCONTEXT_TEXTURE))
		return 1;
	if (mainb == BCONTEXT_DATA && ob && ELEM(ob->type, OB_LAMP, OB_CAMERA))
		return 1;
	
	return 0;
}

static int buttons_shading_new_context(const bContext *C, int flag)
{
	Object *ob = CTX_data_active_object(C);

	if (flag & (1 << BCONTEXT_MATERIAL))
		return BCONTEXT_MATERIAL;
	else if (ob && ELEM(ob->type, OB_LAMP, OB_CAMERA) && (flag & (1 << BCONTEXT_DATA)))
		return BCONTEXT_DATA;
	else if (flag & (1 << BCONTEXT_WORLD))
		return BCONTEXT_WORLD;
	
	return BCONTEXT_RENDER;
}

void buttons_context_compute(const bContext *C, SpaceButs *sbuts)
{
	ButsContextPath *path;
	PointerRNA *ptr;
	int a, pflag = 0, flag = 0;

	if (!sbuts->path)
		sbuts->path = MEM_callocN(sizeof(ButsContextPath), "ButsContextPath");

	path = sbuts->path;

	/* Set scene path. */
	buttons_context_path(C, path, BCONTEXT_SCENE, pflag);

	buttons_texture_context_compute(C, sbuts);

	/* for each context, see if we can compute a valid path to it, if
	 * this is the case, we know we have to display the button */
	for (a = 0; a < BCONTEXT_TOT; a++) {
		if (buttons_context_path(C, path, a, pflag)) {
			flag |= (1 << a);

			/* setting icon for data context */
			if (a == BCONTEXT_DATA) {
				ptr = &path->ptr[path->len - 1];

				if (ptr->type) {
					sbuts->dataicon = RNA_struct_ui_icon(ptr->type);
				}
				else {
					Object *ob = CTX_data_active_object(C);
					if (ob->type == OB_GPENCIL) {
						sbuts->dataicon = ICON_GREASEPENCIL;
					}
					else {
						sbuts->dataicon = ICON_EMPTY_DATA;
					}
				}
			}
		}
	}

	/* always try to use the tab that was explicitly
	 * set to the user, so that once that context comes
	 * back, the tab is activated again */
	sbuts->mainb = sbuts->mainbuser;

	/* in case something becomes invalid, change */
	if ((flag & (1 << sbuts->mainb)) == 0) {
		if (sbuts->flag & SB_SHADING_CONTEXT) {
			/* try to keep showing shading related buttons */
			sbuts->mainb = buttons_shading_new_context(C, flag);
		}
		else if (flag & BCONTEXT_OBJECT) {
			sbuts->mainb = BCONTEXT_OBJECT;
		}
		else {
			for (a = 0; a < BCONTEXT_TOT; a++) {
				if (flag & (1 << a)) {
					sbuts->mainb = a;
					break;
				}
			}
		}
	}

	buttons_context_path(C, path, sbuts->mainb, pflag);

	if (!(flag & (1 << sbuts->mainb))) {
		if (flag & (1 << BCONTEXT_OBJECT))
			sbuts->mainb = BCONTEXT_OBJECT;
		else
			sbuts->mainb = BCONTEXT_SCENE;
	}

	if (buttons_shading_context(C, sbuts->mainb))
		sbuts->flag |= SB_SHADING_CONTEXT;
	else
		sbuts->flag &= ~SB_SHADING_CONTEXT;

	sbuts->pathflag = flag;
}

/************************* Context Callback ************************/

const char *buttons_context_dir[] = {
	"texture_slot", "scene", "world", "object", "mesh", "armature", "lattice", "curve",
	"meta_ball", "lamp", "speaker", "lightprobe", "camera", "material", "material_slot",
	"texture", "texture_user", "texture_user_property", "bone", "edit_bone",
	"pose_bone", "particle_system", "particle_system_editable", "particle_settings",
	"cloth", "soft_body", "fluid", "smoke", "collision", "brush", "dynamic_paint",
	"line_style", "collection", "workspace", NULL
};

int buttons_context(const bContext *C, const char *member, bContextDataResult *result)
{
	SpaceButs *sbuts = CTX_wm_space_buts(C);
	ButsContextPath *path = sbuts ? sbuts->path : NULL;

	if (!path)
		return 0;

	/* here we handle context, getting data from precomputed path */
	if (CTX_data_dir(member)) {
		/* in case of new shading system we skip texture_slot, complex python
		 * UI script logic depends on checking if this is available */
		if (sbuts->texuser)
			CTX_data_dir_set(result, buttons_context_dir + 1);
		else
			CTX_data_dir_set(result, buttons_context_dir);
		return 1;
	}
	else if (CTX_data_equals(member, "scene")) {
		/* Do not return one here if scene not found in path, in this case we want to get default context scene! */
		return set_pointer_type(path, result, &RNA_Scene);
	}
	else if (CTX_data_equals(member, "world")) {
		set_pointer_type(path, result, &RNA_World);
		return 1;
	}
	else if (CTX_data_equals(member, "workspace")) {
		/* Do not return one here if scene not found in path, in this case we want to get default context scene! */
		return set_pointer_type(path, result, &RNA_WorkSpace);
	}
	else if (CTX_data_equals(member, "object")) {
		set_pointer_type(path, result, &RNA_Object);
		return 1;
	}
	else if (CTX_data_equals(member, "mesh")) {
		set_pointer_type(path, result, &RNA_Mesh);
		return 1;
	}
	else if (CTX_data_equals(member, "armature")) {
		set_pointer_type(path, result, &RNA_Armature);
		return 1;
	}
	else if (CTX_data_equals(member, "lattice")) {
		set_pointer_type(path, result, &RNA_Lattice);
		return 1;
	}
	else if (CTX_data_equals(member, "curve")) {
		set_pointer_type(path, result, &RNA_Curve);
		return 1;
	}
	else if (CTX_data_equals(member, "meta_ball")) {
		set_pointer_type(path, result, &RNA_MetaBall);
		return 1;
	}
	else if (CTX_data_equals(member, "lamp")) {
		set_pointer_type(path, result, &RNA_Lamp);
		return 1;
	}
	else if (CTX_data_equals(member, "camera")) {
		set_pointer_type(path, result, &RNA_Camera);
		return 1;
	}
	else if (CTX_data_equals(member, "speaker")) {
		set_pointer_type(path, result, &RNA_Speaker);
		return 1;
	}
	else if (CTX_data_equals(member, "lightprobe")) {
		set_pointer_type(path, result, &RNA_LightProbe);
		return 1;
	}
	else if (CTX_data_equals(member, "material")) {
		set_pointer_type(path, result, &RNA_Material);
		return 1;
	}
	else if (CTX_data_equals(member, "texture")) {
		ButsContextTexture *ct = sbuts->texuser;

		if (ct) {
			CTX_data_pointer_set(result, &ct->texture->id, &RNA_Texture, ct->texture);
		}

		return 1;
	}
	else if (CTX_data_equals(member, "material_slot")) {
		PointerRNA *ptr = get_pointer_type(path, &RNA_Object);

		if (ptr) {
			Object *ob = ptr->data;

			if (ob && OB_TYPE_SUPPORT_MATERIAL(ob->type) && ob->totcol) {
				/* a valid actcol isn't ensured [#27526] */
				int matnr = ob->actcol - 1;
				if (matnr < 0) matnr = 0;
				CTX_data_pointer_set(result, &ob->id, &RNA_MaterialSlot, &ob->mat[matnr]);
			}
		}

		return 1;
	}
	else if (CTX_data_equals(member, "texture_user")) {
		ButsContextTexture *ct = sbuts->texuser;

		if (!ct)
			return -1;

		if (ct->user && ct->user->ptr.data) {
			ButsTextureUser *user = ct->user;
			CTX_data_pointer_set(result, user->ptr.id.data, user->ptr.type, user->ptr.data);
		}

		return 1;
	}
	else if (CTX_data_equals(member, "texture_user_property")) {
		ButsContextTexture *ct = sbuts->texuser;

		if (!ct)
			return -1;

		if (ct->user && ct->user->ptr.data) {
			ButsTextureUser *user = ct->user;
			CTX_data_pointer_set(result, NULL, &RNA_Property, user->prop);
		}

		return 1;
	}
	else if (CTX_data_equals(member, "texture_node")) {
		ButsContextTexture *ct = sbuts->texuser;

		if (ct) {
			/* new shading system */
			if (ct->user && ct->user->node) {
				CTX_data_pointer_set(result, &ct->user->ntree->id, &RNA_Node, ct->user->node);
			}

			return 1;
		}
	}
	else if (CTX_data_equals(member, "texture_slot")) {
		ButsContextTexture *ct = sbuts->texuser;
		PointerRNA *ptr;

		/* Particles slots are used in both old and new textures handling. */
		if ((ptr = get_pointer_type(path, &RNA_ParticleSystem))) {
			ParticleSettings *part = ((ParticleSystem *)ptr->data)->part;

			if (part)
				CTX_data_pointer_set(result, &part->id, &RNA_ParticleSettingsTextureSlot, part->mtex[(int)part->texact]);
		}
		else if (ct) {
			return 0;  /* new shading system */
		}
		else if ((ptr = get_pointer_type(path, &RNA_FreestyleLineStyle))) {
			FreestyleLineStyle *ls = ptr->data;

			if (ls)
				CTX_data_pointer_set(result, &ls->id, &RNA_LineStyleTextureSlot, ls->mtex[(int)ls->texact]);
		}

		return 1;
	}
	else if (CTX_data_equals(member, "bone")) {
		set_pointer_type(path, result, &RNA_Bone);
		return 1;
	}
	else if (CTX_data_equals(member, "edit_bone")) {
		set_pointer_type(path, result, &RNA_EditBone);
		return 1;
	}
	else if (CTX_data_equals(member, "pose_bone")) {
		set_pointer_type(path, result, &RNA_PoseBone);
		return 1;
	}
	else if (CTX_data_equals(member, "particle_system")) {
		set_pointer_type(path, result, &RNA_ParticleSystem);
		return 1;
	}
	else if (CTX_data_equals(member, "particle_system_editable")) {
		if (PE_poll((bContext *)C))
			set_pointer_type(path, result, &RNA_ParticleSystem);
		else
			CTX_data_pointer_set(result, NULL, &RNA_ParticleSystem, NULL);
		return 1;
	}
	else if (CTX_data_equals(member, "particle_settings")) {
		/* only available when pinned */
		PointerRNA *ptr = get_pointer_type(path, &RNA_ParticleSettings);
		
		if (ptr && ptr->data) {
			CTX_data_pointer_set(result, ptr->id.data, &RNA_ParticleSettings, ptr->data);
			return 1;
		}
		else {
			/* get settings from active particle system instead */
			ptr = get_pointer_type(path, &RNA_ParticleSystem);
			
			if (ptr && ptr->data) {
				ParticleSettings *part = ((ParticleSystem *)ptr->data)->part;
				CTX_data_pointer_set(result, ptr->id.data, &RNA_ParticleSettings, part);
				return 1;
			}
		}
		set_pointer_type(path, result, &RNA_ParticleSettings);
		return 1;
	}
	else if (CTX_data_equals(member, "cloth")) {
		PointerRNA *ptr = get_pointer_type(path, &RNA_Object);

		if (ptr && ptr->data) {
			Object *ob = ptr->data;
			ModifierData *md = modifiers_findByType(ob, eModifierType_Cloth);
			CTX_data_pointer_set(result, &ob->id, &RNA_ClothModifier, md);
			return 1;
		}
	}
	else if (CTX_data_equals(member, "soft_body")) {
		PointerRNA *ptr = get_pointer_type(path, &RNA_Object);

		if (ptr && ptr->data) {
			Object *ob = ptr->data;
			ModifierData *md = modifiers_findByType(ob, eModifierType_Softbody);
			CTX_data_pointer_set(result, &ob->id, &RNA_SoftBodyModifier, md);
			return 1;
		}
	}
	else if (CTX_data_equals(member, "fluid")) {
		PointerRNA *ptr = get_pointer_type(path, &RNA_Object);

		if (ptr && ptr->data) {
			Object *ob = ptr->data;
			ModifierData *md = modifiers_findByType(ob, eModifierType_Fluidsim);
			CTX_data_pointer_set(result, &ob->id, &RNA_FluidSimulationModifier, md);
			return 1;
		}
	}
	
	else if (CTX_data_equals(member, "smoke")) {
		PointerRNA *ptr = get_pointer_type(path, &RNA_Object);

		if (ptr && ptr->data) {
			Object *ob = ptr->data;
			ModifierData *md = modifiers_findByType(ob, eModifierType_Smoke);
			CTX_data_pointer_set(result, &ob->id, &RNA_SmokeModifier, md);
			return 1;
		}
	}
	else if (CTX_data_equals(member, "collision")) {
		PointerRNA *ptr = get_pointer_type(path, &RNA_Object);

		if (ptr && ptr->data) {
			Object *ob = ptr->data;
			ModifierData *md = modifiers_findByType(ob, eModifierType_Collision);
			CTX_data_pointer_set(result, &ob->id, &RNA_CollisionModifier, md);
			return 1;
		}
	}
	else if (CTX_data_equals(member, "brush")) {
		set_pointer_type(path, result, &RNA_Brush);
		return 1;
	}
	else if (CTX_data_equals(member, "dynamic_paint")) {
		PointerRNA *ptr = get_pointer_type(path, &RNA_Object);

		if (ptr && ptr->data) {
			Object *ob = ptr->data;
			ModifierData *md = modifiers_findByType(ob, eModifierType_DynamicPaint);
			CTX_data_pointer_set(result, &ob->id, &RNA_DynamicPaintModifier, md);
			return 1;
		}
	}
	else if (CTX_data_equals(member, "line_style")) {
		set_pointer_type(path, result, &RNA_FreestyleLineStyle);
		return 1;
	}
	else if (CTX_data_equals(member, "collection")) {
		set_pointer_type(path, result, &RNA_LayerCollection);
		return 1;
	}
	else {
		return 0; /* not found */
	}

	return -1; /* found but not available */
}

/************************* Drawing the Path ************************/

static void pin_cb(bContext *C, void *UNUSED(arg1), void *UNUSED(arg2))
{
	SpaceButs *sbuts = CTX_wm_space_buts(C);

	if (sbuts->flag & SB_PIN_CONTEXT) {
		sbuts->pinid = buttons_context_id_path(C);
	}
	else
		sbuts->pinid = NULL;
	
	ED_area_tag_redraw(CTX_wm_area(C));
}

void buttons_context_draw(const bContext *C, uiLayout *layout)
{
	SpaceButs *sbuts = CTX_wm_space_buts(C);
	ButsContextPath *path = sbuts->path;
	uiLayout *row;
	uiBlock *block;
	uiBut *but;
	PointerRNA *ptr;
	char namebuf[128], *name;
	int a, icon;

	if (!path)
		return;

	row = uiLayoutRow(layout, true);
	uiLayoutSetAlignment(row, UI_LAYOUT_ALIGN_LEFT);

	block = uiLayoutGetBlock(row);
	UI_block_emboss_set(block, UI_EMBOSS_NONE);
	but = uiDefIconButBitC(block, UI_BTYPE_ICON_TOGGLE, SB_PIN_CONTEXT, 0, ICON_UNPINNED, 0, 0, UI_UNIT_X, UI_UNIT_Y, &sbuts->flag,
	                       0, 0, 0, 0, TIP_("Follow context or keep fixed data-block displayed"));
	UI_but_flag_disable(but, UI_BUT_UNDO); /* skip undo on screen buttons */
	UI_but_func_set(but, pin_cb, NULL, NULL);

	for (a = 0; a < path->len; a++) {
		ptr = &path->ptr[a];

		if (a != 0)
			uiItemL(row, "", VICO_SMALL_TRI_RIGHT_VEC);

		if (ptr->data) {
			icon = RNA_struct_ui_icon(ptr->type);
			name = RNA_struct_name_get_alloc(ptr, namebuf, sizeof(namebuf), NULL);

			if (name) {
				if ((!ELEM(sbuts->mainb, BCONTEXT_RENDER, BCONTEXT_SCENE, BCONTEXT_VIEW_LAYER) && ptr->type == &RNA_Scene) ||
				    (!ELEM(sbuts->mainb, BCONTEXT_WORKSPACE) && ptr->type == &RNA_WorkSpace))
				{
					uiItemLDrag(row, ptr, "", icon);  /* save some space */
				}
				else {
					uiItemLDrag(row, ptr, name, icon);
				}

				if (name != namebuf)
					MEM_freeN(name);
			}
			else
				uiItemL(row, "", icon);
		}
	}
}

static void buttons_panel_context(const bContext *C, Panel *pa)
{
	buttons_context_draw(C, pa->layout);
}

void buttons_context_register(ARegionType *art)
{
	PanelType *pt;

	pt = MEM_callocN(sizeof(PanelType), "spacetype buttons panel context");
	strcpy(pt->idname, "BUTTONS_PT_context");
	strcpy(pt->label, N_("Context"));  /* XXX C panels are not available through RNA (bpy.types)! */
	strcpy(pt->translation_context, BLT_I18NCONTEXT_DEFAULT_BPYRNA);
	pt->draw = buttons_panel_context;
	pt->flag = PNL_NO_HEADER;
	BLI_addtail(&art->paneltypes, pt);
}

ID *buttons_context_id_path(const bContext *C)
{
	SpaceButs *sbuts = CTX_wm_space_buts(C);
	ButsContextPath *path = sbuts->path;
	PointerRNA *ptr;
	int a;

	if (path->len) {
		for (a = path->len - 1; a >= 0; a--) {
			ptr = &path->ptr[a];

			/* pin particle settings instead of system, since only settings are an idblock*/
			if (sbuts->mainb == BCONTEXT_PARTICLE && sbuts->flag & SB_PIN_CONTEXT) {
				if (ptr->type == &RNA_ParticleSystem && ptr->data) {
					ParticleSystem *psys = (ParticleSystem *)ptr->data;
					return &psys->part->id;
				}
			}

			if (ptr->id.data) {
				return ptr->id.data;
			}
		}
	}

	return NULL;
}<|MERGE_RESOLUTION|>--- conflicted
+++ resolved
@@ -573,17 +573,13 @@
 			found = buttons_context_path_particle(path);
 			break;
 		case BCONTEXT_MATERIAL:
-<<<<<<< HEAD
 			/* the colors of grease pencil are not real materials, but to keep UI consistency, we
 			   simulate and generate a path */
 			if (ob && ob->type == OB_GPENCIL) {
 				found = buttons_context_path_data(path, -1);
 				break;
 			}
-			found = buttons_context_path_material(path, false, (sbuts->texuser != NULL));
-=======
 			found = buttons_context_path_material(path);
->>>>>>> b8e79918
 			break;
 		case BCONTEXT_TEXTURE:
 			found = buttons_context_path_texture(C, path, sbuts->texuser);
