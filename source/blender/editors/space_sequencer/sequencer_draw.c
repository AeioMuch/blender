/*
 * ***** BEGIN GPL LICENSE BLOCK *****
 *
 * This program is free software; you can redistribute it and/or
 * modify it under the terms of the GNU General Public License
 * as published by the Free Software Foundation; either version 2
 * of the License, or (at your option) any later version.
 *
 * This program is distributed in the hope that it will be useful,
 * but WITHOUT ANY WARRANTY; without even the implied warranty of
 * MERCHANTABILITY or FITNESS FOR A PARTICULAR PURPOSE.  See the
 * GNU General Public License for more details.
 *
 * You should have received a copy of the GNU General Public License
 * along with this program; if not, write to the Free Software Foundation,
 * Inc., 51 Franklin Street, Fifth Floor, Boston, MA 02110-1301, USA.
 *
 * The Original Code is Copyright (C) 2001-2002 by NaN Holding BV.
 * All rights reserved.
 *
 * Contributor(s): Blender Foundation, 2003-2009
 *
 * ***** END GPL LICENSE BLOCK *****
 */

/** \file blender/editors/space_sequencer/sequencer_draw.c
 *  \ingroup spseq
 */


#include <string.h>
#include <math.h>

#include "BLI_blenlib.h"
#include "BLI_math.h"
#include "BLI_utildefines.h"
#include "BLI_threads.h"

#include "IMB_imbuf_types.h"

#include "DNA_scene_types.h"
#include "DNA_mask_types.h"
#include "DNA_screen_types.h"
#include "DNA_space_types.h"
#include "DNA_userdef_types.h"
#include "DNA_sound_types.h"

#include "BKE_context.h"
#include "BKE_global.h"
#include "BKE_main.h"
#include "BKE_sequencer.h"
#include "BKE_sound.h"
#include "BKE_scene.h"

#include "IMB_colormanagement.h"
#include "IMB_imbuf.h"

#include "BIF_gl.h"
#include "BIF_glutil.h"

#include "ED_anim_api.h"
#include "ED_gpencil.h"
#include "ED_markers.h"
#include "ED_mask.h"
#include "ED_sequencer.h"
#include "ED_screen.h"
#include "ED_space_api.h"

#include "UI_interface.h"
#include "UI_resources.h"
#include "UI_view2d.h"

#include "WM_api.h"

#include "MEM_guardedalloc.h"

/* own include */
#include "sequencer_intern.h"

#include "GPU_matrix.h"
#include "GPU_immediate.h"


#define SEQ_LEFTHANDLE   1
#define SEQ_RIGHTHANDLE  2

#define SEQ_HANDLE_SIZE_MIN  7.0f
#define SEQ_HANDLE_SIZE_MAX 40.0f


/* Note, Don't use SEQ_BEGIN/SEQ_END while drawing!
 * it messes up transform, - Campbell */
#undef SEQ_BEGIN
#undef SEQP_BEGIN
#undef SEQ_END

static Sequence *special_seq_update = NULL;

void color3ubv_from_seq(Scene *curscene, Sequence *seq, unsigned char col[3])
{
	unsigned char blendcol[3];
	SolidColorVars *colvars = (SolidColorVars *)seq->effectdata;

	switch (seq->type) {
		case SEQ_TYPE_IMAGE:
			UI_GetThemeColor3ubv(TH_SEQ_IMAGE, col);
			break;

		case SEQ_TYPE_META:
			UI_GetThemeColor3ubv(TH_SEQ_META, col);
			break;

		case SEQ_TYPE_MOVIE:
			UI_GetThemeColor3ubv(TH_SEQ_MOVIE, col);
			break;

		case SEQ_TYPE_MOVIECLIP:
			UI_GetThemeColor3ubv(TH_SEQ_MOVIECLIP, col);
			break;

		case SEQ_TYPE_MASK:
			UI_GetThemeColor3ubv(TH_SEQ_MASK, col); /* TODO */
			break;

		case SEQ_TYPE_SCENE:
			UI_GetThemeColor3ubv(TH_SEQ_SCENE, col);
		
			if (seq->scene == curscene) {
				UI_GetColorPtrShade3ubv(col, col, 20);
			}
			break;
		
		/* transitions */
		case SEQ_TYPE_CROSS:
		case SEQ_TYPE_GAMCROSS:
		case SEQ_TYPE_WIPE:
			UI_GetThemeColor3ubv(TH_SEQ_TRANSITION, col);

			/* slightly offset hue to distinguish different effects */
			if (seq->type == SEQ_TYPE_CROSS)    rgb_byte_set_hue_float_offset(col, 0.04);
			if (seq->type == SEQ_TYPE_GAMCROSS) rgb_byte_set_hue_float_offset(col, 0.08);
			if (seq->type == SEQ_TYPE_WIPE)     rgb_byte_set_hue_float_offset(col, 0.12);
			break;

		/* effects */
		case SEQ_TYPE_TRANSFORM:
		case SEQ_TYPE_SPEED:
		case SEQ_TYPE_ADD:
		case SEQ_TYPE_SUB:
		case SEQ_TYPE_MUL:
		case SEQ_TYPE_ALPHAOVER:
		case SEQ_TYPE_ALPHAUNDER:
		case SEQ_TYPE_OVERDROP:
		case SEQ_TYPE_GLOW:
		case SEQ_TYPE_MULTICAM:
		case SEQ_TYPE_ADJUSTMENT:
		case SEQ_TYPE_GAUSSIAN_BLUR:
			UI_GetThemeColor3ubv(TH_SEQ_EFFECT, col);

			/* slightly offset hue to distinguish different effects */
			if      (seq->type == SEQ_TYPE_ADD)           rgb_byte_set_hue_float_offset(col, 0.04);
			else if (seq->type == SEQ_TYPE_SUB)           rgb_byte_set_hue_float_offset(col, 0.08);
			else if (seq->type == SEQ_TYPE_MUL)           rgb_byte_set_hue_float_offset(col, 0.12);
			else if (seq->type == SEQ_TYPE_ALPHAOVER)     rgb_byte_set_hue_float_offset(col, 0.16);
			else if (seq->type == SEQ_TYPE_ALPHAUNDER)    rgb_byte_set_hue_float_offset(col, 0.20);
			else if (seq->type == SEQ_TYPE_OVERDROP)      rgb_byte_set_hue_float_offset(col, 0.24);
			else if (seq->type == SEQ_TYPE_GLOW)          rgb_byte_set_hue_float_offset(col, 0.28);
			else if (seq->type == SEQ_TYPE_TRANSFORM)     rgb_byte_set_hue_float_offset(col, 0.36);
			else if (seq->type == SEQ_TYPE_MULTICAM)      rgb_byte_set_hue_float_offset(col, 0.32);
			else if (seq->type == SEQ_TYPE_ADJUSTMENT)    rgb_byte_set_hue_float_offset(col, 0.40);
			else if (seq->type == SEQ_TYPE_GAUSSIAN_BLUR) rgb_byte_set_hue_float_offset(col, 0.42);
			break;

		case SEQ_TYPE_COLOR:
			rgb_float_to_uchar(col, colvars->col);
			break;

		case SEQ_TYPE_SOUND_RAM:
			UI_GetThemeColor3ubv(TH_SEQ_AUDIO, col);
			blendcol[0] = blendcol[1] = blendcol[2] = 128;
			if (seq->flag & SEQ_MUTE) UI_GetColorPtrBlendShade3ubv(col, blendcol, col, 0.5, 20);
			break;
		
		default:
			col[0] = 10; col[1] = 255; col[2] = 40;
			break;
	}
}

static void drawseqwave(const bContext *C, SpaceSeq *sseq, Scene *scene, Sequence *seq, float x1, float y1, float x2, float y2, float stepsize)
{
	/*
	 * x1 is the starting x value to draw the wave,
	 * x2 the end x value, same for y1 and y2
	 * stepsize is width of a pixel.
	 */
	if ((sseq->flag & SEQ_ALL_WAVEFORMS) || (seq->flag & SEQ_AUDIO_DRAW_WAVEFORM)) {
		int i, j, pos;
		int length = floor((x2 - x1) / stepsize) + 1;
		float ymid = (y1 + y2) / 2;
		float yscale = (y2 - y1) / 2;
		float samplestep;
		float startsample, endsample;
		float value;
		bSound *sound = seq->sound;
		
		SoundWaveform *waveform;
		
		if (!sound->spinlock) {
			sound->spinlock = MEM_mallocN(sizeof(SpinLock), "sound_spinlock");
			BLI_spin_init(sound->spinlock);
		}
		
		BLI_spin_lock(sound->spinlock);
		if (!seq->sound->waveform) {
			if (!(sound->flags & SOUND_FLAGS_WAVEFORM_LOADING)) {
				/* prevent sounds from reloading */
				seq->sound->flags |= SOUND_FLAGS_WAVEFORM_LOADING;
				BLI_spin_unlock(sound->spinlock);
				sequencer_preview_add_sound(C, seq);
			}
			else {
				BLI_spin_unlock(sound->spinlock);
			}
			return;  /* nothing to draw */
		}
		BLI_spin_unlock(sound->spinlock);
		
		waveform = seq->sound->waveform;
		
		startsample = floor((seq->startofs + seq->anim_startofs) / FPS * SOUND_WAVE_SAMPLES_PER_SECOND);
		endsample = ceil((seq->startofs + seq->anim_startofs + seq->enddisp - seq->startdisp) / FPS * SOUND_WAVE_SAMPLES_PER_SECOND);
		samplestep = (endsample - startsample) * stepsize / (x2 - x1);

		if (length > floor((waveform->length - startsample) / samplestep))
			length = floor((waveform->length - startsample) / samplestep);

		GPUBegin(GL_LINE_STRIP);
		for (i = 0; i < length; i++) {
			pos = startsample + i * samplestep;

			value = waveform->data[pos * 3];

			for (j = pos + 1; (j < waveform->length) && (j < pos + samplestep); j++) {
				if (value > waveform->data[j * 3])
					value = waveform->data[j * 3];
			}

			glVertex2f(x1 + i * stepsize, ymid + value * yscale);
		}
		glEnd();

		GPUBegin(GL_LINE_STRIP);
		for (i = 0; i < length; i++) {
			pos = startsample + i * samplestep;

			value = waveform->data[pos * 3 + 1];

			for (j = pos + 1; (j < waveform->length) && (j < pos + samplestep); j++) {
				if (value < waveform->data[j * 3 + 1])
					value = waveform->data[j * 3 + 1];
			}

			glVertex2f(x1 + i * stepsize, ymid + value * yscale);
		}
		glEnd();
	}
}

static void drawmeta_stipple(int value)
{
	if (value) {
		glEnable(GL_POLYGON_STIPPLE);
		glPolygonStipple(stipple_halftone);
		
		glEnable(GL_LINE_STIPPLE);
		glLineStipple(1, 0x8888);
	}
	else {
		glDisable(GL_POLYGON_STIPPLE);
		glDisable(GL_LINE_STIPPLE);
	}
}

static void drawmeta_contents(Scene *scene, Sequence *seqm, float x1, float y1, float x2, float y2)
{
	/* note: this used to use SEQ_BEGIN/SEQ_END, but it messes up the
	 * seq->depth value, (needed by transform when doing overlap checks)
	 * so for now, just use the meta's immediate children, could be fixed but
	 * its only drawing - campbell */
	Sequence *seq;
	unsigned char col[4];

	int chan_min = MAXSEQ;
	int chan_max = 0;
	int chan_range = 0;
	float draw_range = y2 - y1;
	float draw_height;

	glEnable(GL_BLEND);
	glBlendFunc(GL_SRC_ALPHA, GL_ONE_MINUS_SRC_ALPHA);

	if (seqm->flag & SEQ_MUTE)
		drawmeta_stipple(1);

	for (seq = seqm->seqbase.first; seq; seq = seq->next) {
		chan_min = min_ii(chan_min, seq->machine);
		chan_max = max_ii(chan_max, seq->machine);
	}

	chan_range = (chan_max - chan_min) + 1;
	draw_height = draw_range / chan_range;

	col[3] = 196; /* alpha, used for all meta children */

	for (seq = seqm->seqbase.first; seq; seq = seq->next) {
		if ((seq->startdisp > x2 || seq->enddisp < x1) == 0) {
			float y_chan = (seq->machine - chan_min) / (float)(chan_range) * draw_range;
			float x1_chan = seq->startdisp;
			float x2_chan = seq->enddisp;
			float y1_chan, y2_chan;

			if ((seqm->flag & SEQ_MUTE) == 0 && (seq->flag & SEQ_MUTE))
				drawmeta_stipple(1);

			color3ubv_from_seq(scene, seq, col);

			glColor4ubv(col);
			
			/* clamp within parent sequence strip bounds */
			if (x1_chan < x1) x1_chan = x1;
			if (x2_chan > x2) x2_chan = x2;

			y1_chan = y1 + y_chan + (draw_height * SEQ_STRIP_OFSBOTTOM);
			y2_chan = y1 + y_chan + (draw_height * SEQ_STRIP_OFSTOP);

			glRectf(x1_chan,  y1_chan, x2_chan,  y2_chan);

			UI_GetColorPtrShade3ubv(col, col, -30);
			glColor4ubv(col);
			fdrawbox(x1_chan,  y1_chan, x2_chan,  y2_chan);

			if ((seqm->flag & SEQ_MUTE) == 0 && (seq->flag & SEQ_MUTE))
				drawmeta_stipple(0);
		}
	}

	if (seqm->flag & SEQ_MUTE)
		drawmeta_stipple(0);
	
	glDisable(GL_BLEND);
}

/* clamp handles to defined size in pixel space */
static float draw_seq_handle_size_get_clamped(Sequence *seq, const float pixelx)
{
	const float minhandle = pixelx * SEQ_HANDLE_SIZE_MIN;
	const float maxhandle = pixelx * SEQ_HANDLE_SIZE_MAX;
	float size = CLAMPIS(seq->handsize, minhandle, maxhandle);

	/* ensure we're not greater than half width */
	return min_ff(size, ((float)(seq->enddisp - seq->startdisp) / 2.0f) / pixelx);
}

/* draw a handle, for each end of a sequence strip */
static void draw_seq_handle(View2D *v2d, Sequence *seq, const float handsize_clamped, const short direction)
{
	float v1[2], v2[2], v3[2], rx1 = 0, rx2 = 0; //for triangles and rect
	float x1, x2, y1, y2;
	unsigned int whichsel = 0;
	
	x1 = seq->startdisp;
	x2 = seq->enddisp;
	
	y1 = seq->machine + SEQ_STRIP_OFSBOTTOM;
	y2 = seq->machine + SEQ_STRIP_OFSTOP;

	/* set up co-ordinates/dimensions for either left or right handle */
	if (direction == SEQ_LEFTHANDLE) {
		rx1 = x1;
		rx2 = x1 + handsize_clamped * 0.75f;
		
		v1[0] = x1 + handsize_clamped / 4; v1[1] = y1 + ( ((y1 + y2) / 2.0f - y1) / 2);
		v2[0] = x1 + handsize_clamped / 4; v2[1] = y2 - ( ((y1 + y2) / 2.0f - y1) / 2);
		v3[0] = v2[0] + handsize_clamped / 4; v3[1] = (y1 + y2) / 2.0f;
		
		whichsel = SEQ_LEFTSEL;
	}
	else if (direction == SEQ_RIGHTHANDLE) {
		rx1 = x2 - handsize_clamped * 0.75f;
		rx2 = x2;
		
		v1[0] = x2 - handsize_clamped / 4; v1[1] = y1 + ( ((y1 + y2) / 2.0f - y1) / 2);
		v2[0] = x2 - handsize_clamped / 4; v2[1] = y2 - ( ((y1 + y2) / 2.0f - y1) / 2);
		v3[0] = v2[0] - handsize_clamped / 4; v3[1] = (y1 + y2) / 2.0f;
		
		whichsel = SEQ_RIGHTSEL;
	}
	
	/* draw! */
	if (seq->type < SEQ_TYPE_EFFECT || 
	    BKE_sequence_effect_get_num_inputs(seq->type) == 0)
	{
		glEnable(GL_BLEND);
		
		glBlendFunc(GL_SRC_ALPHA, GL_ONE_MINUS_SRC_ALPHA);
		
		if (seq->flag & whichsel) glColor4ub(0, 0, 0, 80);
		else if (seq->flag & SELECT) glColor4ub(255, 255, 255, 30);
		else glColor4ub(0, 0, 0, 22);
		
		glRectf(rx1, y1, rx2, y2);
		
		if (seq->flag & whichsel) glColor4ub(255, 255, 255, 200);
		else glColor4ub(0, 0, 0, 50);
		
		glEnable(GL_POLYGON_SMOOTH);
		GPUBegin(GL_TRIANGLES);
		glVertex2fv(v1); glVertex2fv(v2); glVertex2fv(v3);
		glEnd();
		
		glDisable(GL_POLYGON_SMOOTH);
		glDisable(GL_BLEND);
	}
	
	if ((G.moving & G_TRANSFORM_SEQ) || (seq->flag & whichsel)) {
		const char col[4] = {255, 255, 255, 255};
		char numstr[32];
		size_t numstr_len;

		if (direction == SEQ_LEFTHANDLE) {
			numstr_len = BLI_snprintf_rlen(numstr, sizeof(numstr), "%d", seq->startdisp);
			x1 = rx1;
			y1 -= 0.45f;
		}
		else {
			numstr_len = BLI_snprintf_rlen(numstr, sizeof(numstr), "%d", seq->enddisp - 1);
			x1 = x2 - handsize_clamped * 0.75f;
			y1 = y2 + 0.05f;
		}
		UI_view2d_text_cache_add(v2d, x1, y1, numstr, numstr_len, col);
	}
}

/* draw info text on a sequence strip */
static void draw_seq_text(View2D *v2d, Sequence *seq, float x1, float x2, float y1, float y2, const unsigned char background_col[3])
{
	rctf rect;
	char str[32 + FILE_MAX];
	size_t str_len;
	const char *name = seq->name + 2;
	char col[4];

	/* note, all strings should include 'name' */
	if (name[0] == '\0')
		name = BKE_sequence_give_name(seq);

	if (seq->type == SEQ_TYPE_META || seq->type == SEQ_TYPE_ADJUSTMENT) {
		str_len = BLI_snprintf(str, sizeof(str), "%s | %d", name, seq->len);
	}
	else if (seq->type == SEQ_TYPE_SCENE) {
		if (seq->scene) {
			if (seq->scene_camera) {
				str_len = BLI_snprintf(str, sizeof(str), "%s: %s (%s) | %d",
				                       name, seq->scene->id.name + 2, ((ID *)seq->scene_camera)->name + 2, seq->len);
			}
			else {
				str_len = BLI_snprintf(str, sizeof(str), "%s: %s | %d",
				                       name, seq->scene->id.name + 2, seq->len);
			}
		}
		else {
			str_len = BLI_snprintf(str, sizeof(str), "%s | %d",
			                       name, seq->len);
		}
	}
	else if (seq->type == SEQ_TYPE_MOVIECLIP) {
		if (seq->clip && !STREQ(name, seq->clip->id.name + 2)) {
			str_len = BLI_snprintf(str, sizeof(str), "%s: %s | %d",
			                       name, seq->clip->id.name + 2, seq->len);
		}
		else {
			str_len = BLI_snprintf(str, sizeof(str), "%s | %d",
			                       name, seq->len);
		}
	}
	else if (seq->type == SEQ_TYPE_MASK) {
		if (seq->mask && !STREQ(name, seq->mask->id.name + 2)) {
			str_len = BLI_snprintf(str, sizeof(str), "%s: %s | %d",
			                       name, seq->mask->id.name + 2, seq->len);
		}
		else {
			str_len = BLI_snprintf(str, sizeof(str), "%s | %d",
			                       name, seq->len);
		}
	}
	else if (seq->type == SEQ_TYPE_MULTICAM) {
		str_len = BLI_snprintf(str, sizeof(str), "Cam %s: %d",
		                       name, seq->multicam_source);
	}
	else if (seq->type == SEQ_TYPE_IMAGE) {
		str_len = BLI_snprintf(str, sizeof(str), "%s: %s%s | %d",
		                       name, seq->strip->dir, seq->strip->stripdata->name, seq->len);
	}
	else if (seq->type & SEQ_TYPE_EFFECT) {
		str_len = BLI_snprintf(str, sizeof(str), "%s | %d",
		                       name, seq->len);
	}
	else if (seq->type == SEQ_TYPE_SOUND_RAM) {
		if (seq->sound) {
			str_len = BLI_snprintf(str, sizeof(str), "%s: %s | %d",
			                       name, seq->sound->name, seq->len);
		}
		else {
			str_len = BLI_snprintf(str, sizeof(str), "%s | %d",
			                       name, seq->len);
		}
	}
	else if (seq->type == SEQ_TYPE_MOVIE) {
		str_len = BLI_snprintf(str, sizeof(str), "%s: %s%s | %d",
		                       name, seq->strip->dir, seq->strip->stripdata->name, seq->len);
	}
	else {
		/* should never get here!, but might with files from future */
		BLI_assert(0);

		str_len = BLI_snprintf(str, sizeof(str), "%s | %d",
		                       name, seq->len);
	}
	
	if (seq->flag & SELECT) {
		col[0] = col[1] = col[2] = 255;
	}
	else if ((((int)background_col[0] + (int)background_col[1] + (int)background_col[2]) / 3) < 50) {
		col[0] = col[1] = col[2] = 80; /* use lighter text color for dark background */
	}
	else {
		col[0] = col[1] = col[2] = 0;
	}
	col[3] = 255;

	rect.xmin = x1;
	rect.ymin = y1;
	rect.xmax = x2;
	rect.ymax = y2;

	UI_view2d_text_cache_add_rectf(v2d, &rect, str, str_len, col);
}

/* draws a shaded strip, made from gradient + flat color + gradient */
void draw_shadedstrip(Sequence *seq, unsigned char col[3], float x1, float y1, float x2, float y2)
{
	float ymid1, ymid2;
	
	if (seq->flag & SEQ_MUTE) {
		glEnable(GL_POLYGON_STIPPLE);
		glPolygonStipple(stipple_halftone);
	}
	
	ymid1 = (y2 - y1) * 0.25f + y1;
	ymid2 = (y2 - y1) * 0.65f + y1;
	
	glShadeModel(GL_SMOOTH);
	GPUBegin(GL_QUADS);
	
	if (seq->flag & SEQ_INVALID_EFFECT) { col[0] = 255; col[1] = 0; col[2] = 255; }
	else if (seq->flag & SELECT) UI_GetColorPtrShade3ubv(col, col, -50);
	/* else UI_GetColorPtrShade3ubv(col, col, 0); */ /* DO NOTHING */
	
	glColor3ubv(col);
	
	glVertex2f(x1, y1);
	glVertex2f(x2, y1);

	if (seq->flag & SEQ_INVALID_EFFECT) { col[0] = 255; col[1] = 0; col[2] = 255; }
	else if (seq->flag & SELECT) UI_GetColorPtrBlendShade3ubv(col, col, col, 0.0, 5);
	else UI_GetColorPtrShade3ubv(col, col, -5);

	glColor3ubv((GLubyte *)col);
	
	glVertex2f(x2, ymid1);
	glVertex2f(x1, ymid1);
	
	glEnd();
	
	glRectf(x1,  ymid1,  x2,  ymid2);

	GPUBegin(GL_QUADS);
	
	glVertex2f(x1, ymid2);
	glVertex2f(x2, ymid2);
	
	if (seq->flag & SELECT) UI_GetColorPtrShade3ubv(col, col, -15);
	else UI_GetColorPtrShade3ubv(col, col, 25);
	
	glColor3ubv((GLubyte *)col);
	
	glVertex2f(x2, y2);
	glVertex2f(x1, y2);
	
	glEnd();
	
	if (seq->flag & SEQ_MUTE) {
		glDisable(GL_POLYGON_STIPPLE);
	}
}

void draw_sequence_extensions(Scene *scene, ARegion *ar, Sequence *seq)
{
	float x1, x2, y1, y2, pixely, a;
	unsigned char col[3], blendcol[3];
	View2D *v2d = &ar->v2d;
	
	x1 = seq->startdisp;
	x2 = seq->enddisp;
	
	y1 = seq->machine + SEQ_STRIP_OFSBOTTOM;
	y2 = seq->machine + SEQ_STRIP_OFSTOP;
	
	pixely = BLI_rctf_size_y(&v2d->cur) / BLI_rcti_size_y(&v2d->mask);
	
	if (pixely <= 0) return;  /* can happen when the view is split/resized */
	
	blendcol[0] = blendcol[1] = blendcol[2] = 120;
	
	if (seq->startofs) {
		glEnable(GL_BLEND);
		glBlendFunc(GL_SRC_ALPHA, GL_ONE_MINUS_SRC_ALPHA);
		
		color3ubv_from_seq(scene, seq, col);
		
		if (seq->flag & SELECT) {
			UI_GetColorPtrBlendShade3ubv(col, blendcol, col, 0.3, -40);
			glColor4ub(col[0], col[1], col[2], 170);
		}
		else {
			UI_GetColorPtrBlendShade3ubv(col, blendcol, col, 0.6, 0);
			glColor4ub(col[0], col[1], col[2], 110);
		}
		
		glRectf((float)(seq->start), y1 - SEQ_STRIP_OFSBOTTOM, x1, y1);
		
		if (seq->flag & SELECT) glColor4ub(col[0], col[1], col[2], 255);
		else glColor4ub(col[0], col[1], col[2], 160);
		
		fdrawbox((float)(seq->start), y1 - SEQ_STRIP_OFSBOTTOM, x1, y1);  //outline
		
		glDisable(GL_BLEND);
	}
	if (seq->endofs) {
		glEnable(GL_BLEND);
		glBlendFunc(GL_SRC_ALPHA, GL_ONE_MINUS_SRC_ALPHA);
		
		color3ubv_from_seq(scene, seq, col);
		
		if (seq->flag & SELECT) {
			UI_GetColorPtrBlendShade3ubv(col, blendcol, col, 0.3, -40);
			glColor4ub(col[0], col[1], col[2], 170);
		}
		else {
			UI_GetColorPtrBlendShade3ubv(col, blendcol, col, 0.6, 0);
			glColor4ub(col[0], col[1], col[2], 110);
		}
		
		glRectf(x2, y2, (float)(seq->start + seq->len), y2 + SEQ_STRIP_OFSBOTTOM);
		
		if (seq->flag & SELECT) glColor4ub(col[0], col[1], col[2], 255);
		else glColor4ub(col[0], col[1], col[2], 160);
		
		fdrawbox(x2, y2, (float)(seq->start + seq->len), y2 + SEQ_STRIP_OFSBOTTOM); //outline
		
		glDisable(GL_BLEND);
	}
	if (seq->startstill) {
		color3ubv_from_seq(scene, seq, col);
		UI_GetColorPtrBlendShade3ubv(col, blendcol, col, 0.75, 40);
		glColor3ubv((GLubyte *)col);
		
		draw_shadedstrip(seq, col, x1, y1, (float)(seq->start), y2);
		
		/* feint pinstripes, helps see exactly which is extended and which isn't,
		 * especially when the extension is very small */
		if (seq->flag & SELECT) UI_GetColorPtrBlendShade3ubv(col, col, col, 0.0, 24);
		else UI_GetColorPtrShade3ubv(col, col, -16);
		
		glColor3ubv((GLubyte *)col);
		
		for (a = y1; a < y2; a += pixely * 2.0f) {
			fdrawline(x1,  a,  (float)(seq->start),  a);
		}
	}
	if (seq->endstill) {
		color3ubv_from_seq(scene, seq, col);
		UI_GetColorPtrBlendShade3ubv(col, blendcol, col, 0.75, 40);
		glColor3ubv((GLubyte *)col);
		
		draw_shadedstrip(seq, col, (float)(seq->start + seq->len), y1, x2, y2);
		
		/* feint pinstripes, helps see exactly which is extended and which isn't,
		 * especially when the extension is very small */
		if (seq->flag & SELECT) UI_GetColorPtrShade3ubv(col, col, 24);
		else UI_GetColorPtrShade3ubv(col, col, -16);
		
		glColor3ubv((GLubyte *)col);
		
		for (a = y1; a < y2; a += pixely * 2.0f) {
			fdrawline((float)(seq->start + seq->len),  a,  x2,  a);
		}
	}
}


/*
 * Draw a sequence strip, bounds check already made
 * ARegion is currently only used to get the windows width in pixels
 * so wave file sample drawing precision is zoom adjusted
 */
static void draw_seq_strip(const bContext *C, SpaceSeq *sseq, Scene *scene, ARegion *ar, Sequence *seq, int outline_tint, float pixelx)
{
	View2D *v2d = &ar->v2d;
	float x1, x2, y1, y2;
	unsigned char col[3], background_col[3], is_single_image;
	const float handsize_clamped = draw_seq_handle_size_get_clamped(seq, pixelx);

	/* we need to know if this is a single image/color or not for drawing */
	is_single_image = (char)BKE_sequence_single_check(seq);
	
	/* body */
	x1 = (seq->startstill) ? seq->start : seq->startdisp;
	y1 = seq->machine + SEQ_STRIP_OFSBOTTOM;
	x2 = (seq->endstill) ? (seq->start + seq->len) : seq->enddisp;
	y2 = seq->machine + SEQ_STRIP_OFSTOP;


	/* get the correct color per strip type*/
	//color3ubv_from_seq(scene, seq, col);
	color3ubv_from_seq(scene, seq, background_col);
	
	/* draw the main strip body */
	if (is_single_image) {  /* single image */
		draw_shadedstrip(seq, background_col,
		                 BKE_sequence_tx_get_final_left(seq, false), y1,
		                 BKE_sequence_tx_get_final_right(seq, false), y2);
	}
	else {  /* normal operation */
		draw_shadedstrip(seq, background_col, x1, y1, x2, y2);
	}

	if (!is_single_image) {
		if ((sseq->draw_flag & SEQ_DRAW_OFFSET_EXT) || (seq == special_seq_update)) {
			draw_sequence_extensions(scene, ar, seq);
		}
	}

	draw_seq_handle(v2d, seq, handsize_clamped, SEQ_LEFTHANDLE);
	draw_seq_handle(v2d, seq, handsize_clamped, SEQ_RIGHTHANDLE);
	
	/* draw the strip outline */
	x1 = seq->startdisp;
	x2 = seq->enddisp;
	
	/* draw sound wave */
	if (seq->type == SEQ_TYPE_SOUND_RAM) {
		if (!(sseq->flag & SEQ_NO_WAVEFORMS)) {
			drawseqwave(C, sseq, scene, seq, x1, y1, x2, y2, BLI_rctf_size_x(&ar->v2d.cur) / ar->winx);
		}
	}

	/* draw lock */
	if (seq->flag & SEQ_LOCK) {
		glEnable(GL_POLYGON_STIPPLE);
		glEnable(GL_BLEND);

		/* light stripes */
		glColor4ub(255, 255, 255, 32);
		glPolygonStipple(stipple_diag_stripes_pos);
		glRectf(x1, y1, x2, y2);

		/* dark stripes */
		glColor4ub(0, 0, 0, 32);
		glPolygonStipple(stipple_diag_stripes_neg);
		glRectf(x1, y1, x2, y2);

		glDisable(GL_POLYGON_STIPPLE);
		glDisable(GL_BLEND);
	}

	if (!BKE_sequence_is_valid_check(seq)) {
		glEnable(GL_POLYGON_STIPPLE);

		/* panic! */
		glColor4ub(255, 0, 0, 255);
		glPolygonStipple(stipple_diag_stripes_pos);
		glRectf(x1, y1, x2, y2);

		glDisable(GL_POLYGON_STIPPLE);
	}

	color3ubv_from_seq(scene, seq, col);
	if ((G.moving & G_TRANSFORM_SEQ) && (seq->flag & SELECT)) {
		if (seq->flag & SEQ_OVERLAP) {
			col[0] = 255; col[1] = col[2] = 40;
		}
		else
			UI_GetColorPtrShade3ubv(col, col, 120 + outline_tint);
	}
	else
		UI_GetColorPtrShade3ubv(col, col, outline_tint);
	
	glColor3ubv((GLubyte *)col);
	
	if (seq->flag & SEQ_MUTE) {
		glEnable(GL_LINE_STIPPLE);
		glLineStipple(1, 0x8888);
	}
	
	UI_draw_roundbox_shade_x(GL_LINE_LOOP, x1, y1, x2, y2, 0.0, 0.1, 0.0);
	
	if (seq->flag & SEQ_MUTE) {
		glDisable(GL_LINE_STIPPLE);
	}
	
	if (seq->type == SEQ_TYPE_META) {
		drawmeta_contents(scene, seq, x1, y1, x2, y2);
	}
	
	/* calculate if seq is long enough to print a name */
	x1 = seq->startdisp + handsize_clamped;
	x2 = seq->enddisp   - handsize_clamped;

	/* info text on the strip */
	if (x1 < v2d->cur.xmin) x1 = v2d->cur.xmin;
	else if (x1 > v2d->cur.xmax) x1 = v2d->cur.xmax;
	if (x2 < v2d->cur.xmin) x2 = v2d->cur.xmin;
	else if (x2 > v2d->cur.xmax) x2 = v2d->cur.xmax;

	/* nice text here would require changing the view matrix for texture text */
	if ((x2 - x1) / pixelx > 32) {
		draw_seq_text(v2d, seq, x1, x2, y1, y2, background_col);
	}
}

void sequencer_special_update_set(Sequence *seq)
{
	special_seq_update = seq;
}

Sequence *ED_sequencer_special_preview_get(void)
{
	return special_seq_update;
}

void ED_sequencer_special_preview_set(bContext *C, const int mval[2])
{
	Scene *scene = CTX_data_scene(C);
	ARegion *ar = CTX_wm_region(C);
	int hand;
	Sequence *seq;
	seq = find_nearest_seq(scene, &ar->v2d, &hand, mval);
	sequencer_special_update_set(seq);
}

void ED_sequencer_special_preview_clear(void)
{
	sequencer_special_update_set(NULL);
}

ImBuf *sequencer_ibuf_get(struct Main *bmain, Scene *scene, SpaceSeq *sseq, int cfra, int frame_ofs, const char *viewname)
{
	SeqRenderData context;
	ImBuf *ibuf;
	int rectx, recty;
	float render_size;
	float proxy_size = 100.0;
	short is_break = G.is_break;

	render_size = sseq->render_size;
	if (render_size == 0) {
		render_size = scene->r.size;
	}
	else {
		proxy_size = render_size;
	}

	if (render_size < 0) {
		return NULL;
	}

	rectx = (render_size * (float)scene->r.xsch) / 100.0f + 0.5f;
	recty = (render_size * (float)scene->r.ysch) / 100.0f + 0.5f;

	BKE_sequencer_new_render_data(
	        bmain->eval_ctx, bmain, scene,
	        rectx, recty, proxy_size,
	        &context);
	context.view_id = BKE_scene_multiview_view_id_get(&scene->r, viewname);

	/* sequencer could start rendering, in this case we need to be sure it wouldn't be canceled
	 * by Esc pressed somewhere in the past
	 */
	G.is_break = false;

	if (special_seq_update)
		ibuf = BKE_sequencer_give_ibuf_direct(&context, cfra + frame_ofs, special_seq_update);
	else if (!U.prefetchframes) // XXX || (G.f & G_PLAYANIM) == 0) {
		ibuf = BKE_sequencer_give_ibuf(&context, cfra + frame_ofs, sseq->chanshown);
	else
		ibuf = BKE_sequencer_give_ibuf_threaded(&context, cfra + frame_ofs, sseq->chanshown);

	/* restore state so real rendering would be canceled (if needed) */
	G.is_break = is_break;

	return ibuf;
}

static void sequencer_check_scopes(SequencerScopes *scopes, ImBuf *ibuf)
{
	if (scopes->reference_ibuf != ibuf) {
		if (scopes->zebra_ibuf) {
			IMB_freeImBuf(scopes->zebra_ibuf);
			scopes->zebra_ibuf = NULL;
		}

		if (scopes->waveform_ibuf) {
			IMB_freeImBuf(scopes->waveform_ibuf);
			scopes->waveform_ibuf = NULL;
		}

		if (scopes->sep_waveform_ibuf) {
			IMB_freeImBuf(scopes->sep_waveform_ibuf);
			scopes->sep_waveform_ibuf = NULL;
		}

		if (scopes->vector_ibuf) {
			IMB_freeImBuf(scopes->vector_ibuf);
			scopes->vector_ibuf = NULL;
		}

		if (scopes->histogram_ibuf) {
			IMB_freeImBuf(scopes->histogram_ibuf);
			scopes->histogram_ibuf = NULL;
		}
	}
}

static ImBuf *sequencer_make_scope(Scene *scene, ImBuf *ibuf, ImBuf *(*make_scope_cb) (ImBuf *ibuf))
{
	ImBuf *display_ibuf = IMB_dupImBuf(ibuf);
	ImBuf *scope;
	
	IMB_colormanagement_imbuf_make_display_space(display_ibuf, &scene->view_settings,
		                                             &scene->display_settings);

	scope = make_scope_cb(display_ibuf);

	IMB_freeImBuf(display_ibuf);

	return scope;
}

static void sequencer_display_size(Scene *scene, SpaceSeq *sseq, float r_viewrect[2])
{
	float render_size, proxy_size;

	if (sseq->render_size == SEQ_PROXY_RENDER_SIZE_SCENE) {
		render_size = (float)scene->r.size / 100.0f;
		proxy_size = 1.0f;
	}
	else {
		render_size = (float)sseq->render_size / 100.0f;
		proxy_size = render_size;
	}

	r_viewrect[0] = (render_size * (float)scene->r.xsch);
	r_viewrect[1] = (render_size * (float)scene->r.ysch);

	/* rectx = viewrectx + 0.5f; */ /* UNUSED */
	/* recty = viewrecty + 0.5f; */ /* UNUSED */

	if (sseq->mainb == SEQ_DRAW_IMG_IMBUF) {
		r_viewrect[0] *= scene->r.xasp / scene->r.yasp;
		r_viewrect[0] /= proxy_size;
		r_viewrect[1] /= proxy_size;
	}
}

static void sequencer_draw_gpencil(const bContext *C)
{
	/* draw grease-pencil (image aligned) */
	ED_gpencil_draw_2dimage(C);

	/* ortho at pixel level */
	UI_view2d_view_restore(C);

	/* draw grease-pencil (screen aligned) */
	ED_gpencil_draw_view2d(C, 0);
}

/* draws content borders plus safety borders if needed */
static void sequencer_draw_borders(const SpaceSeq *sseq, const View2D *v2d, const Scene *scene)
{
	float x1 = v2d->tot.xmin;
	float y1 = v2d->tot.ymin;
	float x2 = v2d->tot.xmax;
	float y2 = v2d->tot.ymax;

	/* border */
	setlinestyle(3);

	UI_ThemeColorBlendShade(TH_WIRE, TH_BACK, 1.0, 0);

	glBegin(GL_LINE_LOOP);
	glVertex2f(x1 - 0.5f, y1 - 0.5f);
	glVertex2f(x1 - 0.5f, y2 + 0.5f);
	glVertex2f(x2 + 0.5f, y2 + 0.5f);
	glVertex2f(x2 + 0.5f, y1 - 0.5f);
	glEnd();

	/* safety border */
	if (sseq->flag & SEQ_SHOW_SAFE_MARGINS) {
		UI_draw_safe_areas(
		        x1, x2, y1, y2,
		        scene->safe_areas.title,
		        scene->safe_areas.action);

		if (sseq->flag & SEQ_SHOW_SAFE_CENTER) {
			UI_draw_safe_areas(
			        x1, x2, y1, y2,
			        scene->safe_areas.title_center,
			        scene->safe_areas.action_center);
		}
	}

	setlinestyle(0);
}

/* draws checkerboard background for transparent content */
static void sequencer_draw_background(const SpaceSeq *sseq, View2D *v2d, const float viewrect[2])
{
	/* setting up the view */
	UI_view2d_totRect_set(v2d, viewrect[0] + 0.5f, viewrect[1] + 0.5f);
	UI_view2d_curRect_validate(v2d);
	UI_view2d_view_ortho(v2d);

	/* only draw alpha for main buffer */
	if (sseq->mainb == SEQ_DRAW_IMG_IMBUF) {
		if (sseq->flag & SEQ_USE_ALPHA) {
			glEnable(GL_BLEND);
			glBlendFunc(GL_SRC_ALPHA, GL_ONE_MINUS_SRC_ALPHA);

			fdrawcheckerboard(v2d->tot.xmin, v2d->tot.ymin, v2d->tot.xmax, v2d->tot.ymax);
			glColor4f(1.0, 1.0, 1.0, 1.0);
		}
	}
}

void draw_image_seq(const bContext *C, Scene *scene, ARegion *ar, SpaceSeq *sseq, int cfra, int frame_ofs, bool draw_overlay, bool draw_backdrop)
{
	struct Main *bmain = CTX_data_main(C);
	struct ImBuf *ibuf = NULL;
	struct ImBuf *scope = NULL;
	struct View2D *v2d = &ar->v2d;
	/* int rectx, recty; */ /* UNUSED */
	float viewrect[2];
	float col[3];
	GLuint texid;
	GLuint last_texid;
	void *display_buffer;
	void *cache_handle = NULL;
	const bool is_imbuf = ED_space_sequencer_check_show_imbuf(sseq);
	int format, type;
	bool glsl_used = false;
	const bool draw_gpencil = ((sseq->flag & SEQ_SHOW_GPENCIL) && sseq->gpd);
	const char *names[2] = {STEREO_LEFT_NAME, STEREO_RIGHT_NAME};
	bool draw_metadata = false;

	if (G.is_rendering == false && (scene->r.seq_flag & R_SEQ_GL_PREV) == 0) {
		/* stop all running jobs, except screen one. currently previews frustrate Render
		 * needed to make so sequencer's rendering doesn't conflict with compositor
		 */
		WM_jobs_kill_type(CTX_wm_manager(C), NULL, WM_JOB_TYPE_COMPOSITE);

		if ((scene->r.seq_flag & R_SEQ_GL_PREV) == 0) {
			/* in case of final rendering used for preview, kill all previews,
			 * otherwise threading conflict will happen in rendering module
			 */
			WM_jobs_kill_type(CTX_wm_manager(C), NULL, WM_JOB_TYPE_RENDER_PREVIEW);
		}
	}

	if ((!draw_overlay || sseq->overlay_type == SEQ_DRAW_OVERLAY_REFERENCE) && !draw_backdrop) {
		UI_GetThemeColor3fv(TH_SEQ_PREVIEW, col);
		glClearColor(col[0], col[1], col[2], 0.0);
		glClear(GL_COLOR_BUFFER_BIT);
	}

	/* without this colors can flicker from previous opengl state */
	glColor4ub(255, 255, 255, 255);

	/* only initialize the preview if a render is in progress */
	if (G.is_rendering)
		return;

	if (sseq->render_size == SEQ_PROXY_RENDER_SIZE_NONE) {
		return;
	}

	/* for now we only support Left/Right */
	ibuf = sequencer_ibuf_get(bmain, scene, sseq, cfra, frame_ofs, names[sseq->multiview_eye]);

	if ((ibuf == NULL) ||
	    (ibuf->rect == NULL && ibuf->rect_float == NULL))
	{
		/* gpencil can also be drawn if no imbuf is invalid */
		if (draw_gpencil && is_imbuf) {
			sequencer_display_size(scene, sseq, viewrect);

			sequencer_draw_background(sseq, v2d, viewrect);
			sequencer_draw_borders(sseq, v2d, scene);

			sequencer_draw_gpencil(C);
		}
		return;
	}

	sequencer_display_size(scene, sseq, viewrect);

	if (!draw_backdrop && (sseq->mainb != SEQ_DRAW_IMG_IMBUF || sseq->zebra != 0)) {
		SequencerScopes *scopes = &sseq->scopes;

		sequencer_check_scopes(scopes, ibuf);

		switch (sseq->mainb) {
			case SEQ_DRAW_IMG_IMBUF:
				if (!scopes->zebra_ibuf) {
					ImBuf *display_ibuf = IMB_dupImBuf(ibuf);

					if (display_ibuf->rect_float) {
						IMB_colormanagement_imbuf_make_display_space(display_ibuf, &scene->view_settings,
						                                             &scene->display_settings);
					}
					scopes->zebra_ibuf = make_zebra_view_from_ibuf(display_ibuf, sseq->zebra);
					IMB_freeImBuf(display_ibuf);
				}
				scope = scopes->zebra_ibuf;
				break;
			case SEQ_DRAW_IMG_WAVEFORM:
				if ((sseq->flag & SEQ_DRAW_COLOR_SEPARATED) != 0) {
					if (!scopes->sep_waveform_ibuf)
						scopes->sep_waveform_ibuf = sequencer_make_scope(scene, ibuf, make_sep_waveform_view_from_ibuf);
					scope = scopes->sep_waveform_ibuf;
				}
				else {
					if (!scopes->waveform_ibuf)
						scopes->waveform_ibuf = sequencer_make_scope(scene, ibuf, make_waveform_view_from_ibuf);
					scope = scopes->waveform_ibuf;
				}
				break;
			case SEQ_DRAW_IMG_VECTORSCOPE:
				if (!scopes->vector_ibuf)
					scopes->vector_ibuf = sequencer_make_scope(scene, ibuf, make_vectorscope_view_from_ibuf);
				scope = scopes->vector_ibuf;
				break;
			case SEQ_DRAW_IMG_HISTOGRAM:
				if (!scopes->histogram_ibuf)
					scopes->histogram_ibuf = sequencer_make_scope(scene, ibuf, make_histogram_view_from_ibuf);
				scope = scopes->histogram_ibuf;
				break;
		}

		/* future files may have new scopes we don't catch above */
		if (scope) {
			scopes->reference_ibuf = ibuf;
			if (sseq->mainb == SEQ_DRAW_IMG_IMBUF) {
				/* scopes drawn in image preview use viewrect from orig ibuf - currently that's only zebra */
			}
			else {
				viewrect[0] = scope->x;
				viewrect[1] = scope->y;
			}
		}
		else {
			scopes->reference_ibuf = NULL;
		}
	}

	if (!draw_backdrop) {
		sequencer_draw_background(sseq, v2d, viewrect);
	}

	if (scope) {
		IMB_freeImBuf(ibuf);
		ibuf = scope;

		if (ibuf->rect_float && ibuf->rect == NULL) {
			IMB_rect_from_float(ibuf);
		}

		display_buffer = (unsigned char *)ibuf->rect;
		format = GL_RGBA;
		type = GL_UNSIGNED_BYTE;
	}
	else {
		bool force_fallback = false;

		force_fallback |= (U.image_draw_method != IMAGE_DRAW_METHOD_GLSL);
		force_fallback |= (ibuf->dither != 0.0f);

		if (force_fallback) {
			/* Fallback to CPU based color space conversion */
			glsl_used = false;
			format = GL_RGBA;
			type = GL_UNSIGNED_BYTE;
			display_buffer = NULL;
		}
		else if (ibuf->rect_float) {
			display_buffer = ibuf->rect_float;

			if (ibuf->channels == 4) {
				format = GL_RGBA;
			}
			else if (ibuf->channels == 3) {
				format = GL_RGB;
			}
			else {
				BLI_assert(!"Incompatible number of channels for float buffer in sequencer");
				format = GL_RGBA;
				display_buffer = NULL;
			}

			type = GL_FLOAT;

			if (ibuf->float_colorspace) {
				glsl_used = IMB_colormanagement_setup_glsl_draw_from_space_ctx(C, ibuf->float_colorspace, ibuf->dither, true);
			}
			else {
				glsl_used = IMB_colormanagement_setup_glsl_draw_ctx(C, ibuf->dither, true);
			}
		}
		else if (ibuf->rect) {
			display_buffer = ibuf->rect;
			format = GL_RGBA;
			type = GL_UNSIGNED_BYTE;

			glsl_used = IMB_colormanagement_setup_glsl_draw_from_space_ctx(C, ibuf->rect_colorspace, ibuf->dither, false);
		}
		else {
			format = GL_RGBA;
			type = GL_UNSIGNED_BYTE;
			display_buffer = NULL;
		}

		/* there's a data to be displayed, but GLSL is not initialized
		 * properly, in this case we fallback to CPU-based display transform
		 */
		if ((ibuf->rect || ibuf->rect_float) && !glsl_used) {
			display_buffer = IMB_display_buffer_acquire_ctx(C, ibuf, &cache_handle);
			format = GL_RGBA;
			type = GL_UNSIGNED_BYTE;
		}
	}

	glTexEnvi(GL_TEXTURE_ENV, GL_TEXTURE_ENV_MODE, GL_MODULATE);
	glColor4f(1.0, 1.0, 1.0, 1.0);

	last_texid = glaGetOneInteger(GL_TEXTURE_2D);
	glEnable(GL_TEXTURE_2D);
	glGenTextures(1, (GLuint *)&texid);

	glBindTexture(GL_TEXTURE_2D, texid);

	glTexParameteri(GL_TEXTURE_2D, GL_TEXTURE_MIN_FILTER, GL_NEAREST);
	glTexParameteri(GL_TEXTURE_2D, GL_TEXTURE_MAG_FILTER, GL_NEAREST);

	if (type == GL_FLOAT)
		glTexImage2D(GL_TEXTURE_2D, 0, GL_RGBA16F_ARB, ibuf->x, ibuf->y, 0, format, type, display_buffer);
	else
		glTexImage2D(GL_TEXTURE_2D, 0, GL_RGBA8, ibuf->x, ibuf->y, 0, format, type, display_buffer);

	if (draw_backdrop) {
		gpuPushMatrix(GPU_PROJECTION_MATRIX);
		gpuLoadIdentity(GPU_PROJECTION_MATRIX);
		gpuPushMatrix(GPU_MODELVIEW_MATRIX);
		gpuLoadIdentity(GPU_MODELVIEW_MATRIX);
	}
	GPUBegin(GL_QUADS);

	if (draw_overlay) {
		if (sseq->overlay_type == SEQ_DRAW_OVERLAY_RECT) {
			rctf tot_clip;
			tot_clip.xmin = v2d->tot.xmin + (fabsf(BLI_rctf_size_x(&v2d->tot)) * scene->ed->over_border.xmin);
			tot_clip.ymin = v2d->tot.ymin + (fabsf(BLI_rctf_size_y(&v2d->tot)) * scene->ed->over_border.ymin);
			tot_clip.xmax = v2d->tot.xmin + (fabsf(BLI_rctf_size_x(&v2d->tot)) * scene->ed->over_border.xmax);
			tot_clip.ymax = v2d->tot.ymin + (fabsf(BLI_rctf_size_y(&v2d->tot)) * scene->ed->over_border.ymax);

			glTexCoord2f(scene->ed->over_border.xmin, scene->ed->over_border.ymin); glVertex2f(tot_clip.xmin, tot_clip.ymin);
			glTexCoord2f(scene->ed->over_border.xmin, scene->ed->over_border.ymax); glVertex2f(tot_clip.xmin, tot_clip.ymax);
			glTexCoord2f(scene->ed->over_border.xmax, scene->ed->over_border.ymax); glVertex2f(tot_clip.xmax, tot_clip.ymax);
			glTexCoord2f(scene->ed->over_border.xmax, scene->ed->over_border.ymin); glVertex2f(tot_clip.xmax, tot_clip.ymin);
		}
		else if (sseq->overlay_type == SEQ_DRAW_OVERLAY_REFERENCE) {
			glTexCoord2f(0.0f, 0.0f); glVertex2f(v2d->tot.xmin, v2d->tot.ymin);
			glTexCoord2f(0.0f, 1.0f); glVertex2f(v2d->tot.xmin, v2d->tot.ymax);
			glTexCoord2f(1.0f, 1.0f); glVertex2f(v2d->tot.xmax, v2d->tot.ymax);
			glTexCoord2f(1.0f, 0.0f); glVertex2f(v2d->tot.xmax, v2d->tot.ymin);
		}
	}
	else if (draw_backdrop) {
		float aspect;
		float image_aspect = viewrect[0] / viewrect[1];
		float imagex, imagey;

		aspect = BLI_rcti_size_x(&ar->winrct) / (float)BLI_rcti_size_y(&ar->winrct);

		if (aspect >= image_aspect) {
			imagex = image_aspect / aspect;
			imagey = 1.0f;
		}
		else {
			imagex = 1.0f;
			imagey = aspect / image_aspect;
		}

		glTexCoord2f(0.0f, 0.0f); glVertex2f(-imagex, -imagey);
		glTexCoord2f(0.0f, 1.0f); glVertex2f(-imagex, imagey);
		glTexCoord2f(1.0f, 1.0f); glVertex2f(imagex, imagey);
		glTexCoord2f(1.0f, 0.0f); glVertex2f(imagex, -imagey);
	}
	else {
		draw_metadata = ((sseq->flag & SEQ_SHOW_METADATA) != 0);

		glTexCoord2f(0.0f, 0.0f); glVertex2f(v2d->tot.xmin, v2d->tot.ymin);
		glTexCoord2f(0.0f, 1.0f); glVertex2f(v2d->tot.xmin, v2d->tot.ymax);
		glTexCoord2f(1.0f, 1.0f); glVertex2f(v2d->tot.xmax, v2d->tot.ymax);
		glTexCoord2f(1.0f, 0.0f); glVertex2f(v2d->tot.xmax, v2d->tot.ymin);
	}
	glEnd();
<<<<<<< HEAD
	
	if (draw_backdrop) {
		gpuPopMatrix(GPU_MODELVIEW_MATRIX);
		gpuPopMatrix(GPU_PROJECTION_MATRIX);
		
	}
	
=======

>>>>>>> dfbb876d
	glBindTexture(GL_TEXTURE_2D, last_texid);
	glDisable(GL_TEXTURE_2D);
	if (sseq->mainb == SEQ_DRAW_IMG_IMBUF && sseq->flag & SEQ_USE_ALPHA)
		glDisable(GL_BLEND);
	glDeleteTextures(1, &texid);

	if (glsl_used)
		IMB_colormanagement_finish_glsl_draw();

	if (cache_handle)
		IMB_display_buffer_release(cache_handle);

	if (!scope)
		IMB_freeImBuf(ibuf);

	if (draw_metadata) {
		ED_region_image_metadata_draw(0.0, 0.0, ibuf, v2d->tot, 1.0, 1.0);
	}

	if (draw_backdrop) {
		glPopMatrix();
		glMatrixMode(GL_PROJECTION);
		glPopMatrix();
		glMatrixMode(GL_MODELVIEW);
		return;
	}

<<<<<<< HEAD
		GPUBegin(GL_LINE_LOOP);
		glVertex2f(x1 - 0.5f, y1 - 0.5f);
		glVertex2f(x1 - 0.5f, y2 + 0.5f);
		glVertex2f(x2 + 0.5f, y2 + 0.5f);
		glVertex2f(x2 + 0.5f, y1 - 0.5f);
		glEnd();

		/* safety border */
		if (sseq->flag & SEQ_SHOW_SAFE_MARGINS) {
			UI_draw_safe_areas(
			        x1, x2, y1, y2,
			        scene->safe_areas.title,
			        scene->safe_areas.action);

			if (sseq->flag & SEQ_SHOW_SAFE_CENTER) {
				UI_draw_safe_areas(
				        x1, x2, y1, y2,
				        scene->safe_areas.title_center,
				        scene->safe_areas.action_center);
			}
		}

		setlinestyle(0);
=======
	if (sseq->mainb == SEQ_DRAW_IMG_IMBUF) {
		sequencer_draw_borders(sseq, v2d, scene);
>>>>>>> dfbb876d
	}

	if (draw_gpencil && is_imbuf) {
		sequencer_draw_gpencil(C);
	}
	else {
		/* ortho at pixel level */
		UI_view2d_view_restore(C);
	}


	/* NOTE: sequencer mask editing isnt finished, the draw code is working but editing not,
	 * for now just disable drawing since the strip frame will likely be offset */

	//if (sc->mode == SC_MODE_MASKEDIT) {
	if (0 && sseq->mainb == SEQ_DRAW_IMG_IMBUF) {
		Mask *mask = BKE_sequencer_mask_get(scene);

		if (mask) {
			int width, height;
			float aspx = 1.0f, aspy = 1.0f;
			// ED_mask_get_size(C, &width, &height);

			//Scene *scene = CTX_data_scene(C);
			width = (scene->r.size * scene->r.xsch) / 100;
			height = (scene->r.size * scene->r.ysch) / 100;

			ED_mask_draw_region(mask, ar,
			                    0, 0, 0,  /* TODO */
			                    width, height,
			                    aspx, aspy,
			                    false, true,
			                    NULL, C);
		}
	}
}

#if 0
void drawprefetchseqspace(Scene *scene, ARegion *UNUSED(ar), SpaceSeq *sseq)
{
	int rectx, recty;
	int render_size = sseq->render_size;
	int proxy_size = 100.0; 
	if (render_size == 0) {
		render_size = scene->r.size;
	}
	else {
		proxy_size = render_size;
	}
	if (render_size < 0) {
		return;
	}

	rectx = (render_size * scene->r.xsch) / 100;
	recty = (render_size * scene->r.ysch) / 100;

	if (sseq->mainb != SEQ_DRAW_SEQUENCE) {
		give_ibuf_prefetch_request(
		    rectx, recty, (scene->r.cfra), sseq->chanshown,
		    proxy_size);
	}
}
#endif

/* draw backdrop of the sequencer strips view */
static void draw_seq_backdrop(View2D *v2d)
{
	int i;
	
	/* darker gray overlay over the view backdrop */
	UI_ThemeColorShade(TH_BACK, -20);
	glRectf(v2d->cur.xmin,  -1.0,  v2d->cur.xmax,  1.0);

	/* Alternating horizontal stripes */
	i = max_ii(1, ((int)v2d->cur.ymin) - 1);

	GPUBegin(GL_QUADS);
	while (i < v2d->cur.ymax) {
		if (((int)i) & 1)
			UI_ThemeColorShade(TH_BACK, -15);
		else
			UI_ThemeColorShade(TH_BACK, -25);
			
		glVertex2f(v2d->cur.xmax, i);
		glVertex2f(v2d->cur.xmin, i);
		glVertex2f(v2d->cur.xmin, i + 1);
		glVertex2f(v2d->cur.xmax, i + 1);

		i += 1.0;
	}
	glEnd();
	
	/* Darker lines separating the horizontal bands */
	i = max_ii(1, ((int)v2d->cur.ymin) - 1);
	UI_ThemeColor(TH_GRID);

	GPUBegin(GL_LINES);
	while (i < v2d->cur.ymax) {
		glVertex2f(v2d->cur.xmax, i);
		glVertex2f(v2d->cur.xmin, i);
			
		i += 1.0;
	}
	glEnd();
}

/* draw the contents of the sequencer strips view */
static void draw_seq_strips(const bContext *C, Editing *ed, ARegion *ar)
{
	Scene *scene = CTX_data_scene(C);
	View2D *v2d = &ar->v2d;
	SpaceSeq *sseq = CTX_wm_space_seq(C);
	Sequence *last_seq = BKE_sequencer_active_get(scene);
	int sel = 0, j;
	float pixelx = BLI_rctf_size_x(&v2d->cur) / BLI_rcti_size_x(&v2d->mask);
	
	/* loop through twice, first unselected, then selected */
	for (j = 0; j < 2; j++) {
		Sequence *seq;
		int outline_tint = (j) ? -60 : -150; /* highlighting around strip edges indicating selection */
		
		/* loop through strips, checking for those that are visible */
		for (seq = ed->seqbasep->first; seq; seq = seq->next) {
			/* boundbox and selection tests for NOT drawing the strip... */
			if ((seq->flag & SELECT) != sel) continue;
			else if (seq == last_seq) continue;
			else if (min_ii(seq->startdisp, seq->start) > v2d->cur.xmax) continue;
			else if (max_ii(seq->enddisp, seq->start + seq->len) < v2d->cur.xmin) continue;
			else if (seq->machine + 1.0f < v2d->cur.ymin) continue;
			else if (seq->machine > v2d->cur.ymax) continue;
			
			/* strip passed all tests unscathed... so draw it now */
			draw_seq_strip(C, sseq, scene, ar, seq, outline_tint, pixelx);
		}
		
		/* draw selected next time round */
		sel = SELECT;
	}
	
	/* draw the last selected last (i.e. 'active' in other parts of Blender), removes some overlapping error */
	if (last_seq)
		draw_seq_strip(C, sseq, scene, ar, last_seq, 120, pixelx);

	/* draw highlight when previewing a single strip */
	if (special_seq_update) {
		const Sequence *seq = special_seq_update;
		glEnable(GL_BLEND);
		glColor4ub(255, 255, 255, 48);
		glRectf(seq->startdisp, seq->machine + SEQ_STRIP_OFSBOTTOM, seq->enddisp, seq->machine + SEQ_STRIP_OFSTOP);
		glDisable(GL_BLEND);
	}
}

static void seq_draw_sfra_efra(Scene *scene, View2D *v2d)
{
	const Editing *ed = BKE_sequencer_editing_get(scene, false);
	const int frame_sta = PSFRA;
	const int frame_end = PEFRA + 1;

	glEnable(GL_BLEND);
	
	/* draw darkened area outside of active timeline 
	 * frame range used is preview range or scene range */
	UI_ThemeColorShadeAlpha(TH_BACK, -25, -100);

	if (frame_sta < frame_end) {
		glRectf(v2d->cur.xmin, v2d->cur.ymin, (float)frame_sta, v2d->cur.ymax);
		glRectf((float)frame_end, v2d->cur.ymin, v2d->cur.xmax, v2d->cur.ymax);
	}
	else {
		glRectf(v2d->cur.xmin, v2d->cur.ymin, v2d->cur.xmax, v2d->cur.ymax);
	}

	UI_ThemeColorShade(TH_BACK, -60);
	/* thin lines where the actual frames are */
	fdrawline(frame_sta, v2d->cur.ymin, frame_sta, v2d->cur.ymax);
	fdrawline(frame_end, v2d->cur.ymin, frame_end, v2d->cur.ymax);

	if (ed && !BLI_listbase_is_empty(&ed->metastack)) {
		MetaStack *ms = ed->metastack.last;

		glColor4ub(255, 255, 255, 8);
		glRectf(ms->disp_range[0], v2d->cur.ymin, ms->disp_range[1], v2d->cur.ymax);

		UI_ThemeColorShade(TH_BACK, -40);

		fdrawline(ms->disp_range[0], v2d->cur.ymin, ms->disp_range[0], v2d->cur.ymax);
		fdrawline(ms->disp_range[1], v2d->cur.ymin, ms->disp_range[1], v2d->cur.ymax);
	}

	glDisable(GL_BLEND);
}

/* Draw Timeline/Strip Editor Mode for Sequencer */
void draw_timeline_seq(const bContext *C, ARegion *ar)
{
	Scene *scene = CTX_data_scene(C);
	Editing *ed = BKE_sequencer_editing_get(scene, false);
	SpaceSeq *sseq = CTX_wm_space_seq(C);
	View2D *v2d = &ar->v2d;
	View2DScrollers *scrollers;
	short unit = 0, flag = 0;
	float col[3];
	
	/* clear and setup matrix */
	UI_GetThemeColor3fv(TH_BACK, col);
	if (ed && ed->metastack.first) 
		glClearColor(col[0], col[1], col[2] - 0.1f, 0.0f);
	else 
		glClearColor(col[0], col[1], col[2], 0.0f);
	glClear(GL_COLOR_BUFFER_BIT);

	UI_view2d_view_ortho(v2d);
	
	
	/* calculate extents of sequencer strips/data 
	 * NOTE: needed for the scrollers later
	 */
	boundbox_seq(scene, &v2d->tot);
	
	
	/* draw backdrop */
	draw_seq_backdrop(v2d);
	
	/* regular grid-pattern over the rest of the view (i.e. 25-frame grid lines) */
	// NOTE: the gridlines are currently spaced every 25 frames, which is only fine for 25 fps, but maybe not for 30...
	UI_view2d_constant_grid_draw(v2d);

	if (sseq->draw_flag & SEQ_DRAW_BACKDROP) {
		draw_image_seq(C, scene, ar, sseq, scene->r.cfra, 0, false, true);
		UI_view2d_view_ortho(v2d);
	}
		
	ED_region_draw_cb_draw(C, ar, REGION_DRAW_PRE_VIEW);
	
	seq_draw_sfra_efra(scene, v2d);

	/* sequence strips (if there is data available to be drawn) */
	if (ed) {
		/* draw the data */
		draw_seq_strips(C, ed, ar);
		
		/* text draw cached (for sequence names), in pixelspace now */
		UI_view2d_text_cache_draw(ar);
	}
	
	/* current frame */
	UI_view2d_view_ortho(v2d);
	if ((sseq->flag & SEQ_DRAWFRAMES) == 0)      flag |= DRAWCFRA_UNIT_SECONDS;
	if ((sseq->flag & SEQ_NO_DRAW_CFRANUM) == 0) flag |= DRAWCFRA_SHOW_NUMBOX;
	ANIM_draw_cfra(C, v2d, flag);
	
	/* markers */
	UI_view2d_view_orthoSpecial(ar, v2d, 1);
	ED_markers_draw(C, DRAW_MARKERS_LINES | DRAW_MARKERS_MARGIN);
	
	/* preview range */
	UI_view2d_view_ortho(v2d);
	ANIM_draw_previewrange(C, v2d, 1);

	/* overlap playhead */
	if (scene->ed && scene->ed->over_flag & SEQ_EDIT_OVERLAY_SHOW) {
		int cfra_over = (scene->ed->over_flag & SEQ_EDIT_OVERLAY_ABS) ? scene->ed->over_cfra : scene->r.cfra + scene->ed->over_ofs;
		glColor3f(0.2, 0.2, 0.2);
		// glRectf(cfra_over, v2d->cur.ymin, scene->ed->over_ofs + scene->r.cfra + 1, v2d->cur.ymax);

		GPUBegin(GL_LINES);
		glVertex2f(cfra_over, v2d->cur.ymin);
		glVertex2f(cfra_over, v2d->cur.ymax);
		glEnd();

	}
	
	/* callback */
	ED_region_draw_cb_draw(C, ar, REGION_DRAW_POST_VIEW);

	/* reset view matrix */
	UI_view2d_view_restore(C);

	/* scrollers */
	unit = (sseq->flag & SEQ_DRAWFRAMES) ? V2D_UNIT_FRAMES : V2D_UNIT_SECONDS;
	scrollers = UI_view2d_scrollers_calc(C, v2d, unit, V2D_GRID_CLAMP, V2D_UNIT_VALUES, V2D_GRID_CLAMP);
	UI_view2d_scrollers_draw(C, v2d, scrollers);
	UI_view2d_scrollers_free(scrollers);
}

<|MERGE_RESOLUTION|>--- conflicted
+++ resolved
@@ -1009,7 +1009,7 @@
 
 	UI_ThemeColorBlendShade(TH_WIRE, TH_BACK, 1.0, 0);
 
-	glBegin(GL_LINE_LOOP);
+	GPUBegin(GL_LINE_LOOP);
 	glVertex2f(x1 - 0.5f, y1 - 0.5f);
 	glVertex2f(x1 - 0.5f, y2 + 0.5f);
 	glVertex2f(x2 + 0.5f, y2 + 0.5f);
@@ -1335,17 +1335,13 @@
 		glTexCoord2f(1.0f, 0.0f); glVertex2f(v2d->tot.xmax, v2d->tot.ymin);
 	}
 	glEnd();
-<<<<<<< HEAD
-	
+
 	if (draw_backdrop) {
 		gpuPopMatrix(GPU_MODELVIEW_MATRIX);
 		gpuPopMatrix(GPU_PROJECTION_MATRIX);
 		
 	}
 	
-=======
-
->>>>>>> dfbb876d
 	glBindTexture(GL_TEXTURE_2D, last_texid);
 	glDisable(GL_TEXTURE_2D);
 	if (sseq->mainb == SEQ_DRAW_IMG_IMBUF && sseq->flag & SEQ_USE_ALPHA)
@@ -1373,34 +1369,8 @@
 		return;
 	}
 
-<<<<<<< HEAD
-		GPUBegin(GL_LINE_LOOP);
-		glVertex2f(x1 - 0.5f, y1 - 0.5f);
-		glVertex2f(x1 - 0.5f, y2 + 0.5f);
-		glVertex2f(x2 + 0.5f, y2 + 0.5f);
-		glVertex2f(x2 + 0.5f, y1 - 0.5f);
-		glEnd();
-
-		/* safety border */
-		if (sseq->flag & SEQ_SHOW_SAFE_MARGINS) {
-			UI_draw_safe_areas(
-			        x1, x2, y1, y2,
-			        scene->safe_areas.title,
-			        scene->safe_areas.action);
-
-			if (sseq->flag & SEQ_SHOW_SAFE_CENTER) {
-				UI_draw_safe_areas(
-				        x1, x2, y1, y2,
-				        scene->safe_areas.title_center,
-				        scene->safe_areas.action_center);
-			}
-		}
-
-		setlinestyle(0);
-=======
 	if (sseq->mainb == SEQ_DRAW_IMG_IMBUF) {
 		sequencer_draw_borders(sseq, v2d, scene);
->>>>>>> dfbb876d
 	}
 
 	if (draw_gpencil && is_imbuf) {
