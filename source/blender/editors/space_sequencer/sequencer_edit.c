--- conflicted
+++ resolved
@@ -206,13 +206,7 @@
 	SEQP_BEGIN (ed, seq)
 	{
 		if ((seq->flag & SELECT)) {
-<<<<<<< HEAD
-			BKE_sequencer_proxy_rebuild_context(pj->main, pj->scene, seq, &pj->queue);
-=======
-			context = BKE_sequencer_proxy_rebuild_context(pj->main, pj->scene, seq, file_list);
-			link = BLI_genericNodeN(context);
-			BLI_addtail(&pj->queue, link);
->>>>>>> 810c7ee8
+			BKE_sequencer_proxy_rebuild_context(pj->main, pj->scene, seq, file_list, &pj->queue);
 		}
 	}
 	SEQ_END
@@ -3384,20 +3378,14 @@
 			LinkData *link;
 			short stop = 0, do_update;
 			float progress;
-<<<<<<< HEAD
-
-			BKE_sequencer_proxy_rebuild_context(bmain, scene, seq, &queue);
+
+			BKE_sequencer_proxy_rebuild_context(bmain, scene, seq, file_list, &queue);
 
 			for (link = queue.first; link; link = link->next) {
 				struct SeqIndexBuildContext *context = link->data;
 				BKE_sequencer_proxy_rebuild(context, &stop, &do_update, &progress);
 				BKE_sequencer_proxy_rebuild_finish(context, 0);
 			}
-=======
-			context = BKE_sequencer_proxy_rebuild_context(bmain, scene, seq, file_list);
-			BKE_sequencer_proxy_rebuild(context, &stop, &do_update, &progress);
-			BKE_sequencer_proxy_rebuild_finish(context, 0);
->>>>>>> 810c7ee8
 			BKE_sequencer_free_imbuf(scene, &ed->seqbase, false);
 		}
 	}
