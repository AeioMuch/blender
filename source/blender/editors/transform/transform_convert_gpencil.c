--- conflicted
+++ resolved
@@ -205,12 +205,9 @@
   tc->data = MEM_callocN(tc->data_len * sizeof(TransData), __func__);
   TransData *td = tc->data;
 
-<<<<<<< HEAD
-=======
   const bool use_around_origins_for_handles_test = ((t->around == V3D_AROUND_LOCAL_ORIGINS) &&
                                                     transform_mode_use_local_origins(t));
 
->>>>>>> f905f4d4
   LISTBASE_FOREACH (bGPDlayer *, gpl, &gpd->layers) {
     /* Only editable and visible layers are considered. */
     if (BKE_gpencil_layer_is_editable(gpl) && (gpl->actframe != NULL)) {
@@ -272,10 +269,7 @@
             head = tail = td;
 
             gps->runtime.multi_frame_falloff = falloff;
-<<<<<<< HEAD
-=======
             bool need_handle_recalc = false;
->>>>>>> f905f4d4
 
             bGPDcurve *gpc = gps->editcurve;
             const bool is_cyclic = gps->flag & GP_STROKE_CYCLIC;
@@ -287,10 +281,7 @@
               }
 
               TransDataCurveHandleFlags *hdata = NULL;
-<<<<<<< HEAD
-=======
               bool bezt_use = false;
->>>>>>> f905f4d4
               const bool handles_visible = (handle_all_visible ||
                                             (handle_only_selected_visible &&
                                              (gpc_pt->flag & GP_CURVE_POINT_SELECT)));
@@ -298,12 +289,8 @@
               /* Iterate over bezier triple */
               for (int j = 0; j < 3; j++) {
                 bool is_ctrl_point = j == 1;
-<<<<<<< HEAD
-                if (is_prop_edit || sel_flag & (1 << j)) {
-=======
                 bezt_use |= sel_flag & (1 << j);
                 if (is_prop_edit || bezt_use) {
->>>>>>> f905f4d4
                   copy_v3_v3(td->iloc, bezt->vec[j]);
                   td->loc = bezt->vec[j];
                   bool rotate_around_ctrl = !handles_visible ||
@@ -314,7 +301,6 @@
                   if (!handles_visible || is_ctrl_point) {
                     if (bezt->f2 & SELECT) {
                       td->flag = TD_SELECTED;
-<<<<<<< HEAD
                     }
                     else {
                       td->flag = 0;
@@ -356,49 +342,6 @@
                       hdata = initTransDataCurveHandles(td, bezt);
                     }
                   }
-=======
-                    }
-                    else {
-                      td->flag = 0;
-                    }
-                  }
-                  else if (handles_visible) {
-                    if (BEZT_ISSEL_IDX(bezt, j)) {
-                      td->flag = TD_SELECTED;
-                    }
-                    else {
-                      td->flag = 0;
-                    }
-                  }
-
-                  td->ext = NULL;
-                  if (is_ctrl_point) {
-                    if (t->mode != TFM_MIRROR) {
-                      if (t->mode != TFM_GPENCIL_OPACITY) {
-                        if (is_scale_thickness) {
-                          td->val = &(gpc_pt->pressure);
-                          td->ival = gpc_pt->pressure;
-                        }
-                      }
-                      else {
-                        td->val = &(gpc_pt->strength);
-                        td->ival = gpc_pt->strength;
-                      }
-                    }
-                  }
-                  else {
-                    td->val = NULL;
-                  }
-
-                  if (hdata == NULL) {
-                    if (is_ctrl_point && ((sel_flag & SEL_F1 & SEL_F3) == 0)) {
-                      hdata = initTransDataCurveHandles(td, bezt);
-                    }
-                    else if (!is_ctrl_point) {
-                      hdata = initTransDataCurveHandles(td, bezt);
-                    }
-                  }
->>>>>>> f905f4d4
 
                   td->extra = gps;
                   td->ob = obact;
@@ -422,13 +365,10 @@
             if (is_prop_edit && (head != tail)) {
               calc_distanceCurveVerts(head, tail - 1, is_cyclic);
             }
-<<<<<<< HEAD
-=======
 
             if (need_handle_recalc) {
               BKE_gpencil_editcurve_recalculate_handles(gps);
             }
->>>>>>> f905f4d4
           }
         }
 
@@ -636,7 +576,6 @@
               /* add all necessary points... */
               for (i = 0, pt = gps->points; i < gps->totpoints; i++, pt++) {
                 bool point_ok;
-<<<<<<< HEAD
 
                 /* include point? */
                 if (is_prop_edit) {
@@ -648,19 +587,6 @@
                   point_ok = (pt->flag & GP_SPOINT_SELECT) != 0;
                 }
 
-=======
-
-                /* include point? */
-                if (is_prop_edit) {
-                  /* Always all points in strokes that get included. */
-                  point_ok = true;
-                }
-                else {
-                  /* Only selected points in selected strokes. */
-                  point_ok = (pt->flag & GP_SPOINT_SELECT) != 0;
-                }
-
->>>>>>> f905f4d4
                 /* do point... */
                 if (point_ok) {
                   copy_v3_v3(td->iloc, &pt->x);
