--- conflicted
+++ resolved
@@ -2704,14 +2704,7 @@
 				}
 			}
 
-<<<<<<< HEAD
 			tc->data_len = count;
-=======
-	copy_m3_m4(mtx, t->obedit->obmat);
-	/* we use a pseudo-inverse so that when one of the axes is scaled to 0,
-	 * matrix inversion still works and we can still moving along the other */
-	pseudoinverse_m3_m3(smtx, mtx, PSEUDOINVERSE_EPSILON);
->>>>>>> 5c395301
 
 			/* allocating scratch arrays */
 			if (prop_mode & T_PROP_CONNECTED) {
@@ -2735,7 +2728,7 @@
 		}
 
 		copy_m3_m4(mtx, tc->obedit->obmat);
-		/* we use a pseudoinverse so that when one of the axes is scaled to 0,
+		/* we use a pseudo-inverse so that when one of the axes is scaled to 0,
 		 * matrix inversion still works and we can still moving along the other */
 		pseudoinverse_m3_m3(smtx, mtx, PSEUDOINVERSE_EPSILON);
 
