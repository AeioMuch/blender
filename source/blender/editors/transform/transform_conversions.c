--- conflicted
+++ resolved
@@ -2068,15 +2068,10 @@
 	BMVert *eve_act = NULL;
 	float *mappedcos = NULL, *quats= NULL;
 	float mtx[3][3], smtx[3][3], (*defmats)[3][3] = NULL, (*defcos)[3] = NULL;
-<<<<<<< HEAD
 	float *dists=NULL;
 	int count=0, countsel=0, a, totleft, *selstate = NULL;
 	BLI_array_declare(selstate);
-	int propmode = t->flag & (T_PROP_EDIT|T_PROP_CONNECTED);
-=======
-	int count=0, countsel=0, a, totleft;
 	int propmode = (t->flag & T_PROP_EDIT) ? (t->flag & (T_PROP_EDIT | T_PROP_CONNECTED)) : 0;
->>>>>>> e1de1214
 	int mirror = 0;
 	short selectmode = ts->selectmode;
 
@@ -2173,14 +2168,8 @@
 	copy_m3_m4(mtx, t->obedit->obmat);
 	invert_m3_m3(smtx, mtx);
 
-<<<<<<< HEAD
 	if(propmode & T_PROP_CONNECTED)
 		editmesh_set_connectivity_distance(em, mtx, dists);
-=======
-	if(propmode & T_PROP_CONNECTED) {
-		editmesh_set_connectivity_distance(em, mtx);
-	}
->>>>>>> e1de1214
 
 	/* detect CrazySpace [tm] */
 	if(modifiers_getCageIndex(t->scene, t->obedit, NULL, 1)>=0) {
