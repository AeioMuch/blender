--- conflicted
+++ resolved
@@ -721,15 +721,9 @@
 
 /* auto-keying stuff used by special_aftertrans_update */
 void autokeyframe_ob_cb_func(
-<<<<<<< HEAD
         struct bContext *C, struct Scene *scene, struct ViewLayer *view_layer, struct Object *ob, int tmode);
 void autokeyframe_pose_cb_func(
         struct bContext *C, struct Scene *scene, struct Object *ob, int tmode, short targetless_ik);
-=======
-        struct bContext *C, struct Scene *scene, struct View3D *v3d, struct Object *ob, int tmode);
-void autokeyframe_pose_cb_func(
-        struct bContext *C, struct Scene *scene, struct View3D *v3d, struct Object *ob, int tmode, short targetless_ik);
->>>>>>> b99d064e
 
 /*********************** Constraints *****************************/
 
