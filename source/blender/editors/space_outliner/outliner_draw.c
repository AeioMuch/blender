--- conflicted
+++ resolved
@@ -1260,13 +1260,8 @@
 			
 			if (te->idcode == ID_SCE) {
 				if (tselem->id == (ID *)scene) {
-<<<<<<< HEAD
 					gpuColor4P(CPACK_WHITE, alpha);
-					active = 2;
-=======
-					glColor4ub(255, 255, 255, alpha);
 					active = OL_DRAWSEL_ACTIVE;
->>>>>>> 42946c37
 				}
 			}
 			else if (te->idcode == ID_GR) {
@@ -1306,36 +1301,22 @@
 				}
 			}
 			else if (scene->obedit && scene->obedit->data == tselem->id) {
-<<<<<<< HEAD
 				gpuColor4P(CPACK_WHITE, alpha);
-				active = 2;
-			}
-			else {
-				if (tree_element_active(C, scene, soops, te, 0)) {
-					gpuColor4ub(220, 220, 255, alpha);
-					active = 2;
-=======
-				glColor4ub(255, 255, 255, alpha);
 				active = OL_DRAWSEL_ACTIVE;
 			}
 			else {
 				if (tree_element_active(C, scene, soops, te, OL_SETSEL_NONE)) {
-					glColor4ub(220, 220, 255, alpha);
+					gpuColor4ub(220, 220, 255, alpha);
 					active = OL_DRAWSEL_ACTIVE;
->>>>>>> 42946c37
 				}
 			}
 		}
 		else {
-<<<<<<< HEAD
-			if (tree_element_type_active(NULL, scene, soops, te, tselem, 0, false) ) active = 2;
-			gpuColor4ub(220, 220, 255, alpha);
-=======
 			if (tree_element_type_active(NULL, scene, soops, te, tselem, OL_SETSEL_NONE, false) != OL_DRAWSEL_NONE) {
 				active = OL_DRAWSEL_ACTIVE;
 			}
-			glColor4ub(220, 220, 255, alpha);
->>>>>>> 42946c37
+			
+			gpuColor4ub(220, 220, 255, alpha);
 		}
 		
 		/* active circle */
