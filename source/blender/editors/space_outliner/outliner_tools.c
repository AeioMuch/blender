--- conflicted
+++ resolved
@@ -522,20 +522,14 @@
 	id_lib_extern(&group->id);
 }
 
-<<<<<<< HEAD
-void outliner_do_object_operation(bContext *C, Scene *scene_act, SpaceOops *soops, ListBase *lb, 
-                                  void (*operation_cb)(bContext *C, Scene *scene, TreeElement *,
-                                                       TreeStoreElem *, TreeStoreElem *, void *))
-=======
 /**
  * \param select_recurse: Set to false for operations which are already recursively operating on their children.
  */
 void outliner_do_object_operation_ex(
         bContext *C, Scene *scene_act, SpaceOops *soops, ListBase *lb,
         void (*operation_cb)(bContext *C, Scene *scene, TreeElement *,
-                             TreeStoreElem *, TreeStoreElem *),
+                             TreeStoreElem *, TreeStoreElem *, void *),
         bool select_recurse)
->>>>>>> 505a31bd
 {
 	TreeElement *te;
 	
@@ -552,12 +546,8 @@
 				/* important to use 'scene_owner' not scene_act else deleting objects can crash.
 				 * only use 'scene_act' when 'scene_owner' is NULL, which can happen when the
 				 * outliner isn't showing scenes: Visible Layer draw mode for eg. */
-<<<<<<< HEAD
 				operation_cb(C, scene_owner ? scene_owner : scene_act, te, NULL, tselem, NULL);
-=======
-				operation_cb(C, scene_owner ? scene_owner : scene_act, te, NULL, tselem);
 				select_handled = true;
->>>>>>> 505a31bd
 			}
 		}
 		if (TSELEM_OPEN(tselem, soops)) {
@@ -568,10 +558,8 @@
 	}
 }
 
-void outliner_do_object_operation(
-        bContext *C, Scene *scene_act, SpaceOops *soops, ListBase *lb,
-        void (*operation_cb)(bContext *C, Scene *scene, TreeElement *,
-                             TreeStoreElem *, TreeStoreElem *))
+void outliner_do_object_operation(bContext *C, Scene *scene_act, SpaceOops *soops, ListBase *lb,
+        void (*operation_cb)(bContext *, Scene *, TreeElement *, TreeStoreElem *, TreeStoreElem *, void *))
 {
 	outliner_do_object_operation_ex(C, scene_act, soops, lb, operation_cb, true);
 }
