/*
 * This program is free software; you can redistribute it and/or
 * modify it under the terms of the GNU General Public License
 * as published by the Free Software Foundation; either version 2
 * of the License, or (at your option) any later version.
 *
 * This program is distributed in the hope that it will be useful,
 * but WITHOUT ANY WARRANTY; without even the implied warranty of
 * MERCHANTABILITY or FITNESS FOR A PARTICULAR PURPOSE.  See the
 * GNU General Public License for more details.
 *
 * You should have received a copy of the GNU General Public License
 * along with this program; if not, write to the Free Software Foundation,
 * Inc., 51 Franklin Street, Fifth Floor, Boston, MA 02110-1301, USA.
 *
 * The Original Code is Copyright (C) 2017 Blender Foundation.
 * All rights reserved.
 */

/** \file
 * \ingroup spoutliner
 */

#include <string.h>

#include "BLI_listbase.h"
#include "BLI_utildefines.h"

#include "DNA_action_types.h"
#include "DNA_screen_types.h"
#include "DNA_space_types.h"

#include "BKE_context.h"
#include "BKE_layer.h"
#include "BKE_object.h"
#include "BKE_outliner_treehash.h"

#include "ED_armature.h"
#include "ED_outliner.h"

#include "UI_interface.h"
#include "UI_view2d.h"

#include "outliner_intern.h"

/* -------------------------------------------------------------------- */
/** \name Tree View Context
 * \{ */

void outliner_viewcontext_init(const bContext *C, TreeViewContext *tvc)
{
  memset(tvc, 0, sizeof(*tvc));

  /* Scene level. */
  tvc->scene = CTX_data_scene(C);
  tvc->view_layer = CTX_data_view_layer(C);

  /* Objects. */
  tvc->obact = OBACT(tvc->view_layer);
  if (tvc->obact != NULL) {
    tvc->ob_edit = OBEDIT_FROM_OBACT(tvc->obact);

    if ((tvc->obact->type == OB_ARMATURE) ||
        /* This could be made into it's own function. */
        ((tvc->obact->type == OB_MESH) && tvc->obact->mode & OB_MODE_WEIGHT_PAINT)) {
      tvc->ob_pose = BKE_object_pose_armature_get(tvc->obact);
    }
  }
}

/** \} */

/**
 * Try to find an item under y-coordinate \a view_co_y (view-space).
 * \note Recursive
 */
TreeElement *outliner_find_item_at_y(const SpaceOutliner *space_outliner,
                                     const ListBase *tree,
                                     float view_co_y)
{
  LISTBASE_FOREACH (TreeElement *, te_iter, tree) {
    if (view_co_y < (te_iter->ys + UI_UNIT_Y)) {
      if (view_co_y >= te_iter->ys) {
        /* co_y is inside this element */
        return te_iter;
      }

      if (BLI_listbase_is_empty(&te_iter->subtree) ||
          !TSELEM_OPEN(TREESTORE(te_iter), space_outliner)) {
        /* No need for recursion. */
        continue;
      }

      /* If the coordinate is lower than the next element, we can continue with that one and skip
       * recursion too. */
      const TreeElement *te_next = te_iter->next;
      if (te_next && (view_co_y < (te_next->ys + UI_UNIT_Y))) {
        continue;
      }

      /* co_y is lower than current element (but not lower than the next one), possibly inside
       * children */
      TreeElement *te_sub = outliner_find_item_at_y(space_outliner, &te_iter->subtree, view_co_y);
      if (te_sub) {
        return te_sub;
      }
    }
  }

  return NULL;
}

static TreeElement *outliner_find_item_at_x_in_row_recursive(const TreeElement *parent_te,
                                                             float view_co_x,
                                                             bool *r_merged)
{
  TreeElement *child_te = parent_te->subtree.first;

  bool over_element = false;

  while (child_te) {
    over_element = (view_co_x > child_te->xs) && (view_co_x < child_te->xend);
    if ((child_te->flag & TE_ICONROW) && over_element) {
      return child_te;
    }
    if ((child_te->flag & TE_ICONROW_MERGED) && over_element) {
      if (r_merged) {
        *r_merged = true;
      }
      return child_te;
    }

    TreeElement *te = outliner_find_item_at_x_in_row_recursive(child_te, view_co_x, r_merged);
    if (te != child_te) {
      return te;
    }

    child_te = child_te->next;
  }

  /* return parent if no child is hovered */
  return (TreeElement *)parent_te;
}

/**
 * Collapsed items can show their children as click-able icons. This function tries to find
 * such an icon that represents the child item at x-coordinate \a view_co_x (view-space).
 *
 * \return a hovered child item or \a parent_te (if no hovered child found).
 */
TreeElement *outliner_find_item_at_x_in_row(const SpaceOutliner *space_outliner,
                                            const TreeElement *parent_te,
                                            float view_co_x,
                                            bool *r_merged)
{
  /* if parent_te is opened, it doesn't show children in row */
  if (!TSELEM_OPEN(TREESTORE(parent_te), space_outliner)) {
    return outliner_find_item_at_x_in_row_recursive(parent_te, view_co_x, r_merged);
  }

  return (TreeElement *)parent_te;
}

/* Find specific item from the treestore */
TreeElement *outliner_find_tree_element(ListBase *lb, const TreeStoreElem *store_elem)
{
  TreeElement *te, *tes;
  for (te = lb->first; te; te = te->next) {
    if (te->store_elem == store_elem) {
      return te;
    }
    tes = outliner_find_tree_element(&te->subtree, store_elem);
    if (tes) {
      return tes;
    }
  }
  return NULL;
}

/* Find parent element of te */
TreeElement *outliner_find_parent_element(ListBase *lb,
                                          TreeElement *parent_te,
                                          const TreeElement *child_te)
{
  TreeElement *te;
  for (te = lb->first; te; te = te->next) {
    if (te == child_te) {
      return parent_te;
    }

    TreeElement *find_te = outliner_find_parent_element(&te->subtree, te, child_te);
    if (find_te) {
      return find_te;
    }
  }
  return NULL;
}

/* tse is not in the treestore, we use its contents to find a match */
TreeElement *outliner_find_tse(SpaceOutliner *space_outliner, const TreeStoreElem *tse)
{
  TreeStoreElem *tselem;

  if (tse->id == NULL) {
    return NULL;
  }

  /* check if 'tse' is in treestore */
  tselem = BKE_outliner_treehash_lookup_any(space_outliner->treehash, tse->type, tse->nr, tse->id);
  if (tselem) {
    return outliner_find_tree_element(&space_outliner->tree, tselem);
  }

  return NULL;
}

/* Find treestore that refers to given ID */
TreeElement *outliner_find_id(SpaceOutliner *space_outliner, ListBase *lb, const ID *id)
{
  LISTBASE_FOREACH (TreeElement *, te, lb) {
    TreeStoreElem *tselem = TREESTORE(te);
    if (tselem->type == 0) {
      if (tselem->id == id) {
        return te;
      }
    }

    TreeElement *tes = outliner_find_id(space_outliner, &te->subtree, id);
    if (tes) {
      return tes;
    }
  }
  return NULL;
}

TreeElement *outliner_find_posechannel(ListBase *lb, const bPoseChannel *pchan)
{
  LISTBASE_FOREACH (TreeElement *, te, lb) {
    if (te->directdata == pchan) {
      return te;
    }

    TreeStoreElem *tselem = TREESTORE(te);
    if (ELEM(tselem->type, TSE_POSE_BASE, TSE_POSE_CHANNEL)) {
      TreeElement *tes = outliner_find_posechannel(&te->subtree, pchan);
      if (tes) {
        return tes;
      }
    }
  }
  return NULL;
}

TreeElement *outliner_find_editbone(ListBase *lb, const EditBone *ebone)
{
  LISTBASE_FOREACH (TreeElement *, te, lb) {
    if (te->directdata == ebone) {
      return te;
    }

    TreeStoreElem *tselem = TREESTORE(te);
    if (ELEM(tselem->type, 0, TSE_EBONE)) {
      TreeElement *tes = outliner_find_editbone(&te->subtree, ebone);
      if (tes) {
        return tes;
      }
    }
  }
  return NULL;
}

TreeElement *outliner_search_back_te(TreeElement *te, short idcode)
{
  TreeStoreElem *tselem;
  te = te->parent;

  while (te) {
    tselem = TREESTORE(te);
    if (tselem->type == 0 && te->idcode == idcode) {
      return te;
    }
    te = te->parent;
  }
  return NULL;
}

ID *outliner_search_back(TreeElement *te, short idcode)
{
  TreeElement *search_te;
  TreeStoreElem *tselem;

  search_te = outliner_search_back_te(te, idcode);
  if (search_te) {
    tselem = TREESTORE(search_te);
    return tselem->id;
  }
  return NULL;
}

/**
 * Iterate over all tree elements (pre-order traversal), executing \a func callback for
 * each tree element matching the optional filters.
 *
 * \param filter_te_flag: If not 0, only TreeElements with this flag will be visited.
 * \param filter_tselem_flag: Same as \a filter_te_flag, but for the TreeStoreElem.
 * \param func: Custom callback to execute for each visited item.
 */
bool outliner_tree_traverse(const SpaceOutliner *space_outliner,
                            ListBase *tree,
                            int filter_te_flag,
                            int filter_tselem_flag,
                            TreeTraversalFunc func,
                            void *customdata)
{
  for (TreeElement *te = tree->first, *te_next; te; te = te_next) {
    TreeTraversalAction func_retval = TRAVERSE_CONTINUE;
    /* in case te is freed in callback */
    TreeStoreElem *tselem = TREESTORE(te);
    ListBase subtree = te->subtree;
    te_next = te->next;

    if (filter_te_flag && (te->flag & filter_te_flag) == 0) {
      /* skip */
    }
    else if (filter_tselem_flag && (tselem->flag & filter_tselem_flag) == 0) {
      /* skip */
    }
    else {
      func_retval = func(te, customdata);
    }
    /* Don't access te or tselem from now on! Might've been freed... */

    if (func_retval == TRAVERSE_BREAK) {
      return false;
    }

    if (func_retval == TRAVERSE_SKIP_CHILDS) {
      /* skip */
    }
    else if (!outliner_tree_traverse(
                 space_outliner, &subtree, filter_te_flag, filter_tselem_flag, func, customdata)) {
      return false;
    }
  }

  return true;
}

float outliner_restrict_columns_width(const SpaceOutliner *space_outliner)
{
  int num_columns = 0;

  switch (space_outliner->outlinevis) {
    case SO_DATA_API:
    case SO_SEQUENCE:
    case SO_LIBRARIES:
      return 0.0f;
    case SO_ID_ORPHANS:
      num_columns = 3;
      break;
    case SO_VIEW_LAYER:
<<<<<<< HEAD
      if (soops->show_restrict_flags & SO_RESTRICT_ENABLE) {
        num_columns++;
      }
      if (soops->show_restrict_flags & SO_RESTRICT_HOLDOUT) {
=======
      if (space_outliner->show_restrict_flags & SO_RESTRICT_HOLDOUT) {
>>>>>>> 915cc956
        num_columns++;
      }
      if (space_outliner->show_restrict_flags & SO_RESTRICT_INDIRECT_ONLY) {
        num_columns++;
      }
      ATTR_FALLTHROUGH;
    case SO_SCENES:
      if (space_outliner->show_restrict_flags & SO_RESTRICT_SELECT) {
        num_columns++;
      }
      if (space_outliner->show_restrict_flags & SO_RESTRICT_HIDE) {
        num_columns++;
      }
      if (space_outliner->show_restrict_flags & SO_RESTRICT_VIEWPORT) {
        num_columns++;
      }
      if (space_outliner->show_restrict_flags & SO_RESTRICT_RENDER) {
        num_columns++;
      }
      break;
  }
  return (num_columns * UI_UNIT_X + V2D_SCROLL_WIDTH);
}

/* Find first tree element in tree with matching treestore flag */
TreeElement *outliner_find_element_with_flag(const ListBase *lb, short flag)
{
  LISTBASE_FOREACH (TreeElement *, te, lb) {
    if ((TREESTORE(te)->flag & flag) == flag) {
      return te;
    }
    TreeElement *active_element = outliner_find_element_with_flag(&te->subtree, flag);
    if (active_element) {
      return active_element;
    }
  }
  return NULL;
}

/* Find if element is visible in the outliner tree */
bool outliner_is_element_visible(const TreeElement *te)
{
  TreeStoreElem *tselem;

  while (te->parent) {
    tselem = TREESTORE(te->parent);

    if (tselem->flag & TSE_CLOSED) {
      return false;
    }
    te = te->parent;
  }

  return true;
}

/* Find if x coordinate is over an icon or name */
bool outliner_item_is_co_over_name_icons(const TreeElement *te, float view_co_x)
{
  /* Special case: count area left of Scene Collection as empty space */
  bool outside_left = (TREESTORE(te)->type == TSE_VIEW_COLLECTION_BASE) ?
                          (view_co_x > te->xs + UI_UNIT_X) :
                          (view_co_x > te->xs);

  return outside_left && (view_co_x < te->xend);
}

/* Find if x coordinate is over element disclosure toggle */
bool outliner_item_is_co_within_close_toggle(const TreeElement *te, float view_co_x)
{
  return (view_co_x > te->xs) && (view_co_x < te->xs + UI_UNIT_X);
}

/* Scroll view vertically while keeping within total bounds */
void outliner_scroll_view(ARegion *region, int delta_y)
{
  int y_min = MIN2(region->v2d.cur.ymin, region->v2d.tot.ymin);

  region->v2d.cur.ymax += delta_y;
  region->v2d.cur.ymin += delta_y;

  /* Adjust view if delta placed view outside total area */
  int offset;
  if (region->v2d.cur.ymax > -UI_UNIT_Y) {
    offset = region->v2d.cur.ymax;
    region->v2d.cur.ymax -= offset;
    region->v2d.cur.ymin -= offset;
  }
  else if (region->v2d.cur.ymin < y_min) {
    offset = y_min - region->v2d.cur.ymin;
    region->v2d.cur.ymax += offset;
    region->v2d.cur.ymin += offset;
  }
}

/* Get base of object under cursor. Used for eyedropper tool */
Base *ED_outliner_give_base_under_cursor(bContext *C, const int mval[2])
{
  ARegion *region = CTX_wm_region(C);
  ViewLayer *view_layer = CTX_data_view_layer(C);
  SpaceOutliner *space_outliner = CTX_wm_space_outliner(C);
  TreeElement *te;
  Base *base = NULL;
  float view_mval[2];

  UI_view2d_region_to_view(&region->v2d, mval[0], mval[1], &view_mval[0], &view_mval[1]);

  te = outliner_find_item_at_y(space_outliner, &space_outliner->tree, view_mval[1]);
  if (te) {
    TreeStoreElem *tselem = TREESTORE(te);
    if (tselem->type == 0) {
      Object *ob = (Object *)tselem->id;
      base = (te->directdata) ? (Base *)te->directdata : BKE_view_layer_base_find(view_layer, ob);
    }
  }

  return base;
}<|MERGE_RESOLUTION|>--- conflicted
+++ resolved
@@ -359,14 +359,10 @@
       num_columns = 3;
       break;
     case SO_VIEW_LAYER:
-<<<<<<< HEAD
-      if (soops->show_restrict_flags & SO_RESTRICT_ENABLE) {
-        num_columns++;
-      }
-      if (soops->show_restrict_flags & SO_RESTRICT_HOLDOUT) {
-=======
+      if (space_outliner->show_restrict_flags & SO_RESTRICT_ENABLE) {
+        num_columns++;
+      }
       if (space_outliner->show_restrict_flags & SO_RESTRICT_HOLDOUT) {
->>>>>>> 915cc956
         num_columns++;
       }
       if (space_outliner->show_restrict_flags & SO_RESTRICT_INDIRECT_ONLY) {
