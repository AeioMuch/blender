/*
 * ***** BEGIN GPL/BL DUAL LICENSE BLOCK *****
 *
 * This program is free software; you can redistribute it and/or
 * modify it under the terms of the GNU General Public License
 * as published by the Free Software Foundation; either version 2
 * of the License, or (at your option) any later version. The Blender
 * Foundation also sells licenses for use in proprietary software under
 * the Blender License.  See http://www.blender.org/BL/ for information
 * about this.
 *
 * This program is distributed in the hope that it will be useful,
 * but WITHOUT ANY WARRANTY; without even the implied warranty of
 * MERCHANTABILITY or FITNESS FOR A PARTICULAR PURPOSE.  See the
 * GNU General Public License for more details.
 *
 * You should have received a copy of the GNU General Public License
 * along with this program; if not, write to the Free Software Foundation,
 * Inc., 51 Franklin Street, Fifth Floor, Boston, MA 02110-1301, USA.
 *
 * The Original Code is Copyright (C) 2001-2002 by NaN Holding BV.
 * All rights reserved.
 *
 * The Original Code is: all of this file.
 *
 * Contributor(s): none yet.
 *
 * ***** END GPL/BL DUAL LICENSE BLOCK *****
 */

/** \file blender/editors/interface/resources.c
 *  \ingroup edinterface
 */

#include <math.h>
#include <stdlib.h>
#include <string.h>

#include "MEM_guardedalloc.h"

#include "DNA_curve_types.h"
#include "DNA_userdef_types.h"
#include "DNA_screen_types.h"
#include "DNA_space_types.h"
#include "DNA_windowmanager_types.h"

#include "BLI_blenlib.h"
#include "BLI_utildefines.h"

#include "BKE_DerivedMesh.h"
#include "BKE_global.h"
#include "BKE_main.h"
#include "BKE_texture.h"


#include "BIF_gl.h"

#include "UI_interface.h"
#include "UI_interface_icons.h"

#include "interface_intern.h"

/* global for themes */
typedef void (*VectorDrawFunc)(int x, int y, int w, int h, float alpha);

static bTheme *theme_active=NULL;
static int theme_spacetype= SPACE_VIEW3D;
static int theme_regionid= RGN_TYPE_WINDOW;

void ui_resources_init(void)
{
	UI_icons_init(BIFICONID_LAST);
}

void ui_resources_free(void)
{
	UI_icons_free();
}


/* ******************************************************** */
/*    THEMES */
/* ******************************************************** */

const unsigned char *UI_ThemeGetColorPtr(bTheme *btheme, int spacetype, int colorid)
{
	ThemeSpace *ts= NULL;
	static char error[4]={240, 0, 240, 255};
	static char alert[4]={240, 60, 60, 255};
	static char headerdesel[4]={0,0,0,255};
	
	const char *cp= error;
	
	if(btheme) {
	
		// first check for ui buttons theme
		if(colorid < TH_THEMEUI) {
		
			switch(colorid) {

			case TH_REDALERT:
				cp= alert; break;
			}
		}
		else {
		
			switch(spacetype) {
			case SPACE_BUTS:
				ts= &btheme->tbuts;
				break;
			case SPACE_VIEW3D:
				ts= &btheme->tv3d;
				break;
			case SPACE_IPO:
				ts= &btheme->tipo;
				break;
			case SPACE_FILE:
				ts= &btheme->tfile;
				break;
			case SPACE_NLA:
				ts= &btheme->tnla;
				break;
			case SPACE_ACTION:
				ts= &btheme->tact;
				break;
			case SPACE_SEQ:
				ts= &btheme->tseq;
				break;
			case SPACE_IMAGE:
				ts= &btheme->tima;
				break;
			case SPACE_TEXT:
				ts= &btheme->text;
				break;
			case SPACE_OUTLINER:
				ts= &btheme->toops;
				break;
			case SPACE_INFO:
				ts= &btheme->tinfo;
				break;
			case SPACE_USERPREF:
				ts= &btheme->tuserpref;
				break;
			case SPACE_CONSOLE:
				ts= &btheme->tconsole;
				break;
			case SPACE_TIME:
				ts= &btheme->ttime;
				break;
			case SPACE_NODE:
				ts= &btheme->tnode;
				break;
			case SPACE_LOGIC:
				ts= &btheme->tlogic;
				break;
			case SPACE_CLIP:
				ts= &btheme->tclip;
				break;
			default:
				ts= &btheme->tv3d;
				break;
			}
			
			switch(colorid) {
			case TH_BACK:
				if(theme_regionid==RGN_TYPE_WINDOW)
					cp= ts->back;
				else if(theme_regionid==RGN_TYPE_CHANNELS)
					cp= ts->list;
				else if(theme_regionid==RGN_TYPE_HEADER)
					cp= ts->header;
				else
					cp= ts->button; 
				break;
			case TH_TEXT:
				if(theme_regionid==RGN_TYPE_WINDOW)
					cp= ts->text; 
				else if(theme_regionid==RGN_TYPE_CHANNELS)
					cp= ts->list_text;
				else if(theme_regionid==RGN_TYPE_HEADER)
					cp= ts->header_text;
				else
					cp= ts->button_text; 
				break;
			case TH_TEXT_HI:
				if(theme_regionid==RGN_TYPE_WINDOW)
					cp= ts->text_hi;
				else if(theme_regionid==RGN_TYPE_CHANNELS)
					cp= ts->list_text_hi;
				else if(theme_regionid==RGN_TYPE_HEADER)
					cp= ts->header_text_hi;
				else
					cp= ts->button_text_hi; 
				break;
			case TH_TITLE:
				if(theme_regionid==RGN_TYPE_WINDOW)
					cp= ts->title;
				else if(theme_regionid==RGN_TYPE_CHANNELS)
					cp= ts->list_title;
				else if(theme_regionid==RGN_TYPE_HEADER)
					cp= ts->header_title;
				else
					cp= ts->button_title; 
				break;
				
			case TH_HEADER:
				cp= ts->header; break;
			case TH_HEADERDESEL:
				/* we calculate a dynamic builtin header deselect color, also for pulldowns... */
				cp= ts->header; 
				headerdesel[0]= cp[0]>10?cp[0]-10:0;
				headerdesel[1]= cp[1]>10?cp[1]-10:0;
				headerdesel[2]= cp[2]>10?cp[2]-10:0;
				cp= headerdesel;
				break;
			case TH_HEADER_TEXT:
				cp= ts->header_text; break;
			case TH_HEADER_TEXT_HI:
				cp= ts->header_text_hi; break;
				
			case TH_PANEL:
				cp= ts->panel; break;
			case TH_PANEL_TEXT:
				cp= ts->panel_text; break;
			case TH_PANEL_TEXT_HI:
				cp= ts->panel_text_hi; break;
				
			case TH_BUTBACK:
				cp= ts->button; break;
			case TH_BUTBACK_TEXT:
				cp= ts->button_text; break;
			case TH_BUTBACK_TEXT_HI:
				cp= ts->button_text_hi; break;
				
			case TH_SHADE1:
				cp= ts->shade1; break;
			case TH_SHADE2:
				cp= ts->shade2; break;
			case TH_HILITE:
				cp= ts->hilite; break;
				
			case TH_GRID:
				cp= ts->grid; break;
			case TH_WIRE:
				cp= ts->wire; break;
			case TH_LAMP:
				cp= ts->lamp; break;
			case TH_SPEAKER:
				cp= ts->speaker; break;
			case TH_SELECT:
				cp= ts->select; break;
			case TH_ACTIVE:
				cp= ts->active; break;
			case TH_GROUP:
				cp= ts->group; break;
			case TH_GROUP_ACTIVE:
				cp= ts->group_active; break;
			case TH_TRANSFORM:
				cp= ts->transform; break;
			case TH_VERTEX:
				cp= ts->vertex; break;
			case TH_VERTEX_SELECT:
				cp= ts->vertex_select; break;
			case TH_VERTEX_SIZE:
				cp= &ts->vertex_size; break;
			case TH_OUTLINE_WIDTH:
				cp= &ts->outline_width; break;
			case TH_EDGE:
				cp= ts->edge; break;
			case TH_EDGE_SELECT:
				cp= ts->edge_select; break;
			case TH_EDGE_SEAM:
				cp= ts->edge_seam; break;
			case TH_EDGE_SHARP:
				cp= ts->edge_sharp; break;
			case TH_EDGE_CREASE:
				cp= ts->edge_crease; break;
			case TH_EDITMESH_ACTIVE:
				cp= ts->editmesh_active; break;
			case TH_EDGE_FACESEL:
				cp= ts->edge_facesel; break;
			case TH_FACE:
				cp= ts->face; break;
			case TH_FACE_SELECT:
				cp= ts->face_select; break;
			case TH_FACE_DOT:
				cp= ts->face_dot; break;
			case TH_FACEDOT_SIZE:
				cp= &ts->facedot_size; break;
			case TH_DRAWEXTRA_EDGELEN:
				cp= ts->extra_edge_len; break;
			case TH_DRAWEXTRA_FACEAREA:
				cp= ts->extra_face_area; break;
			case TH_DRAWEXTRA_FACEANG:
				cp= ts->extra_face_angle; break;
			case TH_NORMAL:
				cp= ts->normal; break;
			case TH_VNORMAL:
				cp= ts->vertex_normal; break;
			case TH_BONE_SOLID:
				cp= ts->bone_solid; break;
			case TH_BONE_POSE:
				cp= ts->bone_pose; break;
			case TH_STRIP:
				cp= ts->strip; break;
			case TH_STRIP_SELECT:
				cp= ts->strip_select; break;
			case TH_CFRAME:
				cp= ts->cframe; break;
			case TH_NURB_ULINE:
				cp= ts->nurb_uline; break;
			case TH_NURB_VLINE:
				cp= ts->nurb_vline; break;
			case TH_NURB_SEL_ULINE:
				cp= ts->nurb_sel_uline; break;
			case TH_NURB_SEL_VLINE:
				cp= ts->nurb_sel_vline; break;
			case TH_ACTIVE_SPLINE:
				cp= ts->act_spline; break;
			case TH_LASTSEL_POINT:
				cp= ts->lastsel_point; break;
			case TH_HANDLE_FREE:
				cp= ts->handle_free; break;
			case TH_HANDLE_AUTO:
				cp= ts->handle_auto; break;
			case TH_HANDLE_AUTOCLAMP:
				cp= ts->handle_auto_clamped; break;
			case TH_HANDLE_VECT:
				cp= ts->handle_vect; break;
			case TH_HANDLE_ALIGN:
				cp= ts->handle_align; break;
			case TH_HANDLE_SEL_FREE:
				cp= ts->handle_sel_free; break;
			case TH_HANDLE_SEL_AUTO:
				cp= ts->handle_sel_auto; break;
			case TH_HANDLE_SEL_AUTOCLAMP:
				cp= ts->handle_sel_auto_clamped; break;
			case TH_HANDLE_SEL_VECT:
				cp= ts->handle_sel_vect; break;
			case TH_HANDLE_SEL_ALIGN:
				cp= ts->handle_sel_align; break;
		
			case TH_SYNTAX_B:
				cp= ts->syntaxb; break;
			case TH_SYNTAX_V:
				cp= ts->syntaxv; break;
			case TH_SYNTAX_C:
				cp= ts->syntaxc; break;
			case TH_SYNTAX_L:
				cp= ts->syntaxl; break;
			case TH_SYNTAX_N:
				cp= ts->syntaxn; break;

			case TH_NODE:
				cp= ts->syntaxl; break;
			case TH_NODE_IN_OUT:
				cp= ts->syntaxn; break;
			case TH_NODE_OPERATOR:
				cp= ts->syntaxb; break;
			case TH_NODE_CONVERTOR:
				cp= ts->syntaxv; break;
			case TH_NODE_GROUP:
				cp= ts->syntaxc; break;
			case TH_NODE_CURVING:
				cp= &ts->noodle_curving; break;

			case TH_SEQ_MOVIE:
				cp= ts->movie; break;
			case TH_SEQ_IMAGE:
				cp= ts->image; break;
			case TH_SEQ_SCENE:
				cp= ts->scene; break;
			case TH_SEQ_AUDIO:
				cp= ts->audio; break;
			case TH_SEQ_EFFECT:
				cp= ts->effect; break;
			case TH_SEQ_PLUGIN:
				cp= ts->plugin; break;
			case TH_SEQ_TRANSITION:
				cp= ts->transition; break;
			case TH_SEQ_META:
				cp= ts->meta; break;
				
			case TH_CONSOLE_OUTPUT:
				cp= ts->console_output; break;
			case TH_CONSOLE_INPUT:
				cp= ts-> console_input; break;
			case TH_CONSOLE_INFO:
				cp= ts->console_info; break;
			case TH_CONSOLE_ERROR:
				cp= ts->console_error; break;
			case TH_CONSOLE_CURSOR:
				cp= ts->console_cursor; break;

			case TH_HANDLE_VERTEX:
				cp= ts->handle_vertex;
				break;
			case TH_HANDLE_VERTEX_SELECT:
				cp= ts->handle_vertex_select;
				break;
			case TH_HANDLE_VERTEX_SIZE:
				cp= &ts->handle_vertex_size;
				break;
				
			case TH_DOPESHEET_CHANNELOB:
				cp= ts->ds_channel;
				break;
			case TH_DOPESHEET_CHANNELSUBOB:
				cp= ts->ds_subchannel;
				break;	
					
			case TH_PREVIEW_BACK:
				cp= ts->preview_back;
				break;	

			case TH_MARKER_OUTLINE:
				cp= ts->marker_outline; break;
			case TH_MARKER:
				cp= ts->marker; break;
			case TH_ACT_MARKER:
				cp= ts->act_marker; break;
			case TH_SEL_MARKER:
				cp= ts->sel_marker; break;
			case TH_BUNDLE_SOLID:
				cp= ts->bundle_solid; break;
			case TH_DIS_MARKER:
				cp= ts->dis_marker; break;
			case TH_PATH_BEFORE:
				cp= ts->path_before; break;
			case TH_PATH_AFTER:
				cp= ts->path_after; break;
			case TH_CAMERA_PATH:
				cp= ts->camera_path; break;
			case TH_LOCK_MARKER:
				cp= ts->lock_marker; break;
			}
		}
	}
	
	return (unsigned char *)cp;
}


#define SETCOL(col, r, g, b, a)  col[0]=r; col[1]=g; col[2]= b; col[3]= a;
#define SETCOLF(col, r, g, b, a)  col[0]=r*255; col[1]=g*255; col[2]= b*255; col[3]= a*255;
#define SETCOLTEST(col, r, g, b, a)  if(col[3]==0) {col[0]=r; col[1]=g; col[2]= b; col[3]= a;}

/* use this call to init new bone color sets in Theme */
static void ui_theme_init_boneColorSets(bTheme *btheme)
{
	int i;
	
	/* define default color sets - currently we only define 15 of these, though that should be ample */
		/* set 1 */
	SETCOL(btheme->tarm[0].solid, 0x9a, 0x00, 0x00, 255);
	SETCOL(btheme->tarm[0].select, 0xbd, 0x11, 0x11, 255);
	SETCOL(btheme->tarm[0].active, 0xf7, 0x0a, 0x0a, 255);
		/* set 2 */
	SETCOL(btheme->tarm[1].solid, 0xf7, 0x40, 0x18, 255);
	SETCOL(btheme->tarm[1].select, 0xf6, 0x69, 0x13, 255);
	SETCOL(btheme->tarm[1].active, 0xfa, 0x99, 0x00, 255);
		/* set 3 */
	SETCOL(btheme->tarm[2].solid, 0x1e, 0x91, 0x09, 255);
	SETCOL(btheme->tarm[2].select, 0x59, 0xb7, 0x0b, 255);
	SETCOL(btheme->tarm[2].active, 0x83, 0xef, 0x1d, 255);
		/* set 4 */
	SETCOL(btheme->tarm[3].solid, 0x0a, 0x36, 0x94, 255);
	SETCOL(btheme->tarm[3].select, 0x36, 0x67, 0xdf, 255);
	SETCOL(btheme->tarm[3].active, 0x5e, 0xc1, 0xef, 255);
		/* set 5 */
	SETCOL(btheme->tarm[4].solid, 0xa9, 0x29, 0x4e, 255);
	SETCOL(btheme->tarm[4].select, 0xc1, 0x41, 0x6a, 255);
	SETCOL(btheme->tarm[4].active, 0xf0, 0x5d, 0x91, 255);
		/* set 6 */
	SETCOL(btheme->tarm[5].solid, 0x43, 0x0c, 0x78, 255);
	SETCOL(btheme->tarm[5].select, 0x54, 0x3a, 0xa3, 255);
	SETCOL(btheme->tarm[5].active, 0x87, 0x64, 0xd5, 255);
		/* set 7 */
	SETCOL(btheme->tarm[6].solid, 0x24, 0x78, 0x5a, 255);
	SETCOL(btheme->tarm[6].select, 0x3c, 0x95, 0x79, 255);
	SETCOL(btheme->tarm[6].active, 0x6f, 0xb6, 0xab, 255);
		/* set 8 */
	SETCOL(btheme->tarm[7].solid, 0x4b, 0x70, 0x7c, 255);
	SETCOL(btheme->tarm[7].select, 0x6a, 0x86, 0x91, 255);
	SETCOL(btheme->tarm[7].active, 0x9b, 0xc2, 0xcd, 255);
		/* set 9 */
	SETCOL(btheme->tarm[8].solid, 0xf4, 0xc9, 0x0c, 255);
	SETCOL(btheme->tarm[8].select, 0xee, 0xc2, 0x36, 255);
	SETCOL(btheme->tarm[8].active, 0xf3, 0xff, 0x00, 255);
		/* set 10 */
	SETCOL(btheme->tarm[9].solid, 0x1e, 0x20, 0x24, 255);
	SETCOL(btheme->tarm[9].select, 0x48, 0x4c, 0x56, 255);
	SETCOL(btheme->tarm[9].active, 0xff, 0xff, 0xff, 255);
		/* set 11 */
	SETCOL(btheme->tarm[10].solid, 0x6f, 0x2f, 0x6a, 255);
	SETCOL(btheme->tarm[10].select, 0x98, 0x45, 0xbe, 255);
	SETCOL(btheme->tarm[10].active, 0xd3, 0x30, 0xd6, 255);
		/* set 12 */
	SETCOL(btheme->tarm[11].solid, 0x6c, 0x8e, 0x22, 255);
	SETCOL(btheme->tarm[11].select, 0x7f, 0xb0, 0x22, 255);
	SETCOL(btheme->tarm[11].active, 0xbb, 0xef, 0x5b, 255);
		/* set 13 */
	SETCOL(btheme->tarm[12].solid, 0x8d, 0x8d, 0x8d, 255);
	SETCOL(btheme->tarm[12].select, 0xb0, 0xb0, 0xb0, 255);
	SETCOL(btheme->tarm[12].active, 0xde, 0xde, 0xde, 255);
		/* set 14 */
	SETCOL(btheme->tarm[13].solid, 0x83, 0x43, 0x26, 255);
	SETCOL(btheme->tarm[13].select, 0x8b, 0x58, 0x11, 255);
	SETCOL(btheme->tarm[13].active, 0xbd, 0x6a, 0x11, 255);
		/* set 15 */
	SETCOL(btheme->tarm[14].solid, 0x08, 0x31, 0x0e, 255);
	SETCOL(btheme->tarm[14].select, 0x1c, 0x43, 0x0b, 255);
	SETCOL(btheme->tarm[14].active, 0x34, 0x62, 0x2b, 255);
	
	/* reset flags too */
	for (i = 0; i < 20; i++)
		btheme->tarm[i].flag = 0;
}

/* use this call to init new variables in themespace, if they're same for all */
static void ui_theme_init_new_do(ThemeSpace *ts)
{
	SETCOLTEST(ts->header_text,		0, 0, 0, 255);
	SETCOLTEST(ts->header_title,	0, 0, 0, 255);
	SETCOLTEST(ts->header_text_hi,	255, 255, 255, 255);
	
	SETCOLTEST(ts->panel_text,		0, 0, 0, 255);
	SETCOLTEST(ts->panel_title,		0, 0, 0, 255);
	SETCOLTEST(ts->panel_text_hi,	255, 255, 255, 255);
	
	SETCOLTEST(ts->button,			145, 145, 145, 245);
	SETCOLTEST(ts->button_title,	0, 0, 0, 255);
	SETCOLTEST(ts->button_text,		0, 0, 0, 255);
	SETCOLTEST(ts->button_text_hi,	255, 255, 255, 255);
	
	SETCOLTEST(ts->list,			165, 165, 165, 255);
	SETCOLTEST(ts->list_title,		0, 0, 0, 255);
	SETCOLTEST(ts->list_text,		0, 0, 0, 255);
	SETCOLTEST(ts->list_text_hi,	255, 255, 255, 255);
}

static void ui_theme_init_new(bTheme *btheme)
{
	ui_theme_init_new_do(&btheme->tbuts);
	ui_theme_init_new_do(&btheme->tv3d);
	ui_theme_init_new_do(&btheme->tfile);
	ui_theme_init_new_do(&btheme->tipo);
	ui_theme_init_new_do(&btheme->tinfo);
	ui_theme_init_new_do(&btheme->tact);
	ui_theme_init_new_do(&btheme->tnla);
	ui_theme_init_new_do(&btheme->tseq);
	ui_theme_init_new_do(&btheme->tima);
	ui_theme_init_new_do(&btheme->text);
	ui_theme_init_new_do(&btheme->toops);
	ui_theme_init_new_do(&btheme->ttime);
	ui_theme_init_new_do(&btheme->tnode);
	ui_theme_init_new_do(&btheme->tlogic);
	ui_theme_init_new_do(&btheme->tuserpref);
	ui_theme_init_new_do(&btheme->tconsole);
	ui_theme_init_new_do(&btheme->tclip);
	
}


/* initialize default theme
   Note: when you add new colors, created & saved themes need initialized
   use function below, init_userdef_do_versions() 
*/
void ui_theme_init_default(void)
{
	bTheme *btheme;
	
	/* we search for the theme with name Default */
	for(btheme= U.themes.first; btheme; btheme= btheme->next) {
		if(strcmp("Default", btheme->name)==0) break;
	}
	
	if(btheme==NULL) {
		btheme= MEM_callocN(sizeof(bTheme), "theme");
		BLI_addtail(&U.themes, btheme);
		strcpy(btheme->name, "Default");
	}
	
	UI_SetTheme(0, 0);	// make sure the global used in this file is set

	/* UI buttons */
	ui_widget_color_init(&btheme->tui);
	btheme->tui.iconfile[0]= 0;
	
	/* Bone Color Sets */
	ui_theme_init_boneColorSets(btheme);
	
	/* common (new) variables */
	ui_theme_init_new(btheme);
	
	/* space view3d */
	SETCOLF(btheme->tv3d.back,       0.225, 0.225, 0.225, 1.0);
	SETCOL(btheme->tv3d.text,       0, 0, 0, 255);
	SETCOL(btheme->tv3d.text_hi, 255, 255, 255, 255);
	
	SETCOLF(btheme->tv3d.header,	0.45, 0.45, 0.45, 1.0);
	SETCOLF(btheme->tv3d.button,	0.45, 0.45, 0.45, 1.0);
	SETCOL(btheme->tv3d.panel,      165, 165, 165, 127);
	
	SETCOL(btheme->tv3d.shade1,  160, 160, 160, 100);
	SETCOL(btheme->tv3d.shade2,  0x7f, 0x70, 0x70, 100);

	SETCOLF(btheme->tv3d.grid,     0.251, 0.251, 0.251, 1.0);
	SETCOL(btheme->tv3d.wire,       0x0, 0x0, 0x0, 255);
	SETCOL(btheme->tv3d.lamp,       0, 0, 0, 40);
	SETCOL(btheme->tv3d.speaker,    0, 0, 0, 255);
	SETCOL(btheme->tv3d.select, 241, 88, 0, 255);
	SETCOL(btheme->tv3d.active, 255, 170, 64, 255);
	SETCOL(btheme->tv3d.group,      8, 48, 8, 255);
	SETCOL(btheme->tv3d.group_active, 85, 187, 85, 255);
	SETCOL(btheme->tv3d.transform, 0xff, 0xff, 0xff, 255);
	SETCOL(btheme->tv3d.vertex, 0, 0, 0, 255);
	SETCOL(btheme->tv3d.vertex_select, 255, 133, 0, 255);
	btheme->tv3d.vertex_size= 3;
	btheme->tv3d.outline_width= 1;
	SETCOL(btheme->tv3d.edge,       0x0, 0x0, 0x0, 255);
	SETCOL(btheme->tv3d.edge_select, 255, 160, 0, 255);
	SETCOL(btheme->tv3d.edge_seam, 219, 37, 18, 255);
	SETCOL(btheme->tv3d.edge_facesel, 75, 75, 75, 255);
	SETCOL(btheme->tv3d.face,       0, 0, 0, 18);
	SETCOL(btheme->tv3d.face_select, 255, 133, 0, 60);
	SETCOL(btheme->tv3d.normal, 0x22, 0xDD, 0xDD, 255);
	SETCOL(btheme->tv3d.vertex_normal, 0x23, 0x61, 0xDD, 255);
	SETCOL(btheme->tv3d.face_dot, 255, 133, 0, 255);
	SETCOL(btheme->tv3d.editmesh_active, 255, 255, 255, 128);
	SETCOLF(btheme->tv3d.edge_crease, 0.8, 0, 0.6, 1.0);
	SETCOL(btheme->tv3d.edge_sharp, 0, 255, 255, 255);
	SETCOL(btheme->tv3d.header_text, 0, 0, 0, 255);
	SETCOL(btheme->tv3d.header_text_hi, 255, 255, 255, 255);
	SETCOL(btheme->tv3d.button_text, 0, 0, 0, 255);
	SETCOL(btheme->tv3d.button_text_hi, 255, 255, 255, 255);
	SETCOL(btheme->tv3d.button_title, 0, 0, 0, 255);
	SETCOL(btheme->tv3d.title, 0, 0, 0, 255);

	btheme->tv3d.facedot_size= 4;

	SETCOL(btheme->tv3d.extra_edge_len, 32, 0, 0, 255);
	SETCOL(btheme->tv3d.extra_face_area, 0, 32, 0, 255);
	SETCOL(btheme->tv3d.extra_face_angle, 0, 0, 128, 255);

	SETCOL(btheme->tv3d.cframe, 0x60, 0xc0,	 0x40, 255);

	SETCOL(btheme->tv3d.nurb_uline, 0x90, 0x90, 0x00, 255);
	SETCOL(btheme->tv3d.nurb_vline, 0x80, 0x30, 0x60, 255);
	SETCOL(btheme->tv3d.nurb_sel_uline, 0xf0, 0xff, 0x40, 255);
	SETCOL(btheme->tv3d.nurb_sel_vline, 0xf0, 0x90, 0xa0, 255);

	SETCOL(btheme->tv3d.handle_free, 0, 0, 0, 255);
	SETCOL(btheme->tv3d.handle_auto, 0x90, 0x90, 0x00, 255);
	SETCOL(btheme->tv3d.handle_vect, 0x40, 0x90, 0x30, 255);
	SETCOL(btheme->tv3d.handle_align, 0x80, 0x30, 0x60, 255);
	SETCOL(btheme->tv3d.handle_sel_free, 0, 0, 0, 255);
	SETCOL(btheme->tv3d.handle_sel_auto, 0xf0, 0xff, 0x40, 255);
	SETCOL(btheme->tv3d.handle_sel_vect, 0x40, 0xc0, 0x30, 255);
	SETCOL(btheme->tv3d.handle_sel_align, 0xf0, 0x90, 0xa0, 255);

	SETCOL(btheme->tv3d.act_spline, 0xdb, 0x25, 0x12, 255);
	SETCOL(btheme->tv3d.lastsel_point,  0xff, 0xff, 0xff, 255);

	SETCOL(btheme->tv3d.bone_solid, 200, 200, 200, 255);
	SETCOL(btheme->tv3d.bone_pose, 80, 200, 255, 80);               // alpha 80 is not meant editable, used for wire+action draw

	SETCOL(btheme->tv3d.bundle_solid, 200, 200, 200, 255);
	SETCOL(btheme->tv3d.camera_path, 0x00, 0x00, 0x00, 255);
	
	/* space buttons */
	/* to have something initialized */
	btheme->tbuts= btheme->tv3d;

	SETCOLF(btheme->tbuts.back, 	0.45, 0.45, 0.45, 1.0);
	SETCOL(btheme->tbuts.panel, 0x82, 0x82, 0x82, 255);

	/* graph editor */
	btheme->tipo= btheme->tv3d;
	SETCOLF(btheme->tipo.back, 	0.42, 0.42, 0.42, 1.0);
	SETCOLF(btheme->tipo.list, 	0.4, 0.4, 0.4, 1.0);
	SETCOL(btheme->tipo.grid, 	94, 94, 94, 255);
	SETCOL(btheme->tipo.panel,  255, 255, 255, 150);
	SETCOL(btheme->tipo.shade1,		150, 150, 150, 100);	/* scrollbars */
	SETCOL(btheme->tipo.shade2,		0x70, 0x70, 0x70, 100);
	SETCOL(btheme->tipo.vertex,		0, 0, 0, 255);
	SETCOL(btheme->tipo.vertex_select, 255, 133, 0, 255);
	SETCOL(btheme->tipo.hilite, 0x60, 0xc0, 0x40, 255); 
	btheme->tipo.vertex_size= 3;

	SETCOL(btheme->tipo.handle_vertex, 		0, 0, 0, 255);
	SETCOL(btheme->tipo.handle_vertex_select, 255, 133, 0, 255);
	SETCOL(btheme->tipo.handle_auto_clamped, 0x99, 0x40, 0x30, 255);
	SETCOL(btheme->tipo.handle_sel_auto_clamped, 0xf0, 0xaf, 0x90, 255);
	btheme->tipo.handle_vertex_size= 4;
	
	SETCOL(btheme->tipo.ds_channel, 	82, 96, 110, 255);
	SETCOL(btheme->tipo.ds_subchannel,	124, 137, 150, 255);
	SETCOL(btheme->tipo.group, 79, 101, 73, 255);
	SETCOL(btheme->tipo.group_active, 135, 177, 125, 255);

	/* dopesheet */
	btheme->tact= btheme->tipo;
	SETCOL(btheme->tact.strip, 			12, 10, 10, 128); 
	SETCOL(btheme->tact.strip_select, 	255, 140, 0, 255); 
	
	/* space nla */
	btheme->tnla= btheme->tact;
	
	/* space file */
	/* to have something initialized */
	btheme->tfile= btheme->tv3d;
	SETCOLF(btheme->tfile.back, 0.3, 0.3, 0.3, 1);
	SETCOLF(btheme->tfile.panel, 0.3, 0.3, 0.3, 1);
	SETCOLF(btheme->tfile.list, 0.4, 0.4, 0.4, 1);
	SETCOL(btheme->tfile.text, 	250, 250, 250, 255);
	SETCOL(btheme->tfile.text_hi, 15, 15, 15, 255);
	SETCOL(btheme->tfile.panel, 145, 145, 145, 255);	// bookmark/ui regions
	SETCOL(btheme->tfile.active, 130, 130, 130, 255); // selected files
	SETCOL(btheme->tfile.hilite, 255, 140, 25, 255); // selected files
	
	SETCOL(btheme->tfile.grid,	250, 250, 250, 255);
	SETCOL(btheme->tfile.image,	250, 250, 250, 255);
	SETCOL(btheme->tfile.movie,	250, 250, 250, 255);
	SETCOL(btheme->tfile.scene,	250, 250, 250, 255);

	
	/* space seq */
	btheme->tseq= btheme->tv3d;
	SETCOL(btheme->tseq.back, 	116, 116, 116, 255);
	SETCOL(btheme->tseq.movie, 	81, 105, 135, 255);
	SETCOL(btheme->tseq.image, 	109, 88, 129, 255);
	SETCOL(btheme->tseq.scene, 	78, 152, 62, 255);
	SETCOL(btheme->tseq.audio, 	46, 143, 143, 255);
	SETCOL(btheme->tseq.effect, 	169, 84, 124, 255);
	SETCOL(btheme->tseq.plugin, 	126, 126, 80, 255);
	SETCOL(btheme->tseq.transition, 162, 95, 111, 255);
	SETCOL(btheme->tseq.meta, 	109, 145, 131, 255);
	

	/* space image */
	btheme->tima= btheme->tv3d;
	SETCOL(btheme->tima.back, 	53, 53, 53, 255);
	SETCOL(btheme->tima.vertex, 0, 0, 0, 255);
	SETCOL(btheme->tima.vertex_select, 255, 133, 0, 255);
	btheme->tima.vertex_size= 3;
	btheme->tima.facedot_size= 3;
	SETCOL(btheme->tima.face,   255, 255, 255, 10);
	SETCOL(btheme->tima.face_select, 255, 133, 0, 60);
	SETCOL(btheme->tima.editmesh_active, 255, 255, 255, 128);
	SETCOLF(btheme->tima.preview_back, 	0.45, 0.45, 0.45, 1.0);

	/* space text */
	btheme->text= btheme->tv3d;
	SETCOL(btheme->text.back, 	153, 153, 153, 255);
	SETCOL(btheme->text.shade1, 	143, 143, 143, 255);
	SETCOL(btheme->text.shade2, 	0xc6, 0x77, 0x77, 255);
	SETCOL(btheme->text.hilite, 	255, 0, 0, 255);
	
	/* syntax highlighting */
	SETCOL(btheme->text.syntaxn,	0, 0, 200, 255);	/* Numbers  Blue*/
	SETCOL(btheme->text.syntaxl,	100, 0, 0, 255);	/* Strings  red */
	SETCOL(btheme->text.syntaxc,	0, 100, 50, 255);	/* Comments greenish */
	SETCOL(btheme->text.syntaxv,	95, 95, 0, 255);	/* Special */
	SETCOL(btheme->text.syntaxb,	128, 0, 80, 255);	/* Builtin, red-purple */
	
	/* space oops */
	btheme->toops= btheme->tv3d;
	SETCOLF(btheme->toops.back, 	0.45, 0.45, 0.45, 1.0);
	
	/* space info */
	btheme->tinfo= btheme->tv3d;
	SETCOLF(btheme->tinfo.back, 	0.45, 0.45, 0.45, 1.0);

	/* space user preferences */
	btheme->tuserpref= btheme->tv3d;
	SETCOLF(btheme->tuserpref.back, 0.45, 0.45, 0.45, 1.0);
	
	/* space console */
	btheme->tconsole= btheme->tv3d;
	SETCOL(btheme->tconsole.back, 0, 0, 0, 255);
	SETCOL(btheme->tconsole.console_output, 96, 128, 255, 255);
	SETCOL(btheme->tconsole.console_input, 255, 255, 255, 255);
	SETCOL(btheme->tconsole.console_info, 0, 170, 0, 255);
	SETCOL(btheme->tconsole.console_error, 220, 96, 96, 255);
	SETCOL(btheme->tconsole.console_cursor, 220, 96, 96, 255);
	
	/* space time */
	btheme->ttime= btheme->tv3d;
	SETCOLF(btheme->ttime.back, 	0.45, 0.45, 0.45, 1.0);
	SETCOLF(btheme->ttime.grid, 	0.36, 0.36, 0.36, 1.0);
	SETCOL(btheme->ttime.shade1,  173, 173, 173, 255);		// sliders
	
	/* space node, re-uses syntax color storage */
	btheme->tnode= btheme->tv3d;
	SETCOL(btheme->tnode.edge_select, 255, 255, 255, 255);
	SETCOL(btheme->tnode.syntaxl, 155, 155, 155, 160);	/* TH_NODE, backdrop */
	SETCOL(btheme->tnode.syntaxn, 100, 100, 100, 255);	/* in/output */
	SETCOL(btheme->tnode.syntaxb, 108, 105, 111, 255);	/* operator */
	SETCOL(btheme->tnode.syntaxv, 104, 106, 117, 255);	/* generator */
	SETCOL(btheme->tnode.syntaxc, 105, 117, 110, 255);	/* group */
	btheme->tnode.noodle_curving = 5;

	/* space logic */
	btheme->tlogic= btheme->tv3d;
	SETCOL(btheme->tlogic.back, 100, 100, 100, 255);
<<<<<<< HEAD
	
	/* space clip */
	btheme->tclip= btheme->tv3d;

	SETCOL(btheme->tclip.marker_outline, 0x00, 0x00, 0x00, 255);
	SETCOL(btheme->tclip.marker, 0x7f, 0x7f, 0x00, 255);
	SETCOL(btheme->tclip.act_marker, 0xff, 0xff, 0xff, 255);
	SETCOL(btheme->tclip.sel_marker, 0xff, 0xff, 0x00, 255);
	SETCOL(btheme->tclip.dis_marker, 0x7f, 0x00, 0x00, 255);
	SETCOL(btheme->tclip.lock_marker, 0x7f, 0x7f, 0x7f, 255);
	SETCOL(btheme->tclip.path_before, 0xff, 0x00, 0x00, 255);
	SETCOL(btheme->tclip.path_after, 0x00, 0x00, 0xff, 255);
	SETCOL(btheme->tclip.grid, 0x5e, 0x5e, 0x5e, 255);
	SETCOL(btheme->tclip.cframe, 0x60, 0xc0, 0x40, 255);
	SETCOL(btheme->tclip.handle_vertex, 0x00, 0x00, 0x00, 0xff);
	SETCOL(btheme->tclip.handle_vertex_select, 0xff, 0xff, 0, 0xff);
	btheme->tclip.handle_vertex_size= 4;
=======
>>>>>>> c13bf35c
}


void UI_SetTheme(int spacetype, int regionid)
{
	if(spacetype==0) {	// called for safety, when delete themes
		theme_active= U.themes.first;
		theme_spacetype= SPACE_VIEW3D;
		theme_regionid= RGN_TYPE_WINDOW;
	}
	else {
		// later on, a local theme can be found too
		theme_active= U.themes.first;
		theme_spacetype= spacetype;
		theme_regionid= regionid;
	}
}

// for space windows only
void UI_ThemeColor(int colorid)
{
	const unsigned char *cp;
	
	cp= UI_ThemeGetColorPtr(theme_active, theme_spacetype, colorid);
	glColor3ubv(cp);

}

// plus alpha
void UI_ThemeColor4(int colorid)
{
	const unsigned char *cp;
	
	cp= UI_ThemeGetColorPtr(theme_active, theme_spacetype, colorid);
	glColor4ubv(cp);

}

// set the color with offset for shades
void UI_ThemeColorShade(int colorid, int offset)
{
	int r, g, b;
	const unsigned char *cp;
	
	cp= UI_ThemeGetColorPtr(theme_active, theme_spacetype, colorid);
	r= offset + (int) cp[0];
	CLAMP(r, 0, 255);
	g= offset + (int) cp[1];
	CLAMP(g, 0, 255);
	b= offset + (int) cp[2];
	CLAMP(b, 0, 255);
	//glColor3ub(r, g, b);
	glColor4ub(r, g, b, cp[3]);
}
void UI_ThemeColorShadeAlpha(int colorid, int coloffset, int alphaoffset)
{
	int r, g, b, a;
	const unsigned char *cp;
	
	cp= UI_ThemeGetColorPtr(theme_active, theme_spacetype, colorid);
	r= coloffset + (int) cp[0];
	CLAMP(r, 0, 255);
	g= coloffset + (int) cp[1];
	CLAMP(g, 0, 255);
	b= coloffset + (int) cp[2];
	CLAMP(b, 0, 255);
	a= alphaoffset + (int) cp[3];
	CLAMP(a, 0, 255);
	glColor4ub(r, g, b, a);
}

// blend between to theme colors, and set it
void UI_ThemeColorBlend(int colorid1, int colorid2, float fac)
{
	int r, g, b;
	const unsigned char *cp1, *cp2;
	
	cp1= UI_ThemeGetColorPtr(theme_active, theme_spacetype, colorid1);
	cp2= UI_ThemeGetColorPtr(theme_active, theme_spacetype, colorid2);

	CLAMP(fac, 0.0f, 1.0f);
	r= floorf((1.0f-fac)*cp1[0] + fac*cp2[0]);
	g= floorf((1.0f-fac)*cp1[1] + fac*cp2[1]);
	b= floorf((1.0f-fac)*cp1[2] + fac*cp2[2]);
	
	glColor3ub(r, g, b);
}

// blend between to theme colors, shade it, and set it
void UI_ThemeColorBlendShade(int colorid1, int colorid2, float fac, int offset)
{
	int r, g, b;
	const unsigned char *cp1, *cp2;
	
	cp1= UI_ThemeGetColorPtr(theme_active, theme_spacetype, colorid1);
	cp2= UI_ThemeGetColorPtr(theme_active, theme_spacetype, colorid2);

	CLAMP(fac, 0.0f, 1.0f);
	r= offset+floorf((1.0f-fac)*cp1[0] + fac*cp2[0]);
	g= offset+floorf((1.0f-fac)*cp1[1] + fac*cp2[1]);
	b= offset+floorf((1.0f-fac)*cp1[2] + fac*cp2[2]);
	
	CLAMP(r, 0, 255);
	CLAMP(g, 0, 255);
	CLAMP(b, 0, 255);
	
	glColor3ub(r, g, b);
}

// blend between to theme colors, shade it, and set it
void UI_ThemeColorBlendShadeAlpha(int colorid1, int colorid2, float fac, int offset, int alphaoffset)
{
	int r, g, b, a;
	const unsigned char *cp1, *cp2;
	
	cp1= UI_ThemeGetColorPtr(theme_active, theme_spacetype, colorid1);
	cp2= UI_ThemeGetColorPtr(theme_active, theme_spacetype, colorid2);

	CLAMP(fac, 0.0f, 1.0f);
	r= offset+floorf((1.0f-fac)*cp1[0] + fac*cp2[0]);
	g= offset+floorf((1.0f-fac)*cp1[1] + fac*cp2[1]);
	b= offset+floorf((1.0f-fac)*cp1[2] + fac*cp2[2]);
	a= alphaoffset + floorf((1.0f-fac)*cp1[3] + fac*cp2[3]);
	
	CLAMP(r, 0, 255);
	CLAMP(g, 0, 255);
	CLAMP(b, 0, 255);
	CLAMP(a, 0, 255);

	glColor4ub(r, g, b, a);
}


// get individual values, not scaled
float UI_GetThemeValuef(int colorid)
{
	const unsigned char *cp;
	
	cp= UI_ThemeGetColorPtr(theme_active, theme_spacetype, colorid);
	return ((float)cp[0]);

}

// get individual values, not scaled
int UI_GetThemeValue(int colorid)
{
	const unsigned char *cp;
	
	cp= UI_ThemeGetColorPtr(theme_active, theme_spacetype, colorid);
	return ((int) cp[0]);

}


// get the color, range 0.0-1.0
void UI_GetThemeColor3fv(int colorid, float *col)
{
	const unsigned char *cp;
	
	cp= UI_ThemeGetColorPtr(theme_active, theme_spacetype, colorid);
	col[0]= ((float)cp[0])/255.0f;
	col[1]= ((float)cp[1])/255.0f;
	col[2]= ((float)cp[2])/255.0f;
}

// get the color, range 0.0-1.0, complete with shading offset
void UI_GetThemeColorShade3fv(int colorid, int offset, float *col)
{
	int r, g, b;
	const unsigned char *cp;
	
	cp= UI_ThemeGetColorPtr(theme_active, theme_spacetype, colorid);
	
	r= offset + (int) cp[0];
	CLAMP(r, 0, 255);
	g= offset + (int) cp[1];
	CLAMP(g, 0, 255);
	b= offset + (int) cp[2];
	CLAMP(b, 0, 255);
	
	col[0]= ((float)r)/255.0f;
	col[1]= ((float)g)/255.0f;
	col[2]= ((float)b)/255.0f;
}

// get the color, in char pointer
void UI_GetThemeColor3ubv(int colorid, unsigned char col[3])
{
	const unsigned char *cp;
	
	cp= UI_ThemeGetColorPtr(theme_active, theme_spacetype, colorid);
	col[0]= cp[0];
	col[1]= cp[1];
	col[2]= cp[2];
}

// get the color, in char pointer
void UI_GetThemeColor4ubv(int colorid, unsigned char col[4])
{
	const unsigned char *cp;
	
	cp= UI_ThemeGetColorPtr(theme_active, theme_spacetype, colorid);
	col[0]= cp[0];
	col[1]= cp[1];
	col[2]= cp[2];
	col[3]= cp[3];
}

void UI_GetThemeColorType4ubv(int colorid, int spacetype, char col[4])
{
	const unsigned char *cp;
	
	cp= UI_ThemeGetColorPtr(theme_active, spacetype, colorid);
	col[0]= cp[0];
	col[1]= cp[1];
	col[2]= cp[2];
	col[3]= cp[3];
}

// blends and shades between two char color pointers
void UI_ColorPtrBlendShade3ubv(const unsigned char cp1[3], const unsigned char cp2[3], float fac, int offset)
{
	int r, g, b;
	CLAMP(fac, 0.0f, 1.0f);
	r= offset+floorf((1.0f-fac)*cp1[0] + fac*cp2[0]);
	g= offset+floorf((1.0f-fac)*cp1[1] + fac*cp2[1]);
	b= offset+floorf((1.0f-fac)*cp1[2] + fac*cp2[2]);
	
	r= r<0?0:(r>255?255:r);
	g= g<0?0:(g>255?255:g);
	b= b<0?0:(b>255?255:b);
	
	glColor3ub(r, g, b);
}

void UI_GetColorPtrShade3ubv(const unsigned char cp[3], unsigned char col[3], int offset)
{
	int r, g, b;

	r= offset+(int)cp[0];
	g= offset+(int)cp[1];
	b= offset+(int)cp[2];

	CLAMP(r, 0, 255);
	CLAMP(g, 0, 255);
	CLAMP(b, 0, 255);

	col[0] = r;
	col[1] = g;
	col[2] = b;
}

// get a 3 byte color, blended and shaded between two other char color pointers
void UI_GetColorPtrBlendShade3ubv(const unsigned char cp1[3], const unsigned char cp2[3], unsigned char col[3], float fac, int offset)
{
	int r, g, b;

	CLAMP(fac, 0.0f, 1.0f);
	r= offset+floor((1.0f-fac)*cp1[0] + fac*cp2[0]);
	g= offset+floor((1.0f-fac)*cp1[1] + fac*cp2[1]);
	b= offset+floor((1.0f-fac)*cp1[2] + fac*cp2[2]);

	CLAMP(r, 0, 255);
	CLAMP(g, 0, 255);
	CLAMP(b, 0, 255);

	col[0] = r;
	col[1] = g;
	col[2] = b;
}

void UI_ThemeClearColor(int colorid)
{
	float col[3];
	
	UI_GetThemeColor3fv(colorid, col);
	glClearColor(col[0], col[1], col[2], 0.0);
}

void UI_make_axis_color(const unsigned char src_col[3], unsigned char dst_col[3], const char axis)
{
	switch(axis)
	{
		case 'X':
			dst_col[0]= src_col[0]>219?255:src_col[0]+36;
			dst_col[1]= src_col[1]<26?0:src_col[1]-26;
			dst_col[2]= src_col[2]<26?0:src_col[2]-26;
			break;
		case 'Y':
			dst_col[0]= src_col[0]<46?0:src_col[0]-36;
			dst_col[1]= src_col[1]>189?255:src_col[1]+66;
			dst_col[2]= src_col[2]<46?0:src_col[2]-36;
			break;
		case 'Z':
			dst_col[0]= src_col[0]<26?0:src_col[0]-26; 
			dst_col[1]= src_col[1]<26?0:src_col[1]-26; 
			dst_col[2]= src_col[2]>209?255:src_col[2]+46;
			break;
		default:
			BLI_assert(!"invalid axis arg");
	}
}

/* ************************************************************* */

/* patching UserDef struct and Themes */
void init_userdef_do_versions(void)
{
	Main *bmain= G.main;
//	countall();
	
	/* the UserDef struct is not corrected with do_versions() .... ugh! */
	if(U.wheellinescroll == 0) U.wheellinescroll = 3;
	if(U.menuthreshold1==0) {
		U.menuthreshold1= 5;
		U.menuthreshold2= 2;
	}
	if(U.tb_leftmouse==0) {
		U.tb_leftmouse= 5;
		U.tb_rightmouse= 5;
	}
	if(U.mixbufsize==0) U.mixbufsize= 2048;
	if (strcmp(U.tempdir, "/") == 0) {
		BLI_system_temporary_dir(U.tempdir);
	}
	if (U.autokey_mode == 0) {
		/* 'add/replace' but not on */
		U.autokey_mode = 2;
	}
	if (U.savetime <= 0) {
		U.savetime = 1;
// XXX		error(STRINGIFY(BLENDER_STARTUP_FILE)" is buggy, please consider removing it.\n");
	}
	/* transform widget settings */
	if(U.tw_hotspot==0) {
		U.tw_hotspot= 14;
		U.tw_size= 20;			// percentage of window size
		U.tw_handlesize= 16;	// percentage of widget radius
	}
	if(U.pad_rot_angle==0)
		U.pad_rot_angle= 15;

	/* signal for derivedmesh to use colorband */
	/* run incase this was on and is now off in the user prefs [#28096] */
	vDM_ColorBand_store((U.flag & USER_CUSTOM_RANGE) ? (&U.coba_weight):NULL);

	if (bmain->versionfile <= 191) {
		BLI_strncpy(U.plugtexdir, U.textudir, sizeof(U.plugtexdir));
		strcpy(U.sounddir, "/");
	}
	
	/* patch to set Dupli Armature */
	if (bmain->versionfile < 220) {
		U.dupflag |= USER_DUP_ARM;
	}
	
	/* added seam, normal color, undo */
	if (bmain->versionfile <= 234) {
		bTheme *btheme;
		
		U.uiflag |= USER_GLOBALUNDO;
		if (U.undosteps==0) U.undosteps=32;
		
		for(btheme= U.themes.first; btheme; btheme= btheme->next) {
			/* check for alpha==0 is safe, then color was never set */
			if(btheme->tv3d.edge_seam[3]==0) {
				SETCOL(btheme->tv3d.edge_seam, 230, 150, 50, 255);
			}
			if(btheme->tv3d.normal[3]==0) {
				SETCOL(btheme->tv3d.normal, 0x22, 0xDD, 0xDD, 255);
			}
			if(btheme->tv3d.vertex_normal[3]==0) {
				SETCOL(btheme->tv3d.vertex_normal, 0x23, 0x61, 0xDD, 255);
			}
			if(btheme->tv3d.face_dot[3]==0) {
				SETCOL(btheme->tv3d.face_dot, 255, 138, 48, 255);
				btheme->tv3d.facedot_size= 4;
			}
		}
	}
	if (bmain->versionfile <= 235) {
		/* illegal combo... */
		if (U.flag & USER_LMOUSESELECT) 
			U.flag &= ~USER_TWOBUTTONMOUSE;
	}
	if (bmain->versionfile <= 236) {
		bTheme *btheme;
		/* new space type */
		for(btheme= U.themes.first; btheme; btheme= btheme->next) {
			/* check for alpha==0 is safe, then color was never set */
			if(btheme->ttime.back[3]==0) {
				// copied from ui_theme_init_default
				btheme->ttime= btheme->tv3d;
				SETCOLF(btheme->ttime.back, 	0.45, 0.45, 0.45, 1.0);
				SETCOLF(btheme->ttime.grid, 	0.36, 0.36, 0.36, 1.0);
				SETCOL(btheme->ttime.shade1,  173, 173, 173, 255);		// sliders
			}
			if(btheme->text.syntaxn[3]==0) {
				SETCOL(btheme->text.syntaxn,	0, 0, 200, 255);	/* Numbers  Blue*/
				SETCOL(btheme->text.syntaxl,	100, 0, 0, 255);	/* Strings  red */
				SETCOL(btheme->text.syntaxc,	0, 100, 50, 255);	/* Comments greenish */
				SETCOL(btheme->text.syntaxv,	95, 95, 0, 255);	/* Special */
				SETCOL(btheme->text.syntaxb,	128, 0, 80, 255);	/* Builtin, red-purple */
			}
		}
	}
	if (bmain->versionfile <= 237) {
		bTheme *btheme;
		/* bone colors */
		for(btheme= U.themes.first; btheme; btheme= btheme->next) {
			/* check for alpha==0 is safe, then color was never set */
			if(btheme->tv3d.bone_solid[3]==0) {
				SETCOL(btheme->tv3d.bone_solid, 200, 200, 200, 255);
				SETCOL(btheme->tv3d.bone_pose, 80, 200, 255, 80);
			}
		}
	}
	if (bmain->versionfile <= 238) {
		bTheme *btheme;
		/* bone colors */
		for(btheme= U.themes.first; btheme; btheme= btheme->next) {
			/* check for alpha==0 is safe, then color was never set */
			if(btheme->tnla.strip[3]==0) {
				SETCOL(btheme->tnla.strip_select, 	0xff, 0xff, 0xaa, 255);
				SETCOL(btheme->tnla.strip, 0xe4, 0x9c, 0xc6, 255);
			}
		}
	}
	if (bmain->versionfile <= 239) {
		bTheme *btheme;
		
		for(btheme= U.themes.first; btheme; btheme= btheme->next) {
			/* Lamp theme, check for alpha==0 is safe, then color was never set */
			if(btheme->tv3d.lamp[3]==0) {
				SETCOL(btheme->tv3d.lamp, 	0, 0, 0, 40);
/* TEMPORAL, remove me! (ton) */				
				U.uiflag |= USER_PLAINMENUS;
			}
			
		}
		if(U.obcenter_dia==0) U.obcenter_dia= 6;
	}
	if (bmain->versionfile <= 241) {
		bTheme *btheme;
		for(btheme= U.themes.first; btheme; btheme= btheme->next) {
			/* Node editor theme, check for alpha==0 is safe, then color was never set */
			if(btheme->tnode.syntaxn[3]==0) {
				/* re-uses syntax color storage */
				btheme->tnode= btheme->tv3d;
				SETCOL(btheme->tnode.edge_select, 255, 255, 255, 255);
				SETCOL(btheme->tnode.syntaxl, 150, 150, 150, 255);	/* TH_NODE, backdrop */
				SETCOL(btheme->tnode.syntaxn, 129, 131, 144, 255);	/* in/output */
				SETCOL(btheme->tnode.syntaxb, 127,127,127, 255);	/* operator */
				SETCOL(btheme->tnode.syntaxv, 142, 138, 145, 255);	/* generator */
				SETCOL(btheme->tnode.syntaxc, 120, 145, 120, 255);	/* group */
			}
			/* Group theme colors */
			if(btheme->tv3d.group[3]==0) {
				SETCOL(btheme->tv3d.group, 0x0C, 0x30, 0x0C, 255);
				SETCOL(btheme->tv3d.group_active, 0x66, 0xFF, 0x66, 255);
			}
			/* Sequence editor theme*/
			if(btheme->tseq.movie[3]==0) {
				SETCOL(btheme->tseq.movie, 	81, 105, 135, 255);
				SETCOL(btheme->tseq.image, 	109, 88, 129, 255);
				SETCOL(btheme->tseq.scene, 	78, 152, 62, 255);
				SETCOL(btheme->tseq.audio, 	46, 143, 143, 255);
				SETCOL(btheme->tseq.effect, 	169, 84, 124, 255);
				SETCOL(btheme->tseq.plugin, 	126, 126, 80, 255);
				SETCOL(btheme->tseq.transition, 162, 95, 111, 255);
				SETCOL(btheme->tseq.meta, 	109, 145, 131, 255);
			}
		}
		
		/* set defaults for 3D View rotating axis indicator */ 
		/* since size can't be set to 0, this indicates it's not saved in startup.blend */
		if (U.rvisize == 0) {
			U.rvisize = 15;
			U.rvibright = 8;
			U.uiflag |= USER_SHOW_ROTVIEWICON;
		}
		
	}
	if (bmain->versionfile <= 242) {
		bTheme *btheme;
		
		for(btheme= U.themes.first; btheme; btheme= btheme->next) {
			/* long keyframe color */
			/* check for alpha==0 is safe, then color was never set */
			if(btheme->tact.strip[3]==0) {
				SETCOL(btheme->tv3d.edge_sharp, 255, 32, 32, 255);
				SETCOL(btheme->tact.strip_select, 	0xff, 0xff, 0xaa, 204);
				SETCOL(btheme->tact.strip, 0xe4, 0x9c, 0xc6, 204);
			}
			
			/* IPO-Editor - Vertex Size*/
			if(btheme->tipo.vertex_size == 0) {
				btheme->tipo.vertex_size= 3;
			}
		}
	}
	if (bmain->versionfile <= 243) {
		/* set default number of recently-used files (if not set) */
		if (U.recent_files == 0) U.recent_files = 10;
	}
	if (bmain->versionfile < 245 || (bmain->versionfile == 245 && bmain->subversionfile < 3)) {
		bTheme *btheme;
		for(btheme= U.themes.first; btheme; btheme= btheme->next) {
			SETCOL(btheme->tv3d.editmesh_active, 255, 255, 255, 128);
		}
		if(U.coba_weight.tot==0)
			init_colorband(&U.coba_weight, 1);
	}
	if ((bmain->versionfile < 245) || (bmain->versionfile == 245 && bmain->subversionfile < 11)) {
		bTheme *btheme;
		for (btheme= U.themes.first; btheme; btheme= btheme->next) {
			/* these should all use the same color */
			SETCOL(btheme->tv3d.cframe, 0x60, 0xc0, 0x40, 255);
			SETCOL(btheme->tipo.cframe, 0x60, 0xc0, 0x40, 255);
			SETCOL(btheme->tact.cframe, 0x60, 0xc0, 0x40, 255);
			SETCOL(btheme->tnla.cframe, 0x60, 0xc0, 0x40, 255);
			SETCOL(btheme->tseq.cframe, 0x60, 0xc0, 0x40, 255);
			//SETCOL(btheme->tsnd.cframe, 0x60, 0xc0, 0x40, 255); Not needed anymore
			SETCOL(btheme->ttime.cframe, 0x60, 0xc0, 0x40, 255);
		}
	}
	if ((bmain->versionfile < 245) || (bmain->versionfile == 245 && bmain->subversionfile < 13)) {
		bTheme *btheme;
		for (btheme= U.themes.first; btheme; btheme= btheme->next) {
			/* action channel groups (recolor anyway) */
			SETCOL(btheme->tact.group, 0x39, 0x7d, 0x1b, 255);
			SETCOL(btheme->tact.group_active, 0x7d, 0xe9, 0x60, 255);
			
			/* bone custom-color sets */
			if (btheme->tarm[0].solid[3] == 0)
				ui_theme_init_boneColorSets(btheme);
		}
	}
	if ((bmain->versionfile < 245) || (bmain->versionfile == 245 && bmain->subversionfile < 16)) {
		U.flag |= USER_ADD_VIEWALIGNED|USER_ADD_EDITMODE;
	}
	if ((bmain->versionfile < 247) || (bmain->versionfile == 247 && bmain->subversionfile <= 2)) {
		bTheme *btheme;
		
		/* adjust themes */
		for (btheme= U.themes.first; btheme; btheme= btheme->next) {
			char *col;
			
			/* IPO Editor: Handles/Vertices */
			col = btheme->tipo.vertex;
			SETCOL(btheme->tipo.handle_vertex, col[0], col[1], col[2], 255);
			col = btheme->tipo.vertex_select;
			SETCOL(btheme->tipo.handle_vertex_select, col[0], col[1], col[2], 255);
			btheme->tipo.handle_vertex_size= btheme->tipo.vertex_size;
			
			/* Sequence/Image Editor: colors for GPencil text */
			col = btheme->tv3d.bone_pose;
			SETCOL(btheme->tseq.bone_pose, col[0], col[1], col[2], 255);
			SETCOL(btheme->tima.bone_pose, col[0], col[1], col[2], 255);
			col = btheme->tv3d.vertex_select;
			SETCOL(btheme->tseq.vertex_select, col[0], col[1], col[2], 255);
		}
	}
	if (bmain->versionfile < 250) {
		bTheme *btheme;
		
		for(btheme= U.themes.first; btheme; btheme= btheme->next) {
			/* this was not properly initialized in 2.45 */
			if(btheme->tima.face_dot[3]==0) {
				SETCOL(btheme->tima.editmesh_active, 255, 255, 255, 128);
				SETCOL(btheme->tima.face_dot, 255, 133, 0, 255);
				btheme->tima.facedot_size= 2;
			}
			
			/* DopeSheet - (Object) Channel color */
			SETCOL(btheme->tact.ds_channel, 	82, 96, 110, 255);
			SETCOL(btheme->tact.ds_subchannel,	124, 137, 150, 255);
			/* DopeSheet - Group Channel color (saner version) */
			SETCOL(btheme->tact.group, 79, 101, 73, 255);
			SETCOL(btheme->tact.group_active, 135, 177, 125, 255);
			
			/* Graph Editor - (Object) Channel color */
			SETCOL(btheme->tipo.ds_channel, 	82, 96, 110, 255);
			SETCOL(btheme->tipo.ds_subchannel,	124, 137, 150, 255);
			/* Graph Editor - Group Channel color */
			SETCOL(btheme->tipo.group, 79, 101, 73, 255);
			SETCOL(btheme->tipo.group_active, 135, 177, 125, 255);
			
			/* Nla Editor - (Object) Channel color */
			SETCOL(btheme->tnla.ds_channel, 	82, 96, 110, 255);
			SETCOL(btheme->tnla.ds_subchannel,	124, 137, 150, 255);
			/* NLA Editor - New Strip colors */
			SETCOL(btheme->tnla.strip, 			12, 10, 10, 128); 
			SETCOL(btheme->tnla.strip_select, 	255, 140, 0, 255);
		}
		
		/* adjust grease-pencil distances */
		U.gp_manhattendist= 1;
		U.gp_euclideandist= 2;
		
		/* adjust default interpolation for new IPO-curves */
		U.ipo_new= BEZT_IPO_BEZ;
	}
	
	if (bmain->versionfile < 250 || (bmain->versionfile == 250 && bmain->subversionfile < 1)) {
		bTheme *btheme;

		for(btheme= U.themes.first; btheme; btheme= btheme->next) {
			
			/* common (new) variables, it checks for alpha==0 */
			ui_theme_init_new(btheme);

			if(btheme->tui.wcol_num.outline[3]==0)
				ui_widget_color_init(&btheme->tui);
			
			/* Logic editor theme, check for alpha==0 is safe, then color was never set */
			if(btheme->tlogic.syntaxn[3]==0) {
				/* re-uses syntax color storage */
				btheme->tlogic= btheme->tv3d;
				SETCOL(btheme->tlogic.back, 100, 100, 100, 255);
			}

			SETCOLF(btheme->tinfo.back, 0.45, 0.45, 0.45, 1.0);
			SETCOLF(btheme->tuserpref.back, 0.45, 0.45, 0.45, 1.0);
		}
	}

	if (bmain->versionfile < 250 || (bmain->versionfile == 250 && bmain->subversionfile < 3)) {
		/* new audio system */
		if(U.audiochannels == 0)
			U.audiochannels = 2;
		if(U.audiodevice == 0) {
#ifdef WITH_OPENAL
			U.audiodevice = 2;
#endif
#ifdef WITH_SDL
			U.audiodevice = 1;
#endif
		}
		if(U.audioformat == 0)
			U.audioformat = 0x24;
		if(U.audiorate == 0)
			U.audiorate = 44100;
	}

	if (bmain->versionfile < 250 || (bmain->versionfile == 250 && bmain->subversionfile < 5))
		U.gameflags |= USER_DISABLE_VBO;
	
	if (bmain->versionfile < 250 || (bmain->versionfile == 250 && bmain->subversionfile < 8)) {
		wmKeyMap *km;
		
		for(km=U.user_keymaps.first; km; km=km->next) {
			if (strcmp(km->idname, "Armature_Sketch")==0)
				strcpy(km->idname, "Armature Sketch");
			else if (strcmp(km->idname, "View3D")==0)
				strcpy(km->idname, "3D View");
			else if (strcmp(km->idname, "View3D Generic")==0)
				strcpy(km->idname, "3D View Generic");
			else if (strcmp(km->idname, "EditMesh")==0)
				strcpy(km->idname, "Mesh");
			else if (strcmp(km->idname, "TimeLine")==0)
				strcpy(km->idname, "Timeline");
			else if (strcmp(km->idname, "UVEdit")==0)
				strcpy(km->idname, "UV Editor");
			else if (strcmp(km->idname, "Animation_Channels")==0)
				strcpy(km->idname, "Animation Channels");
			else if (strcmp(km->idname, "GraphEdit Keys")==0)
				strcpy(km->idname, "Graph Editor");
			else if (strcmp(km->idname, "GraphEdit Generic")==0)
				strcpy(km->idname, "Graph Editor Generic");
			else if (strcmp(km->idname, "Action_Keys")==0)
				strcpy(km->idname, "Dopesheet");
			else if (strcmp(km->idname, "NLA Data")==0)
				strcpy(km->idname, "NLA Editor");
			else if (strcmp(km->idname, "Node Generic")==0)
				strcpy(km->idname, "Node Editor");
			else if (strcmp(km->idname, "Logic Generic")==0)
				strcpy(km->idname, "Logic Editor");
			else if (strcmp(km->idname, "File")==0)
				strcpy(km->idname, "File Browser");
			else if (strcmp(km->idname, "FileMain")==0)
				strcpy(km->idname, "File Browser Main");
			else if (strcmp(km->idname, "FileButtons")==0)
				strcpy(km->idname, "File Browser Buttons");
			else if (strcmp(km->idname, "Buttons Generic")==0)
				strcpy(km->idname, "Property Editor");
		}
	}
	if (bmain->versionfile < 250 || (bmain->versionfile == 250 && bmain->subversionfile < 16)) {
		if(U.wmdrawmethod == USER_DRAW_TRIPLE)
			U.wmdrawmethod = USER_DRAW_AUTOMATIC;
	}
	
	if (bmain->versionfile < 252 || (bmain->versionfile == 252 && bmain->subversionfile < 3)) {
		if (U.flag & USER_LMOUSESELECT) 
			U.flag &= ~USER_TWOBUTTONMOUSE;
	}
	if (bmain->versionfile < 252 || (bmain->versionfile == 252 && bmain->subversionfile < 4)) {
		bTheme *btheme;
		
		/* default new handle type is auto handles */
		U.keyhandles_new = HD_AUTO;
		
		/* init new curve colors */
		for(btheme= U.themes.first; btheme; btheme= btheme->next) {
			/* init colors used for handles in 3D-View  */
			SETCOL(btheme->tv3d.handle_free, 0, 0, 0, 255);
			SETCOL(btheme->tv3d.handle_auto, 0x90, 0x90, 0x00, 255);
			SETCOL(btheme->tv3d.handle_vect, 0x40, 0x90, 0x30, 255);
			SETCOL(btheme->tv3d.handle_align, 0x80, 0x30, 0x60, 255);
			SETCOL(btheme->tv3d.handle_sel_free, 0, 0, 0, 255);
			SETCOL(btheme->tv3d.handle_sel_auto, 0xf0, 0xff, 0x40, 255);
			SETCOL(btheme->tv3d.handle_sel_vect, 0x40, 0xc0, 0x30, 255);
			SETCOL(btheme->tv3d.handle_sel_align, 0xf0, 0x90, 0xa0, 255);
			SETCOL(btheme->tv3d.act_spline, 0xdb, 0x25, 0x12, 255);
			
			/* same colors again for Graph Editor... */
			SETCOL(btheme->tipo.handle_free, 0, 0, 0, 255);
			SETCOL(btheme->tipo.handle_auto, 0x90, 0x90, 0x00, 255);
			SETCOL(btheme->tipo.handle_vect, 0x40, 0x90, 0x30, 255);
			SETCOL(btheme->tipo.handle_align, 0x80, 0x30, 0x60, 255);
			SETCOL(btheme->tipo.handle_sel_free, 0, 0, 0, 255);
			SETCOL(btheme->tipo.handle_sel_auto, 0xf0, 0xff, 0x40, 255);
			SETCOL(btheme->tipo.handle_sel_vect, 0x40, 0xc0, 0x30, 255);
			SETCOL(btheme->tipo.handle_sel_align, 0xf0, 0x90, 0xa0, 255);
			
			/* edge crease */
			SETCOLF(btheme->tv3d.edge_crease, 0.8, 0, 0.6, 1.0);
		}
	}
	if (bmain->versionfile <= 252) {
		bTheme *btheme;

		/* init new curve colors */
		for(btheme= U.themes.first; btheme; btheme= btheme->next) {
			if (btheme->tv3d.lastsel_point[3] == 0)
				SETCOL(btheme->tv3d.lastsel_point, 0xff, 0xff, 0xff, 255);
		}
	}
	if (bmain->versionfile < 252 || (bmain->versionfile == 252 && bmain->subversionfile < 5)) {
		bTheme *btheme;
		
		/* interface_widgets.c */
		struct uiWidgetColors wcol_progress= {
			{0, 0, 0, 255},
			{190, 190, 190, 255},
			{100, 100, 100, 180},
			{68, 68, 68, 255},
			
			{0, 0, 0, 255},
			{255, 255, 255, 255},
			
			0,
			5, -5
		};
		
		for(btheme= U.themes.first; btheme; btheme= btheme->next) {
			/* init progress bar theme */
			btheme->tui.wcol_progress= wcol_progress;
		}
	}

	if (bmain->versionfile < 255 || (bmain->versionfile == 255 && bmain->subversionfile < 2)) {
		bTheme *btheme;
		for(btheme= U.themes.first; btheme; btheme= btheme->next) {
			SETCOL(btheme->tv3d.extra_edge_len, 32, 0, 0, 255);
			SETCOL(btheme->tv3d.extra_face_angle, 0, 32, 0, 255);
			SETCOL(btheme->tv3d.extra_face_area, 0, 0, 128, 255);
		}
	}
	
	if (bmain->versionfile < 256 || (bmain->versionfile == 256 && bmain->subversionfile < 4)) {
		bTheme *btheme;
		for(btheme= U.themes.first; btheme; btheme= btheme->next) {
			if((btheme->tv3d.outline_width) == 0) btheme->tv3d.outline_width= 1;
		}
	}

	if (bmain->versionfile < 257) {
		/* clear "AUTOKEY_FLAG_ONLYKEYINGSET" flag from userprefs, so that it doesn't linger around from old configs like a ghost */
		U.autokey_flag &= ~AUTOKEY_FLAG_ONLYKEYINGSET;
	}

	if (bmain->versionfile < 258 || (bmain->versionfile == 258 && bmain->subversionfile < 2)) {
		bTheme *btheme;
		for(btheme= U.themes.first; btheme; btheme= btheme->next) {
			btheme->tnode.noodle_curving = 5;
		}
	}

	if (bmain->versionfile < 258 || (bmain->versionfile == 258 && bmain->subversionfile < 1)) {
		bTheme *btheme;
		
		/* if new keyframes handle default is stuff "auto", make it "auto-clamped" instead */
		if (U.keyhandles_new == HD_AUTO) 
			U.keyhandles_new = HD_AUTO_ANIM;
			
		/* theme color additions */
		for (btheme= U.themes.first; btheme; btheme= btheme->next) {
			/* auto-clamped handles -> based on auto */
			SETCOL(btheme->tipo.handle_auto_clamped, 0x99, 0x40, 0x30, 255);
			SETCOL(btheme->tipo.handle_sel_auto_clamped, 0xf0, 0xaf, 0x90, 255);
		}
	}
	
	if (bmain->versionfile < 259 || (bmain->versionfile == 259 && bmain->subversionfile < 1)) {
		bTheme *btheme;

		for(btheme= U.themes.first; btheme; btheme= btheme->next) {
			btheme->tv3d.speaker[3] = 255;
		}
	}

	{
		bTheme *btheme;
		for(btheme= U.themes.first; btheme; btheme= btheme->next) {
			if(btheme->tv3d.bundle_solid[3] == 0)
				SETCOL(btheme->tv3d.bundle_solid, 200, 200, 200, 255);

			if(btheme->tv3d.camera_path[3] == 0)
				SETCOL(btheme->tv3d.camera_path, 0x00, 0x00, 0x00, 255);

			if((btheme->tclip.back[3]) == 0) {
				btheme->tclip= btheme->tv3d;

				SETCOL(btheme->tclip.marker_outline, 0x00, 0x00, 0x00, 255);
				SETCOL(btheme->tclip.marker, 0x7f, 0x7f, 0x00, 255);
				SETCOL(btheme->tclip.act_marker, 0xff, 0xff, 0xff, 255);
				SETCOL(btheme->tclip.sel_marker, 0xff, 0xff, 0x00, 255);
				SETCOL(btheme->tclip.dis_marker, 0x7f, 0x00, 0x00, 255);
				SETCOL(btheme->tclip.lock_marker, 0x7f, 0x7f, 0x7f, 255);
				SETCOL(btheme->tclip.path_before, 0xff, 0x00, 0x00, 255);
				SETCOL(btheme->tclip.path_after, 0x00, 0x00, 0xff, 255);
				SETCOL(btheme->tclip.grid, 0x5e, 0x5e, 0x5e, 255);
				SETCOL(btheme->tclip.cframe, 0x60, 0xc0, 0x40, 255);
				SETCOL(btheme->tclip.handle_vertex, 0x00, 0x00, 0x00, 0xff);
				SETCOL(btheme->tclip.handle_vertex_select, 0xff, 0xff, 0, 0xff);
				btheme->tclip.handle_vertex_size= 4;
			}
		}
	}

	/* GL Texture Garbage Collection (variable abused above!) */
	if (U.textimeout == 0) {
		U.texcollectrate = 60;
		U.textimeout = 120;
	}
	if (U.memcachelimit <= 0) {
		U.memcachelimit = 32;
	}
	if (U.frameserverport == 0) {
		U.frameserverport = 8080;
	}
	if (U.dbl_click_time == 0) {
		U.dbl_click_time = 350;
	}
	if (U.anim_player_preset == 0) {
		U.anim_player_preset = 1 ;
	}
	if (U.scrcastfps == 0) {
		U.scrcastfps = 10;
		U.scrcastwait = 50;
	}
	if (U.v2d_min_gridsize == 0) {
		U.v2d_min_gridsize= 35;
	}
	if (U.dragthreshold == 0 )
		U.dragthreshold= 5;
	if (U.widget_unit==0)
		U.widget_unit= (U.dpi * 20 + 36)/72;
	if (U.anisotropic_filter <= 0)
		U.anisotropic_filter = 1;

	if (U.ndof_sensitivity == 0.0f) {
		U.ndof_sensitivity = 1.0f;
		U.ndof_flag = NDOF_LOCK_HORIZON |
			NDOF_SHOULD_PAN | NDOF_SHOULD_ZOOM | NDOF_SHOULD_ROTATE;
	}

	/* funny name, but it is GE stuff, moves userdef stuff to engine */
// XXX	space_set_commmandline_options();
	/* this timer uses U */
// XXX	reset_autosave();

}<|MERGE_RESOLUTION|>--- conflicted
+++ resolved
@@ -804,8 +804,6 @@
 	/* space logic */
 	btheme->tlogic= btheme->tv3d;
 	SETCOL(btheme->tlogic.back, 100, 100, 100, 255);
-<<<<<<< HEAD
-	
 	/* space clip */
 	btheme->tclip= btheme->tv3d;
 
@@ -822,8 +820,6 @@
 	SETCOL(btheme->tclip.handle_vertex, 0x00, 0x00, 0x00, 0xff);
 	SETCOL(btheme->tclip.handle_vertex_select, 0xff, 0xff, 0, 0xff);
 	btheme->tclip.handle_vertex_size= 4;
-=======
->>>>>>> c13bf35c
 }
 
 
