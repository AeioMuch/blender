--- conflicted
+++ resolved
@@ -794,22 +794,15 @@
 	rgba_char_args_set(ts->list_text,      0, 0, 0, 255);
 	rgba_char_args_set(ts->list_text_hi,   255, 255, 255, 255);
 
-<<<<<<< HEAD
 	rgba_char_args_set(ts->tabs.tab_active,     114, 114, 114, 255);
 	rgba_char_args_set(ts->tabs.tab_inactive,   83, 83, 83, 255);
 	rgba_char_args_set(ts->tabs.tab_back,       64, 64, 64, 255);
 	rgba_char_args_set(ts->tabs.tab_outline,    60, 60, 60, 255);
-=======
-	rgba_char_args_set(ts->tab_active,     114, 114, 114, 255);
-	rgba_char_args_set(ts->tab_inactive,   83, 83, 83, 255);
-	rgba_char_args_set(ts->tab_back,       64, 64, 64, 255);
-	rgba_char_args_set(ts->tab_outline,    60, 60, 60, 255);
 
 	/* XXX maybe remove show_back/show_header options? */
 	ts->panelcolors.show_back = ts->panelcolors.show_header = true;
 	rgba_char_args_set(ts->panelcolors.back, 128, 128, 128, 255);
 	rgba_char_args_set(ts->panelcolors.header, 97, 97, 97, 255);
->>>>>>> 0dd2ed3c
 }
 
 static void ui_theme_init_new(bTheme *btheme)
@@ -2529,7 +2522,6 @@
 
 	if (U.versionfile < 271) {
 		bTheme *btheme;
-
 		for (btheme = U.themes.first; btheme; btheme = btheme->next) {
 			rgba_char_args_set(btheme->tui.wcol_tooltip.text, 255, 255, 255, 255);
 		}
@@ -2650,7 +2642,6 @@
 		bTheme *btheme;
 		ThemeSpace *ts;
 
-<<<<<<< HEAD
 		/* interface_widgets.c */
 		struct uiWidgetColors wcol_tab = {
 			{255, 255, 255, 255},
@@ -2675,7 +2666,11 @@
 			}
 		}
 	}
-=======
+
+	if (U.versionfile < 274 || (U.versionfile == 274 && U.subversionfile < 6)) {
+		bTheme *btheme;
+		ThemeSpace *ts;
+
 		for (btheme = U.themes.first; btheme; btheme = btheme->next) {
 			btheme->tui.wcol_box.roundness = 0.2f;
 			btheme->tui.wcol_list_item.roundness = 0.2f;
@@ -2703,8 +2698,6 @@
 			}
 		}
 	}
-
->>>>>>> 0dd2ed3c
 		
 	if (U.pixelsize == 0.0f)
 		U.pixelsize = 1.0f;
