/*
 * ***** BEGIN GPL LICENSE BLOCK *****
 *
 * This program is free software; you can redistribute it and/or
 * modify it under the terms of the GNU General Public License
 * as published by the Free Software Foundation; either version 2
 * of the License, or (at your option) any later version.
 *
 * This program is distributed in the hope that it will be useful,
 * but WITHOUT ANY WARRANTY; without even the implied warranty of
 * MERCHANTABILITY or FITNESS FOR A PARTICULAR PURPOSE.  See the
 * GNU General Public License for more details.
 *
 * You should have received a copy of the GNU General Public License
 * along with this program; if not, write to the Free Software Foundation,
 * Inc., 51 Franklin Street, Fifth Floor, Boston, MA 02110-1301, USA.
 *
 * Contributor(s): Blender Foundation 2009.
 *
 * ***** END GPL LICENSE BLOCK *****
 */

/** \file blender/editors/interface/interface_templates.c
 *  \ingroup edinterface
 */


#include <stdlib.h>
#include <stddef.h>
#include <string.h>

#include "MEM_guardedalloc.h"

#include "DNA_node_types.h"
#include "DNA_scene_types.h"
#include "DNA_object_types.h"
#include "DNA_object_force.h"
#include "DNA_brush_types.h"
#include "DNA_texture_types.h"

#include "BLI_utildefines.h"
#include "BLI_string.h"
#include "BLI_ghash.h"
#include "BLI_rect.h"
#include "BLI_math.h"
#include "BLI_listbase.h"
#include "BLI_fnmatch.h"

#include "BLF_api.h"
#include "BLF_translation.h"

#include "BKE_colortools.h"
#include "BKE_context.h"
#include "BKE_depsgraph.h"
#include "BKE_global.h"
#include "BKE_idcode.h"
#include "BKE_library.h"
#include "BKE_linestyle.h"
#include "BKE_main.h"
#include "BKE_modifier.h"
#include "BKE_object.h"
#include "BKE_packedFile.h"
#include "BKE_particle.h"
#include "BKE_paint.h"
#include "BKE_report.h"
#include "BKE_sca.h"
#include "BKE_screen.h"
#include "BKE_texture.h"

#include "ED_screen.h"
#include "ED_object.h"
#include "ED_render.h"
#include "ED_util.h"

#include "RNA_access.h"

#include "WM_api.h"
#include "WM_types.h"

#include "UI_interface.h"
#include "UI_interface_icons.h"
#include "interface_intern.h"

void UI_template_fix_linking(void)
{
}

/********************** Header Template *************************/

void uiTemplateHeader(uiLayout *layout, bContext *C)
{
	uiBlock *block;

	block = uiLayoutAbsoluteBlock(layout);
	ED_area_header_switchbutton(C, block, 0);
}

/********************** Search Callbacks *************************/

typedef struct TemplateID {
	PointerRNA ptr;
	PropertyRNA *prop;

	ListBase *idlb;
	int prv_rows, prv_cols;
	bool preview;
} TemplateID;

/* Search browse menu, assign  */
static void id_search_call_cb(bContext *C, void *arg_template, void *item)
{
	TemplateID *template = (TemplateID *)arg_template;

	/* ID */
	if (item) {
		PointerRNA idptr;

		RNA_id_pointer_create(item, &idptr);
		RNA_property_pointer_set(&template->ptr, template->prop, idptr);
		RNA_property_update(C, &template->ptr, template->prop);
	}
}

/* ID Search browse menu, do the search */
static void id_search_cb(const bContext *C, void *arg_template, const char *str, uiSearchItems *items)
{
	TemplateID *template = (TemplateID *)arg_template;
	ListBase *lb = template->idlb;
	ID *id, *id_from = template->ptr.id.data;
	int iconid;
	int flag = RNA_property_flag(template->prop);

	/* ID listbase */
	for (id = lb->first; id; id = id->next) {
		if (!((flag & PROP_ID_SELF_CHECK) && id == id_from)) {

			/* use filter */
			if (RNA_property_type(template->prop) == PROP_POINTER) {
				PointerRNA ptr;
				RNA_id_pointer_create(id, &ptr);
				if (RNA_property_pointer_poll(&template->ptr, template->prop, &ptr) == 0)
					continue;
			}

			/* hide dot-datablocks, but only if filter does not force it visible */
			if (U.uiflag & USER_HIDE_DOT)
				if ((id->name[2] == '.') && (str[0] != '.'))
					continue;

			if (*str == '\0' || BLI_strcasestr(id->name + 2, str)) {
				/* +1 is needed because name_uiprefix_id used 3 letter prefix
				 * followed by ID_NAME-2 characters from id->name
				 */
				char name_ui[MAX_ID_NAME + 1];
				name_uiprefix_id(name_ui, id);

				iconid = ui_id_icon_get(C, id, template->preview);

				if (false == UI_search_item_add(items, name_ui, id, iconid))
					break;
			}
		}
	}
}

/* ID Search browse menu, open */
static uiBlock *id_search_menu(bContext *C, ARegion *ar, void *arg_litem)
{
	static char search[256];
	static TemplateID template;
	PointerRNA idptr;
	wmWindow *win = CTX_wm_window(C);
	uiBlock *block;
	uiBut *but;
	
	/* clear initial search string, then all items show */
	search[0] = 0;
	/* arg_litem is malloced, can be freed by parent button */
	template = *((TemplateID *)arg_litem);
	
	/* get active id for showing first item */
	idptr = RNA_property_pointer_get(&template.ptr, template.prop);

	block = UI_block_begin(C, ar, "_popup", UI_EMBOSS);
	UI_block_flag_enable(block, UI_BLOCK_LOOP | UI_BLOCK_SEARCH_MENU);
	
	/* preview thumbnails */
	if (template.prv_rows > 0 && template.prv_cols > 0) {
		int w = 4 * U.widget_unit * template.prv_cols;
		int h = 4 * U.widget_unit * template.prv_rows + U.widget_unit;
		
		/* fake button, it holds space for search items */
		uiDefBut(block, UI_BTYPE_LABEL, 0, "", 10, 15, w, h, NULL, 0, 0, 0, 0, NULL);
		
		but = uiDefSearchBut(block, search, 0, ICON_VIEWZOOM, sizeof(search), 10, 0, w, UI_UNIT_Y,
		                     template.prv_rows, template.prv_cols, "");
		UI_but_func_search_set(but, id_search_cb, &template, id_search_call_cb, idptr.data);
	}
	/* list view */
	else {
		const int searchbox_width  = UI_searchbox_size_x();
		const int searchbox_height = UI_searchbox_size_y();
		
		/* fake button, it holds space for search items */
		uiDefBut(block, UI_BTYPE_LABEL, 0, "", 10, 15, searchbox_width, searchbox_height, NULL, 0, 0, 0, 0, NULL);
		but = uiDefSearchBut(block, search, 0, ICON_VIEWZOOM, sizeof(search), 10, 0, searchbox_width, UI_UNIT_Y - 1, 0, 0, "");
		UI_but_func_search_set(but, id_search_cb, &template, id_search_call_cb, idptr.data);
	}
		
	
	UI_block_bounds_set_normal(block, 0.3f * U.widget_unit);
	UI_block_direction_set(block, UI_DIR_DOWN);
	
	/* give search-field focus */
	UI_but_focus_on_enter_event(win, but);
	/* this type of search menu requires undo */
	but->flag |= UI_BUT_UNDO;
	
	return block;
}

/************************ ID Template ***************************/
/* This is for browsing and editing the ID-blocks used */

/* for new/open operators */
void UI_context_active_but_prop_get_templateID(bContext *C, PointerRNA *ptr, PropertyRNA **prop)
{
	TemplateID *template;
	ARegion *ar = CTX_wm_region(C);
	uiBlock *block;
	uiBut *but;

	memset(ptr, 0, sizeof(*ptr));
	*prop = NULL;

	if (!ar)
		return;

	for (block = ar->uiblocks.first; block; block = block->next) {
		for (but = block->buttons.first; but; but = but->next) {
			/* find the button before the active one */
			if ((but->flag & (UI_BUT_LAST_ACTIVE | UI_ACTIVE))) {
				if (but->func_argN) {
					template = but->func_argN;
					*ptr = template->ptr;
					*prop = template->prop;
					return;
				}
			}
		}
	}
}


static void template_id_cb(bContext *C, void *arg_litem, void *arg_event)
{
	TemplateID *template = (TemplateID *)arg_litem;
	PointerRNA idptr = RNA_property_pointer_get(&template->ptr, template->prop);
	ID *id = idptr.data;
	int event = GET_INT_FROM_POINTER(arg_event);
	
	switch (event) {
		case UI_ID_BROWSE:
		case UI_ID_PIN:
			RNA_warning("warning, id event %d shouldnt come here", event);
			break;
		case UI_ID_OPEN:
		case UI_ID_ADD_NEW:
			/* these call UI_context_active_but_prop_get_templateID */
			break;
		case UI_ID_DELETE:
			memset(&idptr, 0, sizeof(idptr));
			RNA_property_pointer_set(&template->ptr, template->prop, idptr);
			RNA_property_update(C, &template->ptr, template->prop);

			if (id && CTX_wm_window(C)->eventstate->shift) /* useful hidden functionality, */
				id->us = 0;

			break;
		case UI_ID_FAKE_USER:
			if (id) {
				if (id->flag & LIB_FAKEUSER) id_us_plus(id);
				else id_us_min(id);
			}
			else {
				return;
			}
			break;
		case UI_ID_LOCAL:
			if (id) {
				if (id_make_local(id, false)) {
					/* reassign to get get proper updates/notifiers */
					idptr = RNA_property_pointer_get(&template->ptr, template->prop);
					RNA_property_pointer_set(&template->ptr, template->prop, idptr);
					RNA_property_update(C, &template->ptr, template->prop);
				}
			}
			break;
		case UI_ID_ALONE:
			if (id) {
				const bool do_scene_obj = (GS(id->name) == ID_OB) &&
				                          (template->ptr.type == &RNA_SceneObjects);

				/* make copy */
				if (do_scene_obj) {
					Main *bmain = CTX_data_main(C);
					Scene *scene = CTX_data_scene(C);
					ED_object_single_user(bmain, scene, (struct Object *)id);
					WM_event_add_notifier(C, NC_SCENE | ND_OB_ACTIVE, scene);
					DAG_relations_tag_update(bmain);
				}
				else {
					if (id) {
						id_single_user(C, id, &template->ptr, template->prop);
					}
				}
			}
			break;
#if 0
		case UI_ID_AUTO_NAME:
			break;
#endif
	}
}

static const char *template_id_browse_tip(StructRNA *type)
{
	if (type) {
		switch (RNA_type_to_ID_code(type)) {
			case ID_SCE: return N_("Browse Scene to be linked");
			case ID_OB:  return N_("Browse Object to be linked");
			case ID_ME:  return N_("Browse Mesh Data to be linked");
			case ID_CU:  return N_("Browse Curve Data to be linked");
			case ID_MB:  return N_("Browse Metaball Data to be linked");
			case ID_MA:  return N_("Browse Material to be linked");
			case ID_TE:  return N_("Browse Texture to be linked");
			case ID_IM:  return N_("Browse Image to be linked");
			case ID_LS:  return N_("Browse Line Style Data to be linked");
			case ID_LT:  return N_("Browse Lattice Data to be linked");
			case ID_LA:  return N_("Browse Lamp Data to be linked");
			case ID_CA:  return N_("Browse Camera Data to be linked");
			case ID_WO:  return N_("Browse World Settings to be linked");
			case ID_SCR: return N_("Choose Screen layout");
			case ID_TXT: return N_("Browse Text to be linked");
			case ID_SPK: return N_("Browse Speaker Data to be linked");
			case ID_SO:  return N_("Browse Sound to be linked");
			case ID_AR:  return N_("Browse Armature data to be linked");
			case ID_AC:  return N_("Browse Action to be linked");
			case ID_NT:  return N_("Browse Node Tree to be linked");
			case ID_BR:  return N_("Browse Brush to be linked");
			case ID_PA:  return N_("Browse Particle Settings to be linked");
			case ID_GD:  return N_("Browse Grease Pencil Data to be linked");
			case ID_MC:  return N_("Browse Movie Clip to be linked");
			case ID_MSK: return N_("Browse Mask to be linked");
			case ID_PAL: return N_("Browse Palette Data to be linked");
			case ID_PC:  return N_("Browse Paint Curve Data to be linked");
		}
	}
	return N_("Browse ID data to be linked");
}

/* Return a type-based i18n context, needed e.g. by "New" button.
 * In most languages, this adjective takes different form based on gender of type name...
 */
#ifdef WITH_INTERNATIONAL
static const char *template_id_context(StructRNA *type)
{
	if (type) {
		switch (RNA_type_to_ID_code(type)) {
			case ID_SCE: return BLF_I18NCONTEXT_ID_SCENE;
			case ID_OB:  return BLF_I18NCONTEXT_ID_OBJECT;
			case ID_ME:  return BLF_I18NCONTEXT_ID_MESH;
			case ID_CU:  return BLF_I18NCONTEXT_ID_CURVE;
			case ID_MB:  return BLF_I18NCONTEXT_ID_METABALL;
			case ID_MA:  return BLF_I18NCONTEXT_ID_MATERIAL;
			case ID_TE:  return BLF_I18NCONTEXT_ID_TEXTURE;
			case ID_IM:  return BLF_I18NCONTEXT_ID_IMAGE;
			case ID_LS:  return BLF_I18NCONTEXT_ID_FREESTYLELINESTYLE;
			case ID_LT:  return BLF_I18NCONTEXT_ID_LATTICE;
			case ID_LA:  return BLF_I18NCONTEXT_ID_LAMP;
			case ID_CA:  return BLF_I18NCONTEXT_ID_CAMERA;
			case ID_WO:  return BLF_I18NCONTEXT_ID_WORLD;
			case ID_SCR: return BLF_I18NCONTEXT_ID_SCREEN;
			case ID_TXT: return BLF_I18NCONTEXT_ID_TEXT;
			case ID_SPK: return BLF_I18NCONTEXT_ID_SPEAKER;
			case ID_SO:  return BLF_I18NCONTEXT_ID_SOUND;
			case ID_AR:  return BLF_I18NCONTEXT_ID_ARMATURE;
			case ID_AC:  return BLF_I18NCONTEXT_ID_ACTION;
			case ID_NT:  return BLF_I18NCONTEXT_ID_NODETREE;
			case ID_BR:  return BLF_I18NCONTEXT_ID_BRUSH;
			case ID_PA:  return BLF_I18NCONTEXT_ID_PARTICLESETTINGS;
			case ID_GD:  return BLF_I18NCONTEXT_ID_GPENCIL;
			case ID_MC:  return BLF_I18NCONTEXT_ID_MOVIECLIP;
			case ID_MSK: return BLF_I18NCONTEXT_ID_MASK;
			case ID_PAL: return BLF_I18NCONTEXT_ID_PALETTE;
			case ID_PC:  return BLF_I18NCONTEXT_ID_PAINTCURVE;
		}
	}
	return BLF_I18NCONTEXT_DEFAULT;
}
#endif

static void template_ID(bContext *C, uiLayout *layout, TemplateID *template, StructRNA *type, short idcode, int flag,
                        const char *newop, const char *openop, const char *unlinkop)
{
	uiBut *but;
	uiBlock *block;
	PointerRNA idptr;
	// ListBase *lb; // UNUSED
	ID *id, *idfrom;
	const bool editable = RNA_property_editable(&template->ptr, template->prop);

	idptr = RNA_property_pointer_get(&template->ptr, template->prop);
	id = idptr.data;
	idfrom = template->ptr.id.data;
	// lb = template->idlb;

	block = uiLayoutGetBlock(layout);
	UI_block_align_begin(block);

	if (idptr.type)
		type = idptr.type;

	if (flag & UI_ID_PREVIEWS) {
		template->preview = true;

		but = uiDefBlockButN(block, id_search_menu, MEM_dupallocN(template), "", 0, 0, UI_UNIT_X * 6, UI_UNIT_Y * 6,
		                     TIP_(template_id_browse_tip(type)));
		but->icon = id ? ui_id_icon_get(C, id, true) : RNA_struct_ui_icon(type);
		UI_but_flag_enable(but, UI_HAS_ICON | UI_BUT_ICON_PREVIEW);

		if ((idfrom && idfrom->lib) || !editable)
			UI_but_flag_enable(but, UI_BUT_DISABLED);
		
		uiLayoutRow(layout, true);
	}
	else if (flag & UI_ID_BROWSE) {
		but = uiDefBlockButN(block, id_search_menu, MEM_dupallocN(template), "", 0, 0, UI_UNIT_X * 1.6, UI_UNIT_Y,
		                     TIP_(template_id_browse_tip(type)));
		but->icon = RNA_struct_ui_icon(type);
		/* default dragging of icon for id browse buttons */
		UI_but_drag_set_id(but, id);
		UI_but_flag_enable(but, UI_HAS_ICON);
		UI_but_drawflag_enable(but, UI_BUT_ICON_LEFT);

		if ((idfrom && idfrom->lib) || !editable)
			UI_but_flag_enable(but, UI_BUT_DISABLED);
	}

	/* text button with name */
	if (id) {
		char name[UI_MAX_NAME_STR];
		const bool user_alert = (id->us <= 0);

		//text_idbutton(id, name);
		name[0] = '\0';
		but = uiDefButR(block, UI_BTYPE_TEXT, 0, name, 0, 0, UI_UNIT_X * 6, UI_UNIT_Y,
		                &idptr, "name", -1, 0, 0, -1, -1, RNA_struct_ui_description(type));
		UI_but_funcN_set(but, template_id_cb, MEM_dupallocN(template), SET_INT_IN_POINTER(UI_ID_RENAME));
		if (user_alert) UI_but_flag_enable(but, UI_BUT_REDALERT);

		if (id->lib) {
			if (id->flag & LIB_INDIRECT) {
				but = uiDefIconBut(block, UI_BTYPE_BUT, 0, ICON_LIBRARY_DATA_INDIRECT, 0, 0, UI_UNIT_X, UI_UNIT_Y,
				                   NULL, 0, 0, 0, 0, TIP_("Indirect library datablock, cannot change"));
				UI_but_flag_enable(but, UI_BUT_DISABLED);
			}
			else {
				but = uiDefIconBut(block, UI_BTYPE_BUT, 0, ICON_LIBRARY_DATA_DIRECT, 0, 0, UI_UNIT_X, UI_UNIT_Y,
				                   NULL, 0, 0, 0, 0, TIP_("Direct linked library datablock, click to make local"));
				if (!id_make_local(id, true /* test */) || (idfrom && idfrom->lib))
					UI_but_flag_enable(but, UI_BUT_DISABLED);
			}

			UI_but_funcN_set(but, template_id_cb, MEM_dupallocN(template), SET_INT_IN_POINTER(UI_ID_LOCAL));
		}

		if (id->us > 1) {
			char numstr[32];
			short numstr_len;

			numstr_len = BLI_snprintf(numstr, sizeof(numstr), "%d", id->us);

			but = uiDefBut(block, UI_BTYPE_BUT, 0, numstr, 0, 0,
			               numstr_len * 0.2f * UI_UNIT_X + UI_UNIT_X, UI_UNIT_Y, NULL, 0, 0, 0, 0,
			               TIP_("Display number of users of this data (click to make a single-user copy)"));
			but->flag |= UI_BUT_UNDO;

			UI_but_funcN_set(but, template_id_cb, MEM_dupallocN(template), SET_INT_IN_POINTER(UI_ID_ALONE));
			if (/* test only */
			    (id_copy(id, NULL, true) == false) ||
			    (idfrom && idfrom->lib) ||
			    (!editable) ||
			    /* object in editmode - don't change data */
			    (idfrom && GS(idfrom->name) == ID_OB && (((Object *)idfrom)->mode & OB_MODE_EDIT)))
			{
				UI_but_flag_enable(but, UI_BUT_DISABLED);
			}
		}
	
		if (user_alert) UI_but_flag_enable(but, UI_BUT_REDALERT);
		
		if (id->lib == NULL && !(ELEM(GS(id->name), ID_GR, ID_SCE, ID_SCR, ID_TXT, ID_OB))) {
			uiDefButR(block, UI_BTYPE_TOGGLE, 0, "F", 0, 0, UI_UNIT_X, UI_UNIT_Y, &idptr, "use_fake_user", -1, 0, 0, -1, -1, NULL);
		}
	}
	
	if (flag & UI_ID_ADD_NEW) {
		int w = id ? UI_UNIT_X : (flag & UI_ID_OPEN) ? UI_UNIT_X * 3 : UI_UNIT_X * 6;
		
		/* i18n markup, does nothing! */
		BLF_I18N_MSGID_MULTI_CTXT("New", BLF_I18NCONTEXT_DEFAULT,
		                                 BLF_I18NCONTEXT_ID_SCENE,
		                                 BLF_I18NCONTEXT_ID_OBJECT,
		                                 BLF_I18NCONTEXT_ID_MESH,
		                                 BLF_I18NCONTEXT_ID_CURVE,
		                                 BLF_I18NCONTEXT_ID_METABALL,
		                                 BLF_I18NCONTEXT_ID_MATERIAL,
		                                 BLF_I18NCONTEXT_ID_TEXTURE,
		                                 BLF_I18NCONTEXT_ID_IMAGE,
		                                 BLF_I18NCONTEXT_ID_LATTICE,
		                                 BLF_I18NCONTEXT_ID_LAMP,
		                                 BLF_I18NCONTEXT_ID_CAMERA,
		                                 BLF_I18NCONTEXT_ID_WORLD,
		                                 BLF_I18NCONTEXT_ID_SCREEN,
		                                 BLF_I18NCONTEXT_ID_TEXT,
		);
		BLF_I18N_MSGID_MULTI_CTXT("New", BLF_I18NCONTEXT_ID_SPEAKER,
		                                 BLF_I18NCONTEXT_ID_SOUND,
		                                 BLF_I18NCONTEXT_ID_ARMATURE,
		                                 BLF_I18NCONTEXT_ID_ACTION,
		                                 BLF_I18NCONTEXT_ID_NODETREE,
		                                 BLF_I18NCONTEXT_ID_BRUSH,
		                                 BLF_I18NCONTEXT_ID_PARTICLESETTINGS,
		                                 BLF_I18NCONTEXT_ID_GPENCIL,
		                                 BLF_I18NCONTEXT_ID_FREESTYLELINESTYLE,
		);
		
		if (newop) {
			but = uiDefIconTextButO(block, UI_BTYPE_BUT, newop, WM_OP_INVOKE_DEFAULT, ICON_ZOOMIN,
			                        (id) ? "" : CTX_IFACE_(template_id_context(type), "New"), 0, 0, w, UI_UNIT_Y, NULL);
			UI_but_funcN_set(but, template_id_cb, MEM_dupallocN(template), SET_INT_IN_POINTER(UI_ID_ADD_NEW));
		}
		else {
			but = uiDefIconTextBut(block, UI_BTYPE_BUT, 0, ICON_ZOOMIN, (id) ? "" : CTX_IFACE_(template_id_context(type), "New"),
			                       0, 0, w, UI_UNIT_Y, NULL, 0, 0, 0, 0, NULL);
			UI_but_funcN_set(but, template_id_cb, MEM_dupallocN(template), SET_INT_IN_POINTER(UI_ID_ADD_NEW));
		}

		if ((idfrom && idfrom->lib) || !editable)
			UI_but_flag_enable(but, UI_BUT_DISABLED);
	}

	/* Due to space limit in UI - skip the "open" icon for packed data, and allow to unpack.
	 * Only for images, sound and fonts */
	if (id && BKE_pack_check(id)) {
		but = uiDefIconButO(block, UI_BTYPE_BUT, "FILE_OT_unpack_item", WM_OP_INVOKE_REGION_WIN, ICON_PACKAGE, 0, 0,
		                    UI_UNIT_X, UI_UNIT_Y, TIP_("Packed File, click to unpack"));
		UI_but_operator_ptr_get(but);
		
		RNA_string_set(but->opptr, "id_name", id->name + 2);
		RNA_int_set(but->opptr, "id_type", GS(id->name));
		
	}
	else if (flag & UI_ID_OPEN) {
		int w = id ? UI_UNIT_X : (flag & UI_ID_ADD_NEW) ? UI_UNIT_X * 3 : UI_UNIT_X * 6;
		
		if (openop) {
			but = uiDefIconTextButO(block, UI_BTYPE_BUT, openop, WM_OP_INVOKE_DEFAULT, ICON_FILESEL, (id) ? "" : IFACE_("Open"),
			                        0, 0, w, UI_UNIT_Y, NULL);
			UI_but_funcN_set(but, template_id_cb, MEM_dupallocN(template), SET_INT_IN_POINTER(UI_ID_OPEN));
		}
		else {
			but = uiDefIconTextBut(block, UI_BTYPE_BUT, 0, ICON_FILESEL, (id) ? "" : IFACE_("Open"), 0, 0, w, UI_UNIT_Y,
			                       NULL, 0, 0, 0, 0, NULL);
			UI_but_funcN_set(but, template_id_cb, MEM_dupallocN(template), SET_INT_IN_POINTER(UI_ID_OPEN));
		}

		if ((idfrom && idfrom->lib) || !editable)
			UI_but_flag_enable(but, UI_BUT_DISABLED);
	}
	
	/* delete button */
	/* don't use RNA_property_is_unlink here */
	if (id && (flag & UI_ID_DELETE)) {
		/* allow unlink if 'unlinkop' is passed, even when 'PROP_NEVER_UNLINK' is set */
		but = NULL;

		if (unlinkop) {
			but = uiDefIconButO(block, UI_BTYPE_BUT, unlinkop, WM_OP_INVOKE_REGION_WIN, ICON_X, 0, 0, UI_UNIT_X, UI_UNIT_Y, NULL);
			/* so we can access the template from operators, font unlinking needs this */
			UI_but_funcN_set(but, NULL, MEM_dupallocN(template), NULL);
		}
		else {
			if ((RNA_property_flag(template->prop) & PROP_NEVER_UNLINK) == 0) {
				but = uiDefIconBut(block, UI_BTYPE_BUT, 0, ICON_X, 0, 0, UI_UNIT_X, UI_UNIT_Y, NULL, 0, 0, 0, 0,
				                   TIP_("Unlink datablock "
				                        "(Shift + Click to set users to zero, data will then not be saved)"));
				UI_but_funcN_set(but, template_id_cb, MEM_dupallocN(template), SET_INT_IN_POINTER(UI_ID_DELETE));

				if (RNA_property_flag(template->prop) & PROP_NEVER_NULL) {
					UI_but_flag_enable(but, UI_BUT_DISABLED);
				}
			}
		}

		if (but) {
			if ((idfrom && idfrom->lib) || !editable) {
				UI_but_flag_enable(but, UI_BUT_DISABLED);
			}
		}
	}

	if (idcode == ID_TE)
		uiTemplateTextureShow(layout, C, &template->ptr, template->prop);
	
	UI_block_align_end(block);
}

static void ui_template_id(uiLayout *layout, bContext *C, PointerRNA *ptr, const char *propname, const char *newop,
                           const char *openop, const char *unlinkop, int flag, int prv_rows, int prv_cols)
{
	TemplateID *template;
	PropertyRNA *prop;
	StructRNA *type;
	short idcode;

	prop = RNA_struct_find_property(ptr, propname);

	if (!prop || RNA_property_type(prop) != PROP_POINTER) {
		RNA_warning("pointer property not found: %s.%s", RNA_struct_identifier(ptr->type), propname);
		return;
	}

	template = MEM_callocN(sizeof(TemplateID), "TemplateID");
	template->ptr = *ptr;
	template->prop = prop;
	template->prv_rows = prv_rows;
	template->prv_cols = prv_cols;

	if (newop)
		flag |= UI_ID_ADD_NEW;
	if (openop)
		flag |= UI_ID_OPEN;

	type = RNA_property_pointer_type(ptr, prop);
	idcode = RNA_type_to_ID_code(type);
	template->idlb = which_libbase(CTX_data_main(C), idcode);
	
	/* create UI elements for this template
	 *	- template_ID makes a copy of the template data and assigns it to the relevant buttons
	 */
	if (template->idlb) {
		uiLayoutRow(layout, true);
		template_ID(C, layout, template, type, idcode, flag, newop, openop, unlinkop);
	}

	MEM_freeN(template);
}

void uiTemplateID(uiLayout *layout, bContext *C, PointerRNA *ptr, const char *propname, const char *newop,
                  const char *openop, const char *unlinkop)
{
	ui_template_id(layout, C, ptr, propname, newop, openop, unlinkop,
	               UI_ID_BROWSE | UI_ID_RENAME | UI_ID_DELETE, 0, 0);
}

void uiTemplateIDBrowse(uiLayout *layout, bContext *C, PointerRNA *ptr, const char *propname, const char *newop,
                        const char *openop, const char *unlinkop)
{
	ui_template_id(layout, C, ptr, propname, newop, openop, unlinkop, UI_ID_BROWSE | UI_ID_RENAME, 0, 0);
}

void uiTemplateIDPreview(uiLayout *layout, bContext *C, PointerRNA *ptr, const char *propname, const char *newop,
                         const char *openop, const char *unlinkop, int rows, int cols)
{
	ui_template_id(layout, C, ptr, propname, newop, openop, unlinkop,
	               UI_ID_BROWSE | UI_ID_RENAME | UI_ID_DELETE | UI_ID_PREVIEWS, rows, cols);
}

/************************ ID Chooser Template ***************************/

/* This is for selecting the type of ID-block to use, and then from the relevant type choosing the block to use 
 *
 * - propname: property identifier for property that ID-pointer gets stored to
 * - proptypename: property identifier for property used to determine the type of ID-pointer that can be used
 */
void uiTemplateAnyID(uiLayout *layout, PointerRNA *ptr, const char *propname, const char *proptypename,
                     const char *text)
{
	PropertyRNA *propID, *propType;
	uiLayout *split, *row, *sub;
	
	/* get properties... */
	propID = RNA_struct_find_property(ptr, propname);
	propType = RNA_struct_find_property(ptr, proptypename);

	if (!propID || RNA_property_type(propID) != PROP_POINTER) {
		RNA_warning("pointer property not found: %s.%s", RNA_struct_identifier(ptr->type), propname);
		return;
	}
	if (!propType || RNA_property_type(propType) != PROP_ENUM) {
		RNA_warning("pointer-type property not found: %s.%s", RNA_struct_identifier(ptr->type), proptypename);
		return;
	}
	
	/* Start drawing UI Elements using standard defines */
	split = uiLayoutSplit(layout, 0.33f, false);  /* NOTE: split amount here needs to be synced with normal labels */
	
	/* FIRST PART ................................................ */
	row = uiLayoutRow(split, false);
	
	/* Label - either use the provided text, or will become "ID-Block:" */
	if (text) {
		if (text[0])
			uiItemL(row, text, ICON_NONE);
	}
	else {
		uiItemL(row, IFACE_("ID-Block:"), ICON_NONE);
	}
	
	/* SECOND PART ................................................ */
	row = uiLayoutRow(split, true);
	
	/* ID-Type Selector - just have a menu of icons */
	sub = uiLayoutRow(row, true);                     /* HACK: special group just for the enum, otherwise we */
	uiLayoutSetAlignment(sub, UI_LAYOUT_ALIGN_LEFT);  /*       we get ugly layout with text included too...  */
	
	uiItemFullR(sub, ptr, propType, 0, 0, UI_ITEM_R_ICON_ONLY, "", ICON_NONE);
	
	/* ID-Block Selector - just use pointer widget... */
	sub = uiLayoutRow(row, true);                       /* HACK: special group to counteract the effects of the previous */
	uiLayoutSetAlignment(sub, UI_LAYOUT_ALIGN_EXPAND);  /*       enum, which now pushes everything too far right         */
	
	uiItemFullR(sub, ptr, propID, 0, 0, 0, "", ICON_NONE);
}

/********************* RNA Path Builder Template ********************/

/* ---------- */

/* This is creating/editing RNA-Paths 
 *
 * - ptr: struct which holds the path property
 * - propname: property identifier for property that path gets stored to
 * - root_ptr: struct that path gets built from
 */
void uiTemplatePathBuilder(uiLayout *layout, PointerRNA *ptr, const char *propname, PointerRNA *UNUSED(root_ptr),
                           const char *text)
{
	PropertyRNA *propPath;
	uiLayout *row;
	
	/* check that properties are valid */
	propPath = RNA_struct_find_property(ptr, propname);
	if (!propPath || RNA_property_type(propPath) != PROP_STRING) {
		RNA_warning("path property not found: %s.%s", RNA_struct_identifier(ptr->type), propname);
		return;
	}
	
	/* Start drawing UI Elements using standard defines */
	row = uiLayoutRow(layout, true);
	
	/* Path (existing string) Widget */
	uiItemR(row, ptr, propname, 0, text, ICON_RNA);
	
	/* TODO: attach something to this to make allow searching of nested properties to 'build' the path */
}

/************************ Modifier Template *************************/

#define ERROR_LIBDATA_MESSAGE IFACE_("Can't edit external libdata")

static void modifiers_convertToReal(bContext *C, void *ob_v, void *md_v)
{
	Object *ob = ob_v;
	ModifierData *md = md_v;
	ModifierData *nmd = modifier_new(md->type);

	modifier_copyData(md, nmd);
	nmd->mode &= ~eModifierMode_Virtual;

	BLI_addhead(&ob->modifiers, nmd);
	
	modifier_unique_name(&ob->modifiers, nmd);

	ob->partype = PAROBJECT;

	WM_event_add_notifier(C, NC_OBJECT | ND_MODIFIER, ob);
	DAG_id_tag_update(&ob->id, OB_RECALC_DATA);

	ED_undo_push(C, "Modifier convert to real");
}

static int modifier_can_delete(ModifierData *md)
{
	/* fluid particle modifier can't be deleted here */
	if (md->type == eModifierType_ParticleSystem)
		if (((ParticleSystemModifierData *)md)->psys->part->type == PART_FLUID)
			return 0;

	return 1;
}

/* Check whether Modifier is a simulation or not, this is used for switching to the physics/particles context tab */
static int modifier_is_simulation(ModifierData *md)
{
	/* Physic Tab */
	if (ELEM(md->type, eModifierType_Cloth, eModifierType_Collision, eModifierType_Fluidsim, eModifierType_Smoke,
	          eModifierType_Softbody, eModifierType_Surface, eModifierType_DynamicPaint))
	{
		return 1;
	}
	/* Particle Tab */
	else if (md->type == eModifierType_ParticleSystem) {
		return 2;
	}
	else {
		return 0;
	}
}

static uiLayout *draw_modifier(uiLayout *layout, Scene *scene, Object *ob,
                               ModifierData *md, int index, int cageIndex, int lastCageIndex)
{
	ModifierTypeInfo *mti = modifierType_getInfo(md->type);
	PointerRNA ptr;
	uiBut *but;
	uiBlock *block;
	uiLayout *box, *column, *row, *sub;
	uiLayout *result = NULL;
	int isVirtual = (md->mode & eModifierMode_Virtual);
	char str[128];

	/* create RNA pointer */
	RNA_pointer_create(&ob->id, &RNA_Modifier, md, &ptr);

	column = uiLayoutColumn(layout, true);
	uiLayoutSetContextPointer(column, "modifier", &ptr);

	/* rounded header ------------------------------------------------------------------- */
	box = uiLayoutBox(column);
	
	if (isVirtual) {
		row = uiLayoutRow(box, false);
		uiLayoutSetAlignment(row, UI_LAYOUT_ALIGN_EXPAND);
		block = uiLayoutGetBlock(row);
		/* VIRTUAL MODIFIER */
		/* XXX this is not used now, since these cannot be accessed via RNA */
		BLI_snprintf(str, sizeof(str), IFACE_("%s parent deform"), md->name);
		uiDefBut(block, UI_BTYPE_LABEL, 0, str, 0, 0, 185, UI_UNIT_Y, NULL, 0.0, 0.0, 0.0, 0.0, TIP_("Modifier name"));
		
		but = uiDefBut(block, UI_BTYPE_BUT, 0, IFACE_("Make Real"), 0, 0, 80, 16, NULL, 0.0, 0.0, 0.0, 0.0,
		               TIP_("Convert virtual modifier to a real modifier"));
		UI_but_func_set(but, modifiers_convertToReal, ob, md);
	}
	else {
		/* REAL MODIFIER */
		row = uiLayoutRow(box, false);
		block = uiLayoutGetBlock(row);
		
		UI_block_emboss_set(block, UI_EMBOSS_NONE);
		/* Open/Close .................................  */
		uiItemR(row, &ptr, "show_expanded", 0, "", ICON_NONE);
		
		/* modifier-type icon */
		uiItemL(row, "", RNA_struct_ui_icon(ptr.type));
		UI_block_emboss_set(block, UI_EMBOSS);
		
		/* modifier name */
		md->scene = scene;
		if (mti->isDisabled && mti->isDisabled(md, 0)) {
			uiLayoutSetRedAlert(row, true);
		}
		uiItemR(row, &ptr, "name", 0, "", ICON_NONE);
		uiLayoutSetRedAlert(row, false);
		
		/* mode enabling buttons */
		UI_block_align_begin(block);
		/* Softbody not allowed in this situation, enforce! */
		if (((md->type != eModifierType_Softbody && md->type != eModifierType_Collision) || !(ob->pd && ob->pd->deflect)) &&
		    (md->type != eModifierType_Surface) )
		{
			uiItemR(row, &ptr, "show_render", 0, "", ICON_NONE);
			uiItemR(row, &ptr, "show_viewport", 0, "", ICON_NONE);
			
			if (mti->flags & eModifierTypeFlag_SupportsEditmode) {
				sub = uiLayoutRow(row, true);
				if (!(md->mode & eModifierMode_Realtime)) {
					uiLayoutSetActive(sub, false);
				}
				uiItemR(sub, &ptr, "show_in_editmode", 0, "", ICON_NONE);
			}
		}

		if (ob->type == OB_MESH) {
			if (modifier_supportsCage(scene, md) && (index <= lastCageIndex)) {
				sub = uiLayoutRow(row, true);
				if (index < cageIndex || !modifier_couldBeCage(scene, md)) {
					uiLayoutSetActive(sub, false);
				}
				uiItemR(sub, &ptr, "show_on_cage", 0, "", ICON_NONE);
			}
		} /* tessellation point for curve-typed objects */
		else if (ELEM(ob->type, OB_CURVE, OB_SURF, OB_FONT)) {
			/* some modifiers could work with pre-tessellated curves only */
			if (ELEM(md->type, eModifierType_Hook, eModifierType_Softbody, eModifierType_MeshDeform)) {
				/* add disabled pre-tessellated button, so users could have
				 * message for this modifiers */
				but = uiDefIconButBitI(block, UI_BTYPE_TOGGLE, eModifierMode_ApplyOnSpline, 0, ICON_SURFACE_DATA, 0, 0,
				                       UI_UNIT_X - 2, UI_UNIT_Y, &md->mode, 0.0, 0.0, 0.0, 0.0,
				                       TIP_("This modifier can only be applied on splines' points"));
				UI_but_flag_enable(but, UI_BUT_DISABLED);
			}
			else if (mti->type != eModifierTypeType_Constructive) {
				/* constructive modifiers tessellates curve before applying */
				uiItemR(row, &ptr, "use_apply_on_spline", 0, "", ICON_NONE);
			}
		}

		UI_block_align_end(block);
		
		/* Up/Down + Delete ........................... */
		UI_block_align_begin(block);
		uiItemO(row, "", ICON_TRIA_UP, "OBJECT_OT_modifier_move_up");
		uiItemO(row, "", ICON_TRIA_DOWN, "OBJECT_OT_modifier_move_down");
		UI_block_align_end(block);
		
		UI_block_emboss_set(block, UI_EMBOSS_NONE);
		/* When Modifier is a simulation, show button to switch to context rather than the delete button. */
		if (modifier_can_delete(md) &&
		    (!modifier_is_simulation(md) ||
		     STREQ(scene->r.engine, RE_engine_id_BLENDER_GAME)))
		{
			uiItemO(row, "", ICON_X, "OBJECT_OT_modifier_remove");
		}
		else if (modifier_is_simulation(md) == 1) {
			uiItemStringO(row, "", ICON_BUTS, "WM_OT_properties_context_change", "context", "PHYSICS");
		}
		else if (modifier_is_simulation(md) == 2) {
			uiItemStringO(row, "", ICON_BUTS, "WM_OT_properties_context_change", "context", "PARTICLES");
		}
		UI_block_emboss_set(block, UI_EMBOSS);
	}

	
	/* modifier settings (under the header) --------------------------------------------------- */
	if (!isVirtual && (md->mode & eModifierMode_Expanded)) {
		/* apply/convert/copy */
		box = uiLayoutBox(column);
		row = uiLayoutRow(box, false);
		
		if (!ELEM(md->type, eModifierType_Collision, eModifierType_Surface)) {
			/* only here obdata, the rest of modifiers is ob level */
			UI_block_lock_set(block, BKE_object_obdata_is_libdata(ob), ERROR_LIBDATA_MESSAGE);
			
			if (md->type == eModifierType_ParticleSystem) {
				ParticleSystem *psys = ((ParticleSystemModifierData *)md)->psys;
				
				if (!(ob->mode & OB_MODE_PARTICLE_EDIT)) {
					if (ELEM(psys->part->ren_as, PART_DRAW_GR, PART_DRAW_OB))
						uiItemO(row, CTX_IFACE_(BLF_I18NCONTEXT_OPERATOR_DEFAULT, "Convert"), ICON_NONE,
						        "OBJECT_OT_duplicates_make_real");
					else if (psys->part->ren_as == PART_DRAW_PATH && psys->pathcache)
						uiItemO(row, CTX_IFACE_(BLF_I18NCONTEXT_OPERATOR_DEFAULT, "Convert"), ICON_NONE,
						        "OBJECT_OT_modifier_convert");
				}
			}
			else {
				uiLayoutSetOperatorContext(row, WM_OP_INVOKE_DEFAULT);
				uiItemEnumO(row, "OBJECT_OT_modifier_apply", CTX_IFACE_(BLF_I18NCONTEXT_OPERATOR_DEFAULT, "Apply"),
				            0, "apply_as", MODIFIER_APPLY_DATA);
				
				if (modifier_isSameTopology(md) && !modifier_isNonGeometrical(md)) {
					uiItemEnumO(row, "OBJECT_OT_modifier_apply",
					            CTX_IFACE_(BLF_I18NCONTEXT_OPERATOR_DEFAULT, "Apply as Shape Key"),
					            0, "apply_as", MODIFIER_APPLY_SHAPE);
				}
			}
			
			UI_block_lock_clear(block);
			UI_block_lock_set(block, ob && ob->id.lib, ERROR_LIBDATA_MESSAGE);
			
			if (!ELEM(md->type, eModifierType_Fluidsim, eModifierType_Softbody, eModifierType_ParticleSystem,
			           eModifierType_Cloth, eModifierType_Smoke))
			{
				uiItemO(row, CTX_IFACE_(BLF_I18NCONTEXT_OPERATOR_DEFAULT, "Copy"), ICON_NONE,
				        "OBJECT_OT_modifier_copy");
			}
		}
		
		/* result is the layout block inside the box, that we return so that modifier settings can be drawn */
		result = uiLayoutColumn(box, false);
		block = uiLayoutAbsoluteBlock(box);
	}
	
	/* error messages */
	if (md->error) {
		box = uiLayoutBox(column);
		row = uiLayoutRow(box, false);
		uiItemL(row, md->error, ICON_ERROR);
	}
	
	return result;
}

uiLayout *uiTemplateModifier(uiLayout *layout, bContext *C, PointerRNA *ptr)
{
	Scene *scene = CTX_data_scene(C);
	Object *ob;
	ModifierData *md, *vmd;
	VirtualModifierData virtualModifierData;
	int i, lastCageIndex, cageIndex;

	/* verify we have valid data */
	if (!RNA_struct_is_a(ptr->type, &RNA_Modifier)) {
		RNA_warning("Expected modifier on object");
		return NULL;
	}

	ob = ptr->id.data;
	md = ptr->data;

	if (!ob || !(GS(ob->id.name) == ID_OB)) {
		RNA_warning("Expected modifier on object");
		return NULL;
	}
	
	UI_block_lock_set(uiLayoutGetBlock(layout), (ob && ob->id.lib), ERROR_LIBDATA_MESSAGE);
	
	/* find modifier and draw it */
	cageIndex = modifiers_getCageIndex(scene, ob, &lastCageIndex, 0);

	/* XXX virtual modifiers are not accesible for python */
	vmd = modifiers_getVirtualModifierList(ob, &virtualModifierData);

	for (i = 0; vmd; i++, vmd = vmd->next) {
		if (md == vmd)
			return draw_modifier(layout, scene, ob, md, i, cageIndex, lastCageIndex);
		else if (vmd->mode & eModifierMode_Virtual)
			i--;
	}

	return NULL;
}

/************************ Constraint Template *************************/

#include "DNA_constraint_types.h"

#include "BKE_action.h"
#include "BKE_constraint.h"

#define B_CONSTRAINT_TEST           5
// #define B_CONSTRAINT_CHANGETARGET   6

static void do_constraint_panels(bContext *C, void *ob_pt, int event)
{
	Object *ob = (Object *)ob_pt;

	switch (event) {
		case B_CONSTRAINT_TEST:
			break; /* no handling */
#if 0	/* UNUSED */
		case B_CONSTRAINT_CHANGETARGET:
		{
			Main *bmain = CTX_data_main(C);
			if (ob->pose) ob->pose->flag |= POSE_RECALC;  /* checks & sorts pose channels */
			DAG_relations_tag_update(bmain);
			break;
		}
#endif
		default:
			break;
	}

	/* note: RNA updates now call this, commenting else it gets called twice.
	 * if there are problems because of this, then rna needs changed update functions.
	 *
	 * object_test_constraints(ob);
	 * if (ob->pose) BKE_pose_update_constraint_flags(ob->pose); */
	
	if (ob->type == OB_ARMATURE) DAG_id_tag_update(&ob->id, OB_RECALC_DATA | OB_RECALC_OB);
	else DAG_id_tag_update(&ob->id, OB_RECALC_OB);

	WM_event_add_notifier(C, NC_OBJECT | ND_CONSTRAINT, ob);
}

static void constraint_active_func(bContext *UNUSED(C), void *ob_v, void *con_v)
{
	ED_object_constraint_set_active(ob_v, con_v);
}

/* draw panel showing settings for a constraint */
static uiLayout *draw_constraint(uiLayout *layout, Object *ob, bConstraint *con)
{
	bPoseChannel *pchan = BKE_pose_channel_active(ob);
	bConstraintTypeInfo *cti;
	uiBlock *block;
	uiLayout *result = NULL, *col, *box, *row;
	PointerRNA ptr;
	char typestr[32];
	short proxy_protected, xco = 0, yco = 0;
	// int rb_col; // UNUSED

	/* get constraint typeinfo */
	cti = BKE_constraint_typeinfo_get(con);
	if (cti == NULL) {
		/* exception for 'Null' constraint - it doesn't have constraint typeinfo! */
		BLI_strncpy(typestr, (con->type == CONSTRAINT_TYPE_NULL) ? IFACE_("Null") : IFACE_("Unknown"), sizeof(typestr));
	}
	else
		BLI_strncpy(typestr, IFACE_(cti->name), sizeof(typestr));
		
	/* determine whether constraint is proxy protected or not */
	if (BKE_constraints_proxylocked_owner(ob, pchan))
		proxy_protected = (con->flag & CONSTRAINT_PROXY_LOCAL) == 0;
	else
		proxy_protected = 0;

	/* unless button has own callback, it adds this callback to button */
	block = uiLayoutGetBlock(layout);
	UI_block_func_handle_set(block, do_constraint_panels, ob);
	UI_block_func_set(block, constraint_active_func, ob, con);

	RNA_pointer_create(&ob->id, &RNA_Constraint, con, &ptr);

	col = uiLayoutColumn(layout, true);
	uiLayoutSetContextPointer(col, "constraint", &ptr);

	box = uiLayoutBox(col);
	row = uiLayoutRow(box, false);
	block = uiLayoutGetBlock(box);

	/* Draw constraint header */

	/* open/close */
	UI_block_emboss_set(block, UI_EMBOSS_NONE);
	uiItemR(row, &ptr, "show_expanded", UI_ITEM_R_ICON_ONLY, "", ICON_NONE);
	UI_block_emboss_set(block, UI_EMBOSS);

	/* name */
	uiDefBut(block, UI_BTYPE_LABEL, B_CONSTRAINT_TEST, typestr,
	         xco + 0.5f * UI_UNIT_X, yco, 5 * UI_UNIT_X, 0.9f * UI_UNIT_Y, NULL, 0.0, 0.0, 0.0, 0.0, "");

	if (con->flag & CONSTRAINT_DISABLE)
		uiLayoutSetRedAlert(row, true);
	
	if (proxy_protected == 0) {
		uiItemR(row, &ptr, "name", 0, "", ICON_NONE);
	}
	else
		uiItemL(row, con->name, ICON_NONE);
	
	uiLayoutSetRedAlert(row, false);
	
	/* proxy-protected constraints cannot be edited, so hide up/down + close buttons */
	if (proxy_protected) {
		UI_block_emboss_set(block, UI_EMBOSS_NONE);
		
		/* draw a ghost icon (for proxy) and also a lock beside it, to show that constraint is "proxy locked" */
		uiDefIconBut(block, UI_BTYPE_BUT, B_CONSTRAINT_TEST, ICON_GHOST, xco + 12.2f * UI_UNIT_X, yco, 0.95f * UI_UNIT_X, 0.95f * UI_UNIT_Y,
		             NULL, 0.0, 0.0, 0.0, 0.0, TIP_("Proxy Protected"));
		uiDefIconBut(block, UI_BTYPE_BUT, B_CONSTRAINT_TEST, ICON_LOCKED, xco + 13.1f * UI_UNIT_X, yco, 0.95f * UI_UNIT_X, 0.95f * UI_UNIT_Y,
		             NULL, 0.0, 0.0, 0.0, 0.0, TIP_("Proxy Protected"));
		
		UI_block_emboss_set(block, UI_EMBOSS);
	}
	else {
		short prev_proxylock, show_upbut, show_downbut;
		
		/* Up/Down buttons: 
		 *	Proxy-constraints are not allowed to occur after local (non-proxy) constraints
		 *	as that poses problems when restoring them, so disable the "up" button where
		 *	it may cause this situation. 
		 *
		 *  Up/Down buttons should only be shown (or not grayed - todo) if they serve some purpose.
		 */
		if (BKE_constraints_proxylocked_owner(ob, pchan)) {
			if (con->prev) {
				prev_proxylock = (con->prev->flag & CONSTRAINT_PROXY_LOCAL) ? 0 : 1;
			}
			else
				prev_proxylock = 0;
		}
		else
			prev_proxylock = 0;
			
		show_upbut = ((prev_proxylock == 0) && (con->prev));
		show_downbut = (con->next) ? 1 : 0;
		
		/* enabled */
		UI_block_emboss_set(block, UI_EMBOSS_NONE);
		uiItemR(row, &ptr, "mute", 0, "",
		        (con->flag & CONSTRAINT_OFF) ? ICON_RESTRICT_VIEW_ON : ICON_RESTRICT_VIEW_OFF);
		UI_block_emboss_set(block, UI_EMBOSS);
		
		uiLayoutSetOperatorContext(row, WM_OP_INVOKE_DEFAULT);
		
		/* up/down */
		if (show_upbut || show_downbut) {
			UI_block_align_begin(block);
			if (show_upbut)
				uiItemO(row, "", ICON_TRIA_UP, "CONSTRAINT_OT_move_up");
				
			if (show_downbut)
				uiItemO(row, "", ICON_TRIA_DOWN, "CONSTRAINT_OT_move_down");
			UI_block_align_end(block);
		}
		
		/* Close 'button' - emboss calls here disable drawing of 'button' behind X */
		UI_block_emboss_set(block, UI_EMBOSS_NONE);
		uiItemO(row, "", ICON_X, "CONSTRAINT_OT_delete");
		UI_block_emboss_set(block, UI_EMBOSS);
	}

	/* Set but-locks for protected settings (magic numbers are used here!) */
	if (proxy_protected)
		UI_block_lock_set(block, true, IFACE_("Cannot edit Proxy-Protected Constraint"));

	/* Draw constraint data */
	if ((con->flag & CONSTRAINT_EXPAND) == 0) {
		(yco) -= 10.5f * UI_UNIT_Y;
	}
	else {
		box = uiLayoutBox(col);
		block = uiLayoutAbsoluteBlock(box);
		result = box;
	}

	/* clear any locks set up for proxies/lib-linking */
	UI_block_lock_clear(block);

	return result;
}

uiLayout *uiTemplateConstraint(uiLayout *layout, PointerRNA *ptr)
{
	Object *ob;
	bConstraint *con;

	/* verify we have valid data */
	if (!RNA_struct_is_a(ptr->type, &RNA_Constraint)) {
		RNA_warning("Expected constraint on object");
		return NULL;
	}

	ob = ptr->id.data;
	con = ptr->data;

	if (!ob || !(GS(ob->id.name) == ID_OB)) {
		RNA_warning("Expected constraint on object");
		return NULL;
	}
	
	UI_block_lock_set(uiLayoutGetBlock(layout), (ob && ob->id.lib), ERROR_LIBDATA_MESSAGE);

	/* hrms, the temporal constraint should not draw! */
	if (con->type == CONSTRAINT_TYPE_KINEMATIC) {
		bKinematicConstraint *data = con->data;
		if (data->flag & CONSTRAINT_IK_TEMP)
			return NULL;
	}

	return draw_constraint(layout, ob, con);
}


/************************* Preview Template ***************************/

#include "DNA_lamp_types.h"
#include "DNA_material_types.h"
#include "DNA_world_types.h"

#define B_MATPRV 1

static void do_preview_buttons(bContext *C, void *arg, int event)
{
	switch (event) {
		case B_MATPRV:
			WM_event_add_notifier(C, NC_MATERIAL | ND_SHADING_PREVIEW, arg);
			break;
	}
}

void uiTemplatePreview(uiLayout *layout, bContext *C, ID *id, int show_buttons, ID *parent, MTex *slot,
                       const char *preview_id)
{
	uiLayout *row, *col;
	uiBlock *block;
	uiPreview *ui_preview = NULL;
	ARegion *ar;

	Material *ma = NULL;
	Tex *tex = (Tex *)id;
	ID *pid, *pparent;
	short *pr_texture = NULL;
	PointerRNA material_ptr;
	PointerRNA texture_ptr;

	char _preview_id[UI_MAX_NAME_STR];

	if (id && !ELEM(GS(id->name), ID_MA, ID_TE, ID_WO, ID_LA, ID_LS)) {
		RNA_warning("Expected ID of type material, texture, lamp, world or line style");
		return;
	}

	/* decide what to render */
	pid = id;
	pparent = NULL;

	if (id && (GS(id->name) == ID_TE)) {
		if (parent && (GS(parent->name) == ID_MA))
			pr_texture = &((Material *)parent)->pr_texture;
		else if (parent && (GS(parent->name) == ID_WO))
			pr_texture = &((World *)parent)->pr_texture;
		else if (parent && (GS(parent->name) == ID_LA))
			pr_texture = &((Lamp *)parent)->pr_texture;
		else if (parent && (GS(parent->name) == ID_LS))
			pr_texture = &((FreestyleLineStyle *)parent)->pr_texture;

		if (pr_texture) {
			if (*pr_texture == TEX_PR_OTHER)
				pid = parent;
			else if (*pr_texture == TEX_PR_BOTH)
				pparent = parent;
		}
	}

	if (!preview_id || (preview_id[0] == '\0')) {
		/* If no identifier given, generate one from ID type. */
		BLI_snprintf(_preview_id, UI_MAX_NAME_STR, "uiPreview_%s", BKE_idcode_to_name(GS(id->name)));
		preview_id = _preview_id;
	}

	/* Find or add the uiPreview to the current Region. */
	ar = CTX_wm_region(C);
	ui_preview = BLI_findstring(&ar->ui_previews, preview_id, offsetof(uiPreview, preview_id));

	if (!ui_preview) {
		ui_preview = MEM_callocN(sizeof(uiPreview), "uiPreview");
		BLI_strncpy(ui_preview->preview_id, preview_id, sizeof(ui_preview->preview_id));
		ui_preview->height = (short)(UI_UNIT_Y * 5.6f);
		BLI_addtail(&ar->ui_previews, ui_preview);
	}

	if (ui_preview->height < UI_UNIT_Y) {
		ui_preview->height = UI_UNIT_Y;
	}
	else if (ui_preview->height > UI_UNIT_Y * 50) {  /* Rather high upper limit, yet not insane! */
		ui_preview->height = UI_UNIT_Y * 50;
	}

	/* layout */
	block = uiLayoutGetBlock(layout);
	row = uiLayoutRow(layout, false);
	col = uiLayoutColumn(row, false);
	uiLayoutSetKeepAspect(col, true);

	/* add preview */
	uiDefBut(block, UI_BTYPE_EXTRA, 0, "", 0, 0, UI_UNIT_X * 10, ui_preview->height, pid, 0.0, 0.0, 0, 0, "");
	UI_but_func_drawextra_set(block, ED_preview_draw, pparent, slot);
	UI_block_func_handle_set(block, do_preview_buttons, NULL);

	uiDefIconButS(block, UI_BTYPE_GRIP, 0, ICON_GRIP, 0, 0, UI_UNIT_X * 10, (short)(UI_UNIT_Y * 0.3f), &ui_preview->height,
	              UI_UNIT_Y, UI_UNIT_Y * 50.0f, 0.0f, 0.0f, "");

	/* add buttons */
	if (pid && show_buttons) {
		if (GS(pid->name) == ID_MA || (pparent && GS(pparent->name) == ID_MA)) {
			if (GS(pid->name) == ID_MA) ma = (Material *)pid;
			else ma = (Material *)pparent;
			
			/* Create RNA Pointer */
			RNA_pointer_create(&ma->id, &RNA_Material, ma, &material_ptr);

			col = uiLayoutColumn(row, true);
			uiLayoutSetScaleX(col, 1.5);
			uiItemR(col, &material_ptr, "preview_render_type", UI_ITEM_R_EXPAND, "", ICON_NONE);
		}

		if (pr_texture) {
			/* Create RNA Pointer */
			RNA_pointer_create(id, &RNA_Texture, tex, &texture_ptr);
			
			uiLayoutRow(layout, true);
			uiDefButS(block, UI_BTYPE_ROW, B_MATPRV, IFACE_("Texture"),  0, 0, UI_UNIT_X * 10, UI_UNIT_Y,
			          pr_texture, 10, TEX_PR_TEXTURE, 0, 0, "");
			if (GS(parent->name) == ID_MA) {
				uiDefButS(block, UI_BTYPE_ROW, B_MATPRV, IFACE_("Material"),  0, 0, UI_UNIT_X * 10, UI_UNIT_Y,
				          pr_texture, 10, TEX_PR_OTHER, 0, 0, "");
			}
			else if (GS(parent->name) == ID_LA) {
				uiDefButS(block, UI_BTYPE_ROW, B_MATPRV, IFACE_("Lamp"),  0, 0, UI_UNIT_X * 10, UI_UNIT_Y,
				          pr_texture, 10, TEX_PR_OTHER, 0, 0, "");
			}
			else if (GS(parent->name) == ID_WO) {
				uiDefButS(block, UI_BTYPE_ROW, B_MATPRV, IFACE_("World"),  0, 0, UI_UNIT_X * 10, UI_UNIT_Y,
				          pr_texture, 10, TEX_PR_OTHER, 0, 0, "");
			}
			else if (GS(parent->name) == ID_LS) {
				uiDefButS(block, UI_BTYPE_ROW, B_MATPRV, IFACE_("Line Style"),  0, 0, UI_UNIT_X * 10, UI_UNIT_Y,
				          pr_texture, 10, TEX_PR_OTHER, 0, 0, "");
			}
			uiDefButS(block, UI_BTYPE_ROW, B_MATPRV, IFACE_("Both"),  0, 0, UI_UNIT_X * 10, UI_UNIT_Y,
			          pr_texture, 10, TEX_PR_BOTH, 0, 0, "");
			
			/* Alpha button for texture preview */
			if (*pr_texture != TEX_PR_OTHER) {
				row = uiLayoutRow(layout, false);
				uiItemR(row, &texture_ptr, "use_preview_alpha", 0, NULL, ICON_NONE);
			}
		}
	}
}

/********************** ColorRamp Template **************************/


typedef struct RNAUpdateCb {
	PointerRNA ptr;
	PropertyRNA *prop;
} RNAUpdateCb;

static void rna_update_cb(bContext *C, void *arg_cb, void *UNUSED(arg))
{
	RNAUpdateCb *cb = (RNAUpdateCb *)arg_cb;

	/* we call update here on the pointer property, this way the
	 * owner of the curve mapping can still define it's own update
	 * and notifier, even if the CurveMapping struct is shared. */
	RNA_property_update(C, &cb->ptr, cb->prop);
}

static void colorband_add_cb(bContext *C, void *cb_v, void *coba_v)
{
	ColorBand *coba = coba_v;
	float pos = 0.5f;

	if (coba->tot > 1) {
		if (coba->cur > 0) pos = (coba->data[coba->cur - 1].pos + coba->data[coba->cur].pos) * 0.5f;
		else pos = (coba->data[coba->cur + 1].pos + coba->data[coba->cur].pos) * 0.5f;
	}

	if (colorband_element_add(coba, pos)) {
		rna_update_cb(C, cb_v, NULL);
		ED_undo_push(C, "Add colorband");
	}
}

static void colorband_del_cb(bContext *C, void *cb_v, void *coba_v)
{
	ColorBand *coba = coba_v;

	if (colorband_element_remove(coba, coba->cur)) {
		ED_undo_push(C, "Delete colorband");
		rna_update_cb(C, cb_v, NULL);
	}
}

static void colorband_flip_cb(bContext *C, void *cb_v, void *coba_v)
{
	CBData data_tmp[MAXCOLORBAND];

	ColorBand *coba = coba_v;
	int a;

	for (a = 0; a < coba->tot; a++) {
		data_tmp[a] = coba->data[coba->tot - (a + 1)];
	}
	for (a = 0; a < coba->tot; a++) {
		data_tmp[a].pos = 1.0f - data_tmp[a].pos;
		coba->data[a] = data_tmp[a];
	}

	/* may as well flip the cur*/
	coba->cur = coba->tot - (coba->cur + 1);

	ED_undo_push(C, "Flip colorband");

	rna_update_cb(C, cb_v, NULL);
}

static void colorband_update_cb(bContext *UNUSED(C), void *bt_v, void *coba_v)
{
	uiBut *bt = bt_v;
	ColorBand *coba = coba_v;

	/* sneaky update here, we need to sort the colorband points to be in order,
	 * however the RNA pointer then is wrong, so we update it */
	colorband_update_sort(coba);
	bt->rnapoin.data = coba->data + coba->cur;
}

static void colorband_buttons_layout(uiLayout *layout, uiBlock *block, ColorBand *coba, const rctf *butr,
                                     RNAUpdateCb *cb, int expand)
{
	uiLayout *row, *split, *subsplit;
	uiBut *bt;
	float unit = BLI_rctf_size_x(butr) / 14.0f;
	float xs = butr->xmin;
	float ys = butr->ymin;
	PointerRNA ptr;

	RNA_pointer_create(cb->ptr.id.data, &RNA_ColorRamp, coba, &ptr);

	split = uiLayoutSplit(layout, 0.4f, false);

	UI_block_emboss_set(block, UI_EMBOSS_NONE);
	UI_block_align_begin(block);
	row = uiLayoutRow(split, false);

	bt = uiDefIconTextBut(block, UI_BTYPE_BUT, 0, ICON_ZOOMIN, "", 0, 0, 2.0f * unit, UI_UNIT_Y, NULL,
	                      0, 0, 0, 0, TIP_("Add a new color stop to the colorband"));

	UI_but_funcN_set(bt, colorband_add_cb, MEM_dupallocN(cb), coba);

	bt = uiDefIconTextBut(block, UI_BTYPE_BUT, 0, ICON_ZOOMOUT, "", xs +  2.0f * unit, ys + UI_UNIT_Y, 2.0f * unit, UI_UNIT_Y,
	              NULL, 0, 0, 0, 0, TIP_("Delete the active position"));
	UI_but_funcN_set(bt, colorband_del_cb, MEM_dupallocN(cb), coba);

	bt = uiDefIconTextBut(block, UI_BTYPE_BUT, 0, ICON_ARROW_LEFTRIGHT, "", xs + 4.0f * unit, ys + UI_UNIT_Y, 2.0f * unit, UI_UNIT_Y,
	              NULL, 0, 0, 0, 0, TIP_("Flip the color ramp"));
	UI_but_funcN_set(bt, colorband_flip_cb, MEM_dupallocN(cb), coba);
	UI_block_align_end(block);
	UI_block_emboss_set(block, UI_EMBOSS);

	row = uiLayoutRow(split, false);

	UI_block_align_begin(block);
	uiItemR(row, &ptr, "color_mode", 0, "", ICON_NONE);
	if (ELEM(coba->color_mode, COLBAND_BLEND_HSV, COLBAND_BLEND_HSL)) {
		uiItemR(row, &ptr, "hue_interpolation", 0, "", ICON_NONE);
	}
	else {  /* COLBAND_BLEND_RGB */
		uiItemR(row, &ptr, "interpolation", 0, "", ICON_NONE);
	}
	UI_block_align_end(block);

	row = uiLayoutRow(layout, false);

	bt = uiDefBut(block, UI_BTYPE_COLORBAND, 0, "", xs, ys, BLI_rctf_size_x(butr), UI_UNIT_Y, coba, 0, 0, 0, 0, "");
	UI_but_funcN_set(bt, rna_update_cb, MEM_dupallocN(cb), NULL);

	row = uiLayoutRow(layout, false);

	if (coba->tot) {
		CBData *cbd = coba->data + coba->cur;

		RNA_pointer_create(cb->ptr.id.data, &RNA_ColorRampElement, cbd, &ptr);

		if (!expand) {
			split = uiLayoutSplit(layout, 0.3f, false);

			row = uiLayoutRow(split, false);
			uiDefButS(block, UI_BTYPE_NUM, 0, "", 0, 0, 5.0f * UI_UNIT_X, UI_UNIT_Y, &coba->cur, 0.0, (float)(MAX2(0, coba->tot - 1)),
			          0, 0, TIP_("Choose active color stop"));
			row = uiLayoutRow(split, false);
			uiItemR(row, &ptr, "position", 0, IFACE_("Pos"), ICON_NONE);
			bt = block->buttons.last;
			UI_but_func_set(bt, colorband_update_cb, bt, coba);

			row = uiLayoutRow(layout, false);
			uiItemR(row, &ptr, "color", 0, "", ICON_NONE);
			bt = block->buttons.last;
			UI_but_funcN_set(bt, rna_update_cb, MEM_dupallocN(cb), NULL);
		}
		else {
			split = uiLayoutSplit(layout, 0.5f, false);
			subsplit = uiLayoutSplit(split, 0.35f, false);

			row = uiLayoutRow(subsplit, false);
			uiDefButS(block, UI_BTYPE_NUM, 0, "", 0, 0, 5.0f * UI_UNIT_X, UI_UNIT_Y, &coba->cur, 0.0, (float)(MAX2(0, coba->tot - 1)),
			          0, 0, TIP_("Choose active color stop"));
			row = uiLayoutRow(subsplit, false);
			uiItemR(row, &ptr, "position", UI_ITEM_R_SLIDER, IFACE_("Pos"), ICON_NONE);
			bt = block->buttons.last;
			UI_but_func_set(bt, colorband_update_cb, bt, coba);

			row = uiLayoutRow(split, false);
			uiItemR(row, &ptr, "color", 0, "", ICON_NONE);
			bt = block->buttons.last;
			UI_but_funcN_set(bt, rna_update_cb, MEM_dupallocN(cb), NULL);
		}
	}
}

void uiTemplateColorRamp(uiLayout *layout, PointerRNA *ptr, const char *propname, int expand)
{
	PropertyRNA *prop = RNA_struct_find_property(ptr, propname);
	PointerRNA cptr;
	RNAUpdateCb *cb;
	uiBlock *block;
	ID *id;
	rctf rect;

	if (!prop || RNA_property_type(prop) != PROP_POINTER)
		return;

	cptr = RNA_property_pointer_get(ptr, prop);
	if (!cptr.data || !RNA_struct_is_a(cptr.type, &RNA_ColorRamp))
		return;

	cb = MEM_callocN(sizeof(RNAUpdateCb), "RNAUpdateCb");
	cb->ptr = *ptr;
	cb->prop = prop;

	rect.xmin = 0; rect.xmax = 10.0f * UI_UNIT_X;
	rect.ymin = 0; rect.ymax = 19.5f * UI_UNIT_X;

	block = uiLayoutAbsoluteBlock(layout);

	id = cptr.id.data;
	UI_block_lock_set(block, (id && id->lib), ERROR_LIBDATA_MESSAGE);

	colorband_buttons_layout(layout, block, cptr.data, &rect, cb, expand);

	UI_block_lock_clear(block);

	MEM_freeN(cb);
}


/********************* Icon viewer Template ************************/

/* ID Search browse menu, open */
static uiBlock *ui_icon_view_menu_cb(bContext *C, ARegion *ar, void *arg_litem)
{
	static RNAUpdateCb cb;
	uiBlock *block;
	uiBut *but;
	int icon;
	EnumPropertyItem *item;
	int a;
	bool free;

	/* arg_litem is malloced, can be freed by parent button */
	cb = *((RNAUpdateCb *)arg_litem);
	
	/* unused */
	// icon = RNA_property_enum_get(&cb.ptr, cb.prop);
	
	block = UI_block_begin(C, ar, "_popup", UI_EMBOSS);
	UI_block_flag_enable(block, UI_BLOCK_LOOP);
	
	
	RNA_property_enum_items(C, &cb.ptr, cb.prop, &item, NULL, &free);
	
	for (a = 0; item[a].identifier; a++) {
		int x, y;
		
		/* XXX hardcoded size to 5 x unit */
		x = (a % 8) * UI_UNIT_X * 5;
		y = (a / 8) * UI_UNIT_X * 5;
		
		icon = item[a].icon;
		but = uiDefIconButR_prop(block, UI_BTYPE_ROW, 0, icon, x, y, UI_UNIT_X * 5, UI_UNIT_Y * 5, &cb.ptr, cb.prop, -1, 0, icon, -1, -1, NULL);
		UI_but_flag_enable(but, UI_HAS_ICON | UI_BUT_ICON_PREVIEW);
	}

	UI_block_bounds_set_normal(block, 0.3f * U.widget_unit);
	UI_block_direction_set(block, UI_DIR_UP);

	if (free) {
		MEM_freeN(item);
	}
	
	return block;
}

void uiTemplateIconView(uiLayout *layout, PointerRNA *ptr, const char *propname)
{
	PropertyRNA *prop = RNA_struct_find_property(ptr, propname);
	RNAUpdateCb *cb;
	uiBlock *block;
	uiBut *but;
//	rctf rect;  /* UNUSED */
	int icon;
	
	if (!prop || RNA_property_type(prop) != PROP_ENUM)
		return;
	
	icon = RNA_property_enum_get(ptr, prop);
	
	cb = MEM_callocN(sizeof(RNAUpdateCb), "RNAUpdateCb");
	cb->ptr = *ptr;
	cb->prop = prop;
	
//	rect.xmin = 0; rect.xmax = 10.0f * UI_UNIT_X;
//	rect.ymin = 0; rect.ymax = 10.0f * UI_UNIT_X;
	
	block = uiLayoutAbsoluteBlock(layout);

	but = uiDefBlockButN(block, ui_icon_view_menu_cb, MEM_dupallocN(cb), "", 0, 0, UI_UNIT_X * 6, UI_UNIT_Y * 6, "");

	
//	but = uiDefIconButR_prop(block, UI_BTYPE_ROW, 0, icon, 0, 0, BLI_rctf_size_x(&rect), BLI_rctf_size_y(&rect), ptr, prop, -1, 0, icon, -1, -1, NULL);
	
	but->icon = icon;
	UI_but_flag_enable(but, UI_HAS_ICON | UI_BUT_ICON_PREVIEW);
	
	UI_but_funcN_set(but, rna_update_cb, MEM_dupallocN(cb), NULL);
	
	MEM_freeN(cb);
}

/********************* Histogram Template ************************/

void uiTemplateHistogram(uiLayout *layout, PointerRNA *ptr, const char *propname)
{
	PropertyRNA *prop = RNA_struct_find_property(ptr, propname);
	PointerRNA cptr;
	uiBlock *block;
	uiLayout *col;
	Histogram *hist;

	if (!prop || RNA_property_type(prop) != PROP_POINTER)
		return;

	cptr = RNA_property_pointer_get(ptr, prop);
	if (!cptr.data || !RNA_struct_is_a(cptr.type, &RNA_Histogram))
		return;
	hist = (Histogram *)cptr.data;

	if (hist->height < UI_UNIT_Y) {
		hist->height = UI_UNIT_Y;
	}
	else if (hist->height > UI_UNIT_Y * 20) {
		hist->height = UI_UNIT_Y * 20;
	}

	col = uiLayoutColumn(layout, true);
	block = uiLayoutGetBlock(col);

	uiDefBut(block, UI_BTYPE_HISTOGRAM, 0, "", 0, 0, UI_UNIT_X * 10, hist->height, hist, 0, 0, 0, 0, "");

	/* Resize grip. */
	uiDefIconButI(block, UI_BTYPE_GRIP, 0, ICON_GRIP, 0, 0, UI_UNIT_X * 10, (short)(UI_UNIT_Y * 0.3f), &hist->height,
	              UI_UNIT_Y, UI_UNIT_Y * 20.0f, 0.0f, 0.0f, "");
}

/********************* Waveform Template ************************/

void uiTemplateWaveform(uiLayout *layout, PointerRNA *ptr, const char *propname)
{
	PropertyRNA *prop = RNA_struct_find_property(ptr, propname);
	PointerRNA cptr;
	uiBlock *block;
	uiLayout *col;
	Scopes *scopes;

	if (!prop || RNA_property_type(prop) != PROP_POINTER)
		return;

	cptr = RNA_property_pointer_get(ptr, prop);
	if (!cptr.data || !RNA_struct_is_a(cptr.type, &RNA_Scopes))
		return;
	scopes = (Scopes *)cptr.data;

	col = uiLayoutColumn(layout, true);
	block = uiLayoutGetBlock(col);

	if (scopes->wavefrm_height < UI_UNIT_Y) {
		scopes->wavefrm_height = UI_UNIT_Y;
	}
	else if (scopes->wavefrm_height > UI_UNIT_Y * 20) {
		scopes->wavefrm_height = UI_UNIT_Y * 20;
	}

	uiDefBut(block, UI_BTYPE_WAVEFORM, 0, "", 0, 0, UI_UNIT_X * 10, scopes->wavefrm_height, scopes, 0, 0, 0, 0, "");

	/* Resize grip. */
	uiDefIconButI(block, UI_BTYPE_GRIP, 0, ICON_GRIP, 0, 0, UI_UNIT_X * 10, (short)(UI_UNIT_Y * 0.3f), &scopes->wavefrm_height,
	              UI_UNIT_Y, UI_UNIT_Y * 20.0f, 0.0f, 0.0f, "");
}

/********************* Vectorscope Template ************************/

void uiTemplateVectorscope(uiLayout *layout, PointerRNA *ptr, const char *propname)
{
	PropertyRNA *prop = RNA_struct_find_property(ptr, propname);
	PointerRNA cptr;
	uiBlock *block;
	uiLayout *col;
	Scopes *scopes;

	if (!prop || RNA_property_type(prop) != PROP_POINTER)
		return;

	cptr = RNA_property_pointer_get(ptr, prop);
	if (!cptr.data || !RNA_struct_is_a(cptr.type, &RNA_Scopes))
		return;
	scopes = (Scopes *)cptr.data;

	if (scopes->vecscope_height < UI_UNIT_Y) {
		scopes->vecscope_height = UI_UNIT_Y;
	}
	else if (scopes->vecscope_height > UI_UNIT_Y * 20) {
		scopes->vecscope_height = UI_UNIT_Y * 20;
	}

	col = uiLayoutColumn(layout, true);
	block = uiLayoutGetBlock(col);

	uiDefBut(block, UI_BTYPE_VECTORSCOPE, 0, "", 0, 0, UI_UNIT_X * 10, scopes->vecscope_height, scopes, 0, 0, 0, 0, "");

	/* Resize grip. */
	uiDefIconButI(block, UI_BTYPE_GRIP, 0, ICON_GRIP, 0, 0, UI_UNIT_X * 10, (short)(UI_UNIT_Y * 0.3f), &scopes->vecscope_height,
	              UI_UNIT_Y, UI_UNIT_Y * 20.0f, 0.0f, 0.0f, "");
}

/********************* CurveMapping Template ************************/


static void curvemap_buttons_zoom_in(bContext *C, void *cumap_v, void *UNUSED(arg))
{
	CurveMapping *cumap = cumap_v;
	float d;

	/* we allow 20 times zoom */
	if (BLI_rctf_size_x(&cumap->curr) > 0.04f * BLI_rctf_size_x(&cumap->clipr)) {
		d = 0.1154f * BLI_rctf_size_x(&cumap->curr);
		cumap->curr.xmin += d;
		cumap->curr.xmax -= d;
		d = 0.1154f * BLI_rctf_size_y(&cumap->curr);
		cumap->curr.ymin += d;
		cumap->curr.ymax -= d;
	}

	ED_region_tag_redraw(CTX_wm_region(C));
}

static void curvemap_buttons_zoom_out(bContext *C, void *cumap_v, void *UNUSED(unused))
{
	CurveMapping *cumap = cumap_v;
	float d, d1;

	/* we allow 20 times zoom, but don't view outside clip */
	if (BLI_rctf_size_x(&cumap->curr) < 20.0f * BLI_rctf_size_x(&cumap->clipr)) {
		d = d1 = 0.15f * BLI_rctf_size_x(&cumap->curr);

		if (cumap->flag & CUMA_DO_CLIP) 
			if (cumap->curr.xmin - d < cumap->clipr.xmin)
				d1 = cumap->curr.xmin - cumap->clipr.xmin;
		cumap->curr.xmin -= d1;

		d1 = d;
		if (cumap->flag & CUMA_DO_CLIP) 
			if (cumap->curr.xmax + d > cumap->clipr.xmax)
				d1 = -cumap->curr.xmax + cumap->clipr.xmax;
		cumap->curr.xmax += d1;

		d = d1 = 0.15f * BLI_rctf_size_y(&cumap->curr);

		if (cumap->flag & CUMA_DO_CLIP) 
			if (cumap->curr.ymin - d < cumap->clipr.ymin)
				d1 = cumap->curr.ymin - cumap->clipr.ymin;
		cumap->curr.ymin -= d1;

		d1 = d;
		if (cumap->flag & CUMA_DO_CLIP) 
			if (cumap->curr.ymax + d > cumap->clipr.ymax)
				d1 = -cumap->curr.ymax + cumap->clipr.ymax;
		cumap->curr.ymax += d1;
	}

	ED_region_tag_redraw(CTX_wm_region(C));
}

static void curvemap_buttons_setclip(bContext *UNUSED(C), void *cumap_v, void *UNUSED(arg))
{
	CurveMapping *cumap = cumap_v;

	curvemapping_changed(cumap, false);
}	

static void curvemap_buttons_delete(bContext *C, void *cb_v, void *cumap_v)
{
	CurveMapping *cumap = cumap_v;

	curvemap_remove(cumap->cm + cumap->cur, SELECT);
	curvemapping_changed(cumap, false);

	rna_update_cb(C, cb_v, NULL);
}

/* NOTE: this is a block-menu, needs 0 events, otherwise the menu closes */
static uiBlock *curvemap_clipping_func(bContext *C, ARegion *ar, void *cumap_v)
{
	CurveMapping *cumap = cumap_v;
	uiBlock *block;
	uiBut *bt;
	float width = 8 * UI_UNIT_X;

	block = UI_block_begin(C, ar, __func__, UI_EMBOSS);

	/* use this for a fake extra empy space around the buttons */
	uiDefBut(block, UI_BTYPE_LABEL, 0, "",           -4, 16, width + 8, 6 * UI_UNIT_Y, NULL, 0, 0, 0, 0, "");

	bt = uiDefButBitI(block, UI_BTYPE_TOGGLE, CUMA_DO_CLIP, 1, IFACE_("Use Clipping"),
	                  0, 5 * UI_UNIT_Y, width, UI_UNIT_Y, &cumap->flag, 0.0, 0.0, 10, 0, "");
	UI_but_func_set(bt, curvemap_buttons_setclip, cumap, NULL);

	UI_block_align_begin(block);
	uiDefButF(block, UI_BTYPE_NUM, 0, IFACE_("Min X "),   0, 4 * UI_UNIT_Y, width, UI_UNIT_Y,
	          &cumap->clipr.xmin, -100.0, cumap->clipr.xmax, 10, 2, "");
	uiDefButF(block, UI_BTYPE_NUM, 0, IFACE_("Min Y "),   0, 3 * UI_UNIT_Y, width, UI_UNIT_Y,
	          &cumap->clipr.ymin, -100.0, cumap->clipr.ymax, 10, 2, "");
	uiDefButF(block, UI_BTYPE_NUM, 0, IFACE_("Max X "),   0, 2 * UI_UNIT_Y, width, UI_UNIT_Y,
	          &cumap->clipr.xmax, cumap->clipr.xmin, 100.0, 10, 2, "");
	uiDefButF(block, UI_BTYPE_NUM, 0, IFACE_("Max Y "),   0, UI_UNIT_Y, width, UI_UNIT_Y,
	          &cumap->clipr.ymax, cumap->clipr.ymin, 100.0, 10, 2, "");

	UI_block_direction_set(block, UI_DIR_RIGHT);

	return block;
}

/* only for curvemap_tools_dofunc */
enum {
	UICURVE_FUNC_RESET_NEG,
	UICURVE_FUNC_RESET_POS,
	UICURVE_FUNC_RESET_VIEW,
	UICURVE_FUNC_HANDLE_VECTOR,
	UICURVE_FUNC_HANDLE_AUTO,
	UICURVE_FUNC_EXTEND_HOZ,
	UICURVE_FUNC_EXTEND_EXP,
};

static void curvemap_tools_dofunc(bContext *C, void *cumap_v, int event)
{
	CurveMapping *cumap = cumap_v;
	CurveMap *cuma = cumap->cm + cumap->cur;

	switch (event) {
		case UICURVE_FUNC_RESET_NEG:
		case UICURVE_FUNC_RESET_POS: /* reset */
			curvemap_reset(cuma, &cumap->clipr, cumap->preset,
			               (event == UICURVE_FUNC_RESET_NEG) ? CURVEMAP_SLOPE_NEGATIVE : CURVEMAP_SLOPE_POSITIVE);
			curvemapping_changed(cumap, false);
			break;
		case UICURVE_FUNC_RESET_VIEW:
			cumap->curr = cumap->clipr;
			break;
		case UICURVE_FUNC_HANDLE_VECTOR: /* set vector */
			curvemap_sethandle(cuma, 1);
			curvemapping_changed(cumap, false);
			break;
		case UICURVE_FUNC_HANDLE_AUTO: /* set auto */
			curvemap_sethandle(cuma, 0);
			curvemapping_changed(cumap, false);
			break;
		case UICURVE_FUNC_EXTEND_HOZ: /* extend horiz */
			cuma->flag &= ~CUMA_EXTEND_EXTRAPOLATE;
			curvemapping_changed(cumap, false);
			break;
		case UICURVE_FUNC_EXTEND_EXP: /* extend extrapolate */
			cuma->flag |= CUMA_EXTEND_EXTRAPOLATE;
			curvemapping_changed(cumap, false);
			break;
	}
	ED_undo_push(C, "CurveMap tools");
	ED_region_tag_redraw(CTX_wm_region(C));
}

static uiBlock *curvemap_tools_posslope_func(bContext *C, ARegion *ar, void *cumap_v)
{
	uiBlock *block;
	short yco = 0, menuwidth = 10 * UI_UNIT_X;

	block = UI_block_begin(C, ar, __func__, UI_EMBOSS);
	UI_block_func_butmenu_set(block, curvemap_tools_dofunc, cumap_v);

	uiDefIconTextBut(block, UI_BTYPE_BUT_MENU, 1, ICON_BLANK1, IFACE_("Reset View"),          0, yco -= UI_UNIT_Y,
	                 menuwidth, UI_UNIT_Y, NULL, 0.0, 0.0, 0, UICURVE_FUNC_RESET_VIEW, "");
	uiDefIconTextBut(block, UI_BTYPE_BUT_MENU, 1, ICON_BLANK1, IFACE_("Vector Handle"),       0, yco -= UI_UNIT_Y,
	                 menuwidth, UI_UNIT_Y, NULL, 0.0, 0.0, 0, UICURVE_FUNC_HANDLE_VECTOR, "");
	uiDefIconTextBut(block, UI_BTYPE_BUT_MENU, 1, ICON_BLANK1, IFACE_("Auto Handle"),         0, yco -= UI_UNIT_Y,
	                 menuwidth, UI_UNIT_Y, NULL, 0.0, 0.0, 0, UICURVE_FUNC_HANDLE_AUTO, "");
	uiDefIconTextBut(block, UI_BTYPE_BUT_MENU, 1, ICON_BLANK1, IFACE_("Extend Horizontal"),   0, yco -= UI_UNIT_Y,
	                 menuwidth, UI_UNIT_Y, NULL, 0.0, 0.0, 0, UICURVE_FUNC_EXTEND_HOZ, "");
	uiDefIconTextBut(block, UI_BTYPE_BUT_MENU, 1, ICON_BLANK1, IFACE_("Extend Extrapolated"), 0, yco -= UI_UNIT_Y,
	                 menuwidth, UI_UNIT_Y, NULL, 0.0, 0.0, 0, UICURVE_FUNC_EXTEND_EXP, "");
	uiDefIconTextBut(block, UI_BTYPE_BUT_MENU, 1, ICON_BLANK1, IFACE_("Reset Curve"),         0, yco -= UI_UNIT_Y,
	                 menuwidth, UI_UNIT_Y, NULL, 0.0, 0.0, 0, UICURVE_FUNC_RESET_POS, "");

	UI_block_direction_set(block, UI_DIR_RIGHT);
	UI_block_bounds_set_text(block, 50);

	return block;
}

static uiBlock *curvemap_tools_negslope_func(bContext *C, ARegion *ar, void *cumap_v)
{
	uiBlock *block;
	short yco = 0, menuwidth = 10 * UI_UNIT_X;

	block = UI_block_begin(C, ar, __func__, UI_EMBOSS);
	UI_block_func_butmenu_set(block, curvemap_tools_dofunc, cumap_v);

	uiDefIconTextBut(block, UI_BTYPE_BUT_MENU, 1, ICON_BLANK1, IFACE_("Reset View"),          0, yco -= UI_UNIT_Y,
	                 menuwidth, UI_UNIT_Y, NULL, 0.0, 0.0, 0, UICURVE_FUNC_RESET_VIEW, "");
	uiDefIconTextBut(block, UI_BTYPE_BUT_MENU, 1, ICON_BLANK1, IFACE_("Vector Handle"),       0, yco -= UI_UNIT_Y,
	                 menuwidth, UI_UNIT_Y, NULL, 0.0, 0.0, 0, UICURVE_FUNC_HANDLE_VECTOR, "");
	uiDefIconTextBut(block, UI_BTYPE_BUT_MENU, 1, ICON_BLANK1, IFACE_("Auto Handle"),         0, yco -= UI_UNIT_Y,
	                 menuwidth, UI_UNIT_Y, NULL, 0.0, 0.0, 0, UICURVE_FUNC_HANDLE_AUTO, "");
	uiDefIconTextBut(block, UI_BTYPE_BUT_MENU, 1, ICON_BLANK1, IFACE_("Extend Horizontal"),   0, yco -= UI_UNIT_Y,
	                 menuwidth, UI_UNIT_Y, NULL, 0.0, 0.0, 0, UICURVE_FUNC_EXTEND_HOZ, "");
	uiDefIconTextBut(block, UI_BTYPE_BUT_MENU, 1, ICON_BLANK1, IFACE_("Extend Extrapolated"), 0, yco -= UI_UNIT_Y,
	                 menuwidth, UI_UNIT_Y, NULL, 0.0, 0.0, 0, UICURVE_FUNC_EXTEND_EXP, "");
	uiDefIconTextBut(block, UI_BTYPE_BUT_MENU, 1, ICON_BLANK1, IFACE_("Reset Curve"),         0, yco -= UI_UNIT_Y,
	                 menuwidth, UI_UNIT_Y, NULL, 0.0, 0.0, 0, UICURVE_FUNC_RESET_NEG, "");

	UI_block_direction_set(block, UI_DIR_RIGHT);
	UI_block_bounds_set_text(block, 50);

	return block;
}

static uiBlock *curvemap_brush_tools_func(bContext *C, ARegion *ar, void *cumap_v)
{
	uiBlock *block;
	short yco = 0, menuwidth = 10 * UI_UNIT_X;

	block = UI_block_begin(C, ar, __func__, UI_EMBOSS);
	UI_block_func_butmenu_set(block, curvemap_tools_dofunc, cumap_v);

	uiDefIconTextBut(block, UI_BTYPE_BUT_MENU, 1, ICON_BLANK1, IFACE_("Reset View"),    0, yco -= UI_UNIT_Y,
	                 menuwidth, UI_UNIT_Y, NULL, 0.0, 0.0, 0, UICURVE_FUNC_RESET_VIEW, "");
	uiDefIconTextBut(block, UI_BTYPE_BUT_MENU, 1, ICON_BLANK1, IFACE_("Vector Handle"), 0, yco -= UI_UNIT_Y,
	                 menuwidth, UI_UNIT_Y, NULL, 0.0, 0.0, 0, UICURVE_FUNC_HANDLE_VECTOR, "");
	uiDefIconTextBut(block, UI_BTYPE_BUT_MENU, 1, ICON_BLANK1, IFACE_("Auto Handle"),   0, yco -= UI_UNIT_Y,
	                 menuwidth, UI_UNIT_Y, NULL, 0.0, 0.0, 0, UICURVE_FUNC_HANDLE_AUTO, "");
	uiDefIconTextBut(block, UI_BTYPE_BUT_MENU, 1, ICON_BLANK1, IFACE_("Reset Curve"),   0, yco -= UI_UNIT_Y,
	                 menuwidth, UI_UNIT_Y, NULL, 0.0, 0.0, 0, UICURVE_FUNC_RESET_NEG, "");

	UI_block_direction_set(block, UI_DIR_RIGHT);
	UI_block_bounds_set_text(block, 50);

	return block;
}

static void curvemap_buttons_redraw(bContext *C, void *UNUSED(arg1), void *UNUSED(arg2))
{
	ED_region_tag_redraw(CTX_wm_region(C));
}

static void curvemap_buttons_update(bContext *C, void *arg1_v, void *cumap_v)
{
	CurveMapping *cumap = cumap_v;
	curvemapping_changed(cumap, true);
	rna_update_cb(C, arg1_v, NULL);
}

static void curvemap_buttons_reset(bContext *C, void *cb_v, void *cumap_v)
{
	CurveMapping *cumap = cumap_v;
	int a;
	
	cumap->preset = CURVE_PRESET_LINE;
	for (a = 0; a < CM_TOT; a++)
		curvemap_reset(cumap->cm + a, &cumap->clipr, cumap->preset, CURVEMAP_SLOPE_POSITIVE);
	
	cumap->black[0] = cumap->black[1] = cumap->black[2] = 0.0f;
	cumap->white[0] = cumap->white[1] = cumap->white[2] = 1.0f;
	curvemapping_set_black_white(cumap, NULL, NULL);
	
	curvemapping_changed(cumap, false);

	rna_update_cb(C, cb_v, NULL);
}

/* still unsure how this call evolves... we use labeltype for defining what curve-channels to show */
static void curvemap_buttons_layout(uiLayout *layout, PointerRNA *ptr, char labeltype, int levels,
                                    int brush, int neg_slope, RNAUpdateCb *cb)
{
	CurveMapping *cumap = ptr->data;
	CurveMap *cm = &cumap->cm[cumap->cur];
	CurveMapPoint *cmp = NULL;
	uiLayout *row, *sub, *split;
	uiBlock *block;
	uiBut *bt;
	float dx = UI_UNIT_X;
	int icon, size;
	int bg = -1, i;

	block = uiLayoutGetBlock(layout);

	/* curve chooser */
	row = uiLayoutRow(layout, false);

	if (labeltype == 'v') {
		/* vector */
		sub = uiLayoutRow(row, true);
		uiLayoutSetAlignment(sub, UI_LAYOUT_ALIGN_LEFT);

		if (cumap->cm[0].curve) {
			bt = uiDefButI(block, UI_BTYPE_ROW, 0, "X", 0, 0, dx, dx, &cumap->cur, 0.0, 0.0, 0.0, 0.0, "");
			UI_but_func_set(bt, curvemap_buttons_redraw, NULL, NULL);
		}
		if (cumap->cm[1].curve) {
			bt = uiDefButI(block, UI_BTYPE_ROW, 0, "Y", 0, 0, dx, dx, &cumap->cur, 0.0, 1.0, 0.0, 0.0, "");
			UI_but_func_set(bt, curvemap_buttons_redraw, NULL, NULL);
		}
		if (cumap->cm[2].curve) {
			bt = uiDefButI(block, UI_BTYPE_ROW, 0, "Z", 0, 0, dx, dx, &cumap->cur, 0.0, 2.0, 0.0, 0.0, "");
			UI_but_func_set(bt, curvemap_buttons_redraw, NULL, NULL);
		}
	}
	else if (labeltype == 'c') {
		/* color */
		sub = uiLayoutRow(row, true);
		uiLayoutSetAlignment(sub, UI_LAYOUT_ALIGN_LEFT);

		if (cumap->cm[3].curve) {
			bt = uiDefButI(block, UI_BTYPE_ROW, 0, "C", 0, 0, dx, dx, &cumap->cur, 0.0, 3.0, 0.0, 0.0, "");
			UI_but_func_set(bt, curvemap_buttons_redraw, NULL, NULL);
		}
		if (cumap->cm[0].curve) {
			bt = uiDefButI(block, UI_BTYPE_ROW, 0, "R", 0, 0, dx, dx, &cumap->cur, 0.0, 0.0, 0.0, 0.0, "");
			UI_but_func_set(bt, curvemap_buttons_redraw, NULL, NULL);
		}
		if (cumap->cm[1].curve) {
			bt = uiDefButI(block, UI_BTYPE_ROW, 0, "G", 0, 0, dx, dx, &cumap->cur, 0.0, 1.0, 0.0, 0.0, "");
			UI_but_func_set(bt, curvemap_buttons_redraw, NULL, NULL);
		}
		if (cumap->cm[2].curve) {
			bt = uiDefButI(block, UI_BTYPE_ROW, 0, "B", 0, 0, dx, dx, &cumap->cur, 0.0, 2.0, 0.0, 0.0, "");
			UI_but_func_set(bt, curvemap_buttons_redraw, NULL, NULL);
		}
	}
	else if (labeltype == 'h') {
		/* HSV */
		sub = uiLayoutRow(row, true);
		uiLayoutSetAlignment(sub, UI_LAYOUT_ALIGN_LEFT);
		
		if (cumap->cm[0].curve) {
			bt = uiDefButI(block, UI_BTYPE_ROW, 0, "H", 0, 0, dx, dx, &cumap->cur, 0.0, 0.0, 0.0, 0.0, "");
			UI_but_func_set(bt, curvemap_buttons_redraw, NULL, NULL);
		}
		if (cumap->cm[1].curve) {
			bt = uiDefButI(block, UI_BTYPE_ROW, 0, "S", 0, 0, dx, dx, &cumap->cur, 0.0, 1.0, 0.0, 0.0, "");
			UI_but_func_set(bt, curvemap_buttons_redraw, NULL, NULL);
		}
		if (cumap->cm[2].curve) {
			bt = uiDefButI(block, UI_BTYPE_ROW, 0, "V", 0, 0, dx, dx, &cumap->cur, 0.0, 2.0, 0.0, 0.0, "");
			UI_but_func_set(bt, curvemap_buttons_redraw, NULL, NULL);
		}
	}
	else
		uiLayoutSetAlignment(row, UI_LAYOUT_ALIGN_RIGHT);
	
	if (labeltype == 'h')
		bg = UI_GRAD_H;

	/* operation buttons */
	sub = uiLayoutRow(row, true);

	UI_block_emboss_set(block, UI_EMBOSS_NONE);

	bt = uiDefIconBut(block, UI_BTYPE_BUT, 0, ICON_ZOOMIN, 0, 0, dx, dx, NULL, 0.0, 0.0, 0.0, 0.0, TIP_("Zoom in"));
	UI_but_func_set(bt, curvemap_buttons_zoom_in, cumap, NULL);

	bt = uiDefIconBut(block, UI_BTYPE_BUT, 0, ICON_ZOOMOUT, 0, 0, dx, dx, NULL, 0.0, 0.0, 0.0, 0.0, TIP_("Zoom out"));
	UI_but_func_set(bt, curvemap_buttons_zoom_out, cumap, NULL);

	if (brush)
		bt = uiDefIconBlockBut(block, curvemap_brush_tools_func, cumap, 0, ICON_MODIFIER, 0, 0, dx, dx, TIP_("Tools"));
	else if (neg_slope)
		bt = uiDefIconBlockBut(block, curvemap_tools_negslope_func, cumap, 0, ICON_MODIFIER,
		                       0, 0, dx, dx, TIP_("Tools"));
	else
		bt = uiDefIconBlockBut(block, curvemap_tools_posslope_func, cumap, 0, ICON_MODIFIER,
		                       0, 0, dx, dx, TIP_("Tools"));

	UI_but_funcN_set(bt, rna_update_cb, MEM_dupallocN(cb), NULL);

	icon = (cumap->flag & CUMA_DO_CLIP) ? ICON_CLIPUV_HLT : ICON_CLIPUV_DEHLT;
	bt = uiDefIconBlockBut(block, curvemap_clipping_func, cumap, 0, icon, 0, 0, dx, dx, TIP_("Clipping Options"));
	UI_but_funcN_set(bt, rna_update_cb, MEM_dupallocN(cb), NULL);

	bt = uiDefIconBut(block, UI_BTYPE_BUT, 0, ICON_X, 0, 0, dx, dx, NULL, 0.0, 0.0, 0.0, 0.0, TIP_("Delete points"));
	UI_but_funcN_set(bt, curvemap_buttons_delete, MEM_dupallocN(cb), cumap);

	UI_block_emboss_set(block, UI_EMBOSS);

	UI_block_funcN_set(block, rna_update_cb, MEM_dupallocN(cb), NULL);

	/* curve itself */
	size = uiLayoutGetWidth(layout);
	row = uiLayoutRow(layout, false);
	uiDefBut(block, UI_BTYPE_CURVE, 0, "", 0, 0, size, 8.0f * UI_UNIT_X, cumap, 0.0f, 1.0f, bg, 0, "");

	/* sliders for selected point */
	for (i = 0; i < cm->totpoint; i++) {
		if (cm->curve[i].flag & CUMA_SELECT) {
			cmp = &cm->curve[i];
			break;
		}
	}

	if (cmp) {
		rctf bounds;

		if (cumap->flag & CUMA_DO_CLIP) {
			bounds = cumap->clipr;
		}
		else {
			bounds.xmin = bounds.ymin = -1000.0;
			bounds.xmax = bounds.ymax =  1000.0;
		}

		uiLayoutRow(layout, true);
		UI_block_funcN_set(block, curvemap_buttons_update, MEM_dupallocN(cb), cumap);
		uiDefButF(block, UI_BTYPE_NUM, 0, "X", 0, 2 * UI_UNIT_Y, UI_UNIT_X * 10, UI_UNIT_Y,
		          &cmp->x, bounds.xmin, bounds.xmax, 1, 5, "");
		uiDefButF(block, UI_BTYPE_NUM, 0, "Y", 0, 1 * UI_UNIT_Y, UI_UNIT_X * 10, UI_UNIT_Y,
		          &cmp->y, bounds.ymin, bounds.ymax, 1, 5, "");
	}

	/* black/white levels */
	if (levels) {
		split = uiLayoutSplit(layout, 0.0f, false);
		uiItemR(uiLayoutColumn(split, false), ptr, "black_level", UI_ITEM_R_EXPAND, NULL, ICON_NONE);
		uiItemR(uiLayoutColumn(split, false), ptr, "white_level", UI_ITEM_R_EXPAND, NULL, ICON_NONE);

		uiLayoutRow(layout, false);
		bt = uiDefBut(block, UI_BTYPE_BUT, 0, IFACE_("Reset"), 0, 0, UI_UNIT_X * 10, UI_UNIT_Y, NULL, 0.0f, 0.0f, 0, 0,
		              TIP_("Reset Black/White point and curves"));
		UI_but_funcN_set(bt, curvemap_buttons_reset, MEM_dupallocN(cb), cumap);
	}

	UI_block_funcN_set(block, NULL, NULL, NULL);
}

void uiTemplateCurveMapping(uiLayout *layout, PointerRNA *ptr, const char *propname, int type,
                            int levels, int brush, int neg_slope)
{
	RNAUpdateCb *cb;
	PropertyRNA *prop = RNA_struct_find_property(ptr, propname);
	PointerRNA cptr;
	ID *id;
	uiBlock *block = uiLayoutGetBlock(layout);

	if (!prop) {
		RNA_warning("curve property not found: %s.%s",
		            RNA_struct_identifier(ptr->type), propname);
		return;
	}

	if (RNA_property_type(prop) != PROP_POINTER) {
		RNA_warning("curve is not a pointer: %s.%s",
		            RNA_struct_identifier(ptr->type), propname);
		return;
	}

	cptr = RNA_property_pointer_get(ptr, prop);
	if (!cptr.data || !RNA_struct_is_a(cptr.type, &RNA_CurveMapping))
		return;

	cb = MEM_callocN(sizeof(RNAUpdateCb), "RNAUpdateCb");
	cb->ptr = *ptr;
	cb->prop = prop;

	id = cptr.id.data;
	UI_block_lock_set(block, (id && id->lib), ERROR_LIBDATA_MESSAGE);

	curvemap_buttons_layout(layout, &cptr, type, levels, brush, neg_slope, cb);

	UI_block_lock_clear(block);

	MEM_freeN(cb);
}

/********************* ColorPicker Template ************************/

#define WHEEL_SIZE  (5 * U.widget_unit)

/* This template now follows User Preference for type - name is not correct anymore... */
void uiTemplateColorPicker(uiLayout *layout, PointerRNA *ptr, const char *propname, int value_slider,
                           int lock, int lock_luminosity, int cubic)
{
	PropertyRNA *prop = RNA_struct_find_property(ptr, propname);
	uiBlock *block = uiLayoutGetBlock(layout);
	uiLayout *col, *row;
	uiBut *but = NULL;
	ColorPicker *cpicker = ui_block_colorpicker_create(block);
	float softmin, softmax, step, precision;

	if (!prop) {
		RNA_warning("property not found: %s.%s", RNA_struct_identifier(ptr->type), propname);
		return;
	}

	RNA_property_float_ui_range(ptr, prop, &softmin, &softmax, &step, &precision);

	col = uiLayoutColumn(layout, true);
	row = uiLayoutRow(col, true);

	switch (U.color_picker_type) {
		case USER_CP_SQUARE_SV:
			but = uiDefButR_prop(block, UI_BTYPE_HSVCUBE, 0, "", 0, 0, WHEEL_SIZE, WHEEL_SIZE, ptr, prop,
			                     -1, 0.0, 0.0, UI_GRAD_SV, 0, "");
			break;
		case USER_CP_SQUARE_HS:
			but = uiDefButR_prop(block, UI_BTYPE_HSVCUBE, 0, "", 0, 0, WHEEL_SIZE, WHEEL_SIZE, ptr, prop,
			                     -1, 0.0, 0.0, UI_GRAD_HS, 0, "");
			break;
		case USER_CP_SQUARE_HV:
			but = uiDefButR_prop(block, UI_BTYPE_HSVCUBE, 0, "", 0, 0, WHEEL_SIZE, WHEEL_SIZE, ptr, prop,
			                     -1, 0.0, 0.0, UI_GRAD_HV, 0, "");
			break;

		/* user default */
		case USER_CP_CIRCLE_HSV:
		case USER_CP_CIRCLE_HSL:
		default:
			but = uiDefButR_prop(block, UI_BTYPE_HSVCIRCLE, 0, "", 0, 0, WHEEL_SIZE, WHEEL_SIZE, ptr, prop,
			                     -1, 0.0, 0.0, 0, 0, "");
			break;

	}

	but->custom_data = cpicker;

	if (lock) {
		but->flag |= UI_BUT_COLOR_LOCK;
	}

	if (lock_luminosity) {
		float color[4]; /* in case of alpha */
		but->flag |= UI_BUT_VEC_SIZE_LOCK;
		RNA_property_float_get_array(ptr, prop, color);
		but->a2 = len_v3(color);
	}

	if (cubic)
		but->flag |= UI_BUT_COLOR_CUBIC;

	
	if (value_slider) {
		switch (U.color_picker_type) {
			case USER_CP_CIRCLE_HSL:
				uiItemS(row);
				but = uiDefButR_prop(block, UI_BTYPE_HSVCUBE, 0, "", WHEEL_SIZE + 6, 0, 14, WHEEL_SIZE, ptr, prop,
				                     -1, softmin, softmax, UI_GRAD_L_ALT, 0, "");
				break;
			case USER_CP_SQUARE_SV:
				uiItemS(col);
				but = uiDefButR_prop(block, UI_BTYPE_HSVCUBE, 0, "", 0, 4, WHEEL_SIZE, 18, ptr, prop,
				                     -1, softmin, softmax, UI_GRAD_SV + 3, 0, "");
				break;
			case USER_CP_SQUARE_HS:
				uiItemS(col);
				but = uiDefButR_prop(block, UI_BTYPE_HSVCUBE, 0, "", 0, 4, WHEEL_SIZE, 18, ptr, prop,
				                     -1, softmin, softmax, UI_GRAD_HS + 3, 0, "");
				break;
			case USER_CP_SQUARE_HV:
				uiItemS(col);
				but = uiDefButR_prop(block, UI_BTYPE_HSVCUBE, 0, "", 0, 4, WHEEL_SIZE, 18, ptr, prop,
				                     -1, softmin, softmax, UI_GRAD_HV + 3, 0, "");
				break;

			/* user default */
			case USER_CP_CIRCLE_HSV:
			default:
				uiItemS(row);
				but = uiDefButR_prop(block, UI_BTYPE_HSVCUBE, 0, "", WHEEL_SIZE + 6, 0, 14, WHEEL_SIZE, ptr, prop,
				                     -1, softmin, softmax, UI_GRAD_V_ALT, 0, "");
				break;
		}

		but->custom_data = cpicker;
	}
}

void uiTemplatePalette(uiLayout *layout, PointerRNA *ptr, const char *propname, int UNUSED(colors))
{
	PropertyRNA *prop = RNA_struct_find_property(ptr, propname);
	PointerRNA cptr;
	Palette *palette;
	PaletteColor *color;
	uiBlock *block;
	uiLayout *col;
	int row_cols = 0, col_id = 0;
	int cols_per_row = MAX2(uiLayoutGetWidth(layout) / UI_UNIT_X, 1);

	if (!prop) {
		RNA_warning("property not found: %s.%s", RNA_struct_identifier(ptr->type), propname);
		return;
	}

	cptr = RNA_property_pointer_get(ptr, prop);
	if (!cptr.data || !RNA_struct_is_a(cptr.type, &RNA_Palette))
		return;

	block = uiLayoutGetBlock(layout);

	palette = cptr.data;

	/* first delete any pending colors */
	BKE_palette_cleanup(palette);

	color = palette->colors.first;

	col = uiLayoutColumn(layout, true);
	uiLayoutRow(col, true);
	uiDefIconButO(block, UI_BTYPE_BUT, "PALETTE_OT_color_add", WM_OP_INVOKE_DEFAULT, ICON_ZOOMIN, 0, 0, UI_UNIT_X, UI_UNIT_Y, NULL);
	uiDefIconButO(block, UI_BTYPE_BUT, "PALETTE_OT_color_delete", WM_OP_INVOKE_DEFAULT, ICON_ZOOMOUT, 0, 0, UI_UNIT_X, UI_UNIT_Y, NULL);

	col = uiLayoutColumn(layout, true);
	uiLayoutRow(col, true);

	for (; color; color = color->next) {
		PointerRNA ptr;

		if (row_cols >= cols_per_row) {
			uiLayoutRow(col, true);
			row_cols = 0;
		}

		RNA_pointer_create(&palette->id, &RNA_PaletteColor, color, &ptr);
		uiDefButR(block, UI_BTYPE_COLOR, 0, "", 0, 0, UI_UNIT_X, UI_UNIT_Y, &ptr, "color", -1, 0.0, 1.0,
		          UI_PALETTE_COLOR, col_id, "");
		row_cols++;
		col_id++;
	}
}


/********************* Layer Buttons Template ************************/

static void handle_layer_buttons(bContext *C, void *arg1, void *arg2)
{
	uiBut *but = arg1;
	int cur = GET_INT_FROM_POINTER(arg2);
	wmWindow *win = CTX_wm_window(C);
	int i, tot, shift = win->eventstate->shift;

	if (!shift) {
		tot = RNA_property_array_length(&but->rnapoin, but->rnaprop);
		
		/* Normally clicking only selects one layer */
		RNA_property_boolean_set_index(&but->rnapoin, but->rnaprop, cur, true);
		for (i = 0; i < tot; ++i) {
			if (i != cur)
				RNA_property_boolean_set_index(&but->rnapoin, but->rnaprop, i, false);
		}
	}

	/* view3d layer change should update depsgraph (invisible object changed maybe) */
	/* see view3d_header.c */
}

/* TODO:
 * - for now, grouping of layers is determined by dividing up the length of
 *   the array of layer bitflags */

void uiTemplateLayers(uiLayout *layout, PointerRNA *ptr, const char *propname,
                      PointerRNA *used_ptr, const char *used_propname, int active_layer)
{
	uiLayout *uRow, *uCol;
	PropertyRNA *prop, *used_prop = NULL;
	int groups, cols, layers;
	int group, col, layer, row;
	int cols_per_group = 5;

	prop = RNA_struct_find_property(ptr, propname);
	if (!prop) {
		RNA_warning("layers property not found: %s.%s", RNA_struct_identifier(ptr->type), propname);
		return;
	}
	
	/* the number of layers determines the way we group them 
	 *	- we want 2 rows only (for now)
	 *	- the number of columns (cols) is the total number of buttons per row
	 *	  the 'remainder' is added to this, as it will be ok to have first row slightly wider if need be
	 *	- for now, only split into groups if group will have at least 5 items
	 */
	layers = RNA_property_array_length(ptr, prop);
	cols = (layers / 2) + (layers % 2);
	groups = ((cols / 2) < cols_per_group) ? (1) : (cols / cols_per_group);

	if (used_ptr && used_propname) {
		used_prop = RNA_struct_find_property(used_ptr, used_propname);
		if (!used_prop) {
			RNA_warning("used layers property not found: %s.%s", RNA_struct_identifier(ptr->type), used_propname);
			return;
		}

		if (RNA_property_array_length(used_ptr, used_prop) < layers)
			used_prop = NULL;
	}
	
	/* layers are laid out going across rows, with the columns being divided into groups */
	
	for (group = 0; group < groups; group++) {
		uCol = uiLayoutColumn(layout, true);
		
		for (row = 0; row < 2; row++) {
			uiBlock *block;
			uiBut *but;

			uRow = uiLayoutRow(uCol, true);
			block = uiLayoutGetBlock(uRow);
			layer = groups * cols_per_group * row + cols_per_group * group;
			
			/* add layers as toggle buts */
			for (col = 0; (col < cols_per_group) && (layer < layers); col++, layer++) {
				int icon = 0;
				int butlay = 1 << layer;

				if (active_layer & butlay)
					icon = ICON_LAYER_ACTIVE;
				else if (used_prop && RNA_property_boolean_get_index(used_ptr, used_prop, layer))
					icon = ICON_LAYER_USED;
				
				but = uiDefAutoButR(block, ptr, prop, layer, "", icon, 0, 0, UI_UNIT_X / 2, UI_UNIT_Y / 2);
				UI_but_func_set(but, handle_layer_buttons, but, SET_INT_IN_POINTER(layer));
				but->type = UI_BTYPE_TOGGLE;
			}
		}
	}
}

void uiTemplateGameStates(uiLayout *layout, PointerRNA *ptr, const char *propname,
                          PointerRNA *used_ptr, const char *used_propname, int active_state)
{
	uiLayout *uRow, *uCol;
	PropertyRNA *prop, *used_prop = NULL;
	int groups, cols, states;
	int group, col, state, row;
	int cols_per_group = 5;
	Object *ob = (Object *)ptr->id.data;

	prop = RNA_struct_find_property(ptr, propname);
	if (!prop) {
		RNA_warning("states property not found: %s.%s", RNA_struct_identifier(ptr->type), propname);
		return;
	}
	
	/* the number of states determines the way we group them 
	 *	- we want 2 rows only (for now)
	 *	- the number of columns (cols) is the total number of buttons per row
	 *	  the 'remainder' is added to this, as it will be ok to have first row slightly wider if need be
	 *	- for now, only split into groups if group will have at least 5 items
	 */
	states = RNA_property_array_length(ptr, prop);
	cols = (states / 2) + (states % 2);
	groups = ((cols / 2) < cols_per_group) ? (1) : (cols / cols_per_group);

	if (used_ptr && used_propname) {
		used_prop = RNA_struct_find_property(used_ptr, used_propname);
		if (!used_prop) {
			RNA_warning("used layers property not found: %s.%s", RNA_struct_identifier(ptr->type), used_propname);
			return;
		}

		if (RNA_property_array_length(used_ptr, used_prop) < states)
			used_prop = NULL;
	}
	
	/* layers are laid out going across rows, with the columns being divided into groups */
	
	for (group = 0; group < groups; group++) {
		uCol = uiLayoutColumn(layout, true);
		
		for (row = 0; row < 2; row++) {
			uiBlock *block;
			uiBut *but;

			uRow = uiLayoutRow(uCol, true);
			block = uiLayoutGetBlock(uRow);
			state = groups * cols_per_group * row + cols_per_group * group;
			
			/* add layers as toggle buts */
			for (col = 0; (col < cols_per_group) && (state < states); col++, state++) {
				int icon = 0;
				int butlay = 1 << state;

				if (active_state & butlay)
					icon = ICON_LAYER_ACTIVE;
				else if (used_prop && RNA_property_boolean_get_index(used_ptr, used_prop, state))
					icon = ICON_LAYER_USED;
				
				but = uiDefIconButR_prop(block, UI_BTYPE_ICON_TOGGLE, 0, icon, 0, 0, UI_UNIT_X / 2, UI_UNIT_Y / 2, ptr, prop,
				                         state, 0, 0, -1, -1, sca_state_name_get(ob, state));
				UI_but_func_set(but, handle_layer_buttons, but, SET_INT_IN_POINTER(state));
				but->type = UI_BTYPE_TOGGLE;
			}
		}
	}
}


/************************* List Template **************************/
static void uilist_draw_item_default(struct uiList *ui_list, struct bContext *UNUSED(C), struct uiLayout *layout,
                                     struct PointerRNA *UNUSED(dataptr), struct PointerRNA *itemptr, int icon,
                                     struct PointerRNA *UNUSED(active_dataptr), const char *UNUSED(active_propname),
                                     int UNUSED(index), int UNUSED(flt_flag))
{
	PropertyRNA *nameprop = RNA_struct_name_property(itemptr->type);

	/* Simplest one! */
	switch (ui_list->layout_type) {
		case UILST_LAYOUT_GRID:
			uiItemL(layout, "", icon);
			break;
		case UILST_LAYOUT_DEFAULT:
		case UILST_LAYOUT_COMPACT:
		default:
			if (nameprop) {
				uiItemFullR(layout, itemptr, nameprop, RNA_NO_INDEX, 0, UI_ITEM_R_NO_BG, "", icon);
			}
			else {
				uiItemL(layout, "", icon);
			}
			break;
	}
}

static void uilist_draw_filter_default(struct uiList *ui_list, struct bContext *UNUSED(C), struct uiLayout *layout)
{
	PointerRNA listptr;
	uiLayout *row, *subrow;

	RNA_pointer_create(NULL, &RNA_UIList, ui_list, &listptr);

	row = uiLayoutRow(layout, false);

	subrow = uiLayoutRow(row, true);
	uiItemR(subrow, &listptr, "filter_name", 0, "", ICON_NONE);
	uiItemR(subrow, &listptr, "use_filter_invert", UI_ITEM_R_TOGGLE | UI_ITEM_R_ICON_ONLY, "",
	        (ui_list->filter_flag & UILST_FLT_EXCLUDE) ? ICON_ZOOM_OUT : ICON_ZOOM_IN);

	subrow = uiLayoutRow(row, true);
	uiItemR(subrow, &listptr, "use_filter_sort_alpha", UI_ITEM_R_TOGGLE | UI_ITEM_R_ICON_ONLY, "", ICON_NONE);
	uiItemR(subrow, &listptr, "use_filter_sort_reverse", UI_ITEM_R_TOGGLE | UI_ITEM_R_ICON_ONLY, "",
	        (ui_list->filter_sort_flag & UILST_FLT_SORT_REVERSE) ? ICON_TRIA_UP : ICON_TRIA_DOWN);
}

typedef struct {
	char name[MAX_IDPROP_NAME];
	int org_idx;
} StringCmp;

static int cmpstringp(const void *p1, const void *p2)
{
	/* Case-insensitive comparison. */
	return BLI_strcasecmp(((StringCmp *) p1)->name, ((StringCmp *) p2)->name);
}

static void uilist_filter_items_default(struct uiList *ui_list, struct bContext *UNUSED(C), struct PointerRNA *dataptr,
                                        const char *propname)
{
	uiListDyn *dyn_data = ui_list->dyn_data;
	PropertyRNA *prop = RNA_struct_find_property(dataptr, propname);

	const char *filter_raw = ui_list->filter_byname;
	char *filter = (char *)filter_raw, filter_buff[32], *filter_dyn = NULL;
	const bool filter_exclude = (ui_list->filter_flag & UILST_FLT_EXCLUDE) != 0;
	const bool order_by_name = (ui_list->filter_sort_flag & UILST_FLT_SORT_ALPHA) != 0;
	int len = RNA_property_collection_length(dataptr, prop);

	dyn_data->items_shown = dyn_data->items_len = len;

	if (len && (order_by_name || filter_raw[0])) {
		StringCmp *names = NULL;
		int order_idx = 0, i = 0;

		if (order_by_name) {
			names = MEM_callocN(sizeof(StringCmp) * len, "StringCmp");
		}
		if (filter_raw[0]) {
			size_t slen = strlen(filter_raw);

			dyn_data->items_filter_flags = MEM_callocN(sizeof(int) * len, "items_filter_flags");
			dyn_data->items_shown = 0;

			/* Implicitly add heading/trailing wildcards if needed. */
			if (slen + 3 <= sizeof(filter_buff)) {
				filter = filter_buff;
			}
			else {
				filter = filter_dyn = MEM_mallocN((slen + 3) * sizeof(char), "filter_dyn");
			}
			BLI_strncpy_ensure_pad(filter, filter_raw, '*', slen + 3);
		}

		RNA_PROP_BEGIN (dataptr, itemptr, prop)
		{
			char *namebuf;
			const char *name;
			bool do_order = false;

			namebuf = RNA_struct_name_get_alloc(&itemptr, NULL, 0, NULL);
			name = namebuf ? namebuf : "";

			if (filter[0]) {
				/* Case-insensitive! */
				if (fnmatch(filter, name, FNM_CASEFOLD) == 0) {
					dyn_data->items_filter_flags[i] = UILST_FLT_ITEM;
					if (!filter_exclude) {
						dyn_data->items_shown++;
						do_order = order_by_name;
					}
					//printf("%s: '%s' matches '%s'\n", __func__, name, filter);
				}
				else if (filter_exclude) {
					dyn_data->items_shown++;
					do_order = order_by_name;
				}
			}
			else {
				do_order = order_by_name;
			}

			if (do_order) {
				names[order_idx].org_idx = order_idx;
				BLI_strncpy(names[order_idx++].name, name, MAX_IDPROP_NAME);
			}

			/* free name */
			if (namebuf) {
				MEM_freeN(namebuf);
			}
			i++;
		}
		RNA_PROP_END;

		if (order_by_name) {
			int new_idx;
			/* note: order_idx equals either to ui_list->items_len if no filtering done,
			 *       or to ui_list->items_shown if filter is enabled,
			 *       or to (ui_list->items_len - ui_list->items_shown) if filtered items are excluded.
			 *       This way, we only sort items we actually intend to draw!
			 */
			qsort(names, order_idx, sizeof(StringCmp), cmpstringp);

			dyn_data->items_filter_neworder = MEM_mallocN(sizeof(int) * order_idx, "items_filter_neworder");
			for (new_idx = 0; new_idx < order_idx; new_idx++) {
				dyn_data->items_filter_neworder[names[new_idx].org_idx] = new_idx;
			}
		}

		if (filter_dyn) {
			MEM_freeN(filter_dyn);
		}
		if (names) {
			MEM_freeN(names);
		}
	}
}

typedef struct {
	PointerRNA item;
	int org_idx;
	int flt_flag;
} _uilist_item;

typedef struct {
	int visual_items;  /* Visual number of items (i.e. number of items we have room to display). */
	int start_idx;     /* Index of first item to display. */
	int end_idx;       /* Index of last item to display + 1. */
} uiListLayoutdata;

static void uilist_prepare(uiList *ui_list, int len, int activei, int rows, int maxrows, int columns,
                         uiListLayoutdata *layoutdata)
{
	uiListDyn *dyn_data = ui_list->dyn_data;
	int activei_row, max_scroll;
	const bool use_auto_size = (ui_list->list_grip < (rows - UI_LIST_AUTO_SIZE_THRESHOLD));

	/* default rows */
	if (rows <= 0)
		rows = 5;
	dyn_data->visual_height_min = rows;
	if (maxrows < rows)
		maxrows = max_ii(rows, 5);
	if (columns <= 0)
		columns = 9;

	if (columns > 1) {
		dyn_data->height = (int)ceil((double)len / (double)columns);
		activei_row = (int)floor((double)activei / (double)columns);
	}
	else {
		dyn_data->height = len;
		activei_row = activei;
	}

	if (!use_auto_size) {
		/* No auto-size, yet we clamp at min size! */
		maxrows = rows = max_ii(ui_list->list_grip, rows);
	}
	else if ((rows != maxrows) && (dyn_data->height > rows)) {
		/* Expand size if needed and possible. */
		rows = min_ii(dyn_data->height, maxrows);
	}

	/* If list length changes or list is tagged to check this, and active is out of view, scroll to it .*/
	if (ui_list->list_last_len != len || ui_list->flag & UILST_SCROLL_TO_ACTIVE_ITEM) {
		if (activei_row < ui_list->list_scroll) {
			ui_list->list_scroll = activei_row;
		}
		else if (activei_row >= ui_list->list_scroll + rows) {
			ui_list->list_scroll = activei_row - rows + 1;
		}
		ui_list->flag &= ~UILST_SCROLL_TO_ACTIVE_ITEM;
	}

	max_scroll = max_ii(0, dyn_data->height - rows);
	CLAMP(ui_list->list_scroll, 0, max_scroll);
	ui_list->list_last_len = len;
	dyn_data->visual_height = rows;
	layoutdata->visual_items = rows * columns;
	layoutdata->start_idx = ui_list->list_scroll * columns;
	layoutdata->end_idx = min_ii(layoutdata->start_idx + rows * columns, len);
}

static void uilist_resize_update_cb(bContext *UNUSED(C), void *arg1, void *UNUSED(arg2))
{
	uiList *ui_list = arg1;
	uiListDyn *dyn_data = ui_list->dyn_data;

	/* This way we get diff in number of additional items to show (positive) or hide (negative). */
	const int diff = iroundf((float)(dyn_data->resize - dyn_data->resize_prev) / (float)UI_UNIT_Y);

	if (diff != 0) {
		ui_list->list_grip += diff;
		dyn_data->resize_prev += diff * UI_UNIT_Y;
		ui_list->flag |= UILST_SCROLL_TO_ACTIVE_ITEM;
	}
}

<<<<<<< HEAD
#define UILIST_RENAME_TOOLTIP N_("Double click to rename")
#define UILIST_TOOLTIP_LEN FILE_MAXDIR + 100

static const char *uilist_generate_advanced_tooltip(char *tooltip_buff, size_t tooltip_len, PointerRNA *itemptr)
{
	if (itemptr && itemptr->data) {
		PropertyRNA *prop = RNA_struct_find_property(itemptr, "uilist_dynamic_tooltip");

		if (prop && (RNA_property_type(prop) == PROP_STRING)) {
			char dyn_tooltip_buff[UILIST_TOOLTIP_LEN];
			char *dyn_tooltip = RNA_property_string_get_alloc(itemptr, prop, dyn_tooltip_buff, sizeof(dyn_tooltip_buff), NULL);

			BLI_snprintf(tooltip_buff, tooltip_len, "%s - %s", TIP_(UILIST_RENAME_TOOLTIP), dyn_tooltip);

			if (dyn_tooltip != dyn_tooltip_buff) {
				MEM_freeN(dyn_tooltip);
			}

			return tooltip_buff;
		}
	}

	return TIP_(UILIST_RENAME_TOOLTIP);
=======
static void *uilist_item_use_dynamic_tooltip(PointerRNA *itemptr, const char *propname)
{
	if (propname && propname[0] && itemptr && itemptr->data) {
		PropertyRNA *prop = RNA_struct_find_property(itemptr, propname);

		if (prop && (RNA_property_type(prop) == PROP_STRING)) {
			return RNA_property_string_get_alloc(itemptr, prop, NULL, 0, NULL);
		}
	}
	return NULL;
}

static char *uilist_item_tooltip_func(bContext *UNUSED(C), void *argN, const char *tip)
{
	char *dyn_tooltip = argN;
	return BLI_sprintfN("%s - %s", tip, dyn_tooltip);
>>>>>>> d4934f8f
}

void uiTemplateList(uiLayout *layout, bContext *C, const char *listtype_name, const char *list_id,
                    PointerRNA *dataptr, const char *propname, PointerRNA *active_dataptr, const char *active_propname,
                    const char *item_dyntip_propname, int rows, int maxrows, int layout_type, int columns)
{
	uiListType *ui_list_type;
	uiList *ui_list = NULL;
	uiListDyn *dyn_data;
	ARegion *ar;
	uiListDrawItemFunc draw_item;
	uiListDrawFilterFunc draw_filter;
	uiListFilterItemsFunc filter_items;

	PropertyRNA *prop = NULL, *activeprop;
	PropertyType type, activetype;
	_uilist_item *items_ptr = NULL;
	StructRNA *ptype;
	uiLayout *glob = NULL, *box, *row, *col, *subrow, *sub, *overlap;
	uiBlock *block, *subblock;
	uiBut *but;

	uiListLayoutdata layoutdata;
	char ui_list_id[UI_MAX_NAME_STR];
	char numstr[32];
	int rnaicon = ICON_NONE, icon = ICON_NONE;
	int i = 0, activei = 0;
	int len = 0;

	/* validate arguments */
	/* Forbid default UI_UL_DEFAULT_CLASS_NAME list class without a custom list_id! */
	if (STREQ(UI_UL_DEFAULT_CLASS_NAME, listtype_name) && !(list_id && list_id[0])) {
		RNA_warning("template_list using default '%s' UIList class must provide a custom list_id",
		            UI_UL_DEFAULT_CLASS_NAME);
		return;
	}

	block = uiLayoutGetBlock(layout);

	if (!active_dataptr->data) {
		RNA_warning("No active data");
		return;
	}

	if (dataptr->data) {
		prop = RNA_struct_find_property(dataptr, propname);
		if (!prop) {
			RNA_warning("Property not found: %s.%s", RNA_struct_identifier(dataptr->type), propname);
			return;
		}
	}

	activeprop = RNA_struct_find_property(active_dataptr, active_propname);
	if (!activeprop) {
		RNA_warning("Property not found: %s.%s", RNA_struct_identifier(active_dataptr->type), active_propname);
		return;
	}

	if (prop) {
		type = RNA_property_type(prop);
		if (type != PROP_COLLECTION) {
			RNA_warning("Expected a collection data property");
			return;
		}
	}

	activetype = RNA_property_type(activeprop);
	if (activetype != PROP_INT) {
		RNA_warning("Expected an integer active data property");
		return;
	}

	/* get icon */
	if (dataptr->data && prop) {
		ptype = RNA_property_pointer_type(dataptr, prop);
		rnaicon = RNA_struct_ui_icon(ptype);
	}

	/* get active data */
	activei = RNA_property_int_get(active_dataptr, activeprop);

	/* Find the uiList type. */
	ui_list_type = WM_uilisttype_find(listtype_name, false);

	if (ui_list_type == NULL) {
		RNA_warning("List type %s not found", listtype_name);
		return;
	}

	draw_item = ui_list_type->draw_item ? ui_list_type->draw_item : uilist_draw_item_default;
	draw_filter = ui_list_type->draw_filter ? ui_list_type->draw_filter : uilist_draw_filter_default;
	filter_items = ui_list_type->filter_items ? ui_list_type->filter_items : uilist_filter_items_default;

	/* Find or add the uiList to the current Region. */
	/* We tag the list id with the list type... */
	BLI_snprintf(ui_list_id, sizeof(ui_list_id), "%s_%s", ui_list_type->idname, list_id ? list_id : "");

	ar = CTX_wm_region(C);
	ui_list = BLI_findstring(&ar->ui_lists, ui_list_id, offsetof(uiList, list_id));

	if (!ui_list) {
		ui_list = MEM_callocN(sizeof(uiList), "uiList");
		BLI_strncpy(ui_list->list_id, ui_list_id, sizeof(ui_list->list_id));
		BLI_addtail(&ar->ui_lists, ui_list);
		ui_list->list_grip = -UI_LIST_AUTO_SIZE_THRESHOLD;  /* Force auto size by default. */
	}

	if (!ui_list->dyn_data) {
		ui_list->dyn_data = MEM_callocN(sizeof(uiListDyn), "uiList.dyn_data");
	}
	dyn_data = ui_list->dyn_data;

	/* Because we can't actually pass type across save&load... */
	ui_list->type = ui_list_type;
	ui_list->layout_type = layout_type;

	/* Reset filtering data. */
	MEM_SAFE_FREE(dyn_data->items_filter_flags);
	MEM_SAFE_FREE(dyn_data->items_filter_neworder);
	dyn_data->items_len = dyn_data->items_shown = -1;

	/* When active item changed since last draw, scroll to it. */
	if (activei != ui_list->list_last_activei) {
		ui_list->flag |= UILST_SCROLL_TO_ACTIVE_ITEM;
		ui_list->list_last_activei = activei;
	}

	/* Filter list items! (not for compact layout, though) */
	if (dataptr->data && prop) {
		const int filter_exclude = ui_list->filter_flag & UILST_FLT_EXCLUDE;
		const bool order_reverse = (ui_list->filter_sort_flag & UILST_FLT_SORT_REVERSE) != 0;
		int items_shown, idx = 0;
#if 0
		int prev_ii = -1, prev_i;
#endif

		if (layout_type == UILST_LAYOUT_COMPACT) {
			dyn_data->items_len = dyn_data->items_shown = RNA_property_collection_length(dataptr, prop);
		}
		else {
			//printf("%s: filtering...\n", __func__);
			filter_items(ui_list, C, dataptr, propname);
			//printf("%s: filtering done.\n", __func__);
		}

		items_shown = dyn_data->items_shown;
		if (items_shown >= 0) {
			bool activei_mapping_pending = true;
			items_ptr = MEM_mallocN(sizeof(_uilist_item) * items_shown, __func__);
			//printf("%s: items shown: %d.\n", __func__, items_shown);
			RNA_PROP_BEGIN (dataptr, itemptr, prop)
			{
				if (!dyn_data->items_filter_flags ||
				    ((dyn_data->items_filter_flags[i] & UILST_FLT_ITEM) ^ filter_exclude))
				{
					int ii;
					if (dyn_data->items_filter_neworder) {
						ii = dyn_data->items_filter_neworder[idx++];
						ii = order_reverse ? items_shown - ii - 1 : ii;
					}
					else {
						ii = order_reverse ? items_shown - ++idx : idx++;
					}
					//printf("%s: ii: %d\n", __func__, ii);
					items_ptr[ii].item = itemptr;
					items_ptr[ii].org_idx = i;
					items_ptr[ii].flt_flag = dyn_data->items_filter_flags ? dyn_data->items_filter_flags[i] : 0;

					if (activei_mapping_pending && activei == i) {
						activei = ii;
						/* So that we do not map again activei! */
						activei_mapping_pending = false;
					}
# if 0 /* For now, do not alter active element, even if it will be hidden... */
					else if (activei < i) {
						/* We do not want an active but invisible item!
						 * Only exception is when all items are filtered out...
						 */
						if (prev_ii >= 0) {
							activei = prev_ii;
							RNA_property_int_set(active_dataptr, activeprop, prev_i);
						}
						else {
							activei = ii;
							RNA_property_int_set(active_dataptr, activeprop, i);
						}
					}
					prev_i = i;
					prev_ii = ii;
#endif
				}
				i++;
			}
			RNA_PROP_END;
		}
		if (dyn_data->items_shown >= 0) {
			len = dyn_data->items_shown;
		}
		else {
			len = dyn_data->items_len;
		}
	}

	switch (layout_type) {
		case UILST_LAYOUT_DEFAULT:
			/* layout */
			box = uiLayoutListBox(layout, ui_list, dataptr, prop, active_dataptr, activeprop);
			glob = uiLayoutColumn(box, true);
			row = uiLayoutRow(glob, false);
			col = uiLayoutColumn(row, true);

			/* init numbers */
			uilist_prepare(ui_list, len, activei, rows, maxrows, 1, &layoutdata);

			if (dataptr->data && prop) {
				/* create list items */
				for (i = layoutdata.start_idx; i < layoutdata.end_idx; i++) {
					PointerRNA *itemptr = &items_ptr[i].item;
<<<<<<< HEAD
					char tooltip_buff[UILIST_TOOLTIP_LEN];
=======
					void *dyntip_data;
>>>>>>> d4934f8f
					int org_i = items_ptr[i].org_idx;
					int flt_flag = items_ptr[i].flt_flag;
					subblock = uiLayoutGetBlock(col);

					overlap = uiLayoutOverlap(col);

					UI_block_flag_enable(subblock, UI_BLOCK_LIST_ITEM);

					/* list item behind label & other buttons */
					sub = uiLayoutRow(overlap, false);

					but = uiDefButR_prop(subblock, UI_BTYPE_LISTROW, 0, "", 0, 0, UI_UNIT_X * 10, UI_UNIT_Y,
					                     active_dataptr, activeprop, 0, 0, org_i, 0, 0,
<<<<<<< HEAD
					                     uilist_generate_advanced_tooltip(tooltip_buff, sizeof(tooltip_buff), itemptr));
=======
					                     TIP_("Double click to rename"));
					if ((dyntip_data = uilist_item_use_dynamic_tooltip(itemptr, item_dyntip_propname))) {
						UI_but_func_tooltip_set(but, uilist_item_tooltip_func, dyntip_data);
					}
>>>>>>> d4934f8f

					sub = uiLayoutRow(overlap, false);

					icon = UI_rnaptr_icon_get(C, itemptr, rnaicon, false);
					if (icon == ICON_DOT)
						icon = ICON_NONE;
					draw_item(ui_list, C, sub, dataptr, itemptr, icon, active_dataptr, active_propname,
					          org_i, flt_flag);

					/* If we are "drawing" active item, set all labels as active. */
					if (i == activei) {
						ui_layout_list_set_labels_active(sub);
					}

					UI_block_flag_disable(subblock, UI_BLOCK_LIST_ITEM);
				}
			}

			/* add dummy buttons to fill space */
			for (; i < layoutdata.start_idx + layoutdata.visual_items; i++) {
				uiItemL(col, "", ICON_NONE);
			}

			/* add scrollbar */
			if (len > layoutdata.visual_items) {
				col = uiLayoutColumn(row, false);
				uiDefButI(block, UI_BTYPE_SCROLL, 0, "", 0, 0, UI_UNIT_X * 0.75, UI_UNIT_Y * dyn_data->visual_height,
				          &ui_list->list_scroll, 0, dyn_data->height - dyn_data->visual_height,
				          dyn_data->visual_height, 0, "");
			}
			break;
		case UILST_LAYOUT_COMPACT:
			row = uiLayoutRow(layout, true);

			if ((dataptr->data && prop) && (dyn_data->items_shown > 0) &&
			    (activei >= 0) && (activei < dyn_data->items_shown))
			{
				PointerRNA *itemptr = &items_ptr[activei].item;
				int org_i = items_ptr[activei].org_idx;

				icon = UI_rnaptr_icon_get(C, itemptr, rnaicon, false);
				if (icon == ICON_DOT)
					icon = ICON_NONE;
				draw_item(ui_list, C, row, dataptr, itemptr, icon, active_dataptr, active_propname, org_i, 0);
			}
			/* if list is empty, add in dummy button */
			else {
				uiItemL(row, "", ICON_NONE);
			}

			/* next/prev button */
			BLI_snprintf(numstr, sizeof(numstr), "%d :", dyn_data->items_shown);
			but = uiDefIconTextButR_prop(block, UI_BTYPE_NUM, 0, 0, numstr, 0, 0, UI_UNIT_X * 5, UI_UNIT_Y,
			                             active_dataptr, activeprop, 0, 0, 0, 0, 0, "");
			if (dyn_data->items_shown == 0)
				UI_but_flag_enable(but, UI_BUT_DISABLED);
			break;
		case UILST_LAYOUT_GRID:
			box = uiLayoutListBox(layout, ui_list, dataptr, prop, active_dataptr, activeprop);
			glob = uiLayoutColumn(box, true);
			row = uiLayoutRow(glob, false);
			col = uiLayoutColumn(row, true);
			subrow = NULL;  /* Quite gcc warning! */

			uilist_prepare(ui_list, len, activei, rows, maxrows, columns, &layoutdata);

			if (dataptr->data && prop) {
				/* create list items */
				for (i = layoutdata.start_idx; i < layoutdata.end_idx; i++) {
					PointerRNA *itemptr = &items_ptr[i].item;
					int org_i = items_ptr[i].org_idx;
					int flt_flag = items_ptr[i].flt_flag;

					/* create button */
					if (!(i % columns))
						subrow = uiLayoutRow(col, false);

					subblock = uiLayoutGetBlock(subrow);
					overlap = uiLayoutOverlap(subrow);

					UI_block_flag_enable(subblock, UI_BLOCK_LIST_ITEM);

					/* list item behind label & other buttons */
					sub = uiLayoutRow(overlap, false);

					but = uiDefButR_prop(subblock, UI_BTYPE_LISTROW, 0, "", 0, 0, UI_UNIT_X * 10, UI_UNIT_Y,
					                     active_dataptr, activeprop, 0, 0, org_i, 0, 0, NULL);
					UI_but_drawflag_enable(but, UI_BUT_NO_TOOLTIP);

					sub = uiLayoutRow(overlap, false);

					icon = UI_rnaptr_icon_get(C, itemptr, rnaicon, false);
					draw_item(ui_list, C, sub, dataptr, itemptr, icon, active_dataptr, active_propname,
					          org_i, flt_flag);

					/* If we are "drawing" active item, set all labels as active. */
					if (i == activei) {
						ui_layout_list_set_labels_active(sub);
					}

					UI_block_flag_disable(subblock, UI_BLOCK_LIST_ITEM);
				}
			}

			/* add dummy buttons to fill space */
			for (; i < layoutdata.start_idx + layoutdata.visual_items; i++) {
				if (!(i % columns)) {
					subrow = uiLayoutRow(col, false);
				}
				uiItemL(subrow, "", ICON_NONE);
			}

			/* add scrollbar */
			if (len > layoutdata.visual_items) {
				col = uiLayoutColumn(row, false);
				uiDefButI(block, UI_BTYPE_SCROLL, 0, "", 0, 0, UI_UNIT_X * 0.75, UI_UNIT_Y * dyn_data->visual_height,
				          &ui_list->list_scroll, 0, dyn_data->height - dyn_data->visual_height,
				          dyn_data->visual_height, 0, "");
			}
			break;
	}

	if (glob) {
		/* About UI_BTYPE_GRIP drag-resize:
		 * We can't directly use results from a grip button, since we have a rather complex behavior here
		 * (sizing by discrete steps and, overall, autosize feature).
		 * Since we *never* know whether we are grip-resizing or not (because there is no callback for when a
		 * button enters/leaves its "edit mode"), we use the fact that grip-controlled value (dyn_data->resize)
		 * is completely handled by the grip during the grab resize, so settings its value here has no effect
		 * at all.
		 * It is only meaningful when we are not resizing, in which case this gives us the correct "init drag" value.
		 * Note we cannot affect dyn_data->resize_prev here, since this value is not controlled by the grip!
		 */
		dyn_data->resize = dyn_data->resize_prev + (dyn_data->visual_height - ui_list->list_grip) * UI_UNIT_Y;

		row = uiLayoutRow(glob, true);
		subblock = uiLayoutGetBlock(row);
		UI_block_emboss_set(subblock, UI_EMBOSS_NONE);

		if (ui_list->filter_flag & UILST_FLT_SHOW) {
			but = uiDefIconButBitI(subblock, UI_BTYPE_TOGGLE, UILST_FLT_SHOW, 0, ICON_DISCLOSURE_TRI_DOWN, 0, 0,
			                       UI_UNIT_X, UI_UNIT_Y * 0.5f, &(ui_list->filter_flag), 0, 0, 0, 0,
			                       TIP_("Hide filtering options"));
			UI_but_flag_disable(but, UI_BUT_UNDO); /* skip undo on screen buttons */

			but = uiDefIconButI(subblock, UI_BTYPE_GRIP, 0, ICON_GRIP, 0, 0, UI_UNIT_X * 10.0f, UI_UNIT_Y * 0.5f,
			                    &dyn_data->resize, 0.0, 0.0, 0, 0, "");
			UI_but_func_set(but, uilist_resize_update_cb, ui_list, NULL);

			UI_block_emboss_set(subblock, UI_EMBOSS);

			col = uiLayoutColumn(glob, false);
			subblock = uiLayoutGetBlock(col);
			uiDefBut(subblock, UI_BTYPE_SEPR, 0, "", 0, 0, UI_UNIT_X, UI_UNIT_Y * 0.05f, NULL, 0.0, 0.0, 0, 0, "");

			draw_filter(ui_list, C, col);
		}
		else {
			but = uiDefIconButBitI(subblock, UI_BTYPE_TOGGLE, UILST_FLT_SHOW, 0, ICON_DISCLOSURE_TRI_RIGHT, 0, 0,
			                       UI_UNIT_X, UI_UNIT_Y * 0.5f, &(ui_list->filter_flag), 0, 0, 0, 0,
			                       TIP_("Show filtering options"));
			UI_but_flag_disable(but, UI_BUT_UNDO); /* skip undo on screen buttons */

			but = uiDefIconButI(subblock, UI_BTYPE_GRIP, 0, ICON_GRIP, 0, 0, UI_UNIT_X * 10.0f, UI_UNIT_Y * 0.5f,
			                    &dyn_data->resize, 0.0, 0.0, 0, 0, "");
			UI_but_func_set(but, uilist_resize_update_cb, ui_list, NULL);

			UI_block_emboss_set(subblock, UI_EMBOSS);
		}
	}

	if (items_ptr) {
		MEM_freeN(items_ptr);
	}
}

#undef UILIST_RENAME_TOOLTIP
#undef UILIST_TOOLTIP_LEN

/************************* Operator Search Template **************************/

static void operator_call_cb(bContext *C, void *UNUSED(arg1), void *arg2)
{
	wmOperatorType *ot = arg2;
	
	if (ot)
		WM_operator_name_call_ptr(C, ot, WM_OP_INVOKE_DEFAULT, NULL);
}

static void operator_search_cb(const bContext *C, void *UNUSED(arg), const char *str, uiSearchItems *items)
{
	GHashIterator iter;

	for (WM_operatortype_iter(&iter); !BLI_ghashIterator_done(&iter); BLI_ghashIterator_step(&iter)) {
		wmOperatorType *ot = BLI_ghashIterator_getValue(&iter);

		if ((ot->flag & OPTYPE_INTERNAL) && (G.debug & G_DEBUG_WM) == 0)
			continue;

		if (BLI_strcasestr(ot->name, str)) {
			if (WM_operator_poll((bContext *)C, ot)) {
				char name[256];
				int len = strlen(ot->name);
				
				/* display name for menu, can hold hotkey */
				BLI_strncpy(name, ot->name, sizeof(name));
				
				/* check for hotkey */
				if (len < sizeof(name) - 6) {
					if (WM_key_event_operator_string(C, ot->idname, WM_OP_EXEC_DEFAULT, NULL, true,
					                                 &name[len + 1], sizeof(name) - len - 1))
					{
						name[len] = UI_SEP_CHAR;
					}
				}
				
				if (false == UI_search_item_add(items, name, ot, 0))
					break;
			}
		}
	}
}

void UI_but_func_operator_search(uiBut *but)
{
	UI_but_func_search_set(but, operator_search_cb, NULL, operator_call_cb, NULL);
}

void uiTemplateOperatorSearch(uiLayout *layout)
{
	uiBlock *block;
	uiBut *but;
	static char search[256] = "";
		
	block = uiLayoutGetBlock(layout);
	UI_block_layout_set_current(block, layout);

	but = uiDefSearchBut(block, search, 0, ICON_VIEWZOOM, sizeof(search), 0, 0, UI_UNIT_X * 6, UI_UNIT_Y, 0, 0, "");
	UI_but_func_operator_search(but);
}

/************************* Running Jobs Template **************************/

#define B_STOPRENDER    1
#define B_STOPCAST      2
#define B_STOPANIM      3
#define B_STOPCOMPO     4
#define B_STOPSEQ       5
#define B_STOPCLIP      6
#define B_STOPFILE      7
#define B_STOPOTHER     8

static void do_running_jobs(bContext *C, void *UNUSED(arg), int event)
{
	switch (event) {
		case B_STOPRENDER:
			G.is_break = true;
			break;
		case B_STOPCAST:
			WM_jobs_stop(CTX_wm_manager(C), CTX_wm_screen(C), NULL);
			break;
		case B_STOPANIM:
			WM_operator_name_call(C, "SCREEN_OT_animation_play", WM_OP_INVOKE_SCREEN, NULL);
			break;
		case B_STOPCOMPO:
			WM_jobs_stop(CTX_wm_manager(C), CTX_data_scene(C), NULL);
			break;
		case B_STOPSEQ:
			WM_jobs_stop(CTX_wm_manager(C), CTX_wm_area(C), NULL);
			break;
		case B_STOPCLIP:
			WM_jobs_stop(CTX_wm_manager(C), CTX_wm_area(C), NULL);
			break;
		case B_STOPFILE:
			WM_jobs_stop(CTX_wm_manager(C), CTX_wm_area(C), NULL);
			break;
		case B_STOPOTHER:
			G.is_break = true;
			break;
	}
}

void uiTemplateRunningJobs(uiLayout *layout, bContext *C)
{
	bScreen *screen = CTX_wm_screen(C);
	wmWindowManager *wm = CTX_wm_manager(C);
	ScrArea *sa = CTX_wm_area(C);
	uiBlock *block;
	void *owner = NULL;
	int handle_event;
	
	block = uiLayoutGetBlock(layout);
	UI_block_layout_set_current(block, layout);

	UI_block_func_handle_set(block, do_running_jobs, NULL);

	if (sa->spacetype == SPACE_SEQ) {
		if (WM_jobs_test(wm, sa, WM_JOB_TYPE_ANY))
			owner = sa;
		handle_event = B_STOPSEQ;
	}
	else if (sa->spacetype == SPACE_CLIP) {
		if (WM_jobs_test(wm, sa, WM_JOB_TYPE_ANY))
			owner = sa;
		handle_event = B_STOPCLIP;
	}
	else if (sa->spacetype == SPACE_FILE) {
		if (WM_jobs_test(wm, sa, WM_JOB_TYPE_FILESEL_READDIR)) {
			owner = sa;
		}
		handle_event = B_STOPFILE;
	}
	else {
		Scene *scene;
		/* another scene can be rendering too, for example via compositor */
		for (scene = CTX_data_main(C)->scene.first; scene; scene = scene->id.next) {
			if (WM_jobs_test(wm, scene, WM_JOB_TYPE_RENDER)) {
				handle_event = B_STOPRENDER;
				break;
			}
			else if (WM_jobs_test(wm, scene, WM_JOB_TYPE_COMPOSITE)) {
				handle_event = B_STOPCOMPO;
				break;
			}
			else if (WM_jobs_test(wm, scene, WM_JOB_TYPE_OBJECT_BAKE_TEXTURE) ||
			         WM_jobs_test(wm, scene, WM_JOB_TYPE_OBJECT_BAKE))
			{
				/* Skip bake jobs in compositor to avoid compo header displaying
				 * progress bar which is not being updated (bake jobs only need
				 * to update NC_IMAGE context.
				 */
				if (sa->spacetype != SPACE_NODE) {
					handle_event = B_STOPOTHER;
					break;
				}
			}
			else if (WM_jobs_test(wm, scene, WM_JOB_TYPE_ANY)) {
				handle_event = B_STOPOTHER;
				break;
			}
		}
		owner = scene;
	}

	if (owner) {
		uiLayout *ui_abs;
		
		ui_abs = uiLayoutAbsolute(layout, false);
		(void)ui_abs;  /* UNUSED */
		
		uiDefIconBut(block, UI_BTYPE_BUT, handle_event, ICON_PANEL_CLOSE, 0, UI_UNIT_Y * 0.1, UI_UNIT_X * 0.8, UI_UNIT_Y * 0.8,
		             NULL, 0.0f, 0.0f, 0, 0, TIP_("Stop this job"));
		uiDefBut(block, UI_BTYPE_PROGRESS_BAR, 0, WM_jobs_name(wm, owner), 
		         UI_UNIT_X, 0, UI_UNIT_X * 5.0f, UI_UNIT_Y, NULL, 0.0f, 0.0f, WM_jobs_progress(wm, owner), 0, TIP_("Progress"));
		
		uiLayoutRow(layout, false);
	}
	if (WM_jobs_test(wm, screen, WM_JOB_TYPE_SCREENCAST))
		uiDefIconTextBut(block, UI_BTYPE_BUT, B_STOPCAST, ICON_CANCEL, IFACE_("Capture"), 0, 0, UI_UNIT_X * 4.25f, UI_UNIT_Y,
		                 NULL, 0.0f, 0.0f, 0, 0, TIP_("Stop screencast"));
	if (screen->animtimer)
		uiDefIconTextBut(block, UI_BTYPE_BUT, B_STOPANIM, ICON_CANCEL, IFACE_("Anim Player"), 0, 0, UI_UNIT_X * 5.0f, UI_UNIT_Y,
		                 NULL, 0.0f, 0.0f, 0, 0, TIP_("Stop animation playback"));
}

/************************* Reports for Last Operator Template **************************/

void uiTemplateReportsBanner(uiLayout *layout, bContext *C)
{
	ReportList *reports = CTX_wm_reports(C);
	Report *report = BKE_reports_last_displayable(reports);
	ReportTimerInfo *rti;
	
	uiLayout *ui_abs;
	uiBlock *block;
	uiBut *but;
	uiStyle *style = UI_style_get();
	int width;
	int icon;
	
	/* if the report display has timed out, don't show */
	if (!reports->reporttimer) return;
	
	rti = (ReportTimerInfo *)reports->reporttimer->customdata;
	
	if (!rti || rti->widthfac == 0.0f || !report) return;
	
	ui_abs = uiLayoutAbsolute(layout, false);
	block = uiLayoutGetBlock(ui_abs);
	
	width = BLF_width(style->widget.uifont_id, report->message, report->len);
	width = min_ii((int)(rti->widthfac * width), width);
	width = max_ii(width, 10);
	
	/* make a box around the report to make it stand out */
	UI_block_align_begin(block);
	but = uiDefBut(block, UI_BTYPE_ROUNDBOX, 0, "", 0, 0, UI_UNIT_X + 10, UI_UNIT_Y, NULL, 0.0f, 0.0f, 0, 0, "");
	/* set the report's bg color in but->col - UI_BTYPE_ROUNDBOX feature */
	rgb_float_to_uchar(but->col, rti->col);
	but->col[3] = 255;

	but = uiDefBut(block, UI_BTYPE_ROUNDBOX, 0, "", UI_UNIT_X + 10, 0, UI_UNIT_X + width, UI_UNIT_Y,
	               NULL, 0.0f, 0.0f, 0, 0, "");
	but->col[0] = but->col[1] = but->col[2] = FTOCHAR(rti->grayscale);
	but->col[3] = 255;

	UI_block_align_end(block);
	
	
	/* icon and report message on top */
	icon = UI_icon_from_report_type(report->type);
	
	/* XXX: temporary operator to dump all reports to a text block, but only if more than 1 report 
	 * to be shown instead of icon when appropriate...
	 */
	UI_block_emboss_set(block, UI_EMBOSS_NONE);

	if (reports->list.first != reports->list.last)
		uiDefIconButO(block, UI_BTYPE_BUT, "UI_OT_reports_to_textblock", WM_OP_INVOKE_REGION_WIN, icon, 2, 0, UI_UNIT_X,
		              UI_UNIT_Y, TIP_("Click to see the remaining reports in text block: 'Recent Reports'"));
	else
		uiDefIconBut(block, UI_BTYPE_LABEL, 0, icon, 2, 0, UI_UNIT_X, UI_UNIT_Y, NULL, 0.0f, 0.0f, 0, 0, "");

	UI_block_emboss_set(block, UI_EMBOSS);
	
	uiDefBut(block, UI_BTYPE_LABEL, 0, report->message, UI_UNIT_X + 10, 0, UI_UNIT_X + width, UI_UNIT_Y,
	         NULL, 0.0f, 0.0f, 0, 0, "");
}

/********************************* Keymap *************************************/

static void keymap_item_modified(bContext *UNUSED(C), void *kmi_p, void *UNUSED(unused))
{
	wmKeyMapItem *kmi = (wmKeyMapItem *)kmi_p;
	WM_keyconfig_update_tag(NULL, kmi);
}

static void template_keymap_item_properties(uiLayout *layout, const char *title, PointerRNA *ptr)
{
	uiLayout *flow, *box, *row;

	uiItemS(layout);

	if (title)
		uiItemL(layout, title, ICON_NONE);
	
	flow = uiLayoutColumnFlow(layout, 2, false);

	RNA_STRUCT_BEGIN (ptr, prop)
	{
		const bool is_set = RNA_property_is_set(ptr, prop);
		uiBut *but;

		/* recurse for nested properties */
		if (RNA_property_type(prop) == PROP_POINTER) {
			PointerRNA propptr = RNA_property_pointer_get(ptr, prop);

			if (propptr.data && RNA_struct_is_a(propptr.type, &RNA_OperatorProperties)) {
				const char *name = RNA_property_ui_name(prop);
				template_keymap_item_properties(layout, name, &propptr);
				continue;
			}
		}

		box = uiLayoutBox(flow);
		uiLayoutSetActive(box, is_set);
		row = uiLayoutRow(box, false);

		/* property value */
		uiItemFullR(row, ptr, prop, -1, 0, 0, NULL, ICON_NONE);

		if (is_set) {
			/* unset operator */
			uiBlock *block = uiLayoutGetBlock(row);
			UI_block_emboss_set(block, UI_EMBOSS_NONE);
			but = uiDefIconButO(block, UI_BTYPE_BUT, "UI_OT_unset_property_button", WM_OP_EXEC_DEFAULT, ICON_X, 0, 0, UI_UNIT_X, UI_UNIT_Y, NULL);
			but->rnapoin = *ptr;
			but->rnaprop = prop;
			UI_block_emboss_set(block, UI_EMBOSS);
		}
	}
	RNA_STRUCT_END;
}

void uiTemplateKeymapItemProperties(uiLayout *layout, PointerRNA *ptr)
{
	PointerRNA propptr = RNA_pointer_get(ptr, "properties");

	if (propptr.data) {
		uiBut *but = uiLayoutGetBlock(layout)->buttons.last;

		template_keymap_item_properties(layout, NULL, &propptr);

		/* attach callbacks to compensate for missing properties update,
		 * we don't know which keymap (item) is being modified there */
		for (; but; but = but->next) {
			/* operator buttons may store props for use (file selector, [#36492]) */
			if (but->rnaprop) {
				UI_but_func_set(but, keymap_item_modified, ptr->data, NULL);
			}
		}
	}
}

/********************************* Color management *************************************/

void uiTemplateColorspaceSettings(uiLayout *layout, PointerRNA *ptr, const char *propname)
{
	PropertyRNA *prop;
	PointerRNA colorspace_settings_ptr;

	prop = RNA_struct_find_property(ptr, propname);

	if (!prop) {
		printf("%s: property not found: %s.%s\n",
		       __func__, RNA_struct_identifier(ptr->type), propname);
		return;
	}

	colorspace_settings_ptr = RNA_property_pointer_get(ptr, prop);

	uiItemR(layout, &colorspace_settings_ptr, "name", 0, IFACE_("Color Space"), ICON_NONE);
}

void uiTemplateColormanagedViewSettings(uiLayout *layout, bContext *UNUSED(C), PointerRNA *ptr, const char *propname)
{
	PropertyRNA *prop;
	PointerRNA view_transform_ptr;
	uiLayout *col, *row;
	ColorManagedViewSettings *view_settings;

	prop = RNA_struct_find_property(ptr, propname);

	if (!prop) {
		printf("%s: property not found: %s.%s\n",
		       __func__, RNA_struct_identifier(ptr->type), propname);
		return;
	}

	view_transform_ptr = RNA_property_pointer_get(ptr, prop);
	view_settings = view_transform_ptr.data;

	col = uiLayoutColumn(layout, false);

	row = uiLayoutRow(col, false);
	uiItemR(row, &view_transform_ptr, "view_transform", 0, IFACE_("View"), ICON_NONE);

	col = uiLayoutColumn(layout, false);
	uiItemR(col, &view_transform_ptr, "exposure", 0, NULL, ICON_NONE);
	uiItemR(col, &view_transform_ptr, "gamma", 0, NULL, ICON_NONE);

	uiItemR(col, &view_transform_ptr, "look", 0, IFACE_("Look"), ICON_NONE);

	col = uiLayoutColumn(layout, false);
	uiItemR(col, &view_transform_ptr, "use_curve_mapping", 0, NULL, ICON_NONE);
	if (view_settings->flag & COLORMANAGE_VIEW_USE_CURVES)
		uiTemplateCurveMapping(col, &view_transform_ptr, "curve_mapping", 'c', true, false, false);
}

/********************************* Component Menu *************************************/

typedef struct ComponentMenuArgs {
	PointerRNA ptr;
	char propname[64];	/* XXX arbitrary */
} ComponentMenuArgs;
/* NOTE: this is a block-menu, needs 0 events, otherwise the menu closes */
static uiBlock *component_menu(bContext *C, ARegion *ar, void *args_v)
{
	ComponentMenuArgs *args = (ComponentMenuArgs *)args_v;
	uiBlock *block;
	uiLayout *layout;
	
	block = UI_block_begin(C, ar, __func__, UI_EMBOSS);
	UI_block_flag_enable(block, UI_BLOCK_KEEP_OPEN);
	
	layout = uiLayoutColumn(UI_block_layout(block, UI_LAYOUT_VERTICAL, UI_LAYOUT_PANEL, 0, 0, UI_UNIT_X * 6, UI_UNIT_Y, 0, UI_style_get()), 0);
	
	uiItemR(layout, &args->ptr, args->propname, UI_ITEM_R_EXPAND, "", ICON_NONE);
	
	UI_block_bounds_set_normal(block, 6);
	UI_block_direction_set(block, UI_DIR_DOWN);
	
	return block;
}
void uiTemplateComponentMenu(uiLayout *layout, PointerRNA *ptr, const char *propname, const char *name)
{
	ComponentMenuArgs *args = MEM_callocN(sizeof(ComponentMenuArgs), "component menu template args");
	uiBlock *block;
	uiBut *but;
	
	args->ptr = *ptr;
	BLI_strncpy(args->propname, propname, sizeof(args->propname));
	
	block = uiLayoutGetBlock(layout);
	UI_block_align_begin(block);

	but = uiDefBlockButN(block, component_menu, args, name, 0, 0, UI_UNIT_X * 6, UI_UNIT_Y, "");
	/* set rna directly, uiDefBlockButN doesn't do this */
	but->rnapoin = *ptr;
	but->rnaprop = RNA_struct_find_property(ptr, propname);
	but->rnaindex = 0;
	
	UI_block_align_end(block);
}

/************************* Node Socket Icon **************************/

void uiTemplateNodeSocket(uiLayout *layout, bContext *UNUSED(C), float *color)
{
	uiBlock *block;
	uiBut *but;
	
	block = uiLayoutGetBlock(layout);
	UI_block_align_begin(block);
	
	/* XXX using explicit socket colors is not quite ideal.
	 * Eventually it should be possible to use theme colors for this purpose,
	 * but this requires a better design for extendable color palettes in user prefs.
	 */
	but = uiDefBut(block, UI_BTYPE_NODE_SOCKET, 0, "", 0, 0, UI_UNIT_X, UI_UNIT_Y, NULL, 0, 0, 0, 0, "");
	rgba_float_to_uchar(but->col, color);
	
	UI_block_align_end(block);
}<|MERGE_RESOLUTION|>--- conflicted
+++ resolved
@@ -2833,31 +2833,6 @@
 	}
 }
 
-<<<<<<< HEAD
-#define UILIST_RENAME_TOOLTIP N_("Double click to rename")
-#define UILIST_TOOLTIP_LEN FILE_MAXDIR + 100
-
-static const char *uilist_generate_advanced_tooltip(char *tooltip_buff, size_t tooltip_len, PointerRNA *itemptr)
-{
-	if (itemptr && itemptr->data) {
-		PropertyRNA *prop = RNA_struct_find_property(itemptr, "uilist_dynamic_tooltip");
-
-		if (prop && (RNA_property_type(prop) == PROP_STRING)) {
-			char dyn_tooltip_buff[UILIST_TOOLTIP_LEN];
-			char *dyn_tooltip = RNA_property_string_get_alloc(itemptr, prop, dyn_tooltip_buff, sizeof(dyn_tooltip_buff), NULL);
-
-			BLI_snprintf(tooltip_buff, tooltip_len, "%s - %s", TIP_(UILIST_RENAME_TOOLTIP), dyn_tooltip);
-
-			if (dyn_tooltip != dyn_tooltip_buff) {
-				MEM_freeN(dyn_tooltip);
-			}
-
-			return tooltip_buff;
-		}
-	}
-
-	return TIP_(UILIST_RENAME_TOOLTIP);
-=======
 static void *uilist_item_use_dynamic_tooltip(PointerRNA *itemptr, const char *propname)
 {
 	if (propname && propname[0] && itemptr && itemptr->data) {
@@ -2874,7 +2849,6 @@
 {
 	char *dyn_tooltip = argN;
 	return BLI_sprintfN("%s - %s", tip, dyn_tooltip);
->>>>>>> d4934f8f
 }
 
 void uiTemplateList(uiLayout *layout, bContext *C, const char *listtype_name, const char *list_id,
@@ -3093,11 +3067,7 @@
 				/* create list items */
 				for (i = layoutdata.start_idx; i < layoutdata.end_idx; i++) {
 					PointerRNA *itemptr = &items_ptr[i].item;
-<<<<<<< HEAD
-					char tooltip_buff[UILIST_TOOLTIP_LEN];
-=======
 					void *dyntip_data;
->>>>>>> d4934f8f
 					int org_i = items_ptr[i].org_idx;
 					int flt_flag = items_ptr[i].flt_flag;
 					subblock = uiLayoutGetBlock(col);
@@ -3111,14 +3081,10 @@
 
 					but = uiDefButR_prop(subblock, UI_BTYPE_LISTROW, 0, "", 0, 0, UI_UNIT_X * 10, UI_UNIT_Y,
 					                     active_dataptr, activeprop, 0, 0, org_i, 0, 0,
-<<<<<<< HEAD
-					                     uilist_generate_advanced_tooltip(tooltip_buff, sizeof(tooltip_buff), itemptr));
-=======
 					                     TIP_("Double click to rename"));
 					if ((dyntip_data = uilist_item_use_dynamic_tooltip(itemptr, item_dyntip_propname))) {
 						UI_but_func_tooltip_set(but, uilist_item_tooltip_func, dyntip_data);
 					}
->>>>>>> d4934f8f
 
 					sub = uiLayoutRow(overlap, false);
 
@@ -3294,9 +3260,6 @@
 		MEM_freeN(items_ptr);
 	}
 }
-
-#undef UILIST_RENAME_TOOLTIP
-#undef UILIST_TOOLTIP_LEN
 
 /************************* Operator Search Template **************************/
 
