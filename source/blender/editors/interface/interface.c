/*
 * ***** BEGIN GPL LICENSE BLOCK *****
 *
 * This program is free software; you can redistribute it and/or
 * modify it under the terms of the GNU General Public License
 * as published by the Free Software Foundation; either version 2
 * of the License, or (at your option) any later version.
 *
 * This program is distributed in the hope that it will be useful,
 * but WITHOUT ANY WARRANTY; without even the implied warranty of
 * MERCHANTABILITY or FITNESS FOR A PARTICULAR PURPOSE.  See the
 * GNU General Public License for more details.
 *
 * You should have received a copy of the GNU General Public License
 * along with this program; if not, write to the Free Software Foundation,
 * Inc., 51 Franklin Street, Fifth Floor, Boston, MA 02110-1301, USA.
 *
 * The Original Code is Copyright (C) 2001-2002 by NaN Holding BV.
 * All rights reserved.
 *
 * Contributor(s): Blender Foundation 2002-2008, full recode.
 *
 * ***** END GPL LICENSE BLOCK *****
 */

/** \file blender/editors/interface/interface.c
 *  \ingroup edinterface
 */


#include <float.h>
#include <limits.h>
#include <math.h>
#include <string.h>
#include <ctype.h>
#include <stddef.h>  /* offsetof() */

#include "MEM_guardedalloc.h"

#include "DNA_object_types.h"
#include "DNA_scene_types.h"
#include "DNA_screen_types.h"
#include "DNA_userdef_types.h"

#include "BLI_math.h"
#include "BLI_listbase.h"
#include "BLI_string.h"
#include "BLI_string_utf8.h"
#include "BLI_rect.h"

#include "BLI_utildefines.h"

#include "BKE_context.h"
#include "BKE_unit.h"
#include "BKE_scene.h"
#include "BKE_screen.h"
#include "BKE_idprop.h"

#include "GPU_glew.h"
#include "GPU_matrix.h"

#include "BLF_api.h"
#include "BLT_translation.h"

#include "UI_interface.h"

#include "IMB_imbuf.h"

#include "WM_api.h"
#include "WM_types.h"
#include "wm_subwindow.h"

#include "RNA_access.h"

#include "BPY_extern.h"

#include "IMB_colormanagement.h"

#include "interface_intern.h"

/* avoid unneeded calls to ui_but_value_get */
#define UI_BUT_VALUE_UNSET DBL_MAX
#define UI_GET_BUT_VALUE_INIT(_but, _value) if (_value == DBL_MAX) {  (_value) = ui_but_value_get(_but); } (void)0

#define B_NOP -1

/**
 * a full doc with API notes can be found in 'blender/doc/guides/interface_API.txt'
 * 
 * `uiBlahBlah()`	external function.
 * `ui_blah_blah()`	internal function.
 */

static void ui_but_free(const bContext *C, uiBut *but);

bool ui_block_is_menu(const uiBlock *block)
{
	return (((block->flag & UI_BLOCK_LOOP) != 0) &&
	        /* non-menu popups use keep-open, so check this is off */
	        ((block->flag & UI_BLOCK_KEEP_OPEN) == 0));
}

bool ui_block_is_pie_menu(const uiBlock *block)
{
	return ((block->flag & UI_BLOCK_RADIAL) != 0);
}

static bool ui_but_is_unit_radians_ex(UnitSettings *unit, const int unit_type)
{
	return (unit->system_rotation == USER_UNIT_ROT_RADIANS && unit_type == PROP_UNIT_ROTATION);
}

static bool ui_but_is_unit_radians(const uiBut *but)
{
	UnitSettings *unit = but->block->unit;
	const int unit_type = UI_but_unit_type_get(but);

	return ui_but_is_unit_radians_ex(unit, unit_type);
}

/* ************* window matrix ************** */

void ui_block_to_window_fl(const ARegion *ar, uiBlock *block, float *x, float *y)
{
	float gx, gy;
	int sx, sy, getsizex, getsizey;

	getsizex = BLI_rcti_size_x(&ar->winrct) + 1;
	getsizey = BLI_rcti_size_y(&ar->winrct) + 1;
	sx = ar->winrct.xmin;
	sy = ar->winrct.ymin;

	gx = *x;
	gy = *y;

	if (block->panel) {
		gx += block->panel->ofsx;
		gy += block->panel->ofsy;
	}

	*x = ((float)sx) + ((float)getsizex) * (0.5f + 0.5f * (gx * block->winmat[0][0] + gy * block->winmat[1][0] + block->winmat[3][0]));
	*y = ((float)sy) + ((float)getsizey) * (0.5f + 0.5f * (gx * block->winmat[0][1] + gy * block->winmat[1][1] + block->winmat[3][1]));
}

void ui_block_to_window(const ARegion *ar, uiBlock *block, int *x, int *y)
{
	float fx, fy;

	fx = *x;
	fy = *y;

	ui_block_to_window_fl(ar, block, &fx, &fy);

	*x = (int)(fx + 0.5f);
	*y = (int)(fy + 0.5f);
}

void ui_block_to_window_rctf(const ARegion *ar, uiBlock *block, rctf *rct_dst, const rctf *rct_src)
{
	*rct_dst = *rct_src;
	ui_block_to_window_fl(ar, block, &rct_dst->xmin, &rct_dst->ymin);
	ui_block_to_window_fl(ar, block, &rct_dst->xmax, &rct_dst->ymax);
}

void ui_window_to_block_fl(const ARegion *ar, uiBlock *block, float *x, float *y)   /* for mouse cursor */
{
	float a, b, c, d, e, f, px, py;
	int sx, sy, getsizex, getsizey;

	getsizex = BLI_rcti_size_x(&ar->winrct) + 1;
	getsizey = BLI_rcti_size_y(&ar->winrct) + 1;
	sx = ar->winrct.xmin;
	sy = ar->winrct.ymin;

	a = 0.5f * ((float)getsizex) * block->winmat[0][0];
	b = 0.5f * ((float)getsizex) * block->winmat[1][0];
	c = 0.5f * ((float)getsizex) * (1.0f + block->winmat[3][0]);

	d = 0.5f * ((float)getsizey) * block->winmat[0][1];
	e = 0.5f * ((float)getsizey) * block->winmat[1][1];
	f = 0.5f * ((float)getsizey) * (1.0f + block->winmat[3][1]);

	px = *x - sx;
	py = *y - sy;

	*y =  (a * (py - f) + d * (c - px)) / (a * e - d * b);
	*x = (px - b * (*y) - c) / a;

	if (block->panel) {
		*x -= block->panel->ofsx;
		*y -= block->panel->ofsy;
	}
}

void ui_window_to_block(const ARegion *ar, uiBlock *block, int *x, int *y)
{
	float fx, fy;

	fx = *x;
	fy = *y;

	ui_window_to_block_fl(ar, block, &fx, &fy);

	*x = (int)(fx + 0.5f);
	*y = (int)(fy + 0.5f);
}

void ui_window_to_region(const ARegion *ar, int *x, int *y)
{
	*x -= ar->winrct.xmin;
	*y -= ar->winrct.ymin;
}

void ui_region_to_window(const ARegion *ar, int *x, int *y)
{
	*x += ar->winrct.xmin;
	*y += ar->winrct.ymin;
}

/**
 * Popups will add a margin to #ARegion.winrct for shadow,
 * for interactivity (point-inside tests for eg), we want the winrct without the margin added.
 */
void ui_region_winrct_get_no_margin(const struct ARegion *ar, struct rcti *r_rect)
{
	uiBlock *block = ar->uiblocks.first;
	if (block && (block->flag & UI_BLOCK_LOOP) && (block->flag & UI_BLOCK_RADIAL) == 0) {
		BLI_rcti_rctf_copy_floor(r_rect, &block->rect);
		BLI_rcti_translate(r_rect, ar->winrct.xmin, ar->winrct.ymin);
	}
	else {
		*r_rect = ar->winrct;
	}
}

/* ******************* block calc ************************* */

void ui_block_translate(uiBlock *block, int x, int y)
{
	uiBut *but;

	for (but = block->buttons.first; but; but = but->next) {
		BLI_rctf_translate(&but->rect, x, y);
	}

	BLI_rctf_translate(&block->rect, x, y);
}

static void ui_block_bounds_calc_text(uiBlock *block, float offset)
{
	uiStyle *style = UI_style_get();
	uiBut *bt, *init_col_bt, *col_bt;
	int i = 0, j, x1addval = offset;

	UI_fontstyle_set(&style->widget);

	for (init_col_bt = bt = block->buttons.first; bt; bt = bt->next) {
		if (!ELEM(bt->type, UI_BTYPE_SEPR, UI_BTYPE_SEPR_LINE)) {
			j = BLF_width(style->widget.uifont_id, bt->drawstr, sizeof(bt->drawstr));

			if (j > i)
				i = j;
		}

		if (bt->next && bt->rect.xmin < bt->next->rect.xmin) {
			/* End of this column, and it's not the last one. */
			for (col_bt = init_col_bt; col_bt->prev != bt; col_bt = col_bt->next) {
				col_bt->rect.xmin = x1addval;
				col_bt->rect.xmax = x1addval + i + block->bounds;

				ui_but_update(col_bt);  /* clips text again */
			}

			/* And we prepare next column. */
			x1addval += i + block->bounds;
			i = 0;
			init_col_bt = col_bt;
		}
	}

	/* Last column. */
	for (col_bt = init_col_bt; col_bt; col_bt = col_bt->next) {
		col_bt->rect.xmin = x1addval;
		col_bt->rect.xmax = max_ff(x1addval + i + block->bounds, offset + block->minbounds);

		ui_but_update(col_bt);  /* clips text again */
	}
}

void ui_block_bounds_calc(uiBlock *block)
{
	uiBut *bt;
	int xof;
	
	if (BLI_listbase_is_empty(&block->buttons)) {
		if (block->panel) {
			block->rect.xmin = 0.0; block->rect.xmax = block->panel->sizex;
			block->rect.ymin = 0.0; block->rect.ymax = block->panel->sizey;
		}
	}
	else {
	
		BLI_rctf_init_minmax(&block->rect);

		for (bt = block->buttons.first; bt; bt = bt->next) {
			BLI_rctf_union(&block->rect, &bt->rect);
		}
		
		block->rect.xmin -= block->bounds;
		block->rect.ymin -= block->bounds;
		block->rect.xmax += block->bounds;
		block->rect.ymax += block->bounds;
	}

	block->rect.xmax = block->rect.xmin + max_ff(BLI_rctf_size_x(&block->rect), block->minbounds);

	/* hardcoded exception... but that one is annoying with larger safety */ 
	bt = block->buttons.first;
	if (bt && STREQLEN(bt->str, "ERROR", 5)) xof = 10;
	else xof = 40;

	block->safety.xmin = block->rect.xmin - xof;
	block->safety.ymin = block->rect.ymin - xof;
	block->safety.xmax = block->rect.xmax + xof;
	block->safety.ymax = block->rect.ymax + xof;
}

static void ui_block_bounds_calc_centered(wmWindow *window, uiBlock *block)
{
	int xmax, ymax;
	int startx, starty;
	int width, height;
	
	/* note: this is used for the splash where window bounds event has not been
	 * updated by ghost, get the window bounds from ghost directly */

	xmax = WM_window_pixels_x(window);
	ymax = WM_window_pixels_y(window);

	ui_block_bounds_calc(block);
	
	width  = BLI_rctf_size_x(&block->rect);
	height = BLI_rctf_size_y(&block->rect);
	
	startx = (xmax * 0.5f) - (width * 0.5f);
	starty = (ymax * 0.5f) - (height * 0.5f);
	
	ui_block_translate(block, startx - block->rect.xmin, starty - block->rect.ymin);
	
	/* now recompute bounds and safety */
	ui_block_bounds_calc(block);
	
}

static void ui_block_bounds_calc_centered_pie(uiBlock *block)
{
	const int xy[2] = {
	    block->pie_data.pie_center_spawned[0],
	    block->pie_data.pie_center_spawned[1]
	};

	ui_block_translate(block, xy[0], xy[1]);

	/* now recompute bounds and safety */
	ui_block_bounds_calc(block);
}

static void ui_block_bounds_calc_popup(
        wmWindow *window, uiBlock *block,
        eBlockBoundsCalc bounds_calc, const int xy[2], int r_xy[2])
{
	int width, height, oldwidth, oldheight;
	int oldbounds, xmax, ymax, raw_x, raw_y;
	const int margin = UI_SCREEN_MARGIN;
	rcti rect, rect_bounds;
	int ofs_dummy[2];

	oldbounds = block->bounds;

	/* compute mouse position with user defined offset */
	ui_block_bounds_calc(block);
	
	xmax = WM_window_pixels_x(window);
	ymax = WM_window_pixels_y(window);

	oldwidth  = BLI_rctf_size_x(&block->rect);
	oldheight = BLI_rctf_size_y(&block->rect);

	/* first we ensure wide enough text bounds */
	if (bounds_calc == UI_BLOCK_BOUNDS_POPUP_MENU) {
		if (block->flag & UI_BLOCK_LOOP) {
			block->bounds = 2.5f * UI_UNIT_X;
			ui_block_bounds_calc_text(block, block->rect.xmin);
		}
	}

	/* next we recompute bounds */
	block->bounds = oldbounds;
	ui_block_bounds_calc(block);

	/* and we adjust the position to fit within window */
	width  = BLI_rctf_size_x(&block->rect);
	height = BLI_rctf_size_y(&block->rect);

	/* avoid divide by zero below, caused by calling with no UI, but better not crash */
	oldwidth = oldwidth > 0 ? oldwidth : MAX2(1, width);
	oldheight = oldheight > 0 ? oldheight : MAX2(1, height);

	/* offset block based on mouse position, user offset is scaled
	 * along in case we resized the block in ui_block_bounds_calc_text */
	raw_x = rect.xmin = xy[0] + block->rect.xmin + (block->mx * width) / oldwidth;
	raw_y = rect.ymin = xy[1] + block->rect.ymin + (block->my * height) / oldheight;
	rect.xmax = rect.xmin + width;
	rect.ymax = rect.ymin + height;

	rect_bounds.xmin = margin;
	rect_bounds.ymin = margin;
	rect_bounds.xmax = xmax - margin;
	rect_bounds.ymax = ymax - UI_POPUP_MENU_TOP;

	BLI_rcti_clamp(&rect, &rect_bounds, ofs_dummy);
	ui_block_translate(block, rect.xmin - block->rect.xmin, rect.ymin - block->rect.ymin);

	/* now recompute bounds and safety */
	ui_block_bounds_calc(block);

	/* If given, adjust input coordinates such that they would generate real final popup position.
	 * Needed to handle correctly floating panels once they have been dragged around, see T52999. */
	if (r_xy) {
		r_xy[0] = xy[0] + block->rect.xmin - raw_x;
		r_xy[1] = xy[1] + block->rect.ymin - raw_y;
	}
}

/* used for various cases */
void UI_block_bounds_set_normal(uiBlock *block, int addval)
{
	if (block == NULL)
		return;
	
	block->bounds = addval;
	block->bounds_type = UI_BLOCK_BOUNDS;
}

/* used for pulldowns */
void UI_block_bounds_set_text(uiBlock *block, int addval)
{
	block->bounds = addval;
	block->bounds_type = UI_BLOCK_BOUNDS_TEXT;
}

/* used for block popups */
void UI_block_bounds_set_popup(uiBlock *block, int addval, int mx, int my)
{
	block->bounds = addval;
	block->bounds_type = UI_BLOCK_BOUNDS_POPUP_MOUSE;
	block->mx = mx;
	block->my = my;
}

/* used for menu popups */
void UI_block_bounds_set_menu(uiBlock *block, int addval, int mx, int my)
{
	block->bounds = addval;
	block->bounds_type = UI_BLOCK_BOUNDS_POPUP_MENU;
	block->mx = mx;
	block->my = my;
}

/* used for centered popups, i.e. splash */
void UI_block_bounds_set_centered(uiBlock *block, int addval)
{
	block->bounds = addval;
	block->bounds_type = UI_BLOCK_BOUNDS_POPUP_CENTER;
}

void UI_block_bounds_set_explicit(uiBlock *block, int minx, int miny, int maxx, int maxy)
{
	block->rect.xmin = minx;
	block->rect.ymin = miny;
	block->rect.xmax = maxx;
	block->rect.ymax = maxy;
	block->bounds_type = UI_BLOCK_BOUNDS_NONE;
}

static int ui_but_calc_float_precision(uiBut *but, double value)
{
	int prec = (int)but->a2;

	/* first check for various special cases:
	 * * If button is radians, we want additional precision (see T39861).
	 * * If prec is not set, we fallback to a simple default */
	if (ui_but_is_unit_radians(but) && prec < 5) {
		prec = 5;
	}
	else if (prec == -1) {
		prec = (but->hardmax < 10.001f) ? 3 : 2;
	}
	else {
		CLAMP(prec, 0, UI_PRECISION_FLOAT_MAX);
	}

	return UI_calc_float_precision(prec, value);
}

/* ************** LINK LINE DRAWING  ************* */

/* link line drawing is not part of buttons or theme.. so we stick with it here */

static void ui_draw_linkline(uiLinkLine *line, int highlightActiveLines, int dashInactiveLines)
{
	rcti rect;
	float color[4] = {1.0f};

	if (line->from == NULL || line->to == NULL) return;
	
	rect.xmin = BLI_rctf_cent_x(&line->from->rect);
	rect.ymin = BLI_rctf_cent_y(&line->from->rect);
	rect.xmax = BLI_rctf_cent_x(&line->to->rect);
	rect.ymax = BLI_rctf_cent_y(&line->to->rect);
	
	if (dashInactiveLines)
		UI_GetThemeColor4fv(TH_GRID, color);
	else if (line->flag & UI_SELECT)
		rgba_float_args_set_ch(color, 100, 100, 100, 255);
	else if (highlightActiveLines && ((line->from->flag & UI_ACTIVE) || (line->to->flag & UI_ACTIVE)))
		UI_GetThemeColor4fv(TH_TEXT_HI, color);
	else
		rgba_float_args_set_ch(color, 0, 0, 0, 255);

	ui_draw_link_bezier(&rect, color);
}

static void ui_draw_links(uiBlock *block)
{
	uiBut *but;
	uiLinkLine *line;

	/* Draw the gray out lines. Do this first so they appear at the
	 * bottom of inactive or active lines.
	 * As we go, remember if we see any active or selected lines. */
	bool found_selectline = false;
	bool found_activeline = false;

	for (but = block->buttons.first; but; but = but->next) {
		if (but->type == UI_BTYPE_LINK && but->link) {
			for (line = but->link->lines.first; line; line = line->next) {
				if (!(line->from->flag & UI_ACTIVE) && !(line->to->flag & UI_ACTIVE)) {
					if (line->deactive)
						ui_draw_linkline(line, 0, true);
				}
				else
					found_activeline = true;

				if ((line->from->flag & UI_SELECT) || (line->to->flag & UI_SELECT))
					found_selectline = true;
			}
		}
	}

	/* Draw the inactive lines (lines with neither button being hovered over) */
	for (but = block->buttons.first; but; but = but->next) {
		if (but->type == UI_BTYPE_LINK && but->link) {
			for (line = but->link->lines.first; line; line = line->next) {
				if (!(line->from->flag & UI_ACTIVE) && !(line->to->flag & UI_ACTIVE)) {
					if (!line->deactive)
						ui_draw_linkline(line, 0, false);
				}
			}
		}
	}

	/* Draw any active lines (lines with either button being hovered over).
	 * Do this last so they appear on top of inactive and gray out lines. */
	if (found_activeline) {
		for (but = block->buttons.first; but; but = but->next) {
			if (but->type == UI_BTYPE_LINK && but->link) {
				for (line = but->link->lines.first; line; line = line->next) {
					if ((line->from->flag & UI_ACTIVE) || (line->to->flag & UI_ACTIVE))
						ui_draw_linkline(line, !found_selectline, false);
				}
			}
		}
	}
}

/* ************** BLOCK ENDING FUNCTION ************* */

/* NOTE: if but->poin is allocated memory for every defbut, things fail... */
static bool ui_but_equals_old(const uiBut *but, const uiBut *oldbut)
{
	/* various properties are being compared here, hopefully sufficient
	 * to catch all cases, but it is simple to add more checks later */
	if (but->retval != oldbut->retval) return false;
	if (but->rnapoin.data != oldbut->rnapoin.data) return false;
	if (but->rnaprop != oldbut->rnaprop || but->rnaindex != oldbut->rnaindex) return false;
	if (but->func != oldbut->func) return false;
	if (but->funcN != oldbut->funcN) return false;
	if (oldbut->func_arg1 != oldbut && but->func_arg1 != oldbut->func_arg1) return false;
	if (oldbut->func_arg2 != oldbut && but->func_arg2 != oldbut->func_arg2) return false;
	if (!but->funcN && ((but->poin != oldbut->poin && (uiBut *)oldbut->poin != oldbut) ||
	                    (but->pointype != oldbut->pointype))) return false;
	if (but->optype != oldbut->optype) return false;

	return true;
}

uiBut *ui_but_find_old(uiBlock *block_old, const uiBut *but_new)
{
	uiBut *but_old;
	for (but_old = block_old->buttons.first; but_old; but_old = but_old->next) {
		if (ui_but_equals_old(but_new, but_old)) {
			break;
		}
	}
	return but_old;
}
uiBut *ui_but_find_new(uiBlock *block_new, const uiBut *but_old)
{
	uiBut *but_new;
	for (but_new = block_new->buttons.first; but_new; but_new = but_new->next) {
		if (ui_but_equals_old(but_new, but_old)) {
			break;
		}
	}
	return but_new;
}

/* oldbut is being inserted in new block, so we use the lines from new button, and replace button pointers */
static void ui_but_update_linklines(uiBlock *block, uiBut *oldbut, uiBut *newbut)
{
	uiLinkLine *line;
	uiBut *but;
	
	/* if active button is UI_BTYPE_LINK */
	if (newbut->type == UI_BTYPE_LINK && newbut->link) {
		
		SWAP(uiLink *, oldbut->link, newbut->link);
		
		for (line = oldbut->link->lines.first; line; line = line->next) {
			if (line->to == newbut)
				line->to = oldbut;
			if (line->from == newbut)
				line->from = oldbut;
		}
	}
	
	/* check all other button links */
	for (but = block->buttons.first; but; but = but->next) {
		if (but != newbut && but->type == UI_BTYPE_LINK && but->link) {
			for (line = but->link->lines.first; line; line = line->next) {
				if (line->to == newbut)
					line->to = oldbut;
				if (line->from == newbut)
					line->from = oldbut;
			}
		}
	}
}

/**
 * \return true when \a but_p is set (only done for active buttons).
 */
static bool ui_but_update_from_old_block(const bContext *C, uiBlock *block, uiBut **but_p, uiBut **but_old_p)
{
	const int drawflag_copy = 0;  /* None currently. */

	uiBlock *oldblock = block->oldblock;
	uiBut *oldbut = NULL, *but = *but_p;
	bool found_active = false;


#if 0
	/* simple/stupid - search every time */
	oldbut = ui_but_find_old(oldblock, but);
	(void)but_old_p;
#else
	BLI_assert(*but_old_p == NULL || BLI_findindex(&oldblock->buttons, *but_old_p) != -1);

	/* fastpath - avoid loop-in-loop, calling 'ui_but_find_old'
	 * as long as old/new buttons are aligned */
	if (LIKELY(*but_old_p && ui_but_equals_old(but, *but_old_p))) {
		oldbut = *but_old_p;
	}
	else {
		/* fallback to block search */
		oldbut = ui_but_find_old(oldblock, but);
	}
	(*but_old_p) = oldbut ? oldbut->next : NULL;
#endif


	if (!oldbut) {
		return found_active;
	}

	if (oldbut->active) {
		/* flags from the buttons we want to refresh, may want to add more here... */
		const int flag_copy = UI_BUT_REDALERT | UI_HAS_ICON;

		found_active = true;

#if 0
		but->flag = oldbut->flag;
		but->active = oldbut->active;
		but->pos = oldbut->pos;
		but->ofs = oldbut->ofs;
		but->editstr = oldbut->editstr;
		but->editval = oldbut->editval;
		but->editvec = oldbut->editvec;
		but->editcoba = oldbut->editcoba;
		but->editcumap = oldbut->editcumap;
		but->selsta = oldbut->selsta;
		but->selend = oldbut->selend;
		but->softmin = oldbut->softmin;
		but->softmax = oldbut->softmax;
		but->linkto[0] = oldbut->linkto[0];
		but->linkto[1] = oldbut->linkto[1];
		oldbut->active = NULL;
#endif

		/* move button over from oldblock to new block */
		BLI_remlink(&oldblock->buttons, oldbut);
		BLI_insertlinkafter(&block->buttons, but, oldbut);
		oldbut->block = block;
		*but_p = oldbut;

		/* still stuff needs to be copied */
		oldbut->rect = but->rect;
		oldbut->context = but->context; /* set by Layout */

		/* drawing */
		oldbut->icon = but->icon;
		oldbut->iconadd = but->iconadd;
		oldbut->alignnr = but->alignnr;

		/* typically the same pointers, but not on undo/redo */
		/* XXX some menu buttons store button itself in but->poin. Ugly */
		if (oldbut->poin != (char *)oldbut) {
			SWAP(char *, oldbut->poin, but->poin);
			SWAP(void *, oldbut->func_argN, but->func_argN);
			SWAP(void *, oldbut->tip_argN, but->tip_argN);
		}

		oldbut->flag = (oldbut->flag & ~flag_copy) | (but->flag & flag_copy);
		oldbut->drawflag = (oldbut->drawflag & ~drawflag_copy) | (but->drawflag & drawflag_copy);

		/* copy hardmin for list rows to prevent 'sticking' highlight to mouse position
		 * when scrolling without moving mouse (see [#28432]) */
		if (ELEM(oldbut->type, UI_BTYPE_ROW, UI_BTYPE_LISTROW)) {
			oldbut->hardmax = but->hardmax;
		}

		/* Selectively copy a1, a2 since their use differs across all button types
		 * (and we'll probably split these out later) */
		if (ELEM(oldbut->type, UI_BTYPE_PROGRESS_BAR)) {
			oldbut->a1 = but->a1;
		}

		ui_but_update_linklines(block, oldbut, but);

		if (!BLI_listbase_is_empty(&block->butstore)) {
			UI_butstore_register_update(block, oldbut, but);
		}

		/* move/copy string from the new button to the old */
		/* needed for alt+mouse wheel over enums */
		if (but->str != but->strdata) {
			if (oldbut->str != oldbut->strdata) {
				SWAP(char *, but->str, oldbut->str);
			}
			else {
				oldbut->str = but->str;
				but->str = but->strdata;
			}
		}
		else {
			if (oldbut->str != oldbut->strdata) {
				MEM_freeN(oldbut->str);
				oldbut->str = oldbut->strdata;
			}
			BLI_strncpy(oldbut->strdata, but->strdata, sizeof(oldbut->strdata));
		}

		if (but->dragpoin && (but->dragflag & UI_BUT_DRAGPOIN_FREE)) {
			SWAP(void *, but->dragpoin, oldbut->dragpoin);
		}

		BLI_remlink(&block->buttons, but);
		ui_but_free(C, but);

		/* note: if layout hasn't been applied yet, it uses old button pointers... */
	}
	else {
		const int flag_copy = UI_BUT_DRAG_MULTI;

		but->flag = (but->flag & ~flag_copy) | (oldbut->flag & flag_copy);

		/* ensures one button can get activated, and in case the buttons
		 * draw are the same this gives O(1) lookup for each button */
		BLI_remlink(&oldblock->buttons, oldbut);
		ui_but_free(C, oldbut);
	}

	return found_active;
}

/* needed for temporarily rename buttons, such as in outliner or file-select,
 * they should keep calling uiDefButs to keep them alive */
/* returns 0 when button removed */
bool UI_but_active_only(const bContext *C, ARegion *ar, uiBlock *block, uiBut *but)
{
	uiBlock *oldblock;
	uiBut *oldbut;
	bool activate = false, found = false, isactive = false;
	
	oldblock = block->oldblock;
	if (!oldblock) {
		activate = true;
	}
	else {
		oldbut = ui_but_find_old(oldblock, but);
		if (oldbut) {
			found = true;

			if (oldbut->active) {
				isactive = true;
			}
		}
	}
	if ((activate == true) || (found == false)) {
		ui_but_activate_event((bContext *)C, ar, but);
	}
	else if ((found == true) && (isactive == false)) {
		BLI_remlink(&block->buttons, but);
		ui_but_free(C, but);
		return false;
	}
	
	return true;
}

/* simulate button click */
void UI_but_execute(const bContext *C, uiBut *but)
{
	ARegion *ar = CTX_wm_region(C);
	void *active_back;
	ui_but_execute_begin((bContext *)C, ar, but, &active_back);
	/* Value is applied in begin. No further action required. */
	ui_but_execute_end((bContext *)C, ar, but, active_back);
}

/* use to check if we need to disable undo, but don't make any changes
 * returns false if undo needs to be disabled. */
static bool ui_but_is_rna_undo(const uiBut *but)
{
	if (but->rnapoin.id.data) {
		/* avoid undo push for buttons who's ID are screen or wm level
		 * we could disable undo for buttons with no ID too but may have
		 * unforeseen consequences, so best check for ID's we _know_ are not
		 * handled by undo - campbell */
		ID *id = but->rnapoin.id.data;
		if (ID_CHECK_UNDO(id) == false) {
			return false;
		}
		else {
			return true;
		}
	}
	else if (but->rnapoin.type && !RNA_struct_undo_check(but->rnapoin.type)) {
		return false;
	}

	return true;
}

/* assigns automatic keybindings to menu items for fast access
 * (underline key in menu) */
static void ui_menu_block_set_keyaccels(uiBlock *block)
{
	uiBut *but;

	unsigned int menu_key_mask = 0;
	unsigned char menu_key;
	const char *str_pt;
	int pass;
	int tot_missing = 0;

	/* only do it before bounding */
	if (block->rect.xmin != block->rect.xmax)
		return;

	for (pass = 0; pass < 2; pass++) {
		/* 2 Passes, on for first letter only, second for any letter if first fails
		 * fun first pass on all buttons so first word chars always get first priority */

		for (but = block->buttons.first; but; but = but->next) {
			if (!ELEM(but->type,
			          UI_BTYPE_BUT,
			          UI_BTYPE_BUT_MENU,
			          UI_BTYPE_MENU, UI_BTYPE_BLOCK,
			          UI_BTYPE_PULLDOWN) ||
			    (but->flag & UI_HIDDEN))
			{
				/* pass */
			}
			else if (but->menu_key == '\0') {
				if (but->str) {
					for (str_pt = but->str; *str_pt; ) {
						menu_key = tolower(*str_pt);
						if ((menu_key >= 'a' && menu_key <= 'z') && !(menu_key_mask & 1 << (menu_key - 'a'))) {
							menu_key_mask |= 1 << (menu_key - 'a');
							break;
						}

						if (pass == 0) {
							/* Skip to next delimiter on first pass (be picky) */
							while (isalpha(*str_pt))
								str_pt++;

							if (*str_pt)
								str_pt++;
						}
						else {
							/* just step over every char second pass and find first usable key */
							str_pt++;
						}
					}

					if (*str_pt) {
						but->menu_key = menu_key;
					}
					else {
						/* run second pass */
						tot_missing++;
					}

					/* if all keys have been used just exit, unlikely */
					if (menu_key_mask == (1 << 26) - 1) {
						return;
					}
				}
			}
		}

		/* check if second pass is needed */
		if (!tot_missing) {
			break;
		}
	}
}

/* XXX, this code will shorten any allocated string to 'UI_MAX_NAME_STR'
 * since this is really long its unlikely to be an issue,
 * but this could be supported */
void ui_but_add_shortcut(uiBut *but, const char *shortcut_str, const bool do_strip)
{

	if (do_strip && (but->flag & UI_BUT_HAS_SEP_CHAR)) {
		char *cpoin = strrchr(but->str, UI_SEP_CHAR);
		if (cpoin) {
			*cpoin = '\0';
		}
		but->flag &= ~UI_BUT_HAS_SEP_CHAR;
	}

	/* without this, just allow stripping of the shortcut */
	if (shortcut_str) {
		char *butstr_orig;

		if (but->str != but->strdata) {
			butstr_orig = but->str; /* free after using as source buffer */
		}
		else {
			butstr_orig = BLI_strdup(but->str);
		}
		BLI_snprintf(but->strdata,
		             sizeof(but->strdata),
		             "%s" UI_SEP_CHAR_S "%s",
		             butstr_orig, shortcut_str);
		MEM_freeN(butstr_orig);
		but->str = but->strdata;
		but->flag |= UI_BUT_HAS_SEP_CHAR;
		ui_but_update(but);
	}
}

static bool ui_but_event_operator_string(const bContext *C, uiBut *but, char *buf, const size_t buf_len)
{
	MenuType *mt;
	bool found = false;

	if (but->optype) {
		IDProperty *prop = (but->opptr) ? but->opptr->data : NULL;

		if (WM_key_event_operator_string(C, but->optype->idname, but->opcontext, prop, true, buf_len, buf)) {
			found = true;
		}
	}
	else if ((mt = UI_but_menutype_get(but))) {
		IDProperty *prop_menu;
		IDProperty *prop_menu_name;

		/* annoying, create a property */
		IDPropertyTemplate val = {0};
		prop_menu = IDP_New(IDP_GROUP, &val, __func__); /* dummy, name is unimportant  */
		IDP_AddToGroup(prop_menu, (prop_menu_name = IDP_NewString("", "name", sizeof(mt->idname))));

		IDP_AssignString(prop_menu_name, mt->idname, sizeof(mt->idname));

		if (WM_key_event_operator_string(C, "WM_OT_call_menu", WM_OP_INVOKE_REGION_WIN, prop_menu,
		                                 true, buf_len, buf))
		{
			found = true;
		}

		IDP_FreeProperty(prop_menu);
		MEM_freeN(prop_menu);
	}

	return found;
}

static bool ui_but_event_property_operator_string(const bContext *C, uiBut *but, char *buf, const size_t buf_len)
{	
	/* context toggle operator names to check... */
	const char *ctx_toggle_opnames[] = {
		"WM_OT_context_toggle",
		"WM_OT_context_toggle_enum",
		"WM_OT_context_cycle_int",
		"WM_OT_context_cycle_enum",
		"WM_OT_context_cycle_array",
		"WM_OT_context_menu_enum",
		NULL
	};		
	const size_t num_ops = sizeof(ctx_toggle_opnames) / sizeof(const char *);
	
	bool found = false;
	
	/* this version is only for finding hotkeys for properties (which get set via context using operators) */
	if (but->rnaprop) {
		/* to avoid massive slowdowns on property panels, for now, we only check the 
		 * hotkeys for Editor / Scene settings...
		 *
		 * TODO: userpref settings?
		 */
		// TODO: value (for enum stuff)?
		char *data_path = NULL;
		
		if (but->rnapoin.id.data) {
			ID *id = but->rnapoin.id.data;
			
			if (GS(id->name) == ID_SCR) {
				/* screen/editor property 
				 * NOTE: in most cases, there is actually no info for backwards tracing 
				 * how to get back to ID from the editor data we may be dealing with
				 */
				if (RNA_struct_is_a(but->rnapoin.type, &RNA_Space)) {
					/* data should be directly on here... */
					data_path = BLI_sprintfN("space_data.%s", RNA_property_identifier(but->rnaprop));
				}
				else {
					/* special exceptions for common nested data in editors... */
					if (RNA_struct_is_a(but->rnapoin.type, &RNA_DopeSheet)) {
						/* dopesheet filtering options... */
						data_path = BLI_sprintfN("space_data.dopesheet.%s", RNA_property_identifier(but->rnaprop));
					}
					else if (RNA_struct_is_a(but->rnapoin.type, &RNA_FileSelectParams)) {
						/* Filebrowser options... */
						data_path = BLI_sprintfN("space_data.params.%s", RNA_property_identifier(but->rnaprop));
					}
				}
			}
			else if (GS(id->name) == ID_SCE) {
				if (RNA_struct_is_a(but->rnapoin.type, &RNA_ToolSettings)) {
					/* toolsettings property 
					 * NOTE: toolsettings is usually accessed directly (i.e. not through scene)
					 */
					data_path = RNA_path_from_ID_to_property(&but->rnapoin, but->rnaprop);
				}
				else {
					/* scene property */
					char *path = RNA_path_from_ID_to_property(&but->rnapoin, but->rnaprop);
					
					if (path) {
						data_path = BLI_sprintfN("scene.%s", path);
						MEM_freeN(path);
					}
#if 0
					else {
						printf("ERROR in %s(): Couldn't get path for scene property - %s\n",
						       __func__, RNA_property_identifier(but->rnaprop));
					}
#endif
				}
			}
			else {
				//puts("other id");
			}
			
			//printf("prop shortcut: '%s' (%s)\n", RNA_property_identifier(but->rnaprop), data_path);
		}
		
		/* we have a datapath! */
		if (data_path) {
			size_t i;
			
			/* create a property to host the "datapath" property we're sending to the operators */
			IDProperty *prop_path;
			IDProperty *prop_path_value;
			
			IDPropertyTemplate val = {0};
			prop_path = IDP_New(IDP_GROUP, &val, __func__);
			prop_path_value = IDP_NewString(data_path, "data_path", strlen(data_path) + 1);
			IDP_AddToGroup(prop_path, prop_path_value);
			
			/* check each until one works... */
			for (i = 0; (i < num_ops) && (ctx_toggle_opnames[i]); i++) {
				if (WM_key_event_operator_string(C, ctx_toggle_opnames[i], WM_OP_INVOKE_REGION_WIN, prop_path, false,
				                                 buf_len, buf))
				{
					found = true;
					break;
				}
			}
			
			/* cleanup */
			IDP_FreeProperty(prop_path);
			MEM_freeN(prop_path);
			MEM_freeN(data_path);
		}
	}
	
	return found;
}

/**
 * This goes in a seemingly weird pattern:
 *
 * <pre>
 *     4
 *  5     6
 * 1       2
 *  7     8
 *     3
 * </pre>
 *
 * but it's actually quite logical. It's designed to be 'upwards compatible'
 * for muscle memory so that the menu item locations are fixed and don't move
 * as new items are added to the menu later on. It also optimises efficiency -
 * a radial menu is best kept symmetrical, with as large an angle between
 * items as possible, so that the gestural mouse movements can be fast and inexact.
 *
 * It starts off with two opposite sides for the first two items
 * then joined by the one below for the third (this way, even with three items,
 * the menu seems to still be 'in order' reading left to right). Then the fourth is
 * added to complete the compass directions. From here, it's just a matter of
 * subdividing the rest of the angles for the last 4 items.
 *
 * --Matt 07/2006
 */
const char ui_radial_dir_order[8] = {
    UI_RADIAL_W,  UI_RADIAL_E,  UI_RADIAL_S,  UI_RADIAL_N,
    UI_RADIAL_NW, UI_RADIAL_NE, UI_RADIAL_SW, UI_RADIAL_SE};

const char  ui_radial_dir_to_numpad[8] = {8, 9, 6, 3, 2, 1, 4, 7};
const short ui_radial_dir_to_angle[8] =  {90, 45, 0, 315, 270, 225, 180, 135};

static void ui_but_pie_direction_string(uiBut *but, char *buf, int size)
{
	BLI_assert(but->pie_dir < ARRAY_SIZE(ui_radial_dir_to_numpad));
	BLI_snprintf(buf, size, "%d", ui_radial_dir_to_numpad[but->pie_dir]);
}

static void ui_menu_block_set_keymaps(const bContext *C, uiBlock *block)
{
	uiBut *but;
	char buf[128];

	BLI_assert(block->flag & UI_BLOCK_LOOP);

	/* only do it before bounding */
	if (block->rect.xmin != block->rect.xmax)
		return;

	if (block->flag & UI_BLOCK_RADIAL) {
		for (but = block->buttons.first; but; but = but->next) {
			if (but->pie_dir != UI_RADIAL_NONE) {
				ui_but_pie_direction_string(but, buf, sizeof(buf));
				ui_but_add_shortcut(but, buf, false);
			}
		}
	}
	else {
		for (but = block->buttons.first; but; but = but->next) {
			if (but->dt != UI_EMBOSS_PULLDOWN) {
				continue;
			}

			if (ui_but_event_operator_string(C, but, buf, sizeof(buf))) {
				ui_but_add_shortcut(but, buf, false);
			}
			else if (ui_but_event_property_operator_string(C, but, buf, sizeof(buf))) {
				ui_but_add_shortcut(but, buf, false);
			}
		}
	}
}

void UI_block_update_from_old(const bContext *C, uiBlock *block)
{
	uiBut *but_old;
	uiBut *but;

	if (!block->oldblock)
		return;

	but_old = block->oldblock->buttons.first;

	if (BLI_listbase_is_empty(&block->oldblock->butstore) == false) {
		UI_butstore_update(block);
	}

	for (but = block->buttons.first; but; but = but->next) {
		if (ui_but_update_from_old_block(C, block, &but, &but_old)) {
			ui_but_update(but);

			/* redraw dynamic tooltip if we have one open */
			if (but->tip_func) {
				UI_but_tooltip_refresh((bContext *)C, but);
			}
		}
	}

	block->auto_open = block->oldblock->auto_open;
	block->auto_open_last = block->oldblock->auto_open_last;
	block->tooltipdisabled = block->oldblock->tooltipdisabled;
	BLI_movelisttolist(&block->color_pickers.list, &block->oldblock->color_pickers.list);

	block->oldblock = NULL;
}

void UI_block_end_ex(const bContext *C, uiBlock *block, const int xy[2], int r_xy[2])
{
	wmWindow *window = CTX_wm_window(C);
	Scene *scene = CTX_data_scene(C);
	uiBut *but;

	BLI_assert(block->active);

	UI_block_update_from_old(C, block);

	/* inherit flags from 'old' buttons that was drawn here previous, based
	 * on matching buttons, we need this to make button event handling non
	 * blocking, while still allowing buttons to be remade each redraw as it
	 * is expected by blender code */
	for (but = block->buttons.first; but; but = but->next) {
		/* temp? Proper check for graying out */
		if (but->optype) {
			wmOperatorType *ot = but->optype;

			if (but->context)
				CTX_store_set((bContext *)C, but->context);

			if (ot == NULL || WM_operator_poll_context((bContext *)C, ot, but->opcontext) == 0) {
				but->flag |= UI_BUT_DISABLED;
			}

			if (but->context)
				CTX_store_set((bContext *)C, NULL);
		}

		ui_but_anim_flag(but, (scene) ? scene->r.cfra : 0.0f);
	}



	/* handle pending stuff */
	if (block->layouts.first) {
		UI_block_layout_resolve(block, NULL, NULL);
	}
	ui_block_align_calc(block);
	if ((block->flag & UI_BLOCK_LOOP) && (block->flag & UI_BLOCK_NUMSELECT)) {
		ui_menu_block_set_keyaccels(block); /* could use a different flag to check */
	}

	if (block->flag & UI_BLOCK_LOOP) {
		ui_menu_block_set_keymaps(C, block);
	}
	
	/* after keymaps! */
	switch (block->bounds_type) {
		case UI_BLOCK_BOUNDS_NONE:
			break;
		case UI_BLOCK_BOUNDS:
			ui_block_bounds_calc(block);
			break;
		case UI_BLOCK_BOUNDS_TEXT:
			ui_block_bounds_calc_text(block, 0.0f);
			break;
		case UI_BLOCK_BOUNDS_POPUP_CENTER:
			ui_block_bounds_calc_centered(window, block);
			break;
		case UI_BLOCK_BOUNDS_PIE_CENTER:
			ui_block_bounds_calc_centered_pie(block);
			break;

			/* fallback */
		case UI_BLOCK_BOUNDS_POPUP_MOUSE:
		case UI_BLOCK_BOUNDS_POPUP_MENU:
			ui_block_bounds_calc_popup(window, block, block->bounds_type, xy, r_xy);
			break;
	}

	if (block->rect.xmin == 0.0f && block->rect.xmax == 0.0f) {
		UI_block_bounds_set_normal(block, 0);
	}
	if (block->flag & UI_BUT_ALIGN) {
		UI_block_align_end(block);
	}

	block->endblock = 1;
}

void UI_block_end(const bContext *C, uiBlock *block)
{
	wmWindow *window = CTX_wm_window(C);

	UI_block_end_ex(C, block, &window->eventstate->x, NULL);
}

/* ************** BLOCK DRAWING FUNCTION ************* */

void ui_fontscale(short *points, float aspect)
{
	if (aspect < 0.9f || aspect > 1.1f) {
		float pointsf = *points;
		
		/* for some reason scaling fonts goes too fast compared to widget size */
		/* XXX not true anymore? (ton) */
		//aspect = sqrt(aspect);
		pointsf /= aspect;
		
		if (aspect > 1.0f)
			*points = ceilf(pointsf);
		else
			*points = floorf(pointsf);
	}
}

/* project button or block (but==NULL) to pixels in regionspace */
static void ui_but_to_pixelrect(rcti *rect, const ARegion *ar, uiBlock *block, uiBut *but)
{
	rctf rectf;

	ui_block_to_window_rctf(ar, block, &rectf, (but) ? &but->rect : &block->rect);
	BLI_rcti_rctf_copy_round(rect, &rectf);
	BLI_rcti_translate(rect, -ar->winrct.xmin, -ar->winrct.ymin);
}

/* uses local copy of style, to scale things down, and allow widgets to change stuff */
void UI_block_draw(const bContext *C, uiBlock *block)
{
	uiStyle style = *UI_style_get_dpi();  /* XXX pass on as arg */
	ARegion *ar;
	uiBut *but;
	rcti rect;
	int multisample_enabled;
	
	/* get menu region or area region */
	ar = CTX_wm_menu(C);
	if (!ar)
		ar = CTX_wm_region(C);

	if (!block->endblock)
		UI_block_end(C, block);

	/* disable AA, makes widgets too blurry */
	multisample_enabled = glIsEnabled(GL_MULTISAMPLE);
	if (multisample_enabled)
		glDisable(GL_MULTISAMPLE);

	/* we set this only once */
	glBlendFunc(GL_SRC_ALPHA, GL_ONE_MINUS_SRC_ALPHA);
	
	/* scale fonts */
	ui_fontscale(&style.paneltitle.points, block->aspect);
	ui_fontscale(&style.grouplabel.points, block->aspect);
	ui_fontscale(&style.widgetlabel.points, block->aspect);
	ui_fontscale(&style.widget.points, block->aspect);
	
	/* scale block min/max to rect */
	ui_but_to_pixelrect(&rect, ar, block, NULL);
	
	/* pixel space for AA widgets */
	gpuPushProjectionMatrix();
	gpuPushMatrix();
	gpuLoadIdentity();

	wmOrtho2_region_pixelspace(ar);
	
	/* back */
	if (block->flag & UI_BLOCK_RADIAL)
		ui_draw_pie_center(block);
	else if (block->flag & UI_BLOCK_LOOP)
		ui_draw_menu_back(&style, block, &rect);
	else if (block->panel)
		ui_draw_aligned_panel(&style, block, &rect, UI_panel_category_is_visible(ar));

	/* widgets */
	for (but = block->buttons.first; but; but = but->next) {
		if (!(but->flag & (UI_HIDDEN | UI_SCROLLED))) {
			ui_but_to_pixelrect(&rect, ar, block, but);
		
			/* XXX: figure out why invalid coordinates happen when closing render window */
			/* and material preview is redrawn in main window (temp fix for bug #23848) */
			if (rect.xmin < rect.xmax && rect.ymin < rect.ymax)
				ui_draw_but(C, ar, &style, but, &rect);
		}
	}
	
	/* restore matrix */
	gpuPopProjectionMatrix();
	gpuPopMatrix();

	if (multisample_enabled)
		glEnable(GL_MULTISAMPLE);
	
	ui_draw_links(block);
}

/* ************* EVENTS ************* */

/**
 * Check if the button is pushed, this is only meaningful for some button types.
 *
 * \return (0 == UNSELECT), (1 == SELECT), (-1 == DO-NOTHING)
 */
int ui_but_is_pushed_ex(uiBut *but, double *value)
{
	int is_push = 0;

	if (but->bit) {
		const bool state = ELEM(but->type, UI_BTYPE_TOGGLE_N, UI_BTYPE_ICON_TOGGLE_N, UI_BTYPE_CHECKBOX_N) ? false : true;
		int lvalue;
		UI_GET_BUT_VALUE_INIT(but, *value);
		lvalue = (int)*value;
		if (UI_BITBUT_TEST(lvalue, (but->bitnr))) {
			is_push = state;
		}
		else {
			is_push = !state;
		}
	}
	else {
		switch (but->type) {
			case UI_BTYPE_BUT:
			case UI_BTYPE_HOTKEY_EVENT:
			case UI_BTYPE_KEY_EVENT:
			case UI_BTYPE_COLOR:
				is_push = -1;
				break;
			case UI_BTYPE_BUT_TOGGLE:
			case UI_BTYPE_TOGGLE:
			case UI_BTYPE_ICON_TOGGLE:
			case UI_BTYPE_CHECKBOX:
				UI_GET_BUT_VALUE_INIT(but, *value);
				if (*value != (double)but->hardmin) is_push = true;
				break;
			case UI_BTYPE_ICON_TOGGLE_N:
			case UI_BTYPE_TOGGLE_N:
			case UI_BTYPE_CHECKBOX_N:
				UI_GET_BUT_VALUE_INIT(but, *value);
				if (*value == 0.0) is_push = true;
				break;
			case UI_BTYPE_ROW:
			case UI_BTYPE_LISTROW:
			case UI_BTYPE_TAB:
				UI_GET_BUT_VALUE_INIT(but, *value);
				/* support for rna enum buts */
				if (but->rnaprop && (RNA_property_flag(but->rnaprop) & PROP_ENUM_FLAG)) {
					if ((int)*value & (int)but->hardmax) is_push = true;
				}
				else {
					if (*value == (double)but->hardmax) is_push = true;
				}
				break;
			default:
				is_push = -1;
				break;
		}
	}

	return is_push;
}
int ui_but_is_pushed(uiBut *but)
{
	double value = UI_BUT_VALUE_UNSET;
	return ui_but_is_pushed_ex(but, &value);
}

static void ui_but_update_select_flag(uiBut *but, double *value)
{
	switch (ui_but_is_pushed_ex(but, value)) {
		case true:
			but->flag |= UI_SELECT;
			break;
		case false:
			but->flag &= ~UI_SELECT;
			break;
	}
}

static uiBut *ui_linkline_find_inlink(uiBlock *block, void *poin)
{
	uiBut *but;
	
	but = block->buttons.first;
	while (but) {
		if (but->type == UI_BTYPE_INLINK) {
			if (but->poin == poin) return but;
		}
		but = but->next;
	}
	return NULL;
}

static void ui_linkline_add(ListBase *listb, uiBut *but, uiBut *bt, short deactive)
{
	uiLinkLine *line;
	
	line = MEM_callocN(sizeof(uiLinkLine), "linkline");
	BLI_addtail(listb, line);
	line->from = but;
	line->to = bt;
	line->deactive = deactive;
}

uiBut *UI_block_links_find_inlink(uiBlock *block, void *poin)
{
	return ui_linkline_find_inlink(block, poin);
}

void UI_block_links_compose(uiBlock *block)
{
	uiBut *but, *bt;
	uiLink *link;
	void ***ppoin;
	int a;
	
	but = block->buttons.first;
	while (but) {
		if (but->type == UI_BTYPE_LINK) {
			link = but->link;
			
			/* for all pointers in the array */
			if (link) {
				if (link->ppoin) {
					ppoin = link->ppoin;
					for (a = 0; a < *(link->totlink); a++) {
						bt = ui_linkline_find_inlink(block, (*ppoin)[a]);
						if (bt) {
							if ((but->flag & UI_BUT_SCA_LINK_GREY) || (bt->flag & UI_BUT_SCA_LINK_GREY)) {
								ui_linkline_add(&link->lines, but, bt, true);
							}
							else {
								ui_linkline_add(&link->lines, but, bt, false);
							}

						}
					}
				}
				else if (link->poin) {
					bt = ui_linkline_find_inlink(block, *link->poin);
					if (bt) {
						if ((but->flag & UI_BUT_SCA_LINK_GREY) || (bt->flag & UI_BUT_SCA_LINK_GREY)) {
							ui_linkline_add(&link->lines, but, bt, true);
						}
						else {
							ui_linkline_add(&link->lines, but, bt, false);
						}
					}
				}
			}
		}
		but = but->next;
	}
}


/* ************************************************ */

void UI_block_lock_set(uiBlock *block, bool val, const char *lockstr)
{
	if (val) {
		block->lock = val;
		block->lockstr = lockstr;
	}
}

void UI_block_lock_clear(uiBlock *block)
{
	block->lock = false;
	block->lockstr = NULL;
}

/* *************************************************************** */

void ui_linkline_remove(uiLinkLine *line, uiBut *but)
{
	uiLink *link;
	int a, b;
	
	BLI_remlink(&but->link->lines, line);

	link = line->from->link;

	/* are there more pointers allowed? */
	if (link->ppoin) {
		
		if (*(link->totlink) == 1) {
			*(link->totlink) = 0;
			MEM_freeN(*(link->ppoin));
			*(link->ppoin) = NULL;
		}
		else {
			b = 0;
			for (a = 0; a < (*(link->totlink)); a++) {
				if ((*(link->ppoin))[a] != line->to->poin) {
					(*(link->ppoin))[b] = (*(link->ppoin))[a];
					b++;
				}
			}
			(*(link->totlink))--;
		}
	}
	else {
		*(link->poin) = NULL;
	}

	MEM_freeN(line);
	//REDRAW
}

/* *********************** data get/set ***********************
 * this either works with the pointed to data, or can work with
 * an edit override pointer while dragging for example */

/* for buttons pointing to color for example */
void ui_but_v3_get(uiBut *but, float vec[3])
{
	PropertyRNA *prop;
	int a;

	if (but->editvec) {
		copy_v3_v3(vec, but->editvec);
	}

	if (but->rnaprop) {
		prop = but->rnaprop;

		zero_v3(vec);

		if (RNA_property_type(prop) == PROP_FLOAT) {
			int tot = RNA_property_array_length(&but->rnapoin, prop);
			BLI_assert(tot > 0);
			if (tot == 3) {
				RNA_property_float_get_array(&but->rnapoin, prop, vec);
			}
			else {
				tot = min_ii(tot, 3);
				for (a = 0; a < tot; a++) {
					vec[a] = RNA_property_float_get_index(&but->rnapoin, prop, a);
				}
			}
		}
	}
	else if (but->pointype == UI_BUT_POIN_CHAR) {
		const char *cp = (char *)but->poin;

		vec[0] = ((float)cp[0]) / 255.0f;
		vec[1] = ((float)cp[1]) / 255.0f;
		vec[2] = ((float)cp[2]) / 255.0f;
	}
	else if (but->pointype == UI_BUT_POIN_FLOAT) {
		const float *fp = (float *)but->poin;
		copy_v3_v3(vec, fp);
	}
	else {
		if (but->editvec == NULL) {
			fprintf(stderr, "%s: can't get color, should never happen\n", __func__);
			zero_v3(vec);
		}
	}

	if (but->type == UI_BTYPE_UNITVEC) {
		normalize_v3(vec);
	}
}

/* for buttons pointing to color for example */
void ui_but_v3_set(uiBut *but, const float vec[3])
{
	PropertyRNA *prop;

	if (but->editvec) {
		copy_v3_v3(but->editvec, vec);
	}

	if (but->rnaprop) {
		prop = but->rnaprop;

		if (RNA_property_type(prop) == PROP_FLOAT) {
			int tot;
			int a;

			tot = RNA_property_array_length(&but->rnapoin, prop);
			BLI_assert(tot > 0);
			if (tot == 3) {
				RNA_property_float_set_array(&but->rnapoin, prop, vec);
			}
			else {
				tot = min_ii(tot, 3);
				for (a = 0; a < tot; a++) {
					RNA_property_float_set_index(&but->rnapoin, prop, a, vec[a]);
				}
			}
		}
	}
	else if (but->pointype == UI_BUT_POIN_CHAR) {
		char *cp = (char *)but->poin;
		cp[0] = (char)(0.5f + vec[0] * 255.0f);
		cp[1] = (char)(0.5f + vec[1] * 255.0f);
		cp[2] = (char)(0.5f + vec[2] * 255.0f);
	}
	else if (but->pointype == UI_BUT_POIN_FLOAT) {
		float *fp = (float *)but->poin;
		copy_v3_v3(fp, vec);
	}
}

bool ui_but_is_float(const uiBut *but)
{
	if (but->pointype == UI_BUT_POIN_FLOAT && but->poin)
		return true;
	
	if (but->rnaprop && RNA_property_type(but->rnaprop) == PROP_FLOAT)
		return true;
	
	return false;
}

bool ui_but_is_bool(const uiBut *but)
{
	if (ELEM(but->type, UI_BTYPE_TOGGLE, UI_BTYPE_TOGGLE_N, UI_BTYPE_ICON_TOGGLE, UI_BTYPE_ICON_TOGGLE_N))
		return true;

	if (but->rnaprop && RNA_property_type(but->rnaprop) == PROP_BOOLEAN)
		return true;

	if ((but->rnaprop && RNA_property_type(but->rnaprop) == PROP_ENUM) && (but->type == UI_BTYPE_ROW))
		return true;

	return false;
}


bool ui_but_is_unit(const uiBut *but)
{
	UnitSettings *unit = but->block->unit;
	const int unit_type = UI_but_unit_type_get(but);

	if (unit_type == PROP_UNIT_NONE)
		return false;

#if 1 /* removed so angle buttons get correct snapping */
	if (ui_but_is_unit_radians_ex(unit, unit_type))
		return false;
#endif
	
	/* for now disable time unit conversion */
	if (unit_type == PROP_UNIT_TIME)
		return false;

	if (unit->system == USER_UNIT_NONE) {
		if (unit_type != PROP_UNIT_ROTATION) {
			return false;
		}
	}

	return true;
}

/**
 * Check if this button is similar enough to be grouped with another.
 */
bool ui_but_is_compatible(const uiBut *but_a, const uiBut *but_b)
{
	if (but_a->type != but_b->type)
		return false;
	if (but_a->pointype != but_b->pointype)
		return false;

	if (but_a->rnaprop) {
		/* skip 'rnapoin.data', 'rnapoin.id.data'
		 * allow different data to have the same props edited at once */
		if (but_a->rnapoin.type != but_b->rnapoin.type)
			return false;
		if (RNA_property_type(but_a->rnaprop) != RNA_property_type(but_b->rnaprop))
			return false;
		if (RNA_property_subtype(but_a->rnaprop) != RNA_property_subtype(but_b->rnaprop))
			return false;
	}

	return true;
}

bool ui_but_is_rna_valid(uiBut *but)
{
	if (but->rnaprop == NULL || RNA_struct_contains_property(&but->rnapoin, but->rnaprop)) {
		return true;
	}
	else {
		printf("property removed %s: %p\n", but->drawstr, but->rnaprop);
		return false;
	}
}

/**
 * Checks if the button supports ctrl+mousewheel cycling
 */
bool ui_but_supports_cycling(const uiBut *but)
{
	return ((ELEM(but->type, UI_BTYPE_ROW, UI_BTYPE_NUM, UI_BTYPE_NUM_SLIDER, UI_BTYPE_LISTBOX)) ||
	        (but->type == UI_BTYPE_MENU && ui_but_menu_step_poll(but)) ||
	        (but->type == UI_BTYPE_COLOR && but->a1 != -1) ||
	        (but->menu_step_func != NULL));
}

double ui_but_value_get(uiBut *but)
{
	PropertyRNA *prop;
	double value = 0.0;

	if (but->editval) { return *(but->editval); }
	if (but->poin == NULL && but->rnapoin.data == NULL) return 0.0;

	if (but->rnaprop) {
		prop = but->rnaprop;

		BLI_assert(but->rnaindex != -1);

		switch (RNA_property_type(prop)) {
			case PROP_BOOLEAN:
				if (RNA_property_array_check(prop))
					value = RNA_property_boolean_get_index(&but->rnapoin, prop, but->rnaindex);
				else
					value = RNA_property_boolean_get(&but->rnapoin, prop);
				break;
			case PROP_INT:
				if (RNA_property_array_check(prop))
					value = RNA_property_int_get_index(&but->rnapoin, prop, but->rnaindex);
				else
					value = RNA_property_int_get(&but->rnapoin, prop);
				break;
			case PROP_FLOAT:
				if (RNA_property_array_check(prop))
					value = RNA_property_float_get_index(&but->rnapoin, prop, but->rnaindex);
				else
					value = RNA_property_float_get(&but->rnapoin, prop);
				break;
			case PROP_ENUM:
				value = RNA_property_enum_get(&but->rnapoin, prop);
				break;
			default:
				value = 0.0;
				break;
		}
	}
	else if (but->pointype == UI_BUT_POIN_CHAR) {
		value = *(char *)but->poin;
	}
	else if (but->pointype == UI_BUT_POIN_SHORT) {
		value = *(short *)but->poin;
	}
	else if (but->pointype == UI_BUT_POIN_INT) {
		value = *(int *)but->poin;
	}
	else if (but->pointype == UI_BUT_POIN_FLOAT) {
		value = *(float *)but->poin;
	}

	return value;
}

void ui_but_value_set(uiBut *but, double value)
{
	PropertyRNA *prop;

	/* value is a hsv value: convert to rgb */
	if (but->rnaprop) {
		prop = but->rnaprop;

		if (RNA_property_editable(&but->rnapoin, prop)) {
			switch (RNA_property_type(prop)) {
				case PROP_BOOLEAN:
					if (RNA_property_array_check(prop))
						RNA_property_boolean_set_index(&but->rnapoin, prop, but->rnaindex, value);
					else
						RNA_property_boolean_set(&but->rnapoin, prop, value);
					break;
				case PROP_INT:
					if (RNA_property_array_check(prop))
						RNA_property_int_set_index(&but->rnapoin, prop, but->rnaindex, (int)value);
					else
						RNA_property_int_set(&but->rnapoin, prop, (int)value);
					break;
				case PROP_FLOAT:
					if (RNA_property_array_check(prop))
						RNA_property_float_set_index(&but->rnapoin, prop, but->rnaindex, value);
					else
						RNA_property_float_set(&but->rnapoin, prop, value);
					break;
				case PROP_ENUM:
					if (RNA_property_flag(prop) & PROP_ENUM_FLAG) {
						int ivalue = (int)value;
						ivalue ^= RNA_property_enum_get(&but->rnapoin, prop); /* toggle for enum/flag buttons */
						RNA_property_enum_set(&but->rnapoin, prop, ivalue);
					}
					else {
						RNA_property_enum_set(&but->rnapoin, prop, value);
					}
					break;
				default:
					break;
			}
		}

		/* we can't be sure what RNA set functions actually do,
		 * so leave this unset */
		value = UI_BUT_VALUE_UNSET;
	}
	else if (but->pointype == 0) {
		/* pass */
	}
	else {
		/* first do rounding */
		if (but->pointype == UI_BUT_POIN_CHAR) {
			value = round_db_to_uchar_clamp(value);
		}
		else if (but->pointype == UI_BUT_POIN_SHORT) {
			value = round_db_to_short_clamp(value);
		}
		else if (but->pointype == UI_BUT_POIN_INT) {
			value = round_db_to_int_clamp(value);
		}
		else if (but->pointype == UI_BUT_POIN_FLOAT) {
			float fval = (float)value;
			if (fval >= -0.00001f && fval <= 0.00001f) fval = 0.0f;  /* prevent negative zero */
			value = fval;
		}
		
		/* then set value with possible edit override */
		if (but->editval)
			value = *but->editval = value;
		else if (but->pointype == UI_BUT_POIN_CHAR)
			value = *((char *)but->poin) = (char)value;
		else if (but->pointype == UI_BUT_POIN_SHORT)
			value = *((short *)but->poin) = (short)value;
		else if (but->pointype == UI_BUT_POIN_INT)
			value = *((int *)but->poin) = (int)value;
		else if (but->pointype == UI_BUT_POIN_FLOAT)
			value = *((float *)but->poin) = (float)value;
	}

	ui_but_update_select_flag(but, &value);
}

int ui_but_string_get_max_length(uiBut *but)
{
	if (ELEM(but->type, UI_BTYPE_TEXT, UI_BTYPE_SEARCH_MENU))
		return but->hardmax;
	else
		return UI_MAX_DRAW_STR;
}

uiBut *ui_but_drag_multi_edit_get(uiBut *but)
{
	uiBut *but_iter;

	BLI_assert(but->flag & UI_BUT_DRAG_MULTI);

	for (but_iter = but->block->buttons.first; but_iter; but_iter = but_iter->next) {
		if (but_iter->editstr) {
			break;
		}
	}

	return but_iter;
}

/** \name Check to show extra icons
 *
 * Extra icons are shown on the right hand side of buttons.
 * This could (should!) definitely become more generic, but for now this is good enough.
 * \{ */

static bool ui_but_icon_extra_is_visible_text_clear(const uiBut *but)
{
	BLI_assert(but->type == UI_BTYPE_TEXT);
	return ((but->flag & UI_BUT_VALUE_CLEAR) && but->drawstr[0]);
}

static bool ui_but_icon_extra_is_visible_search_unlink(const uiBut *but)
{
	BLI_assert(but->type == UI_BTYPE_SEARCH_MENU);
	return ((but->editstr == NULL) &&
	        (but->drawstr[0] != '\0') &&
	        (but->flag & UI_BUT_VALUE_CLEAR));
}

static bool ui_but_icon_extra_is_visible_search_eyedropper(uiBut *but)
{
	StructRNA *type;
	short idcode;

	BLI_assert(but->type == UI_BTYPE_SEARCH_MENU && (but->flag & UI_BUT_VALUE_CLEAR));

	if (but->rnaprop == NULL) {
		return false;
	}

	type = RNA_property_pointer_type(&but->rnapoin, but->rnaprop);
	idcode = RNA_type_to_ID_code(type);

	return ((but->editstr == NULL) &&
	        (idcode == ID_OB || OB_DATA_SUPPORT_ID(idcode)));
}

uiButExtraIconType ui_but_icon_extra_get(uiBut *but)
{
	switch (but->type) {
		case UI_BTYPE_TEXT:
			if (ui_but_icon_extra_is_visible_text_clear(but)) {
				return UI_BUT_ICONEXTRA_CLEAR;
			}
			break;
		case UI_BTYPE_SEARCH_MENU:
			if ((but->flag & UI_BUT_VALUE_CLEAR) == 0) {
				/* pass */
			}
			else if (ui_but_icon_extra_is_visible_search_unlink(but)) {
				return UI_BUT_ICONEXTRA_CLEAR;
			}
			else if (ui_but_icon_extra_is_visible_search_eyedropper(but)) {
				return UI_BUT_ICONEXTRA_EYEDROPPER;
			}
			break;
		default:
			break;
	}

	return UI_BUT_ICONEXTRA_NONE;
}

/** \} */


static double ui_get_but_scale_unit(uiBut *but, double value)
{
	UnitSettings *unit = but->block->unit;
	int unit_type = UI_but_unit_type_get(but);

	/* Time unit is a bit special, not handled by BKE_scene_unit_scale() for now. */
	if (unit_type == PROP_UNIT_TIME) { /* WARNING - using evil_C :| */
		Scene *scene = CTX_data_scene(but->block->evil_C);
		return FRA2TIME(value);
	}
	else {
		return BKE_scene_unit_scale(unit, RNA_SUBTYPE_UNIT_VALUE(unit_type), value);
	}
}

/* str will be overwritten */
void ui_but_convert_to_unit_alt_name(uiBut *but, char *str, size_t maxlen)
{
	if (ui_but_is_unit(but)) {
		UnitSettings *unit = but->block->unit;
		int unit_type = UI_but_unit_type_get(but);
		char *orig_str;
		
		orig_str = BLI_strdup(str);
		
		bUnit_ToUnitAltName(str, maxlen, orig_str, unit->system, RNA_SUBTYPE_UNIT_VALUE(unit_type));
		
		MEM_freeN(orig_str);
	}
}

/**
 * \param float_precision  Override the button precision.
 */
static void ui_get_but_string_unit(uiBut *but, char *str, int len_max, double value, bool pad, int float_precision)
{
	UnitSettings *unit = but->block->unit;
	const bool do_split = (unit->flag & USER_UNIT_OPT_SPLIT) != 0;
	int unit_type = UI_but_unit_type_get(but);
	int precision;

	if (unit->scale_length < 0.0001f) unit->scale_length = 1.0f;  // XXX do_versions

	/* Use precision override? */
	if (float_precision == -1) {
		/* Sanity checks */
		precision = (int)but->a2;
		if      (precision > UI_PRECISION_FLOAT_MAX) precision = UI_PRECISION_FLOAT_MAX;
		else if (precision == -1)                    precision = 2;
	}
	else {
		precision = float_precision;
	}

	bUnit_AsString(str, len_max, ui_get_but_scale_unit(but, value), precision,
	               unit->system, RNA_SUBTYPE_UNIT_VALUE(unit_type), do_split, pad);
}

static float ui_get_but_step_unit(uiBut *but, float step_default)
{
	int unit_type = RNA_SUBTYPE_UNIT_VALUE(UI_but_unit_type_get(but));
	const double step_orig = step_default * UI_PRECISION_FLOAT_SCALE;
	/* Scaling up 'step_origg ' here is a bit arbitrary, its just giving better scales from user POV */
	const double scale_step = ui_get_but_scale_unit(but, step_orig * 10);
	const double step = bUnit_ClosestScalar(scale_step, but->block->unit->system, unit_type);

	/* -1 is an error value */
	if (step != -1.0) {
		const double scale_unit = ui_get_but_scale_unit(but, 1.0);
		const double step_unit = bUnit_ClosestScalar(scale_unit, but->block->unit->system, unit_type);
		double step_final;

		BLI_assert(step > 0.0);

		step_final = (step / scale_unit) / (double)UI_PRECISION_FLOAT_SCALE;

		if (step == step_unit) {
			/* Logic here is to scale by the original 'step_orig'
			 * only when the unit step matches the scaled step.
			 *
			 * This is needed for units that don't have a wide range of scales (degrees for eg.).
			 * Without this we can't select between a single degree, or a 10th of a degree.
			 */
			step_final *= step_orig;
		}

		return (float)step_final;
	}
	else {
		return step_default;
	}
}

/**
 * \param float_precision  For number buttons the precision to use or -1 to fallback to the button default.
 * \param use_exp_float  Use exponent representation of floats when out of reasonable range (outside of 1e3/1e-3).
 */
void ui_but_string_get_ex(uiBut *but, char *str, const size_t maxlen, const int float_precision, const bool use_exp_float, bool *r_use_exp_float)
{
	if (r_use_exp_float) {
		*r_use_exp_float = false;
	}

	if (but->rnaprop && ELEM(but->type, UI_BTYPE_TEXT, UI_BTYPE_SEARCH_MENU)) {
		PropertyType type;
		const char *buf = NULL;
		int buf_len;

		type = RNA_property_type(but->rnaprop);

		if (type == PROP_STRING) {
			/* RNA string */
			buf = RNA_property_string_get_alloc(&but->rnapoin, but->rnaprop, str, maxlen, &buf_len);
		}
		else if (type == PROP_ENUM) {
			/* RNA enum */
			int value = RNA_property_enum_get(&but->rnapoin, but->rnaprop);
			if (RNA_property_enum_name(but->block->evil_C, &but->rnapoin, but->rnaprop, value, &buf)) {
				BLI_strncpy(str, buf, maxlen);
				buf = str;
			}
		}
		else if (type == PROP_POINTER) {
			/* RNA pointer */
			PointerRNA ptr = RNA_property_pointer_get(&but->rnapoin, but->rnaprop);
			buf = RNA_struct_name_get_alloc(&ptr, str, maxlen, &buf_len);
		}
		else {
			BLI_assert(0);
		}

		if (!buf) {
			str[0] = '\0';
		}
		else if (buf && buf != str) {
			BLI_assert(maxlen <= buf_len + 1);
			/* string was too long, we have to truncate */
			if (ui_but_is_utf8(but)) {
				BLI_strncpy_utf8(str, buf, maxlen);
			}
			else {
				BLI_strncpy(str, buf, maxlen);
			}
			MEM_freeN((void *)buf);
		}
	}
	else if (but->type == UI_BTYPE_TEXT) {
		/* string */
		BLI_strncpy(str, but->poin, maxlen);
		return;
	}
	else if (but->type == UI_BTYPE_SEARCH_MENU) {
		/* string */
		BLI_strncpy(str, but->poin, maxlen);
		return;
	}
	else if (ui_but_anim_expression_get(but, str, maxlen)) {
		/* driver expression */
	}
	else {
		/* number editing */
		double value;

		value = ui_but_value_get(but);

		if (ui_but_is_float(but)) {
			if (ui_but_is_unit(but)) {
				ui_get_but_string_unit(but, str, maxlen, value, false, float_precision);
			}
			else {
				int prec = (float_precision == -1) ? ui_but_calc_float_precision(but, value) : float_precision;
				if (use_exp_float) {
					const int int_digits_num = integer_digits_f(value);
					if (int_digits_num < -6 || int_digits_num > 12) {
						BLI_snprintf(str, maxlen, "%.*g", prec, value);
						if (r_use_exp_float) {
							*r_use_exp_float = true;
						}
					}
					else {
						prec -= int_digits_num;
						CLAMP(prec, 0, UI_PRECISION_FLOAT_MAX);
						BLI_snprintf(str, maxlen, "%.*f", prec, value);
					}
				}
				else {
#if 0				/* TODO, but will likely break some stuff, so better after 2.79 release. */
					prec -= int_digits_num;
					CLAMP(prec, 0, UI_PRECISION_FLOAT_MAX);
#endif
					BLI_snprintf(str, maxlen, "%.*f", prec, value);
				}
			}
		}
		else {
			BLI_snprintf(str, maxlen, "%d", (int)value);
		}
	}
}
void ui_but_string_get(uiBut *but, char *str, const size_t maxlen)
{
	ui_but_string_get_ex(but, str, maxlen, -1, false, NULL);
}

/**
 * A version of #ui_but_string_get_ex for dynamic buffer sizes
 * (where #ui_but_string_get_max_length returns 0).
 *
 * \param r_str_size: size of the returned string (including terminator).
 */
char *ui_but_string_get_dynamic(uiBut *but, int *r_str_size)
{
	char *str = NULL;
	*r_str_size = 1;

	if (but->rnaprop && ELEM(but->type, UI_BTYPE_TEXT, UI_BTYPE_SEARCH_MENU)) {
		PropertyType type;

		type = RNA_property_type(but->rnaprop);

		if (type == PROP_STRING) {
			/* RNA string */
			str = RNA_property_string_get_alloc(&but->rnapoin, but->rnaprop, NULL, 0, r_str_size);
			(*r_str_size) += 1;
		}
		else if (type == PROP_ENUM) {
			/* RNA enum */
			int value = RNA_property_enum_get(&but->rnapoin, but->rnaprop);
			const char *value_id;
			if (!RNA_property_enum_name(but->block->evil_C, &but->rnapoin, but->rnaprop, value, &value_id)) {
				value_id = "";
			}

			*r_str_size = strlen(value_id) + 1;
			str = BLI_strdupn(value_id, *r_str_size);
		}
		else if (type == PROP_POINTER) {
			/* RNA pointer */
			PointerRNA ptr = RNA_property_pointer_get(&but->rnapoin, but->rnaprop);
			str = RNA_struct_name_get_alloc(&ptr, NULL, 0, r_str_size);
			(*r_str_size) += 1;
		}
		else {
			BLI_assert(0);
		}
	}
	else {
		BLI_assert(0);
	}

	if (UNLIKELY(str == NULL)) {
		/* should never happen, paranoid check */
		*r_str_size = 1;
		str = BLI_strdup("");
		BLI_assert(0);

	}

	return str;
}

#ifdef WITH_PYTHON

static bool ui_set_but_string_eval_num_unit(bContext *C, uiBut *but, const char *str, double *r_value)
{
	char str_unit_convert[256];
	const int unit_type = UI_but_unit_type_get(but);

	BLI_strncpy(str_unit_convert, str, sizeof(str_unit_convert));

	/* ugly, use the draw string to get the value,
	 * this could cause problems if it includes some text which resolves to a unit */
	bUnit_ReplaceString(str_unit_convert, sizeof(str_unit_convert), but->drawstr,
	                    ui_get_but_scale_unit(but, 1.0), but->block->unit->system, RNA_SUBTYPE_UNIT_VALUE(unit_type));

	return BPY_execute_string_as_number(C, str_unit_convert, true, r_value);
}

#endif /* WITH_PYTHON */


bool ui_but_string_set_eval_num(bContext *C, uiBut *but, const char *str, double *r_value)
{
	bool ok = false;

#ifdef WITH_PYTHON

	if (str[0] != '\0') {
		bool is_unit_but = (ui_but_is_float(but) && ui_but_is_unit(but));
		/* only enable verbose if we won't run again with units */
		if (BPY_execute_string_as_number(C, str, is_unit_but == false, r_value)) {
			/* if the value parsed ok without unit conversion this button may still need a unit multiplier */
			if (is_unit_but) {
				char str_new[128];

				BLI_snprintf(str_new, sizeof(str_new), "%f", *r_value);
				ok = ui_set_but_string_eval_num_unit(C, but, str_new, r_value);
			}
			else {
				ok = true; /* parse normal string via py (no unit conversion needed) */
			}
		}
		else if (is_unit_but) {
			/* parse failed, this is a unit but so run replacements and parse again */
			ok = ui_set_but_string_eval_num_unit(C, but, str, r_value);
		}
	}

#else /* WITH_PYTHON */

	*r_value = atof(str);
	ok = true;

	UNUSED_VARS(C, but);

#endif /* WITH_PYTHON */

	return ok;
}

/* just the assignment/free part */
static void ui_but_string_set_internal(uiBut *but, const char *str, size_t str_len)
{
	BLI_assert(str_len == strlen(str));
	BLI_assert(but->str == NULL);
	str_len += 1;

	if (str_len > UI_MAX_NAME_STR) {
		but->str = MEM_mallocN(str_len, "ui_def_but str");
	}
	else {
		but->str = but->strdata;
	}
	memcpy(but->str, str, str_len);
}

static void ui_but_string_free_internal(uiBut *but)
{
	if (but->str) {
		if (but->str != but->strdata) {
			MEM_freeN(but->str);
		}
		/* must call 'ui_but_string_set_internal' after */
		but->str = NULL;
	}
}

bool ui_but_string_set(bContext *C, uiBut *but, const char *str)
{
	if (but->rnaprop && but->rnapoin.data && ELEM(but->type, UI_BTYPE_TEXT, UI_BTYPE_SEARCH_MENU)) {
		if (RNA_property_editable(&but->rnapoin, but->rnaprop)) {
			PropertyType type;

			type = RNA_property_type(but->rnaprop);

			if (type == PROP_STRING) {
				/* RNA string */
				RNA_property_string_set(&but->rnapoin, but->rnaprop, str);
				return true;
			}
			else if (type == PROP_POINTER) {
				/* RNA pointer */
				PointerRNA ptr, rptr;
				PropertyRNA *prop;

				if (str[0] == '\0') {
					RNA_property_pointer_set(&but->rnapoin, but->rnaprop, PointerRNA_NULL);
					return true;
				}
				else {
					ptr = but->rnasearchpoin;
					prop = but->rnasearchprop;
					
					if (prop && RNA_property_collection_lookup_string(&ptr, prop, str, &rptr))
						RNA_property_pointer_set(&but->rnapoin, but->rnaprop, rptr);

					return true;
				}

				return false;
			}
			else if (type == PROP_ENUM) {
				int value;
				if (RNA_property_enum_value(but->block->evil_C, &but->rnapoin, but->rnaprop, str, &value)) {
					RNA_property_enum_set(&but->rnapoin, but->rnaprop, value);
					return true;
				}
				return false;
			}
			else {
				BLI_assert(0);
			}
		}
	}
	else if (but->type == UI_BTYPE_TEXT) {
		/* string */
		if (!but->poin || (str[0] == '\0')) {
			str = "";
		}
		else if (ui_but_is_utf8(but)) {
			BLI_strncpy_utf8(but->poin, str, but->hardmax);
		}
		else {
			BLI_strncpy(but->poin, str, but->hardmax);
		}

		return true;
	}
	else if (but->type == UI_BTYPE_SEARCH_MENU) {
		/* string */
		BLI_strncpy(but->poin, str, but->hardmax);
		return true;
	}
	else if (ui_but_anim_expression_set(but, str)) {
		/* driver expression */
		return true;
	}
	else if (str[0] == '#') {
		/* shortcut to create new driver expression (versus immediate Py-execution) */
		return ui_but_anim_expression_create(but, str + 1);
	}
	else {
		/* number editing */
		double value;

		if (ui_but_string_set_eval_num(C, but, str, &value) == false) {
			WM_report_banner_show();
			return false;
		}

		if (!ui_but_is_float(but)) {
			value = floor(value + 0.5);
		}

		/* not that we use hard limits here */
		if (value < (double)but->hardmin) value = but->hardmin;
		if (value > (double)but->hardmax) value = but->hardmax;

		ui_but_value_set(but, value);
		return true;
	}

	return false;
}

void ui_but_default_set(bContext *C, const bool all, const bool use_afterfunc)
{
	wmOperatorType *ot = WM_operatortype_find("UI_OT_reset_default_button", true);

	if (use_afterfunc) {
		PointerRNA *ptr;
		ptr = ui_handle_afterfunc_add_operator(ot, WM_OP_EXEC_DEFAULT, true);
		RNA_boolean_set(ptr, "all", all);
	}
	else {
		PointerRNA ptr;
		WM_operator_properties_create_ptr(&ptr, ot);
		RNA_boolean_set(&ptr, "all", all);
		WM_operator_name_call_ptr(C, ot, WM_OP_EXEC_DEFAULT, &ptr);
		WM_operator_properties_free(&ptr);
	}
}

static double soft_range_round_up(double value, double max)
{
	/* round up to .., 0.1, 0.2, 0.5, 1, 2, 5, 10, 20, 50, ..
	 * checking for 0.0 prevents floating point exceptions */
	double newmax = (value != 0.0) ? pow(10.0, ceil(log(value) / M_LN10)) : 0.0;

	if (newmax * 0.2 >= max && newmax * 0.2 >= value)
		return newmax * 0.2;
	else if (newmax * 0.5 >= max && newmax * 0.5 >= value)
		return newmax * 0.5;
	else
		return newmax;
}

static double soft_range_round_down(double value, double max)
{
	/* round down to .., 0.1, 0.2, 0.5, 1, 2, 5, 10, 20, 50, ..
	 * checking for 0.0 prevents floating point exceptions */
	double newmax = (value != 0.0) ? pow(10.0, floor(log(value) / M_LN10)) : 0.0;

	if (newmax * 5.0 <= max && newmax * 5.0 <= value)
		return newmax * 5.0;
	else if (newmax * 2.0 <= max && newmax * 2.0 <= value)
		return newmax * 2.0;
	else
		return newmax;
}

/* note: this could be split up into functions which handle arrays and not */
static void ui_set_but_soft_range(uiBut *but)
{
	/* ideally we would not limit this but practically, its more than
	 * enough worst case is very long vectors wont use a smart soft-range
	 * which isn't so bad. */

	if (but->rnaprop) {
		const PropertyType type = RNA_property_type(but->rnaprop);
		double softmin, softmax /*, step, precision*/;
		double value_min;
		double value_max;

		/* clamp button range to something reasonable in case
		 * we get -inf/inf from RNA properties */
		if (type == PROP_INT) {
			const bool is_array = RNA_property_array_check(but->rnaprop);
			int imin, imax, istep;

			RNA_property_int_ui_range(&but->rnapoin, but->rnaprop, &imin, &imax, &istep);
			softmin = (imin == INT_MIN) ? -1e4 : imin;
			softmax = (imin == INT_MAX) ? 1e4 : imax;
			/*step = istep;*/ /*UNUSED*/
			/*precision = 1;*/ /*UNUSED*/

			if (is_array) {
				int value_range[2];
				RNA_property_int_get_array_range(&but->rnapoin, but->rnaprop, value_range);
				value_min = (double)value_range[0];
				value_max = (double)value_range[1];
			}
			else {
				value_min = value_max = (double)RNA_property_int_get(&but->rnapoin, but->rnaprop);
			}
		}
		else if (type == PROP_FLOAT) {
			const bool is_array = RNA_property_array_check(but->rnaprop);
			float fmin, fmax, fstep, fprecision;

			RNA_property_float_ui_range(&but->rnapoin, but->rnaprop, &fmin, &fmax, &fstep, &fprecision);
			softmin = (fmin == -FLT_MAX) ? (float)-1e4 : fmin;
			softmax = (fmax == FLT_MAX) ? (float)1e4 : fmax;
			/*step = fstep;*/ /*UNUSED*/
			/*precision = fprecision;*/ /*UNUSED*/

			if (is_array) {
				float value_range[2];
				RNA_property_float_get_array_range(&but->rnapoin, but->rnaprop, value_range);
				value_min = (double)value_range[0];
				value_max = (double)value_range[1];
			}
			else {
				value_min = value_max = (double)RNA_property_float_get(&but->rnapoin, but->rnaprop);
			}
		}
		else {
			return;
		}

		/* if the value goes out of the soft/max range, adapt the range */
		if (value_min + 1e-10 < softmin) {
			if (value_min < 0.0)
				softmin = -soft_range_round_up(-value_min, -softmin);
			else
				softmin = soft_range_round_down(value_min, softmin);

			if (softmin < (double)but->hardmin)
				softmin = (double)but->hardmin;
		}
		if (value_max - 1e-10 > softmax) {
			if (value_max < 0.0)
				softmax = -soft_range_round_down(-value_max, -softmax);
			else
				softmax = soft_range_round_up(value_max, softmax);

			if (softmax > (double)but->hardmax)
				softmax = but->hardmax;
		}

		but->softmin = softmin;
		but->softmax = softmax;
	}
	else if (but->poin && (but->pointype & UI_BUT_POIN_TYPES)) {
		float value = ui_but_value_get(but);
		if (isfinite(value)) {
			CLAMP(value, but->hardmin, but->hardmax);
			but->softmin = min_ff(but->softmin, value);
			but->softmax = max_ff(but->softmax, value);
		}
	}
	else {
		BLI_assert(0);
	}
}

/* ******************* Free ********************/

static void ui_free_link(uiLink *link)
{
	if (link) {
		BLI_freelistN(&link->lines);
		MEM_freeN(link);
	}
}

/* can be called with C==NULL */
static void ui_but_free(const bContext *C, uiBut *but)
{
	if (but->opptr) {
		WM_operator_properties_free(but->opptr);
		MEM_freeN(but->opptr);
	}

	if (but->func_argN) {
		MEM_freeN(but->func_argN);
	}

	if (but->tip_argN) {
		MEM_freeN(but->tip_argN);
	}

<<<<<<< HEAD
	if (!but->editstr && but->free_search_arg) {
		MEM_SAFE_FREE(but->search_arg);
=======
	if (but->hold_argN) {
		MEM_freeN(but->hold_argN);
>>>>>>> 765e2894
	}

	if (but->active) {
		/* XXX solve later, buttons should be free-able without context ideally,
		 * however they may have open tooltips or popup windows, which need to
		 * be closed using a context pointer */
		if (C) {
			ui_but_active_free(C, but);
		}
		else {
			if (but->active) {
				MEM_freeN(but->active);
			}
		}
	}
	if (but->str && but->str != but->strdata) {
		MEM_freeN(but->str);
	}
	ui_free_link(but->link);

	if ((but->type == UI_BTYPE_IMAGE) && but->poin) {
		IMB_freeImBuf((struct ImBuf *)but->poin);
	}

	if (but->dragpoin && (but->dragflag & UI_BUT_DRAGPOIN_FREE)) {
		MEM_freeN(but->dragpoin);
	}

	BLI_assert(UI_butstore_is_registered(but->block, but) == false);

	MEM_freeN(but);
}

/* can be called with C==NULL */
void UI_block_free(const bContext *C, uiBlock *block)
{
	uiBut *but;

	UI_butstore_clear(block);

	while ((but = BLI_pophead(&block->buttons))) {
		ui_but_free(C, but);
	}

	if (block->unit) {
		MEM_freeN(block->unit);
	}

	if (block->func_argN) {
		MEM_freeN(block->func_argN);
	}

	CTX_store_free_list(&block->contexts);

	BLI_freelistN(&block->saferct);
	BLI_freelistN(&block->color_pickers.list);
	
	MEM_freeN(block);
}

/* can be called with C==NULL */
void UI_blocklist_free(const bContext *C, ListBase *lb)
{
	uiBlock *block;
	
	while ((block = BLI_pophead(lb))) {
		UI_block_free(C, block);
	}
}

void UI_blocklist_free_inactive(const bContext *C, ListBase *lb)
{
	uiBlock *block, *nextblock;

	for (block = lb->first; block; block = nextblock) {
		nextblock = block->next;
	
		if (!block->handle) {
			if (!block->active) {
				BLI_remlink(lb, block);
				UI_block_free(C, block);
			}
			else
				block->active = 0;
		}
	}
}

void UI_block_region_set(uiBlock *block, ARegion *region)
{
	ListBase *lb = &region->uiblocks;
	uiBlock *oldblock = NULL;

	/* each listbase only has one block with this name, free block
	 * if is already there so it can be rebuilt from scratch */
	if (lb) {
		oldblock = BLI_findstring(lb, block->name, offsetof(uiBlock, name));

		if (oldblock) {
			oldblock->active = 0;
			oldblock->panel = NULL;
			oldblock->handle = NULL;
		}

		/* at the beginning of the list! for dynamical menus/blocks */
		BLI_addhead(lb, block);
	}

	block->oldblock = oldblock;
}

uiBlock *UI_block_begin(const bContext *C, ARegion *region, const char *name, short dt)
{
	uiBlock *block;
	wmWindow *window;
	Scene *scn;
	int getsizex, getsizey;

	window = CTX_wm_window(C);
	scn = CTX_data_scene(C);

	block = MEM_callocN(sizeof(uiBlock), "uiBlock");
	block->active = 1;
	block->dt = dt;
	block->evil_C = (void *)C;  /* XXX */

	if (scn) {
		block->color_profile = true;

		/* store display device name, don't lookup for transformations yet
		 * block could be used for non-color displays where looking up for transformation
		 * would slow down redraw, so only lookup for actual transform when it's indeed
		 * needed
		 */
		BLI_strncpy(block->display_device, scn->display_settings.display_device, sizeof(block->display_device));

		/* copy to avoid crash when scene gets deleted with ui still open */
		block->unit = MEM_mallocN(sizeof(scn->unit), "UI UnitSettings");
		memcpy(block->unit, &scn->unit, sizeof(scn->unit));
	}

	BLI_strncpy(block->name, name, sizeof(block->name));

	if (region)
		UI_block_region_set(block, region);

	/* window matrix and aspect */
	if (region && region->swinid) {
		wm_subwindow_matrix_get(window, region->swinid, block->winmat);
		wm_subwindow_size_get(window, region->swinid, &getsizex, &getsizey);

		block->aspect = 2.0f / fabsf(getsizex * block->winmat[0][0]);
	}
	else {
		const bScreen *screen = WM_window_get_active_screen(window);

		/* no subwindow created yet, for menus for example, so we
		 * use the main window instead, since buttons are created
		 * there anyway */
		wm_subwindow_matrix_get(window, screen->mainwin, block->winmat);
		wm_subwindow_size_get(window, screen->mainwin, &getsizex, &getsizey);

		block->aspect = 2.0f / fabsf(getsizex * block->winmat[0][0]);
		block->auto_open = true;
		block->flag |= UI_BLOCK_LOOP; /* tag as menu */
	}

	return block;
}

uiBlock *UI_block_find_in_region(const char *name, ARegion *ar)
{
	return BLI_findstring(&ar->uiblocks, name, offsetof(uiBlock, name));
}

void UI_block_emboss_set(uiBlock *block, char dt)
{
	block->dt = dt;
}

/**
 * \param but: Button to update.
 * \param validate: When set, this function may change the button value.
 * Otherwise treat the button value as read-only.
 */
void ui_but_update_ex(uiBut *but, const bool validate)
{
	/* if something changed in the button */
	double value = UI_BUT_VALUE_UNSET;
//	float okwidth; // UNUSED
	
	ui_but_update_select_flag(but, &value);
	
	/* only update soft range while not editing */
	if (!(but->editval || but->editstr || but->editvec)) {
		if ((but->rnaprop != NULL) ||
		    (but->poin && (but->pointype & UI_BUT_POIN_TYPES)))
		{
			ui_set_but_soft_range(but);
		}
	}

	/* test for min and max, icon sliders, etc */
	switch (but->type) {
		case UI_BTYPE_NUM:
		case UI_BTYPE_SCROLL:
		case UI_BTYPE_NUM_SLIDER:
			if (validate) {
				UI_GET_BUT_VALUE_INIT(but, value);
				if      (value < (double)but->hardmin) {
					ui_but_value_set(but, but->hardmin);
				}
				else if (value > (double)but->hardmax) {
					ui_but_value_set(but, but->hardmax);
				}

				/* max must never be smaller than min! Both being equal is allowed though */
				BLI_assert(but->softmin <= but->softmax &&
				           but->hardmin <= but->hardmax);
			}
			break;
			
		case UI_BTYPE_ICON_TOGGLE:
		case UI_BTYPE_ICON_TOGGLE_N:
			if (!but->rnaprop || (RNA_property_flag(but->rnaprop) & PROP_ICONS_CONSECUTIVE)) {
				if (but->flag & UI_SELECT) but->iconadd = 1;
				else but->iconadd = 0;
			}
			break;
			
			/* quiet warnings for unhandled types */
		default:
			break;
	}
	
	
	/* safety is 4 to enable small number buttons (like 'users') */
	// okwidth = -4 + (BLI_rcti_size_x(&but->rect)); // UNUSED
	
	/* name: */
	switch (but->type) {

		case UI_BTYPE_MENU:
			if (BLI_rctf_size_x(&but->rect) > 24.0f) {
				/* only needed for menus in popup blocks that don't recreate buttons on redraw */
				if (but->block->flag & UI_BLOCK_LOOP) {
					if (but->rnaprop && (RNA_property_type(but->rnaprop) == PROP_ENUM)) {
						int value_enum = RNA_property_enum_get(&but->rnapoin, but->rnaprop);

						EnumPropertyItem item;
						if (RNA_property_enum_item_from_value_gettexted(
						        but->block->evil_C,
						        &but->rnapoin, but->rnaprop, value_enum, &item))
						{
							size_t slen = strlen(item.name);
							ui_but_string_free_internal(but);
							ui_but_string_set_internal(but, item.name, slen);
							but->icon = item.icon;
						}
					}
				}
				BLI_strncpy(but->drawstr, but->str, sizeof(but->drawstr));
			}
			break;

		case UI_BTYPE_NUM:
		case UI_BTYPE_NUM_SLIDER:

			if (!but->editstr) {
				const char *drawstr_suffix = NULL;
				size_t slen;

				UI_GET_BUT_VALUE_INIT(but, value);

				slen = BLI_strncpy_rlen(but->drawstr, but->str, sizeof(but->drawstr));

				if (ui_but_is_float(but)) {
					if (value == (double) FLT_MAX) {
						slen += BLI_strncpy_rlen(but->drawstr + slen, "inf", sizeof(but->drawstr) - slen);
					}
					else if (value == (double) -FLT_MAX) {
						slen += BLI_strncpy_rlen(but->drawstr + slen, "-inf", sizeof(but->drawstr) - slen);
					}
					/* support length type buttons */
					else if (ui_but_is_unit(but)) {
						char new_str[sizeof(but->drawstr)];
						ui_get_but_string_unit(but, new_str, sizeof(new_str), value, true, -1);
						slen += BLI_strncpy_rlen(but->drawstr + slen, new_str, sizeof(but->drawstr) - slen);
					}
					else {
						const int prec = ui_but_calc_float_precision(but, value);
						slen += BLI_snprintf_rlen(but->drawstr + slen, sizeof(but->drawstr) - slen, "%.*f", prec, value);
					}
				}
				else {
					slen += BLI_snprintf_rlen(but->drawstr + slen, sizeof(but->drawstr) - slen, "%d", (int)value);
				}

				if (but->rnaprop) {
					PropertySubType pstype = RNA_property_subtype(but->rnaprop);

					if (pstype == PROP_PERCENTAGE) {
						drawstr_suffix = "%";
					}
					else if (pstype == PROP_PIXEL) {
						drawstr_suffix = " px";
					}
				}

				if (drawstr_suffix) {
					BLI_strncpy(but->drawstr + slen, drawstr_suffix, sizeof(but->drawstr) - slen);
				}

			}
			break;

		case UI_BTYPE_LABEL:
			if (ui_but_is_float(but)) {
				int prec;
				UI_GET_BUT_VALUE_INIT(but, value);
				prec = ui_but_calc_float_precision(but, value);
				BLI_snprintf(but->drawstr, sizeof(but->drawstr), "%s%.*f", but->str, prec, value);
			}
			else {
				BLI_strncpy(but->drawstr, but->str, UI_MAX_DRAW_STR);
			}
		
			break;

		case UI_BTYPE_TEXT:
		case UI_BTYPE_SEARCH_MENU:
			if (!but->editstr) {
				char str[UI_MAX_DRAW_STR];

				ui_but_string_get(but, str, UI_MAX_DRAW_STR);
				BLI_snprintf(but->drawstr, sizeof(but->drawstr), "%s%s", but->str, str);
			}
			break;
	
		case UI_BTYPE_KEY_EVENT:
		{
			const char *str;
			if (but->flag & UI_SELECT) {
				str = "Press a key";
			}
			else {
				UI_GET_BUT_VALUE_INIT(but, value);
				str = WM_key_event_string((short)value, false);
			}
			BLI_snprintf(but->drawstr, UI_MAX_DRAW_STR, "%s%s", but->str, str);
			break;
		}
		case UI_BTYPE_HOTKEY_EVENT:
			if (but->flag & UI_SELECT) {

				if (but->modifier_key) {
					char *str = but->drawstr;
					but->drawstr[0] = '\0';

					if (but->modifier_key & KM_SHIFT)
						str += BLI_strcpy_rlen(str, "Shift ");
					if (but->modifier_key & KM_CTRL)
						str += BLI_strcpy_rlen(str, "Ctrl ");
					if (but->modifier_key & KM_ALT)
						str += BLI_strcpy_rlen(str, "Alt ");
					if (but->modifier_key & KM_OSKEY)
						str += BLI_strcpy_rlen(str, "Cmd ");

					(void)str; /* UNUSED */
				}
				else {
					BLI_strncpy(but->drawstr, "Press a key", UI_MAX_DRAW_STR);
				}
			}
			else
				BLI_strncpy(but->drawstr, but->str, UI_MAX_DRAW_STR);

			break;

		case UI_BTYPE_HSVCUBE:
		case UI_BTYPE_HSVCIRCLE:
			break;
		default:
			BLI_strncpy(but->drawstr, but->str, UI_MAX_DRAW_STR);
			break;
		
	}

	/* if we are doing text editing, this will override the drawstr */
	if (but->editstr)
		but->drawstr[0] = '\0';
	
	/* text clipping moved to widget drawing code itself */
}

void ui_but_update(uiBut *but)
{
	ui_but_update_ex(but, false);
}

void ui_but_update_edited(uiBut *but)
{
	ui_but_update_ex(but, true);
}

void UI_block_align_begin(uiBlock *block)
{
	/* if other align was active, end it */
	if (block->flag & UI_BUT_ALIGN) UI_block_align_end(block);

	block->flag |= UI_BUT_ALIGN_DOWN;
	block->alignnr++;

	/* buttons declared after this call will get this align nr */ // XXX flag?
}

void UI_block_align_end(uiBlock *block)
{
	block->flag &= ~UI_BUT_ALIGN;  /* all 4 flags */
}

struct ColorManagedDisplay *ui_block_cm_display_get(uiBlock *block)
{
	return IMB_colormanagement_display_get_named(block->display_device);
}

void ui_block_cm_to_display_space_v3(uiBlock *block, float pixel[3])
{
	struct ColorManagedDisplay *display = ui_block_cm_display_get(block);

	IMB_colormanagement_scene_linear_to_display_v3(pixel, display);
}

void ui_block_cm_to_scene_linear_v3(uiBlock *block, float pixel[3])
{
	struct ColorManagedDisplay *display = ui_block_cm_display_get(block);

	IMB_colormanagement_display_to_scene_linear_v3(pixel, display);
}

void ui_block_cm_to_display_space_range(uiBlock *block, float *min, float *max)
{
	struct ColorManagedDisplay *display = ui_block_cm_display_get(block);
	float pixel[3];

	copy_v3_fl(pixel, *min);
	IMB_colormanagement_scene_linear_to_display_v3(pixel, display);
	*min = min_fff(UNPACK3(pixel));

	copy_v3_fl(pixel, *max);
	IMB_colormanagement_scene_linear_to_display_v3(pixel, display);
	*max = max_fff(UNPACK3(pixel));
}

/**
 * \brief ui_def_but is the function that draws many button types
 *
 * \param x, y: The lower left hand corner of the button (X axis)
 * \param width, height: The size of the button.
 *
 * for float buttons:
 * \param a1: Click Step (how much to change the value each click)
 * \param a2: Number of decimal point values to display. 0 defaults to 3 (0.000)
 * 1,2,3, and a maximum of 4, all greater values will be clamped to 4.
 */
static uiBut *ui_def_but(
        uiBlock *block, int type, int retval, const char *str,
        int x, int y, short width, short height,
        void *poin, float min, float max, float a1, float a2, const char *tip)
{
	uiBut *but;
	int slen;

	BLI_assert(width >= 0 && height >= 0);
	
	/* we could do some more error checks here */
	if ((type & BUTTYPE) == UI_BTYPE_LABEL) {
		BLI_assert((poin != NULL || min != 0.0f || max != 0.0f || (a1 == 0.0f && a2 != 0.0f) || (a1 != 0.0f && a1 != 1.0f)) == false);
	}

	if (type & UI_BUT_POIN_TYPES) {  /* a pointer is required */
		if (poin == NULL) {
			BLI_assert(0);
			return NULL;
		}
	}

	but = MEM_callocN(sizeof(uiBut), "uiBut");

	but->type = type & BUTTYPE;
	but->pointype = type & UI_BUT_POIN_TYPES;
	but->bit = type & UI_BUT_POIN_BIT;
	but->bitnr = type & 31;
	but->icon = ICON_NONE;
	but->iconadd = 0;

	but->retval = retval;

	slen = strlen(str);
	ui_but_string_set_internal(but, str, slen);

	but->rect.xmin = x;
	but->rect.ymin = y;
	but->rect.xmax = but->rect.xmin + width;
	but->rect.ymax = but->rect.ymin + height;

	but->poin = poin;
	but->hardmin = but->softmin = min;
	but->hardmax = but->softmax = max;
	but->a1 = a1;
	but->a2 = a2;
	but->tip = tip;

	but->disabled_info = block->lockstr;
	but->dt = block->dt;
	but->pie_dir = UI_RADIAL_NONE;

	but->block = block;  /* pointer back, used for frontbuffer status, and picker */

	if ((block->flag & UI_BUT_ALIGN) && ui_but_can_align(but))
		but->alignnr = block->alignnr;

	but->func = block->func;
	but->func_arg1 = block->func_arg1;
	but->func_arg2 = block->func_arg2;

	but->funcN = block->funcN;
	if (block->func_argN)
		but->func_argN = MEM_dupallocN(block->func_argN);
	
	but->pos = -1;   /* cursor invisible */

	if (ELEM(but->type, UI_BTYPE_NUM, UI_BTYPE_NUM_SLIDER)) {    /* add a space to name */
		/* slen remains unchanged from previous assignment, ensure this stays true */
		if (slen > 0 && slen < UI_MAX_NAME_STR - 2) {
			if (but->str[slen - 1] != ' ') {
				but->str[slen] = ' ';
				but->str[slen + 1] = 0;
			}
		}
	}

	if (block->flag & UI_BLOCK_RADIAL) {
		but->drawflag |= UI_BUT_TEXT_LEFT;
		if (but->str && but->str[0])
			but->drawflag |= UI_BUT_ICON_LEFT;
	}
	else if ((block->flag & UI_BLOCK_LOOP) ||
	         ELEM(but->type,
	              UI_BTYPE_MENU, UI_BTYPE_TEXT, UI_BTYPE_LABEL,
	              UI_BTYPE_BLOCK, UI_BTYPE_BUT_MENU, UI_BTYPE_SEARCH_MENU,
	              UI_BTYPE_PROGRESS_BAR))
	{
		but->drawflag |= (UI_BUT_TEXT_LEFT | UI_BUT_ICON_LEFT);
	}
#ifdef USE_NUMBUTS_LR_ALIGN
	else if (ELEM(but->type, UI_BTYPE_NUM, UI_BTYPE_NUM_SLIDER)) {
		but->drawflag |= UI_BUT_TEXT_LEFT;
	}
#endif

	but->drawflag |= (block->flag & UI_BUT_ALIGN);

	if (block->lock == true) {
		but->flag |= UI_BUT_DISABLED;
	}

	/* keep track of UI_interface.h */
	if (ELEM(but->type,
	         UI_BTYPE_BLOCK, UI_BTYPE_BUT, UI_BTYPE_LABEL,
	         UI_BTYPE_PULLDOWN, UI_BTYPE_ROUNDBOX, UI_BTYPE_LISTBOX,
	         UI_BTYPE_BUT_MENU, UI_BTYPE_SCROLL, UI_BTYPE_GRIP,
	         UI_BTYPE_SEPR, UI_BTYPE_SEPR_LINE) ||
	    (but->type >= UI_BTYPE_SEARCH_MENU))
	{
		/* pass */
	}
	else {
		but->flag |= UI_BUT_UNDO;
	}

	BLI_addtail(&block->buttons, but);
	
	if (block->curlayout)
		ui_layout_add_but(block->curlayout, but);

#ifdef WITH_PYTHON
	/* if the 'UI_OT_editsource' is running, extract the source info from the button  */
	if (UI_editsource_enable_check()) {
		UI_editsource_active_but_test(but);
	}
#endif

	return but;
}

void ui_def_but_icon(uiBut *but, const int icon, const int flag)
{
	if (icon) {
		ui_icon_ensure_deferred(but->block->evil_C, icon, (flag & UI_BUT_ICON_PREVIEW) != 0);
	}
	but->icon = (BIFIconID)icon;
	but->flag |= flag;

	if (but->str && but->str[0]) {
		but->drawflag |= UI_BUT_ICON_LEFT;
	}
}

static void ui_def_but_rna__disable(uiBut *but, const char *info)
{
	but->flag |= UI_BUT_DISABLED;
	but->disabled_info = info;
}

static void ui_def_but_rna__menu(bContext *UNUSED(C), uiLayout *layout, void *but_p)
{
	uiBlock *block = uiLayoutGetBlock(layout);
	uiPopupBlockHandle *handle = block->handle;
	uiBut *but = (uiBut *)but_p;

	/* see comment in ui_item_enum_expand, re: uiname  */
	const EnumPropertyItem *item, *item_array;
	bool free;

	uiLayout *split, *column = NULL;

	int totitems = 0;
	int columns, rows, a, b;
	int column_start = 0, column_end = 0;
	int nbr_entries_nosepr = 0;

	UI_block_flag_enable(block, UI_BLOCK_MOVEMOUSE_QUIT);

	RNA_property_enum_items_gettexted(block->evil_C, &but->rnapoin, but->rnaprop, &item_array, NULL, &free);


	/* we dont want nested rows, cols in menus */
	UI_block_layout_set_current(block, layout);

	for (item = item_array; item->identifier; item++, totitems++) {
		if (!item->identifier[0]) {
			/* inconsistent, but menus with labels do not look good flipped */
			if (item->name) {
				block->flag |= UI_BLOCK_NO_FLIP;
				nbr_entries_nosepr++;
			}
			/* We do not want simple separators in nbr_entries_nosepr count */
			continue;
		}
		nbr_entries_nosepr++;
	}

	/* Columns and row estimation. Ignore simple separators here. */
	columns = (nbr_entries_nosepr + 20) / 20;
	if (columns < 1)
		columns = 1;
	if (columns > 8)
		columns = (nbr_entries_nosepr + 25) / 25;

	rows = totitems / columns;
	if (rows < 1)
		rows = 1;
	while (rows * columns < totitems)
		rows++;

	/* Title */
	uiDefBut(block, UI_BTYPE_LABEL, 0, RNA_property_ui_name(but->rnaprop),
	         0, 0, UI_UNIT_X * 5, UI_UNIT_Y, NULL, 0.0, 0.0, 0, 0, "");
	uiItemS(layout);

	/* note, item_array[...] is reversed on access */

	/* create items */
	split = uiLayoutSplit(layout, 0.0f, false);

	for (a = 0; a < totitems; a++) {
		if (a == column_end) {
			/* start new column, and find out where it ends in advance, so we
			 * can flip the order of items properly per column */
			column_start = a;
			column_end = totitems;

			for (b = a + 1; b < totitems; b++) {
				item = &item_array[b];

				/* new column on N rows or on separation label */
				if (((b - a) % rows == 0) || (!item->identifier[0] && item->name)) {
					column_end = b;
					break;
				}
			}

			column = uiLayoutColumn(split, false);
		}

		if (block->flag & UI_BLOCK_NO_FLIP) {
			item = &item_array[a];
		}
		else {
			item = &item_array[(column_start + column_end - 1 - a)];
		}

		if (!item->identifier[0]) {
			if (item->name) {
				if (item->icon) {
					uiItemL(column, item->name, item->icon);
				}
				else {
					/* Do not use uiItemL here, as our root layout is a menu one, it will add a fake blank icon! */
					uiDefBut(block, UI_BTYPE_LABEL, 0, item->name, 0, 0, UI_UNIT_X * 5, UI_UNIT_Y, NULL, 0.0, 0.0, 0, 0, "");
				}
			}
			else {
				uiItemS(column);
			}
		}
		else {
			if (item->icon) {
				uiDefIconTextButI(block, UI_BTYPE_BUT_MENU, B_NOP, item->icon, item->name, 0, 0,
				                  UI_UNIT_X * 5, UI_UNIT_Y, &handle->retvalue, item->value, 0.0, 0, -1, item->description);
			}
			else {
				uiDefButI(block, UI_BTYPE_BUT_MENU, B_NOP, item->name, 0, 0,
				          UI_UNIT_X * 5, UI_UNIT_X, &handle->retvalue, item->value, 0.0, 0, -1, item->description);
			}
		}
	}

	UI_block_layout_set_current(block, layout);

	if (free) {
		MEM_freeN((void *)item_array);
	}
	BLI_assert((block->flag & UI_BLOCK_IS_FLIP) == 0);
	block->flag |= UI_BLOCK_IS_FLIP;
}

/**
 * ui_def_but_rna_propname and ui_def_but_rna
 * both take the same args except for propname vs prop, this is done so we can
 * avoid an extra lookup on 'prop' when its already available.
 *
 * When this kind of change won't disrupt branches, best look into making more
 * of our UI functions take prop rather then propname.
 */
static uiBut *ui_def_but_rna(
        uiBlock *block, int type, int retval, const char *str,
        int x, int y, short width, short height,
        PointerRNA *ptr, PropertyRNA *prop, int index,
        float min, float max, float a1, float a2,  const char *tip)
{
	const PropertyType proptype = RNA_property_type(prop);
	uiBut *but;
	int icon = 0;
	uiMenuCreateFunc func = NULL;

	if (ELEM(type, UI_BTYPE_COLOR, UI_BTYPE_HSVCIRCLE, UI_BTYPE_HSVCUBE)) {
		BLI_assert(index == -1);
	}

	/* use rna values if parameters are not specified */
	if ((proptype == PROP_ENUM) && ELEM(type, UI_BTYPE_MENU, UI_BTYPE_ROW, UI_BTYPE_LISTROW)) {
		/* UI_BTYPE_MENU is handled a little differently here */
		const EnumPropertyItem *item;
		int value;
		bool free;
		int i;

		RNA_property_enum_items(block->evil_C, ptr, prop, &item, NULL, &free);

		if (type == UI_BTYPE_MENU) {
			value = RNA_property_enum_get(ptr, prop);
		}
		else {
			value = (int)max;
		}

		i = RNA_enum_from_value(item, value);
		if (i != -1) {

			if (!str) {
				str = item[i].name;
#ifdef WITH_INTERNATIONAL
				str = CTX_IFACE_(RNA_property_translation_context(prop), str);
#endif
			}

			icon = item[i].icon;
		}
		else {
			if (!str) {
				if (type == UI_BTYPE_MENU) {
					str = "";
				}
				else {
					str = RNA_property_ui_name(prop);
				}
			}
		}

		if (type == UI_BTYPE_MENU) {
			func = ui_def_but_rna__menu;
		}

		if (free) {
			MEM_freeN((void *)item);
		}
	}
	else {
		if (!str) {
			str = RNA_property_ui_name(prop);
		}
		icon = RNA_property_ui_icon(prop);
	}

	if (!tip && proptype != PROP_ENUM)
		tip = RNA_property_ui_description(prop);

	if (min == max || a1 == -1 || a2 == -1) {
		if (proptype == PROP_INT) {
			int hardmin, hardmax, softmin, softmax, step;

			RNA_property_int_range(ptr, prop, &hardmin, &hardmax);
			RNA_property_int_ui_range(ptr, prop, &softmin, &softmax, &step);

			if (!ELEM(type, UI_BTYPE_ROW, UI_BTYPE_LISTROW) && min == max) {
				min = hardmin;
				max = hardmax;
			}
			if (a1 == -1)
				a1 = step;
			if (a2 == -1)
				a2 = 0;
		}
		else if (proptype == PROP_FLOAT) {
			float hardmin, hardmax, softmin, softmax, step, precision;

			RNA_property_float_range(ptr, prop, &hardmin, &hardmax);
			RNA_property_float_ui_range(ptr, prop, &softmin, &softmax, &step, &precision);

			if (!ELEM(type, UI_BTYPE_ROW, UI_BTYPE_LISTROW) && min == max) {
				min = hardmin;
				max = hardmax;
			}
			if (a1 == -1)
				a1 = step;
			if (a2 == -1)
				a2 = precision;
		}
		else if (proptype == PROP_STRING) {
			min = 0;
			max = RNA_property_string_maxlength(prop);
			/* note, 'max' may be zero (code for dynamically resized array) */
		}
	}

	/* now create button */
	but = ui_def_but(block, type, retval, str, x, y, width, height, NULL, min, max, a1, a2, tip);

	but->rnapoin = *ptr;
	but->rnaprop = prop;

	if (RNA_property_array_check(but->rnaprop))
		but->rnaindex = index;
	else
		but->rnaindex = 0;

	if (icon) {
		ui_def_but_icon(but, icon, UI_HAS_ICON);
	}
	
	if ((type == UI_BTYPE_MENU) && (but->dt == UI_EMBOSS_PULLDOWN)) {
		but->flag |= UI_BUT_ICON_SUBMENU;
	}

	const char *info;
	if (but->rnapoin.data && !RNA_property_editable_info(&but->rnapoin, prop, &info)) {
		ui_def_but_rna__disable(but, info);
	}

	if (but->flag & UI_BUT_UNDO && (ui_but_is_rna_undo(but) == false)) {
		but->flag &= ~UI_BUT_UNDO;
	}

	/* If this button uses units, calculate the step from this */
	if ((proptype == PROP_FLOAT) && ui_but_is_unit(but)) {
		but->a1 = ui_get_but_step_unit(but, but->a1);
	}

	if (func) {
		but->menu_create_func = func;
		but->poin = (char *)but;
	}

	return but;
}

static uiBut *ui_def_but_rna_propname(uiBlock *block, int type, int retval, const char *str, int x, int y, short width, short height, PointerRNA *ptr, const char *propname, int index, float min, float max, float a1, float a2,  const char *tip)
{
	PropertyRNA *prop = RNA_struct_find_property(ptr, propname);
	uiBut *but;

	if (prop) {
		but = ui_def_but_rna(block, type, retval, str, x, y, width, height, ptr, prop, index, min, max, a1, a2,  tip);
	}
	else {
		but = ui_def_but(block, type, retval, propname, x, y, width, height, NULL, min, max, a1, a2, tip);

		ui_def_but_rna__disable(but, "Unknown Property.");
	}

	return but;
}

static uiBut *ui_def_but_operator_ptr(uiBlock *block, int type, wmOperatorType *ot, int opcontext, const char *str, int x, int y, short width, short height, const char *tip)
{
	uiBut *but;

	if (!str) {
		if (ot && ot->srna)
			str = RNA_struct_ui_name(ot->srna);
		else
			str = "";
	}

	if ((!tip || tip[0] == '\0') && ot && ot->srna) {
		tip = RNA_struct_ui_description(ot->srna);
	}

	but = ui_def_but(block, type, -1, str, x, y, width, height, NULL, 0, 0, 0, 0, tip);
	but->optype = ot;
	but->opcontext = opcontext;
	but->flag &= ~UI_BUT_UNDO; /* no need for ui_but_is_rna_undo(), we never need undo here */

	if (!ot) {
		but->flag |= UI_BUT_DISABLED;
		but->disabled_info = "";
	}

	return but;
}

uiBut *uiDefBut(uiBlock *block, int type, int retval, const char *str, int x, int y, short width, short height, void *poin, float min, float max, float a1, float a2, const char *tip)
{
	uiBut *but = ui_def_but(block, type, retval, str, x, y, width, height, poin, min, max, a1, a2, tip);

	ui_but_update(but);
	
	return but;
}

/**
 * if \a _x_ is a power of two (only one bit) return the power,
 * otherwise return -1.
 *
 * for powers of two:
 * \code{.c}
 *     ((1 << findBitIndex(x)) == x);
 * \endcode
 */
static int findBitIndex(unsigned int x)
{
	if (!x || !is_power_of_2_i(x)) { /* is_power_of_2_i(x) strips lowest bit */
		return -1;
	}
	else {
		int idx = 0;

		if (x & 0xFFFF0000) { idx += 16; x >>= 16; }
		if (x & 0xFF00)     { idx +=  8; x >>=  8; }
		if (x & 0xF0)       { idx +=  4; x >>=  4; }
		if (x & 0xC)        { idx +=  2; x >>=  2; }
		if (x & 0x2)        { idx +=  1; }

		return idx;
	}
}

/* autocomplete helper functions */
struct AutoComplete {
	size_t maxlen;
	int matches;
	char *truncate;
	const char *startname;
};

AutoComplete *UI_autocomplete_begin(const char *startname, size_t maxlen)
{
	AutoComplete *autocpl;
	
	autocpl = MEM_callocN(sizeof(AutoComplete), "AutoComplete");
	autocpl->maxlen = maxlen;
	autocpl->matches = 0;
	autocpl->truncate = MEM_callocN(sizeof(char) * maxlen, "AutoCompleteTruncate");
	autocpl->startname = startname;

	return autocpl;
}

void UI_autocomplete_update_name(AutoComplete *autocpl, const char *name)
{
	char *truncate = autocpl->truncate;
	const char *startname = autocpl->startname;
	int a;

	for (a = 0; a < autocpl->maxlen - 1; a++) {
		if (startname[a] == 0 || startname[a] != name[a])
			break;
	}
	/* found a match */
	if (startname[a] == 0) {
		autocpl->matches++;
		/* first match */
		if (truncate[0] == 0)
			BLI_strncpy(truncate, name, autocpl->maxlen);
		else {
			/* remove from truncate what is not in bone->name */
			for (a = 0; a < autocpl->maxlen - 1; a++) {
				if (name[a] == 0) {
					truncate[a] = 0;
					break;
				}
				else if (truncate[a] != name[a])
					truncate[a] = 0;
			}
		}
	}
}

int UI_autocomplete_end(AutoComplete *autocpl, char *autoname)
{	
	int match = AUTOCOMPLETE_NO_MATCH;
	if (autocpl->truncate[0]) {
		if (autocpl->matches == 1) {
			match = AUTOCOMPLETE_FULL_MATCH;
		}
		else {
			match = AUTOCOMPLETE_PARTIAL_MATCH;
		}
		BLI_strncpy(autoname, autocpl->truncate, autocpl->maxlen);
	}
	else {
		if (autoname != autocpl->startname) {  /* don't copy a string over its self */
			BLI_strncpy(autoname, autocpl->startname, autocpl->maxlen);
		}
	}

	MEM_freeN(autocpl->truncate);
	MEM_freeN(autocpl);
	return match;
}

static void ui_but_update_and_icon_set(uiBut *but, int icon)
{
	if (icon) {
		ui_def_but_icon(but, icon, UI_HAS_ICON);
	}

	ui_but_update(but);
}

static uiBut *uiDefButBit(uiBlock *block, int type, int bit, int retval, const char *str, int x, int y, short width, short height, void *poin, float min, float max, float a1, float a2,  const char *tip)
{
	int bitIdx = findBitIndex(bit);
	if (bitIdx == -1) {
		return NULL;
	}
	else {
		return uiDefBut(block, type | UI_BUT_POIN_BIT | bitIdx, retval, str, x, y, width, height, poin, min, max, a1, a2, tip);
	}
}
uiBut *uiDefButF(uiBlock *block, int type, int retval, const char *str, int x, int y, short width, short height, float *poin, float min, float max, float a1, float a2,  const char *tip)
{
	return uiDefBut(block, type | UI_BUT_POIN_FLOAT, retval, str, x, y, width, height, (void *) poin, min, max, a1, a2, tip);
}
uiBut *uiDefButBitF(uiBlock *block, int type, int bit, int retval, const char *str, int x, int y, short width, short height, float *poin, float min, float max, float a1, float a2,  const char *tip)
{
	return uiDefButBit(block, type | UI_BUT_POIN_FLOAT, bit, retval, str, x, y, width, height, (void *) poin, min, max, a1, a2, tip);
}
uiBut *uiDefButI(uiBlock *block, int type, int retval, const char *str, int x, int y, short width, short height, int *poin, float min, float max, float a1, float a2,  const char *tip)
{
	return uiDefBut(block, type | UI_BUT_POIN_INT, retval, str, x, y, width, height, (void *) poin, min, max, a1, a2, tip);
}
uiBut *uiDefButBitI(uiBlock *block, int type, int bit, int retval, const char *str, int x, int y, short width, short height, int *poin, float min, float max, float a1, float a2,  const char *tip)
{
	return uiDefButBit(block, type | UI_BUT_POIN_INT, bit, retval, str, x, y, width, height, (void *) poin, min, max, a1, a2, tip);
}
uiBut *uiDefButS(uiBlock *block, int type, int retval, const char *str, int x, int y, short width, short height, short *poin, float min, float max, float a1, float a2,  const char *tip)
{
	return uiDefBut(block, type | UI_BUT_POIN_SHORT, retval, str, x, y, width, height, (void *) poin, min, max, a1, a2, tip);
}
uiBut *uiDefButBitS(uiBlock *block, int type, int bit, int retval, const char *str, int x, int y, short width, short height, short *poin, float min, float max, float a1, float a2,  const char *tip)
{
	return uiDefButBit(block, type | UI_BUT_POIN_SHORT, bit, retval, str, x, y, width, height, (void *) poin, min, max, a1, a2, tip);
}
uiBut *uiDefButC(uiBlock *block, int type, int retval, const char *str, int x, int y, short width, short height, char *poin, float min, float max, float a1, float a2,  const char *tip)
{
	return uiDefBut(block, type | UI_BUT_POIN_CHAR, retval, str, x, y, width, height, (void *) poin, min, max, a1, a2, tip);
}
uiBut *uiDefButBitC(uiBlock *block, int type, int bit, int retval, const char *str, int x, int y, short width, short height, char *poin, float min, float max, float a1, float a2,  const char *tip)
{
	return uiDefButBit(block, type | UI_BUT_POIN_CHAR, bit, retval, str, x, y, width, height, (void *) poin, min, max, a1, a2, tip);
}
uiBut *uiDefButR(uiBlock *block, int type, int retval, const char *str, int x, int y, short width, short height, PointerRNA *ptr, const char *propname, int index, float min, float max, float a1, float a2,  const char *tip)
{
	uiBut *but;
	but = ui_def_but_rna_propname(block, type, retval, str, x, y, width, height, ptr, propname, index, min, max, a1, a2, tip);
	ui_but_update(but);
	return but;
}
uiBut *uiDefButR_prop(uiBlock *block, int type, int retval, const char *str, int x, int y, short width, short height, PointerRNA *ptr, PropertyRNA *prop, int index, float min, float max, float a1, float a2,  const char *tip)
{
	uiBut *but;
	but = ui_def_but_rna(block, type, retval, str, x, y, width, height, ptr, prop, index, min, max, a1, a2, tip);
	ui_but_update(but);
	return but;
}

uiBut *uiDefButO_ptr(uiBlock *block, int type, wmOperatorType *ot, int opcontext, const char *str, int x, int y, short width, short height, const char *tip)
{
	uiBut *but;
	but = ui_def_but_operator_ptr(block, type, ot, opcontext, str, x, y, width, height, tip);
	ui_but_update(but);
	return but;
}
uiBut *uiDefButO(uiBlock *block, int type, const char *opname, int opcontext, const char *str, int x, int y, short width, short height, const char *tip)
{
	wmOperatorType *ot = WM_operatortype_find(opname, 0);
	if (str == NULL && ot == NULL) str = opname;
	return uiDefButO_ptr(block, type, ot, opcontext, str, x, y, width, height, tip);
}

/* if a1==1.0 then a2 is an extra icon blending factor (alpha 0.0 - 1.0) */
uiBut *uiDefIconBut(uiBlock *block, int type, int retval, int icon, int x, int y, short width, short height, void *poin, float min, float max, float a1, float a2,  const char *tip)
{
	uiBut *but = ui_def_but(block, type, retval, "", x, y, width, height, poin, min, max, a1, a2, tip);
	ui_but_update_and_icon_set(but, icon);
	return but;
}
static uiBut *uiDefIconButBit(uiBlock *block, int type, int bit, int retval, int icon, int x, int y, short width, short height, void *poin, float min, float max, float a1, float a2, const char *tip)
{
	int bitIdx = findBitIndex(bit);
	if (bitIdx == -1) {
		return NULL;
	}
	else {
		return uiDefIconBut(block, type | UI_BUT_POIN_BIT | bitIdx, retval, icon, x, y, width, height, poin, min, max, a1, a2, tip);
	}
}

uiBut *uiDefIconButF(uiBlock *block, int type, int retval, int icon, int x, int y, short width, short height, float *poin, float min, float max, float a1, float a2,  const char *tip)
{
	return uiDefIconBut(block, type | UI_BUT_POIN_FLOAT, retval, icon, x, y, width, height, (void *) poin, min, max, a1, a2, tip);
}
uiBut *uiDefIconButBitF(uiBlock *block, int type, int bit, int retval, int icon, int x, int y, short width, short height, float *poin, float min, float max, float a1, float a2,  const char *tip)
{
	return uiDefIconButBit(block, type | UI_BUT_POIN_FLOAT, bit, retval, icon, x, y, width, height, (void *) poin, min, max, a1, a2, tip);
}
uiBut *uiDefIconButI(uiBlock *block, int type, int retval, int icon, int x, int y, short width, short height, int *poin, float min, float max, float a1, float a2,  const char *tip)
{
	return uiDefIconBut(block, type | UI_BUT_POIN_INT, retval, icon, x, y, width, height, (void *) poin, min, max, a1, a2, tip);
}
uiBut *uiDefIconButBitI(uiBlock *block, int type, int bit, int retval, int icon, int x, int y, short width, short height, int *poin, float min, float max, float a1, float a2,  const char *tip)
{
	return uiDefIconButBit(block, type | UI_BUT_POIN_INT, bit, retval, icon, x, y, width, height, (void *) poin, min, max, a1, a2, tip);
}
uiBut *uiDefIconButS(uiBlock *block, int type, int retval, int icon, int x, int y, short width, short height, short *poin, float min, float max, float a1, float a2,  const char *tip)
{
	return uiDefIconBut(block, type | UI_BUT_POIN_SHORT, retval, icon, x, y, width, height, (void *) poin, min, max, a1, a2, tip);
}
uiBut *uiDefIconButBitS(uiBlock *block, int type, int bit, int retval, int icon, int x, int y, short width, short height, short *poin, float min, float max, float a1, float a2,  const char *tip)
{
	return uiDefIconButBit(block, type | UI_BUT_POIN_SHORT, bit, retval, icon, x, y, width, height, (void *) poin, min, max, a1, a2, tip);
}
uiBut *uiDefIconButC(uiBlock *block, int type, int retval, int icon, int x, int y, short width, short height, char *poin, float min, float max, float a1, float a2,  const char *tip)
{
	return uiDefIconBut(block, type | UI_BUT_POIN_CHAR, retval, icon, x, y, width, height, (void *) poin, min, max, a1, a2, tip);
}
uiBut *uiDefIconButBitC(uiBlock *block, int type, int bit, int retval, int icon, int x, int y, short width, short height, char *poin, float min, float max, float a1, float a2,  const char *tip)
{
	return uiDefIconButBit(block, type | UI_BUT_POIN_CHAR, bit, retval, icon, x, y, width, height, (void *) poin, min, max, a1, a2, tip);
}
uiBut *uiDefIconButR(uiBlock *block, int type, int retval, int icon, int x, int y, short width, short height, PointerRNA *ptr, const char *propname, int index, float min, float max, float a1, float a2,  const char *tip)
{
	uiBut *but;
	but = ui_def_but_rna_propname(block, type, retval, "", x, y, width, height, ptr, propname, index, min, max, a1, a2, tip);
	ui_but_update_and_icon_set(but, icon);
	return but;
}
uiBut *uiDefIconButR_prop(uiBlock *block, int type, int retval, int icon, int x, int y, short width, short height, PointerRNA *ptr, PropertyRNA *prop, int index, float min, float max, float a1, float a2,  const char *tip)
{
	uiBut *but;
	but = ui_def_but_rna(block, type, retval, "", x, y, width, height, ptr, prop, index, min, max, a1, a2, tip);
	ui_but_update_and_icon_set(but, icon);
	return but;
}

uiBut *uiDefIconButO_ptr(uiBlock *block, int type, wmOperatorType *ot, int opcontext, int icon, int x, int y, short width, short height, const char *tip)
{
	uiBut *but;
	but = ui_def_but_operator_ptr(block, type, ot, opcontext, "", x, y, width, height, tip);
	ui_but_update_and_icon_set(but, icon);
	return but;
}
uiBut *uiDefIconButO(uiBlock *block, int type, const char *opname, int opcontext, int icon, int x, int y, short width, short height, const char *tip)
{
	wmOperatorType *ot = WM_operatortype_find(opname, 0);
	return uiDefIconButO_ptr(block, type, ot, opcontext, icon, x, y, width, height, tip);
}

/* Button containing both string label and icon */
uiBut *uiDefIconTextBut(uiBlock *block, int type, int retval, int icon, const char *str, int x, int y, short width, short height, void *poin, float min, float max, float a1, float a2,  const char *tip)
{
	uiBut *but = ui_def_but(block, type, retval, str, x, y, width, height, poin, min, max, a1, a2, tip);
	ui_but_update_and_icon_set(but, icon);
	but->drawflag |= UI_BUT_ICON_LEFT;
	return but;
}
static uiBut *uiDefIconTextButBit(uiBlock *block, int type, int bit, int retval, int icon, const char *str, int x, int y, short width, short height, void *poin, float min, float max, float a1, float a2,  const char *tip)
{
	int bitIdx = findBitIndex(bit);
	if (bitIdx == -1) {
		return NULL;
	}
	else {
		return uiDefIconTextBut(block, type | UI_BUT_POIN_BIT | bitIdx, retval, icon, str, x, y, width, height, poin, min, max, a1, a2, tip);
	}
}

uiBut *uiDefIconTextButF(uiBlock *block, int type, int retval, int icon, const char *str, int x, int y, short width, short height, float *poin, float min, float max, float a1, float a2,  const char *tip)
{
	return uiDefIconTextBut(block, type | UI_BUT_POIN_FLOAT, retval, icon, str, x, y, width, height, (void *) poin, min, max, a1, a2, tip);
}
uiBut *uiDefIconTextButBitF(uiBlock *block, int type, int bit, int retval, int icon, const char *str, int x, int y, short width, short height, float *poin, float min, float max, float a1, float a2,  const char *tip)
{
	return uiDefIconTextButBit(block, type | UI_BUT_POIN_FLOAT, bit, retval, icon, str, x, y, width, height, (void *) poin, min, max, a1, a2, tip);
}
uiBut *uiDefIconTextButI(uiBlock *block, int type, int retval, int icon, const char *str, int x, int y, short width, short height, int *poin, float min, float max, float a1, float a2,  const char *tip)
{
	return uiDefIconTextBut(block, type | UI_BUT_POIN_INT, retval, icon, str, x, y, width, height, (void *) poin, min, max, a1, a2, tip);
}
uiBut *uiDefIconTextButBitI(uiBlock *block, int type, int bit, int retval, int icon, const char *str, int x, int y, short width, short height, int *poin, float min, float max, float a1, float a2,  const char *tip)
{
	return uiDefIconTextButBit(block, type | UI_BUT_POIN_INT, bit, retval, icon, str, x, y, width, height, (void *) poin, min, max, a1, a2, tip);
}
uiBut *uiDefIconTextButS(uiBlock *block, int type, int retval, int icon, const char *str, int x, int y, short width, short height, short *poin, float min, float max, float a1, float a2,  const char *tip)
{
	return uiDefIconTextBut(block, type | UI_BUT_POIN_SHORT, retval, icon, str, x, y, width, height, (void *) poin, min, max, a1, a2, tip);
}
uiBut *uiDefIconTextButBitS(uiBlock *block, int type, int bit, int retval, int icon, const char *str, int x, int y, short width, short height, short *poin, float min, float max, float a1, float a2,  const char *tip)
{
	return uiDefIconTextButBit(block, type | UI_BUT_POIN_SHORT, bit, retval, icon, str, x, y, width, height, (void *) poin, min, max, a1, a2, tip);
}
uiBut *uiDefIconTextButC(uiBlock *block, int type, int retval, int icon, const char *str, int x, int y, short width, short height, char *poin, float min, float max, float a1, float a2,  const char *tip)
{
	return uiDefIconTextBut(block, type | UI_BUT_POIN_CHAR, retval, icon, str, x, y, width, height, (void *) poin, min, max, a1, a2, tip);
}
uiBut *uiDefIconTextButBitC(uiBlock *block, int type, int bit, int retval, int icon, const char *str, int x, int y, short width, short height, char *poin, float min, float max, float a1, float a2,  const char *tip)
{
	return uiDefIconTextButBit(block, type | UI_BUT_POIN_CHAR, bit, retval, icon, str, x, y, width, height, (void *) poin, min, max, a1, a2, tip);
}
uiBut *uiDefIconTextButR(uiBlock *block, int type, int retval, int icon, const char *str, int x, int y, short width, short height, PointerRNA *ptr, const char *propname, int index, float min, float max, float a1, float a2,  const char *tip)
{
	uiBut *but;
	but = ui_def_but_rna_propname(block, type, retval, str, x, y, width, height, ptr, propname, index, min, max, a1, a2, tip);
	ui_but_update_and_icon_set(but, icon);
	but->drawflag |= UI_BUT_ICON_LEFT;
	return but;
}
uiBut *uiDefIconTextButR_prop(uiBlock *block, int type, int retval, int icon, const char *str, int x, int y, short width, short height, PointerRNA *ptr, PropertyRNA *prop, int index, float min, float max, float a1, float a2,  const char *tip)
{
	uiBut *but;
	but = ui_def_but_rna(block, type, retval, str, x, y, width, height, ptr, prop, index, min, max, a1, a2, tip);
	ui_but_update_and_icon_set(but, icon);
	but->drawflag |= UI_BUT_ICON_LEFT;
	return but;
}
uiBut *uiDefIconTextButO_ptr(uiBlock *block, int type, wmOperatorType *ot, int opcontext, int icon, const char *str, int x, int y, short width, short height, const char *tip)
{
	uiBut *but;
	but = ui_def_but_operator_ptr(block, type, ot, opcontext, str, x, y, width, height, tip);
	ui_but_update_and_icon_set(but, icon);
	but->drawflag |= UI_BUT_ICON_LEFT;
	return but;
}
uiBut *uiDefIconTextButO(uiBlock *block, int type, const char *opname, int opcontext, int icon, const char *str, int x, int y, short width, short height, const char *tip)
{
	wmOperatorType *ot = WM_operatortype_find(opname, 0);
	if (str && str[0] == '\0') 
		return uiDefIconButO_ptr(block, type, ot, opcontext, icon, x, y, width, height, tip);
	return uiDefIconTextButO_ptr(block, type, ot, opcontext, icon, str, x, y, width, height, tip);
}

/* END Button containing both string label and icon */

void UI_but_link_set(uiBut *but, void **poin, void ***ppoin, short *tot, int from, int to)
{
	uiLink *link;
	
	link = but->link = MEM_callocN(sizeof(uiLink), "new uilink");
	
	link->poin = poin;
	link->ppoin = ppoin;
	link->totlink = tot;
	link->fromcode = from;
	link->tocode = to;
}

/* cruft to make uiBlock and uiBut private */

int UI_blocklist_min_y_get(ListBase *lb)
{
	uiBlock *block;
	int min = 0;
	
	for (block = lb->first; block; block = block->next)
		if (block == lb->first || block->rect.ymin < min)
			min = block->rect.ymin;
			
	return min;
}

void UI_block_direction_set(uiBlock *block, char direction)
{
	block->direction = direction;
}

/* this call escapes if there's alignment flags */
void UI_block_order_flip(uiBlock *block)
{
	uiBut *but;
	float centy, miny = 10000, maxy = -10000;

	if (U.uiflag & USER_MENUFIXEDORDER)
		return;
	else if (block->flag & UI_BLOCK_NO_FLIP)
		return;
	
	for (but = block->buttons.first; but; but = but->next) {
		if (but->drawflag & UI_BUT_ALIGN) return;
		if (but->rect.ymin < miny) miny = but->rect.ymin;
		if (but->rect.ymax > maxy) maxy = but->rect.ymax;
	}
	/* mirror trick */
	centy = (miny + maxy) / 2.0f;
	for (but = block->buttons.first; but; but = but->next) {
		but->rect.ymin = centy - (but->rect.ymin - centy);
		but->rect.ymax = centy - (but->rect.ymax - centy);
		SWAP(float, but->rect.ymin, but->rect.ymax);
	}

	block->flag ^= UI_BLOCK_IS_FLIP;
}


void UI_block_flag_enable(uiBlock *block, int flag)
{
	block->flag |= flag;
}

void UI_block_flag_disable(uiBlock *block, int flag)
{
	block->flag &= ~flag;
}

void UI_but_flag_enable(uiBut *but, int flag)
{
	but->flag |= flag;
}

void UI_but_flag_disable(uiBut *but, int flag)
{
	but->flag &= ~flag;
}

bool UI_but_flag_is_set(uiBut *but, int flag)
{
	return (but->flag & flag) != 0;
}

void UI_but_drawflag_enable(uiBut *but, int flag)
{
	but->drawflag |= flag;
}

void UI_but_drawflag_disable(uiBut *but, int flag)
{
	but->drawflag &= ~flag;
}

void UI_but_type_set_menu_from_pulldown(uiBut *but)
{
	BLI_assert(but->type == UI_BTYPE_PULLDOWN);
	but->type = UI_BTYPE_MENU;
	UI_but_drawflag_disable(but, UI_BUT_TEXT_RIGHT);
	UI_but_drawflag_enable(but, UI_BUT_TEXT_LEFT);
}

int UI_but_return_value_get(uiBut *but)
{
	return but->retval;
}

void UI_but_drag_set_id(uiBut *but, ID *id)
{
	but->dragtype = WM_DRAG_ID;
	if ((but->dragflag & UI_BUT_DRAGPOIN_FREE)) {
		MEM_SAFE_FREE(but->dragpoin);
		but->dragflag &= ~UI_BUT_DRAGPOIN_FREE;
	}
	but->dragpoin = (void *)id;
}

void UI_but_drag_set_rna(uiBut *but, PointerRNA *ptr)
{
	but->dragtype = WM_DRAG_RNA;
	if ((but->dragflag & UI_BUT_DRAGPOIN_FREE)) {
		MEM_SAFE_FREE(but->dragpoin);
		but->dragflag &= ~UI_BUT_DRAGPOIN_FREE;
	}
	but->dragpoin = (void *)ptr;
}

void UI_but_drag_set_path(uiBut *but, const char *path, const bool use_free)
{
	but->dragtype = WM_DRAG_PATH;
	if ((but->dragflag & UI_BUT_DRAGPOIN_FREE)) {
		MEM_SAFE_FREE(but->dragpoin);
		but->dragflag &= ~UI_BUT_DRAGPOIN_FREE;
	}
	but->dragpoin = (void *)path;
	if (use_free) {
		but->dragflag |= UI_BUT_DRAGPOIN_FREE;
	}
}

void UI_but_drag_set_name(uiBut *but, const char *name)
{
	but->dragtype = WM_DRAG_NAME;
	if ((but->dragflag & UI_BUT_DRAGPOIN_FREE)) {
		MEM_SAFE_FREE(but->dragpoin);
		but->dragflag &= ~UI_BUT_DRAGPOIN_FREE;
	}
	but->dragpoin = (void *)name;
}

/* value from button itself */
void UI_but_drag_set_value(uiBut *but)
{
	but->dragtype = WM_DRAG_VALUE;
}

void UI_but_drag_set_image(uiBut *but, const char *path, int icon, struct ImBuf *imb, float scale, const bool use_free)
{
	but->dragtype = WM_DRAG_PATH;
	ui_def_but_icon(but, icon, 0);  /* no flag UI_HAS_ICON, so icon doesnt draw in button */
	if ((but->dragflag & UI_BUT_DRAGPOIN_FREE)) {
		MEM_SAFE_FREE(but->dragpoin);
		but->dragflag &= ~UI_BUT_DRAGPOIN_FREE;
	}
	but->dragpoin = (void *)path;
	if (use_free) {
		but->dragflag |= UI_BUT_DRAGPOIN_FREE;
	}
	but->imb = imb;
	but->imb_scale = scale;
}

PointerRNA *UI_but_operator_ptr_get(uiBut *but)
{
	if (but->optype && !but->opptr) {
		but->opptr = MEM_callocN(sizeof(PointerRNA), "uiButOpPtr");
		WM_operator_properties_create_ptr(but->opptr, but->optype);
	}

	return but->opptr;
}

void UI_but_unit_type_set(uiBut *but, const int unit_type)
{
	but->unit_type = (unsigned char)(RNA_SUBTYPE_UNIT_VALUE(unit_type));
}

int UI_but_unit_type_get(const uiBut *but)
{
	int ownUnit = (int)but->unit_type;
	
	/* own unit define always takes precedence over RNA provided, allowing for overriding 
	 * default value provided in RNA in a few special cases (i.e. Active Keyframe in Graph Edit)
	 */
	/* XXX: this doesn't allow clearing unit completely, though the same could be said for icons */
	if ((ownUnit != 0) || (but->rnaprop == NULL)) {
		return ownUnit << 16;
	}
	else {
		return RNA_SUBTYPE_UNIT(RNA_property_subtype(but->rnaprop));
	}
}

void UI_block_func_handle_set(uiBlock *block, uiBlockHandleFunc func, void *arg)
{
	block->handle_func = func;
	block->handle_func_arg = arg;
}

void UI_block_func_butmenu_set(uiBlock *block, uiMenuHandleFunc func, void *arg)
{
	block->butm_func = func;
	block->butm_func_arg = arg;
}

void UI_block_func_set(uiBlock *block, uiButHandleFunc func, void *arg1, void *arg2)
{
	block->func = func;
	block->func_arg1 = arg1;
	block->func_arg2 = arg2;
}

void UI_block_funcN_set(uiBlock *block, uiButHandleNFunc funcN, void *argN, void *arg2)
{
	if (block->func_argN) {
		MEM_freeN(block->func_argN);
	}

	block->funcN = funcN;
	block->func_argN = argN;
	block->func_arg2 = arg2;
}

void UI_but_func_rename_set(uiBut *but, uiButHandleRenameFunc func, void *arg1)
{
	but->rename_func = func;
	but->rename_arg1 = arg1;
}

void UI_but_func_drawextra_set(uiBlock *block, void (*func)(const bContext *C, void *idv, void *arg1, void *arg2, rcti *rect), void *arg1, void *arg2)
{
	block->drawextra = func;
	block->drawextra_arg1 = arg1;
	block->drawextra_arg2 = arg2;
}

void UI_but_func_set(uiBut *but, uiButHandleFunc func, void *arg1, void *arg2)
{
	but->func = func;
	but->func_arg1 = arg1;
	but->func_arg2 = arg2;
}

void UI_but_funcN_set(uiBut *but, uiButHandleNFunc funcN, void *argN, void *arg2)
{
	if (but->func_argN) {
		MEM_freeN(but->func_argN);
	}

	but->funcN = funcN;
	but->func_argN = argN;
	but->func_arg2 = arg2;
}

void UI_but_func_complete_set(uiBut *but, uiButCompleteFunc func, void *arg)
{
	but->autocomplete_func = func;
	but->autofunc_arg = arg;
}

void UI_but_func_menu_step_set(uiBut *but, uiMenuStepFunc func)
{
	but->menu_step_func = func;
}

void UI_but_func_tooltip_set(uiBut *but, uiButToolTipFunc func, void *argN)
{
	but->tip_func = func;
	if (but->tip_argN) {
		MEM_freeN(but->tip_argN);
	}
	but->tip_argN = argN;
}

uiBut *uiDefBlockBut(uiBlock *block, uiBlockCreateFunc func, void *arg, const char *str, int x, int y, short width, short height, const char *tip)
{
	uiBut *but = ui_def_but(block, UI_BTYPE_BLOCK, 0, str, x, y, width, height, arg, 0.0, 0.0, 0.0, 0.0, tip);
	but->block_create_func = func;
	ui_but_update(but);
	return but;
}

uiBut *uiDefBlockButN(uiBlock *block, uiBlockCreateFunc func, void *argN, const char *str, int x, int y, short width, short height, const char *tip)
{
	uiBut *but = ui_def_but(block, UI_BTYPE_BLOCK, 0, str, x, y, width, height, NULL, 0.0, 0.0, 0.0, 0.0, tip);
	but->block_create_func = func;
	if (but->func_argN) {
		MEM_freeN(but->func_argN);
	}
	but->func_argN = argN;
	ui_but_update(but);
	return but;
}


uiBut *uiDefPulldownBut(uiBlock *block, uiBlockCreateFunc func, void *arg, const char *str, int x, int y, short width, short height, const char *tip)
{
	uiBut *but = ui_def_but(block, UI_BTYPE_PULLDOWN, 0, str, x, y, width, height, arg, 0.0, 0.0, 0.0, 0.0, tip);
	but->block_create_func = func;
	ui_but_update(but);
	return but;
}

uiBut *uiDefMenuBut(uiBlock *block, uiMenuCreateFunc func, void *arg, const char *str, int x, int y, short width, short height, const char *tip)
{
	uiBut *but = ui_def_but(block, UI_BTYPE_PULLDOWN, 0, str, x, y, width, height, arg, 0.0, 0.0, 0.0, 0.0, tip);
	but->menu_create_func = func;
	ui_but_update(but);
	return but;
}

uiBut *uiDefIconTextMenuBut(uiBlock *block, uiMenuCreateFunc func, void *arg, int icon, const char *str, int x, int y, short width, short height, const char *tip)
{
	uiBut *but = ui_def_but(block, UI_BTYPE_PULLDOWN, 0, str, x, y, width, height, arg, 0.0, 0.0, 0.0, 0.0, tip);

	ui_def_but_icon(but, icon, UI_HAS_ICON);

	but->drawflag |= UI_BUT_ICON_LEFT;
	but->flag |= UI_BUT_ICON_SUBMENU;

	but->menu_create_func = func;
	ui_but_update(but);

	return but;
}

uiBut *uiDefIconMenuBut(uiBlock *block, uiMenuCreateFunc func, void *arg, int icon, int x, int y, short width, short height, const char *tip)
{
	uiBut *but = ui_def_but(block, UI_BTYPE_PULLDOWN, 0, "", x, y, width, height, arg, 0.0, 0.0, 0.0, 0.0, tip);

	ui_def_but_icon(but, icon, UI_HAS_ICON);
	but->drawflag &= ~UI_BUT_ICON_LEFT;

	but->menu_create_func = func;
	ui_but_update(but);

	return but;
}

/* Block button containing both string label and icon */
uiBut *uiDefIconTextBlockBut(uiBlock *block, uiBlockCreateFunc func, void *arg, int icon, const char *str, int x, int y, short width, short height, const char *tip)
{
	uiBut *but = ui_def_but(block, UI_BTYPE_BLOCK, 0, str, x, y, width, height, arg, 0.0, 0.0, 0.0, 0.0, tip);
	
	/* XXX temp, old menu calls pass on icon arrow, which is now UI_BUT_ICON_SUBMENU flag */
	if (icon != ICON_RIGHTARROW_THIN) {
		ui_def_but_icon(but, icon, 0);
		but->drawflag |= UI_BUT_ICON_LEFT;
	}
	but->flag |= UI_HAS_ICON;
	but->flag |= UI_BUT_ICON_SUBMENU;

	but->block_create_func = func;
	ui_but_update(but);
	
	return but;
}

/* Block button containing icon */
uiBut *uiDefIconBlockBut(uiBlock *block, uiBlockCreateFunc func, void *arg, int retval, int icon, int x, int y, short width, short height, const char *tip)
{
	uiBut *but = ui_def_but(block, UI_BTYPE_BLOCK, retval, "", x, y, width, height, arg, 0.0, 0.0, 0.0, 0.0, tip);
	
	ui_def_but_icon(but, icon, UI_HAS_ICON);

	but->drawflag |= UI_BUT_ICON_LEFT;
	
	but->block_create_func = func;
	ui_but_update(but);
	
	return but;
}

uiBut *uiDefKeyevtButS(uiBlock *block, int retval, const char *str, int x, int y, short width, short height, short *spoin, const char *tip)
{
	uiBut *but = ui_def_but(block, UI_BTYPE_KEY_EVENT | UI_BUT_POIN_SHORT, retval, str, x, y, width, height, spoin, 0.0, 0.0, 0.0, 0.0, tip);
	ui_but_update(but);
	return but;
}

/* short pointers hardcoded */
/* modkeypoin will be set to KM_SHIFT, KM_ALT, KM_CTRL, KM_OSKEY bits */
uiBut *uiDefHotKeyevtButS(uiBlock *block, int retval, const char *str, int x, int y, short width, short height, short *keypoin, short *modkeypoin, const char *tip)
{
	uiBut *but = ui_def_but(block, UI_BTYPE_HOTKEY_EVENT | UI_BUT_POIN_SHORT, retval, str, x, y, width, height, keypoin, 0.0, 0.0, 0.0, 0.0, tip);
	but->modifier_key = *modkeypoin;
	ui_but_update(but);
	return but;
}


/* arg is pointer to string/name, use UI_but_func_search_set() below to make this work */
/* here a1 and a2, if set, control thumbnail preview rows/cols */
uiBut *uiDefSearchBut(uiBlock *block, void *arg, int retval, int icon, int maxlen, int x, int y, short width, short height, float a1, float a2, const char *tip)
{
	uiBut *but = ui_def_but(block, UI_BTYPE_SEARCH_MENU, retval, "", x, y, width, height, arg, 0.0, maxlen, a1, a2, tip);
	
	ui_def_but_icon(but, icon, UI_HAS_ICON);

	but->drawflag |= UI_BUT_ICON_LEFT | UI_BUT_TEXT_LEFT;
	
	ui_but_update(but);
	
	return but;
}


/**
 * \param search_func, bfunc: both get it as \a arg.
 * \param arg: user value,
 * \param  active: when set, button opens with this item visible and selected.
 */
void UI_but_func_search_set(
        uiBut *but,
        uiButSearchCreateFunc search_create_func,
        uiButSearchFunc search_func, void *arg,
        uiButHandleFunc bfunc, void *active)
{
	/* needed since callers don't have access to internal functions (as an alternative we could expose it) */
	if (search_create_func == NULL) {
		search_create_func = ui_searchbox_create_generic;
	}

	but->search_create_func = search_create_func;
	but->search_func = search_func;
	but->search_arg = arg;
	
	if (bfunc) {
#ifdef DEBUG
		if (but->func) {
			/* watch this, can be cause of much confusion, see: T47691 */
			printf("%s: warning, overwriting button callback with search function callback!\n", __func__);
		}
#endif
		UI_but_func_set(but, bfunc, arg, active);
	}
	
	/* search buttons show red-alert if item doesn't exist, not for menus */
	if (0 == (but->block->flag & UI_BLOCK_LOOP)) {
		/* skip empty buttons, not all buttons need input, we only show invalid */
		if (but->drawstr[0])
			ui_but_search_refresh(but);
	}
}

/* Callbacks for operator search button. */
static void operator_enum_search_cb(const struct bContext *C, void *but, const char *str, uiSearchItems *items)
{
	wmOperatorType *ot = ((uiBut *)but)->optype;
	PropertyRNA *prop = ot->prop;

	if (prop == NULL) {
		printf("%s: %s has no enum property set\n",
		       __func__, ot->idname);
	}
	else if (RNA_property_type(prop) != PROP_ENUM) {
		printf("%s: %s \"%s\" is not an enum property\n",
		       __func__, ot->idname, RNA_property_identifier(prop));
	}
	else {
		PointerRNA *ptr = UI_but_operator_ptr_get(but);  /* Will create it if needed! */
		const EnumPropertyItem *item, *item_array;
		bool do_free;

		RNA_property_enum_items_gettexted((bContext *)C, ptr, prop, &item_array, NULL, &do_free);

		for (item = item_array; item->identifier; item++) {
			/* note: need to give the index rather than the identifier because the enum can be freed */
			if (BLI_strcasestr(item->name, str)) {
				if (false == UI_search_item_add(items, item->name, SET_INT_IN_POINTER(item->value), item->icon))
					break;
			}
		}

		if (do_free) {
			MEM_freeN((void *)item_array);
		}
	}
}

static void operator_enum_call_cb(struct bContext *UNUSED(C), void *but, void *arg2)
{
	wmOperatorType *ot = ((uiBut *)but)->optype;
	PointerRNA *opptr = UI_but_operator_ptr_get(but);  /* Will create it if needed! */

	if (ot) {
		if (ot->prop) {
			RNA_property_enum_set(opptr, ot->prop, GET_INT_FROM_POINTER(arg2));
			/* We do not call op from here, will be called by button code.
			 * ui_apply_but_funcs_after() (in interface_handlers.c) called this func before checking operators,
			 * because one of its parameters is the button itself!
			 */
		}
		else {
			printf("%s: op->prop for '%s' is NULL\n", __func__, ot->idname);
		}
	}
}

/**
 * Same parameters as for uiDefSearchBut, with additional operator type and properties, used by callback
 * to call again the right op with the right options (properties values).
 */
uiBut *uiDefSearchButO_ptr(
        uiBlock *block, wmOperatorType *ot, IDProperty *properties,
        void *arg, int retval, int icon, int maxlen, int x, int y,
        short width, short height, float a1, float a2, const char *tip)
{
	uiBut *but;

	but = uiDefSearchBut(block, arg, retval, icon, maxlen, x, y, width, height, a1, a2, tip);
	UI_but_func_search_set(
	        but, ui_searchbox_create_generic, operator_enum_search_cb,
	        but, operator_enum_call_cb, NULL);

	but->optype = ot;
	but->opcontext = WM_OP_EXEC_DEFAULT;

	if (properties) {
		PointerRNA *ptr = UI_but_operator_ptr_get(but);
		/* Copy idproperties. */
		ptr->data = IDP_CopyProperty(properties);
	}

	return but;
}

/**
 * push a new event onto event queue to activate the given button
 * (usually a text-field) upon entering a popup
 */
void UI_but_focus_on_enter_event(wmWindow *win, uiBut *but)
{
	wmEvent event;
	
	wm_event_init_from_window(win, &event);

	event.type = EVT_BUT_OPEN;
	event.val = KM_PRESS;
	event.customdata = but;
	event.customdatafree = false;
	
	wm_event_add(win, &event);
}

void UI_but_func_hold_set(uiBut *but, uiButHandleHoldFunc func, void *argN)
{
	but->hold_func = func;
	but->hold_argN = argN;
}

void UI_but_string_info_get(bContext *C, uiBut *but, ...)
{
	va_list args;
	uiStringInfo *si;

	const EnumPropertyItem *items = NULL, *item = NULL;
	int totitems;
	bool free_items = false;

	va_start(args, but);
	while ((si = (uiStringInfo *) va_arg(args, void *))) {
		int type = si->type;
		char *tmp = NULL;

		if (type == BUT_GET_LABEL) {
			if (but->str) {
				const char *str_sep;
				size_t str_len;

				if ((but->flag & UI_BUT_HAS_SEP_CHAR) &&
				    (str_sep = strrchr(but->str, UI_SEP_CHAR)))
				{
					str_len = (str_sep - but->str);
				}
				else {
					str_len = strlen(but->str);
				}

				tmp = BLI_strdupn(but->str, str_len);
			}
			else {
				type = BUT_GET_RNA_LABEL;  /* Fail-safe solution... */
			}
		}
		else if (type == BUT_GET_TIP) {
			if (but->tip_func) {
				tmp = but->tip_func(C, but->tip_argN, but->tip);
			}
			else if (but->tip && but->tip[0])
				tmp = BLI_strdup(but->tip);
			else
				type = BUT_GET_RNA_TIP;  /* Fail-safe solution... */
		}

		if (type == BUT_GET_RNAPROP_IDENTIFIER) {
			if (but->rnaprop)
				tmp = BLI_strdup(RNA_property_identifier(but->rnaprop));
		}
		else if (type == BUT_GET_RNASTRUCT_IDENTIFIER) {
			if (but->rnaprop && but->rnapoin.data)
				tmp = BLI_strdup(RNA_struct_identifier(but->rnapoin.type));
			else if (but->optype)
				tmp = BLI_strdup(but->optype->idname);
			else if (ELEM(but->type, UI_BTYPE_MENU, UI_BTYPE_PULLDOWN)) {
				MenuType *mt = UI_but_menutype_get(but);
				if (mt)
					tmp = BLI_strdup(mt->idname);
			}
		}
		else if (ELEM(type, BUT_GET_RNA_LABEL, BUT_GET_RNA_TIP)) {
			if (but->rnaprop) {
				if (type == BUT_GET_RNA_LABEL)
					tmp = BLI_strdup(RNA_property_ui_name(but->rnaprop));
				else {
					const char *t = RNA_property_ui_description(but->rnaprop);
					if (t && t[0])
						tmp = BLI_strdup(t);
				}
			}
			else if (but->optype) {
				if (type == BUT_GET_RNA_LABEL)
					tmp = BLI_strdup(RNA_struct_ui_name(but->optype->srna));
				else {
					const char *t = RNA_struct_ui_description(but->optype->srna);
					if (t && t[0])
						tmp = BLI_strdup(t);
				}
			}
			else if (ELEM(but->type, UI_BTYPE_MENU, UI_BTYPE_PULLDOWN)) {
				MenuType *mt = UI_but_menutype_get(but);
				if (mt) {
					/* not all menus are from python */
					if (mt->ext.srna) {
						if (type == BUT_GET_RNA_LABEL)
							tmp = BLI_strdup(RNA_struct_ui_name(mt->ext.srna));
						else {
							const char *t = RNA_struct_ui_description(mt->ext.srna);
							if (t && t[0])
								tmp = BLI_strdup(t);
						}
					}
				}
			}
		}
		else if (type == BUT_GET_RNA_LABEL_CONTEXT) {
			const char *_tmp = BLT_I18NCONTEXT_DEFAULT;
			if (but->rnaprop)
				_tmp = RNA_property_translation_context(but->rnaprop);
			else if (but->optype)
				_tmp = RNA_struct_translation_context(but->optype->srna);
			else if (ELEM(but->type, UI_BTYPE_MENU, UI_BTYPE_PULLDOWN)) {
				MenuType *mt = UI_but_menutype_get(but);
				if (mt)
					_tmp = RNA_struct_translation_context(mt->ext.srna);
			}
			if (BLT_is_default_context(_tmp)) {
				_tmp = BLT_I18NCONTEXT_DEFAULT_BPYRNA;
			}
			tmp = BLI_strdup(_tmp);
		}
		else if (ELEM(type, BUT_GET_RNAENUM_IDENTIFIER, BUT_GET_RNAENUM_LABEL, BUT_GET_RNAENUM_TIP)) {
			PointerRNA *ptr = NULL;
			PropertyRNA *prop = NULL;
			int value = 0;
			
			/* get the enum property... */
			if (but->rnaprop && RNA_property_type(but->rnaprop) == PROP_ENUM) {
				/* enum property */
				ptr = &but->rnapoin;
				prop = but->rnaprop;
				value = (but->type == UI_BTYPE_ROW) ? (int)but->hardmax : (int)ui_but_value_get(but);
			}
			else if (but->optype) {
				PointerRNA *opptr = UI_but_operator_ptr_get(but);
				wmOperatorType *ot = but->optype;
				
				/* if the default property of the operator is enum and it is set, 
				 * fetch the tooltip of the selected value so that "Snap" and "Mirror"
				 * operator menus in the Anim Editors will show tooltips for the different
				 * operations instead of the meaningless generic operator tooltip
				 */
				if (ot->prop && RNA_property_type(ot->prop) == PROP_ENUM) {
					if (RNA_struct_contains_property(opptr, ot->prop)) {
						ptr = opptr;
						prop = ot->prop;
						value = RNA_property_enum_get(opptr, ot->prop);
					}
				}
			}
			
			/* get strings from matching enum item */
			if (ptr && prop) {
				if (!item) {
					int i;

					/* so the context is passed to itemf functions */
					WM_operator_properties_sanitize(ptr, false);

					RNA_property_enum_items_gettexted(C, ptr, prop, &items, &totitems, &free_items);
					for (i = 0, item = items; i < totitems; i++, item++) {
						if (item->identifier[0] && item->value == value)
							break;
					}
				}
				if (item && item->identifier) {
					if (type == BUT_GET_RNAENUM_IDENTIFIER)
						tmp = BLI_strdup(item->identifier);
					else if (type == BUT_GET_RNAENUM_LABEL)
						tmp = BLI_strdup(item->name);
					else if (item->description && item->description[0])
						tmp = BLI_strdup(item->description);
				}
			}
		}
		else if (type == BUT_GET_OP_KEYMAP) {
			if (!ui_block_is_menu(but->block)) {
				char buf[128];
				if (ui_but_event_operator_string(C, but, buf, sizeof(buf))) {
					tmp = BLI_strdup(buf);
				}
			}
		}
		else if (type == BUT_GET_PROP_KEYMAP) {
			/* for properties that are bound to one of the context cycle, etc. keys... */
			char buf[128];
			if (ui_but_event_property_operator_string(C, but, buf, sizeof(buf))) {
				tmp = BLI_strdup(buf);
			}
		}

		si->strinfo = tmp;
	}
	va_end(args);

	if (free_items && items) {
		MEM_freeN((void *)items);
	}
}

/* Program Init/Exit */

void UI_init(void)
{
	ui_resources_init();
}

/* after reading userdef file */
void UI_init_userdef(void)
{
	/* fix saved themes */
	init_userdef_do_versions();
	uiStyleInit();
}

void UI_reinit_font(void)
{
	uiStyleInit();
}

void UI_exit(void)
{
	ui_resources_free();
	ui_but_clipboard_free();
}
<|MERGE_RESOLUTION|>--- conflicted
+++ resolved
@@ -2678,13 +2678,12 @@
 		MEM_freeN(but->tip_argN);
 	}
 
-<<<<<<< HEAD
+	if (but->hold_argN) {
+		MEM_freeN(but->hold_argN);
+	}
+
 	if (!but->editstr && but->free_search_arg) {
 		MEM_SAFE_FREE(but->search_arg);
-=======
-	if (but->hold_argN) {
-		MEM_freeN(but->hold_argN);
->>>>>>> 765e2894
 	}
 
 	if (but->active) {
