/*
 * ***** BEGIN GPL LICENSE BLOCK *****
 *
 * This program is free software; you can redistribute it and/or
 * modify it under the terms of the GNU General Public License
 * as published by the Free Software Foundation; either version 2
 * of the License, or (at your option) any later version. 
 *
 * This program is distributed in the hope that it will be useful,
 * but WITHOUT ANY WARRANTY; without even the implied warranty of
 * MERCHANTABILITY or FITNESS FOR A PARTICULAR PURPOSE.  See the
 * GNU General Public License for more details.
 *
 * You should have received a copy of the GNU General Public License
 * along with this program; if not, write to the Free Software Foundation,
 * Inc., 51 Franklin Street, Fifth Floor, Boston, MA 02110-1301, USA.
 *
 * The Original Code is Copyright (C) 2009 Blender Foundation.
 * All rights reserved.
 * 
 * Contributor(s): Blender Foundation
 *
 * ***** END GPL LICENSE BLOCK *****
 */

/** \file blender/editors/interface/interface_widgets.c
 *  \ingroup edinterface
 */

#include <limits.h>
#include <stdlib.h>
#include <string.h>
#include <assert.h>

#include "DNA_brush_types.h"
#include "DNA_screen_types.h"
#include "DNA_userdef_types.h"

#include "BLI_math.h"
#include "BLI_rect.h"
#include "BLI_string.h"
#include "BLI_string_utf8.h"
#include "BLI_utildefines.h"

#include "BKE_context.h"
#include "BKE_curve.h"

#include "RNA_access.h"

#include "BIF_gl.h"
#include "BIF_glutil.h"

#include "BLF_api.h"

#include "UI_interface.h"
#include "UI_interface_icons.h"

#include "GPU_matrix.h"

#include "interface_intern.h"

#ifdef WITH_INPUT_IME
#  include "WM_types.h"
#endif

/* icons are 80% of height of button (16 pixels inside 20 height) */
#define ICON_SIZE_FROM_BUTRECT(rect) (0.8f * BLI_rcti_size_y(rect))

/* ************** widget base functions ************** */
/*
 * - in: roundbox codes for corner types and radius
 * - return: array of [size][2][x,y] points, the edges of the roundbox, + UV coords
 *
 * - draw black box with alpha 0 on exact button boundbox
 * - for every AA step:
 *    - draw the inner part for a round filled box, with color blend codes or texture coords
 *    - draw outline in outline color
 *    - draw outer part, bottom half, extruded 1 pixel to bottom, for emboss shadow
 *    - draw extra decorations
 * - draw background color box with alpha 1 on exact button boundbox
 */

/* fill this struct with polygon info to draw AA'ed */
/* it has outline, back, and two optional tria meshes */

typedef struct uiWidgetTrias {
	unsigned int tot;
	
	float vec[16][2];
	const unsigned int (*index)[3];
	
} uiWidgetTrias;

/* max as used by round_box__edges */
#define WIDGET_CURVE_RESOLU 9
#define WIDGET_SIZE_MAX (WIDGET_CURVE_RESOLU * 4)

typedef struct uiWidgetBase {
	
	int totvert, halfwayvert;
	float outer_v[WIDGET_SIZE_MAX][2];
	float inner_v[WIDGET_SIZE_MAX][2];
	float inner_uv[WIDGET_SIZE_MAX][2];
	
	bool inner, outline, emboss, shadedir;
	
	uiWidgetTrias tria1;
	uiWidgetTrias tria2;
	
} uiWidgetBase;

/* uiWidgetType: for time being only for visual appearance,
 * later, a handling callback can be added too 
 */
typedef struct uiWidgetType {
	
	/* pointer to theme color definition */
	uiWidgetColors *wcol_theme;
	uiWidgetStateColors *wcol_state;
	
	/* converted colors for state */
	uiWidgetColors wcol;
	
	void (*state)(struct uiWidgetType *, int state);
	void (*draw)(uiWidgetColors *, rcti *, int state, int roundboxalign);
	void (*custom)(uiBut *, uiWidgetColors *, rcti *, int state, int roundboxalign);
	void (*text)(uiFontStyle *, uiWidgetColors *, uiBut *, rcti *);
	
} uiWidgetType;


/* *********************** draw data ************************** */

static const float cornervec[WIDGET_CURVE_RESOLU][2] = {
	{0.0, 0.0}, {0.195, 0.02}, {0.383, 0.067},
	{0.55, 0.169}, {0.707, 0.293}, {0.831, 0.45},
	{0.924, 0.617}, {0.98, 0.805}, {1.0, 1.0}
};

#define WIDGET_AA_JITTER 8
static const float jit[WIDGET_AA_JITTER][2] = {
	{ 0.468813, -0.481430}, {-0.155755, -0.352820},
	{ 0.219306, -0.238501}, {-0.393286, -0.110949},
	{-0.024699,  0.013908}, { 0.343805,  0.147431},
	{-0.272855,  0.269918}, { 0.095909,  0.388710}
};

static const float num_tria_vert[3][2] = {
	{-0.352077, 0.532607}, {-0.352077, -0.549313}, {0.330000, -0.008353}
};

static const unsigned int num_tria_face[1][3] = {
	{0, 1, 2}
};

static const float scroll_circle_vert[16][2] = {
	{0.382684, 0.923879}, {0.000001, 1.000000}, {-0.382683, 0.923880}, {-0.707107, 0.707107},
	{-0.923879, 0.382684}, {-1.000000, 0.000000}, {-0.923880, -0.382684}, {-0.707107, -0.707107},
	{-0.382683, -0.923880}, {0.000000, -1.000000}, {0.382684, -0.923880}, {0.707107, -0.707107},
	{0.923880, -0.382684}, {1.000000, -0.000000}, {0.923880, 0.382683}, {0.707107, 0.707107}
};

static const unsigned int scroll_circle_face[14][3] = {
	{0, 1, 2}, {2, 0, 3}, {3, 0, 15}, {3, 15, 4}, {4, 15, 14}, {4, 14, 5}, {5, 14, 13}, {5, 13, 6},
	{6, 13, 12}, {6, 12, 7}, {7, 12, 11}, {7, 11, 8}, {8, 11, 10}, {8, 10, 9}
};


static const float menu_tria_vert[6][2] = {
	{-0.33, 0.16}, {0.33, 0.16}, {0, 0.82},
	{0, -0.82}, {-0.33, -0.16}, {0.33, -0.16}
};



static const unsigned int menu_tria_face[2][3] = {{2, 0, 1}, {3, 5, 4}};

static const float check_tria_vert[6][2] = {
	{-0.578579, 0.253369},  {-0.392773, 0.412794},  {-0.004241, -0.328551},
	{-0.003001, 0.034320},  {1.055313, 0.864744},   {0.866408, 1.026895}
};

static const unsigned int check_tria_face[4][3] = {
	{3, 2, 4}, {3, 4, 5}, {1, 0, 3}, {0, 2, 3}
};

/* ************************************************* */

void ui_draw_anti_tria(float x1, float y1, float x2, float y2, float x3, float y3)
{
	float tri_arr[3][2] = {{x1, y1}, {x2, y2}, {x3, y3}};
	float color[4];
	int j;
	
	glEnable(GL_BLEND);
	glGetFloatv(GL_CURRENT_COLOR, color);
	color[3] *= 0.125f;
	glColor4fv(color);

	glEnableClientState(GL_VERTEX_ARRAY);
	glVertexPointer(2, GL_FLOAT, 0, tri_arr);

	/* for each AA step */
	for (j = 0; j < WIDGET_AA_JITTER; j++) {
		gpuTranslate(GPU_MODELVIEW, jit[j][0], jit[j][1], 0.0f);
		glDrawArrays(GL_TRIANGLES, 0, 3);
		gpuTranslate(GPU_MODELVIEW, -jit[j][0], -jit[j][1], 0.0f);
	}

	glDisableClientState(GL_VERTEX_ARRAY);
	glDisable(GL_BLEND);
}

void ui_draw_anti_roundbox(int mode, float minx, float miny, float maxx, float maxy, float rad, bool use_alpha)
{
	float color[4];
	int j;
	
	glEnable(GL_BLEND);
	glGetFloatv(GL_CURRENT_COLOR, color);
	if (use_alpha) {
		color[3] = 0.5f;
	}
	color[3] *= 0.125f;
	glColor4fv(color);
	
	for (j = 0; j < WIDGET_AA_JITTER; j++) {
		gpuTranslate(GPU_MODELVIEW, jit[j][0], jit[j][1], 0.0f);
		UI_draw_roundbox_gl_mode(mode, minx, miny, maxx, maxy, rad);
		gpuTranslate(GPU_MODELVIEW, -jit[j][0], -jit[j][1], 0.0f);
	}

	glDisable(GL_BLEND);
}

static void widget_init(uiWidgetBase *wtb)
{
	wtb->totvert = wtb->halfwayvert = 0;
	wtb->tria1.tot = 0;
	wtb->tria2.tot = 0;

	wtb->inner = 1;
	wtb->outline = 1;
	wtb->emboss = 1;
	wtb->shadedir = 1;
}

/* helper call, makes shadow rect, with 'sun' above menu, so only shadow to left/right/bottom */
/* return tot */
static int round_box_shadow_edges(float (*vert)[2], const rcti *rect, float rad, int roundboxalign, float step)
{
	float vec[WIDGET_CURVE_RESOLU][2];
	float minx, miny, maxx, maxy;
	int a, tot = 0;
	
	rad += step;
	
	if (2.0f * rad > BLI_rcti_size_y(rect))
		rad = 0.5f * BLI_rcti_size_y(rect);

	minx = rect->xmin - step;
	miny = rect->ymin - step;
	maxx = rect->xmax + step;
	maxy = rect->ymax + step;
	
	/* mult */
	for (a = 0; a < WIDGET_CURVE_RESOLU; a++) {
		vec[a][0] = rad * cornervec[a][0];
		vec[a][1] = rad * cornervec[a][1];
	}
	
	/* start with left-top, anti clockwise */
	if (roundboxalign & UI_CNR_TOP_LEFT) {
		for (a = 0; a < WIDGET_CURVE_RESOLU; a++, tot++) {
			vert[tot][0] = minx + rad - vec[a][0];
			vert[tot][1] = maxy - vec[a][1];
		}
	}
	else {
		for (a = 0; a < WIDGET_CURVE_RESOLU; a++, tot++) {
			vert[tot][0] = minx;
			vert[tot][1] = maxy;
		}
	}
	
	if (roundboxalign & UI_CNR_BOTTOM_LEFT) {
		for (a = 0; a < WIDGET_CURVE_RESOLU; a++, tot++) {
			vert[tot][0] = minx + vec[a][1];
			vert[tot][1] = miny + rad - vec[a][0];
		}
	}
	else {
		for (a = 0; a < WIDGET_CURVE_RESOLU; a++, tot++) {
			vert[tot][0] = minx;
			vert[tot][1] = miny;
		}
	}
	
	if (roundboxalign & UI_CNR_BOTTOM_RIGHT) {
		for (a = 0; a < WIDGET_CURVE_RESOLU; a++, tot++) {
			vert[tot][0] = maxx - rad + vec[a][0];
			vert[tot][1] = miny + vec[a][1];
		}
	}
	else {
		for (a = 0; a < WIDGET_CURVE_RESOLU; a++, tot++) {
			vert[tot][0] = maxx;
			vert[tot][1] = miny;
		}
	}
	
	if (roundboxalign & UI_CNR_TOP_RIGHT) {
		for (a = 0; a < WIDGET_CURVE_RESOLU; a++, tot++) {
			vert[tot][0] = maxx - vec[a][1];
			vert[tot][1] = maxy - rad + vec[a][0];
		}
	}
	else {
		for (a = 0; a < WIDGET_CURVE_RESOLU; a++, tot++) {
			vert[tot][0] = maxx;
			vert[tot][1] = maxy;
		}
	}
	return tot;
}

/* this call has 1 extra arg to allow mask outline */
static void round_box__edges(uiWidgetBase *wt, int roundboxalign, const rcti *rect, float rad, float radi)
{
	float vec[WIDGET_CURVE_RESOLU][2], veci[WIDGET_CURVE_RESOLU][2];
	float minx = rect->xmin, miny = rect->ymin, maxx = rect->xmax, maxy = rect->ymax;
	float minxi = minx + U.pixelsize; /* boundbox inner */
	float maxxi = maxx - U.pixelsize;
	float minyi = miny + U.pixelsize;
	float maxyi = maxy - U.pixelsize;
	float facxi = (maxxi != minxi) ? 1.0f / (maxxi - minxi) : 0.0f; /* for uv, can divide by zero */
	float facyi = (maxyi != minyi) ? 1.0f / (maxyi - minyi) : 0.0f;
	int a, tot = 0, minsize;
	const int hnum = ((roundboxalign & (UI_CNR_TOP_LEFT | UI_CNR_TOP_RIGHT)) == (UI_CNR_TOP_LEFT | UI_CNR_TOP_RIGHT) ||
	                  (roundboxalign & (UI_CNR_BOTTOM_RIGHT | UI_CNR_BOTTOM_LEFT)) == (UI_CNR_BOTTOM_RIGHT | UI_CNR_BOTTOM_LEFT)) ? 1 : 2;
	const int vnum = ((roundboxalign & (UI_CNR_TOP_LEFT | UI_CNR_BOTTOM_LEFT)) == (UI_CNR_TOP_LEFT | UI_CNR_BOTTOM_LEFT) ||
	                  (roundboxalign & (UI_CNR_TOP_RIGHT | UI_CNR_BOTTOM_RIGHT)) == (UI_CNR_TOP_RIGHT | UI_CNR_BOTTOM_RIGHT)) ? 1 : 2;

	minsize = min_ii(BLI_rcti_size_x(rect) * hnum,
	                 BLI_rcti_size_y(rect) * vnum);
	
	if (2.0f * rad > minsize)
		rad = 0.5f * minsize;

	if (2.0f * (radi + 1.0f) > minsize)
		radi = 0.5f * minsize - U.pixelsize;
	
	/* mult */
	for (a = 0; a < WIDGET_CURVE_RESOLU; a++) {
		veci[a][0] = radi * cornervec[a][0];
		veci[a][1] = radi * cornervec[a][1];
		vec[a][0] = rad * cornervec[a][0];
		vec[a][1] = rad * cornervec[a][1];
	}
	
	/* corner left-bottom */
	if (roundboxalign & UI_CNR_BOTTOM_LEFT) {
		
		for (a = 0; a < WIDGET_CURVE_RESOLU; a++, tot++) {
			wt->inner_v[tot][0] = minxi + veci[a][1];
			wt->inner_v[tot][1] = minyi + radi - veci[a][0];
			
			wt->outer_v[tot][0] = minx + vec[a][1];
			wt->outer_v[tot][1] = miny + rad - vec[a][0];
			
			wt->inner_uv[tot][0] = facxi * (wt->inner_v[tot][0] - minxi);
			wt->inner_uv[tot][1] = facyi * (wt->inner_v[tot][1] - minyi);
		}
	}
	else {
		wt->inner_v[tot][0] = minxi;
		wt->inner_v[tot][1] = minyi;
		
		wt->outer_v[tot][0] = minx;
		wt->outer_v[tot][1] = miny;

		wt->inner_uv[tot][0] = 0.0f;
		wt->inner_uv[tot][1] = 0.0f;
		
		tot++;
	}
	
	/* corner right-bottom */
	if (roundboxalign & UI_CNR_BOTTOM_RIGHT) {
		
		for (a = 0; a < WIDGET_CURVE_RESOLU; a++, tot++) {
			wt->inner_v[tot][0] = maxxi - radi + veci[a][0];
			wt->inner_v[tot][1] = minyi + veci[a][1];
			
			wt->outer_v[tot][0] = maxx - rad + vec[a][0];
			wt->outer_v[tot][1] = miny + vec[a][1];
			
			wt->inner_uv[tot][0] = facxi * (wt->inner_v[tot][0] - minxi);
			wt->inner_uv[tot][1] = facyi * (wt->inner_v[tot][1] - minyi);
		}
	}
	else {
		wt->inner_v[tot][0] = maxxi;
		wt->inner_v[tot][1] = minyi;
		
		wt->outer_v[tot][0] = maxx;
		wt->outer_v[tot][1] = miny;

		wt->inner_uv[tot][0] = 1.0f;
		wt->inner_uv[tot][1] = 0.0f;
		
		tot++;
	}
	
	wt->halfwayvert = tot;
	
	/* corner right-top */
	if (roundboxalign & UI_CNR_TOP_RIGHT) {
		
		for (a = 0; a < WIDGET_CURVE_RESOLU; a++, tot++) {
			wt->inner_v[tot][0] = maxxi - veci[a][1];
			wt->inner_v[tot][1] = maxyi - radi + veci[a][0];
			
			wt->outer_v[tot][0] = maxx - vec[a][1];
			wt->outer_v[tot][1] = maxy - rad + vec[a][0];
			
			wt->inner_uv[tot][0] = facxi * (wt->inner_v[tot][0] - minxi);
			wt->inner_uv[tot][1] = facyi * (wt->inner_v[tot][1] - minyi);
		}
	}
	else {
		wt->inner_v[tot][0] = maxxi;
		wt->inner_v[tot][1] = maxyi;
		
		wt->outer_v[tot][0] = maxx;
		wt->outer_v[tot][1] = maxy;
		
		wt->inner_uv[tot][0] = 1.0f;
		wt->inner_uv[tot][1] = 1.0f;
		
		tot++;
	}
	
	/* corner left-top */
	if (roundboxalign & UI_CNR_TOP_LEFT) {
		
		for (a = 0; a < WIDGET_CURVE_RESOLU; a++, tot++) {
			wt->inner_v[tot][0] = minxi + radi - veci[a][0];
			wt->inner_v[tot][1] = maxyi - veci[a][1];
			
			wt->outer_v[tot][0] = minx + rad - vec[a][0];
			wt->outer_v[tot][1] = maxy - vec[a][1];
			
			wt->inner_uv[tot][0] = facxi * (wt->inner_v[tot][0] - minxi);
			wt->inner_uv[tot][1] = facyi * (wt->inner_v[tot][1] - minyi);
		}
		
	}
	else {
		
		wt->inner_v[tot][0] = minxi;
		wt->inner_v[tot][1] = maxyi;
		
		wt->outer_v[tot][0] = minx;
		wt->outer_v[tot][1] = maxy;
		
		wt->inner_uv[tot][0] = 0.0f;
		wt->inner_uv[tot][1] = 1.0f;
		
		tot++;
	}

	BLI_assert(tot <= WIDGET_SIZE_MAX);

	wt->totvert = tot;
}

static void round_box_edges(uiWidgetBase *wt, int roundboxalign, const rcti *rect, float rad)
{
	round_box__edges(wt, roundboxalign, rect, rad, rad - U.pixelsize);
}


/* based on button rect, return scaled array of triangles */
static void widget_draw_tria_ex(
        uiWidgetTrias *tria, const rcti *rect, float triasize, char where,
        /* input data */
        const float verts[][2], const int verts_tot,
        const unsigned int tris[][3], const int tris_tot)
{
	float centx, centy, sizex, sizey, minsize;
	int a, i1 = 0, i2 = 1;

	minsize = min_ii(BLI_rcti_size_x(rect), BLI_rcti_size_y(rect));

	/* center position and size */
	centx = (float)rect->xmin + 0.4f * minsize;
	centy = (float)rect->ymin + 0.5f * minsize;
	sizex = sizey = -0.5f * triasize * minsize;

	if (where == 'r') {
		centx = (float)rect->xmax - 0.4f * minsize;
		sizex = -sizex;
	}
	else if (where == 't') {
		centy = (float)rect->ymax - 0.5f * minsize;
		sizey = -sizey;
		i2 = 0; i1 = 1;
	}
	else if (where == 'b') {
		sizex = -sizex;
		i2 = 0; i1 = 1;
	}

	for (a = 0; a < verts_tot; a++) {
		tria->vec[a][0] = sizex * verts[a][i1] + centx;
		tria->vec[a][1] = sizey * verts[a][i2] + centy;
	}

	tria->tot = tris_tot;
	tria->index = tris;
}

static void widget_num_tria(uiWidgetTrias *tria, const rcti *rect, float triasize, char where)
{
	widget_draw_tria_ex(
	        tria, rect, triasize, where,
	        num_tria_vert, ARRAY_SIZE(num_tria_vert),
	        num_tria_face, ARRAY_SIZE(num_tria_face));
}

static void widget_scroll_circle(uiWidgetTrias *tria, const rcti *rect, float triasize, char where)
{
	widget_draw_tria_ex(
	        tria, rect, triasize, where,
	        scroll_circle_vert, ARRAY_SIZE(scroll_circle_vert),
	        scroll_circle_face, ARRAY_SIZE(scroll_circle_face));
}

static void widget_trias_draw(uiWidgetTrias *tria)
{
#if 0 /* no idea why this crashes on Mac, everything seems to check out ok --merwin */
	glEnableClientState(GL_VERTEX_ARRAY);
	glVertexPointer(2, GL_FLOAT, 0, tria->vec);
	glDrawElements(GL_TRIANGLES, tria->tot * 3, GL_UNSIGNED_INT, tria->index);
	glDisableClientState(GL_VERTEX_ARRAY);
#else
	const unsigned *idx = (const unsigned *)tria->index;
	unsigned int i;
	glBegin(GL_TRIANGLES);
	for (i = 0; i < tria->tot * 3; ++i)
		glVertex3fv((float *)&tria->vec[idx[i]]);
	glEnd();
#endif
}

static void widget_menu_trias(uiWidgetTrias *tria, const rcti *rect)
{
	float centx, centy, size;
	int a;

	/* center position and size */
	centx = rect->xmax - 0.32f * BLI_rcti_size_y(rect);
	centy = rect->ymin + 0.50f * BLI_rcti_size_y(rect);
	size = 0.4f * BLI_rcti_size_y(rect);

	for (a = 0; a < 6; a++) {
		tria->vec[a][0] = size * menu_tria_vert[a][0] + centx;
		tria->vec[a][1] = size * menu_tria_vert[a][1] + centy;
	}

	tria->tot = 2;
	tria->index = menu_tria_face;
}

static void widget_check_trias(uiWidgetTrias *tria, const rcti *rect)
{
	float centx, centy, size;
	int a;
	
	/* center position and size */
	centx = rect->xmin + 0.5f * BLI_rcti_size_y(rect);
	centy = rect->ymin + 0.5f * BLI_rcti_size_y(rect);
	size = 0.5f * BLI_rcti_size_y(rect);
	
	for (a = 0; a < 6; a++) {
		tria->vec[a][0] = size * check_tria_vert[a][0] + centx;
		tria->vec[a][1] = size * check_tria_vert[a][1] + centy;
	}
	
	tria->tot = 4;
	tria->index = check_tria_face;
}


/* prepares shade colors */
static void shadecolors4(char coltop[4], char coldown[4], const char *color, short shadetop, short shadedown)
{
	coltop[0] = CLAMPIS(color[0] + shadetop, 0, 255);
	coltop[1] = CLAMPIS(color[1] + shadetop, 0, 255);
	coltop[2] = CLAMPIS(color[2] + shadetop, 0, 255);
	coltop[3] = color[3];

	coldown[0] = CLAMPIS(color[0] + shadedown, 0, 255);
	coldown[1] = CLAMPIS(color[1] + shadedown, 0, 255);
	coldown[2] = CLAMPIS(color[2] + shadedown, 0, 255);
	coldown[3] = color[3];
}

static void round_box_shade_col4_r(unsigned char r_col[4], const char col1[4], const char col2[4], const float fac)
{
	const int faci = FTOCHAR(fac);
	const int facm = 255 - faci;

	r_col[0] = (faci * col1[0] + facm * col2[0]) / 256;
	r_col[1] = (faci * col1[1] + facm * col2[1]) / 256;
	r_col[2] = (faci * col1[2] + facm * col2[2]) / 256;
	r_col[3] = (faci * col1[3] + facm * col2[3]) / 256;
}

static void widget_verts_to_triangle_strip(uiWidgetBase *wtb, const int totvert, float triangle_strip[WIDGET_SIZE_MAX * 2 + 2][2])
{
	int a;
	for (a = 0; a < totvert; a++) {
		copy_v2_v2(triangle_strip[a * 2], wtb->outer_v[a]);
		copy_v2_v2(triangle_strip[a * 2 + 1], wtb->inner_v[a]);
	}
	copy_v2_v2(triangle_strip[a * 2], wtb->outer_v[0]);
	copy_v2_v2(triangle_strip[a * 2 + 1], wtb->inner_v[0]);
}

static void widget_verts_to_triangle_strip_open(uiWidgetBase *wtb, const int totvert, float triangle_strip[WIDGET_SIZE_MAX * 2][2])
{
	int a;
	for (a = 0; a < totvert; a++) {
		triangle_strip[a * 2][0] = wtb->outer_v[a][0];
		triangle_strip[a * 2][1] = wtb->outer_v[a][1];
		triangle_strip[a * 2 + 1][0] = wtb->outer_v[a][0];
		triangle_strip[a * 2 + 1][1] = wtb->outer_v[a][1] - 1.0f;
	}
}

static void widgetbase_outline(uiWidgetBase *wtb)
{
	float triangle_strip[WIDGET_SIZE_MAX * 2 + 2][2]; /* + 2 because the last pair is wrapped */
	widget_verts_to_triangle_strip(wtb, wtb->totvert, triangle_strip);

	glEnableClientState(GL_VERTEX_ARRAY);
	glVertexPointer(2, GL_FLOAT, 0, triangle_strip);
	glDrawArrays(GL_TRIANGLE_STRIP, 0, wtb->totvert * 2 + 2);
	glDisableClientState(GL_VERTEX_ARRAY);
}

static void widgetbase_draw(uiWidgetBase *wtb, uiWidgetColors *wcol)
{
	int j, a;
	
	glEnable(GL_BLEND);

	/* backdrop non AA */
	if (wtb->inner) {
		if (wcol->shaded == 0) {
			if (wcol->alpha_check) {
				float inner_v_half[WIDGET_SIZE_MAX][2];
				float x_mid = 0.0f; /* used for dumb clamping of values */

				/* dark checkers */
				glColor4ub(UI_ALPHA_CHECKER_DARK, UI_ALPHA_CHECKER_DARK, UI_ALPHA_CHECKER_DARK, 255);
				glEnableClientState(GL_VERTEX_ARRAY);
				glVertexPointer(2, GL_FLOAT, 0, wtb->inner_v);
				glDrawArrays(GL_POLYGON, 0, wtb->totvert);

				/* light checkers */
				glEnable(GL_POLYGON_STIPPLE);
				glColor4ub(UI_ALPHA_CHECKER_LIGHT, UI_ALPHA_CHECKER_LIGHT, UI_ALPHA_CHECKER_LIGHT, 255);
				glPolygonStipple(stipple_checker_8px);

				glVertexPointer(2, GL_FLOAT, 0, wtb->inner_v);
				glDrawArrays(GL_POLYGON, 0, wtb->totvert);

				glDisable(GL_POLYGON_STIPPLE);

				/* alpha fill */
				glBlendFunc(GL_SRC_ALPHA, GL_ONE_MINUS_SRC_ALPHA);

				glColor4ubv((unsigned char *)wcol->inner);

				for (a = 0; a < wtb->totvert; a++) {
					x_mid += wtb->inner_v[a][0];
				}
				x_mid /= wtb->totvert;

				glVertexPointer(2, GL_FLOAT, 0, wtb->inner_v);
				glDrawArrays(GL_POLYGON, 0, wtb->totvert);

				/* 1/2 solid color */
				glColor4ub(wcol->inner[0], wcol->inner[1], wcol->inner[2], 255);

				for (a = 0; a < wtb->totvert; a++) {
					inner_v_half[a][0] = MIN2(wtb->inner_v[a][0], x_mid);
					inner_v_half[a][1] = wtb->inner_v[a][1];
				}

				glVertexPointer(2, GL_FLOAT, 0, inner_v_half);
				glDrawArrays(GL_POLYGON, 0, wtb->totvert);
				glDisableClientState(GL_VERTEX_ARRAY);
			}
			else {
				/* simple fill */
				glColor4ubv((unsigned char *)wcol->inner);

				glEnableClientState(GL_VERTEX_ARRAY);
				glVertexPointer(2, GL_FLOAT, 0, wtb->inner_v);
				glDrawArrays(GL_POLYGON, 0, wtb->totvert);
				glDisableClientState(GL_VERTEX_ARRAY);
			}
		}
		else {
			char col1[4], col2[4];
			unsigned char col_array[WIDGET_SIZE_MAX * 4];
			unsigned char *col_pt = col_array;
			
			shadecolors4(col1, col2, wcol->inner, wcol->shadetop, wcol->shadedown);
			
			glShadeModel(GL_SMOOTH);
			for (a = 0; a < wtb->totvert; a++, col_pt += 4) {
				round_box_shade_col4_r(col_pt, col1, col2, wtb->inner_uv[a][wtb->shadedir]);
			}

			glEnableClientState(GL_VERTEX_ARRAY);
			glEnableClientState(GL_COLOR_ARRAY);
			glVertexPointer(2, GL_FLOAT, 0, wtb->inner_v);
			glColorPointer(4, GL_UNSIGNED_BYTE, 0, col_array);
			glDrawArrays(GL_POLYGON, 0, wtb->totvert);
			glDisableClientState(GL_VERTEX_ARRAY);
			glDisableClientState(GL_COLOR_ARRAY);

			glShadeModel(GL_FLAT);
		}
	}
	
	/* for each AA step */
	if (wtb->outline) {
		float triangle_strip[WIDGET_SIZE_MAX * 2 + 2][2]; /* + 2 because the last pair is wrapped */
		float triangle_strip_emboss[WIDGET_SIZE_MAX * 2][2]; /* only for emboss */

		const unsigned char tcol[4] = {wcol->outline[0],
		                               wcol->outline[1],
		                               wcol->outline[2],
		                               wcol->outline[3] / WIDGET_AA_JITTER};

		widget_verts_to_triangle_strip(wtb, wtb->totvert, triangle_strip);

		if (wtb->emboss) {
			widget_verts_to_triangle_strip_open(wtb, wtb->halfwayvert, triangle_strip_emboss);
		}

		glEnableClientState(GL_VERTEX_ARRAY);

		for (j = 0; j < WIDGET_AA_JITTER; j++) {
			unsigned char emboss[4];

			gpuTranslate(GPU_MODELVIEW, jit[j][0], jit[j][1], 0.0f);
			
			/* outline */
			glColor4ubv(tcol);

			glVertexPointer(2, GL_FLOAT, 0, triangle_strip);
			glDrawArrays(GL_TRIANGLE_STRIP, 0, wtb->totvert * 2 + 2);

			/* emboss bottom shadow */
			if (wtb->emboss) {
				UI_GetThemeColor4ubv(TH_WIDGET_EMBOSS, emboss);

				if (emboss[3]) {
					glColor4ubv(emboss);
					glVertexPointer(2, GL_FLOAT, 0, triangle_strip_emboss);
					glDrawArrays(GL_TRIANGLE_STRIP, 0, wtb->halfwayvert * 2);
				}
			}
			
			gpuTranslate(GPU_MODELVIEW, -jit[j][0], -jit[j][1], 0.0f);
		}

		glDisableClientState(GL_VERTEX_ARRAY);
	}
	
	/* decoration */
	if (wtb->tria1.tot || wtb->tria2.tot) {
		const unsigned char tcol[4] = {wcol->item[0],
		                               wcol->item[1],
		                               wcol->item[2],
		                               (unsigned char)((float)wcol->item[3] / WIDGET_AA_JITTER)};
<<<<<<< HEAD
		glColor4ubv(tcol);
=======
>>>>>>> 04daaee0

		/* for each AA step */
		for (j = 0; j < WIDGET_AA_JITTER; j++) {
			gpuTranslate(GPU_MODELVIEW, jit[j][0], jit[j][1], 0.0f);

			if (wtb->tria1.tot)
				widget_trias_draw(&wtb->tria1);

			if (wtb->tria2.tot)
				widget_trias_draw(&wtb->tria2);
		
			gpuTranslate(GPU_MODELVIEW, -jit[j][0], -jit[j][1], 0.0f);
		}
	}

	glDisable(GL_BLEND);
}

/* *********************** text/icon ************************************** */

#define UI_TEXT_CLIP_MARGIN (0.25f * U.widget_unit / but->block->aspect)

#define PREVIEW_PAD 4

static void widget_draw_preview(BIFIconID icon, float UNUSED(alpha), const rcti *rect)
{
	int w, h, size;

	if (icon == ICON_NONE)
		return;

	w = BLI_rcti_size_x(rect);
	h = BLI_rcti_size_y(rect);
	size = MIN2(w, h);
	size -= PREVIEW_PAD * 2;  /* padding */

	if (size > 0) {
		int x = rect->xmin + w / 2 - size / 2;
		int y = rect->ymin + h / 2 - size / 2;

		UI_icon_draw_preview_aspect_size(x, y, icon, 1.0f, size);
	}
}


static int ui_but_draw_menu_icon(const uiBut *but)
{
	return (but->flag & UI_BUT_ICON_SUBMENU) && (but->dt == UI_EMBOSS_PULLDOWN);
}

/* icons have been standardized... and this call draws in untransformed coordinates */

static void widget_draw_icon(const uiBut *but, BIFIconID icon, float alpha, const rcti *rect,
                             const bool show_menu_icon)
{
	float xs = 0.0f, ys = 0.0f;
	float aspect, height;
	
	if (but->flag & UI_BUT_ICON_PREVIEW) {
		glEnable(GL_BLEND);
		widget_draw_preview(icon, alpha, rect);
		glDisable(GL_BLEND);
		return;
	}
	
	/* this icon doesn't need draw... */
	if (icon == ICON_BLANK1 && (but->flag & UI_BUT_ICON_SUBMENU) == 0) return;
	
	aspect = but->block->aspect / UI_DPI_FAC;
	height = ICON_DEFAULT_HEIGHT / aspect;

	/* calculate blend color */
	if (ELEM(but->type, UI_BTYPE_TOGGLE, UI_BTYPE_ROW, UI_BTYPE_TOGGLE_N, UI_BTYPE_LISTROW)) {
		if (but->flag & UI_SELECT) {}
		else if (but->flag & UI_ACTIVE) {}
		else alpha = 0.5f;
	}
	
	/* extra feature allows more alpha blending */
	if ((but->type == UI_BTYPE_LABEL) && but->a1 == 1.0f)
		alpha *= but->a2;
	
	glEnable(GL_BLEND);
	
	if (icon && icon != ICON_BLANK1) {
		float ofs = 1.0f / aspect;
		
		if (but->drawflag & UI_BUT_ICON_LEFT) {
			if (but->block->flag & UI_BLOCK_LOOP) {
				if (but->type == UI_BTYPE_SEARCH_MENU)
					xs = rect->xmin + 4.0f * ofs;
				else
					xs = rect->xmin + ofs;
			}
			else {
				xs = rect->xmin + 4.0f * ofs;
			}
			ys = (rect->ymin + rect->ymax - height) / 2.0f;
		}
		else {
			xs = (rect->xmin + rect->xmax - height) / 2.0f;
			ys = (rect->ymin + rect->ymax - height) / 2.0f;
		}

		/* force positions to integers, for zoom levels near 1. draws icons crisp. */
		if (aspect > 0.95f && aspect < 1.05f) {
			xs = (int)(xs + 0.1f);
			ys = (int)(ys + 0.1f);
		}
		
		/* to indicate draggable */
		if (but->dragpoin && (but->flag & UI_ACTIVE)) {
			float rgb[3] = {1.25f, 1.25f, 1.25f};
			UI_icon_draw_aspect_color(xs, ys, icon, aspect, rgb);
		}
		else
			UI_icon_draw_aspect(xs, ys, icon, aspect, alpha);
	}

	if (show_menu_icon) {
		xs = rect->xmax - UI_DPI_ICON_SIZE - aspect;
		ys = (rect->ymin + rect->ymax - height) / 2.0f;
		
		UI_icon_draw_aspect(xs, ys, ICON_RIGHTARROW_THIN, aspect, alpha);
	}
	
	glDisable(GL_BLEND);
}

static void ui_text_clip_give_prev_off(uiBut *but, const char *str)
{
	const char *prev_utf8 = BLI_str_find_prev_char_utf8(str, str + but->ofs);
	int bytes = str + but->ofs - prev_utf8;

	but->ofs -= bytes;
}

static void ui_text_clip_give_next_off(uiBut *but, const char *str)
{
	const char *next_utf8 = BLI_str_find_next_char_utf8(str + but->ofs, NULL);
	int bytes = next_utf8 - (str + but->ofs);

	but->ofs += bytes;
}

/* Helper.
 * This func assumes things like kerning handling have already been handled!
 * Return the length of modified (right-clipped + ellipsis) string.
 */
static void ui_text_clip_right_ex(uiFontStyle *fstyle, char *str, const size_t max_len, const float okwidth,
                                  const char *sep, const int sep_len, const float sep_strwidth, size_t *r_final_len)
{
	float tmp;
	int l_end;

	BLI_assert(str[0]);

	/* If the trailing ellipsis takes more than 20% of all available width, just cut the string
	 * (as using the ellipsis would remove even more useful chars, and we cannot show much already!).
	 */
	if (sep_strwidth / okwidth > 0.2f) {
		l_end = BLF_width_to_strlen(fstyle->uifont_id, str, max_len, okwidth, &tmp);
		str[l_end] = '\0';
		if (r_final_len) {
			*r_final_len = (size_t)l_end;
		}
	}
	else {
		l_end = BLF_width_to_strlen(fstyle->uifont_id, str, max_len, okwidth - sep_strwidth, &tmp);
		memcpy(str + l_end, sep, sep_len + 1);  /* +1 for trailing '\0'. */
		if (r_final_len) {
			*r_final_len = (size_t)(l_end + sep_len);
		}
	}
}

/**
 * Cut off the middle of the text to fit into the given width.
 * Note in case this middle clipping would just remove a few chars, it rather clips right, which is more readable.
 * If rpart_sep is not Null, the part of str starting to first occurrence of rpart_sep is preserved at all cost (useful
 * for strings with shortcuts, like 'AVeryLongFooBarLabelForMenuEntry|Ctrl O' -> 'AVeryLong...MenuEntry|Ctrl O').
 */
static float ui_text_clip_middle_ex(uiFontStyle *fstyle, char *str, float okwidth, const float minwidth,
                                    const size_t max_len, const char *rpart_sep)
{
	float strwidth;

	BLI_assert(str[0]);

	/* need to set this first */
	UI_fontstyle_set(fstyle);

	if (fstyle->kerning == 1) {  /* for BLF_width */
		BLF_enable(fstyle->uifont_id, BLF_KERNING_DEFAULT);
	}

	strwidth = BLF_width(fstyle->uifont_id, str, max_len);

	if ((okwidth > 0.0f) && (strwidth > okwidth)) {
		/* utf8 ellipsis '...', some compilers complain */
		const char sep[] = {0xe2, 0x80, 0xa6, 0x0};
		const int sep_len = sizeof(sep) - 1;
		const float sep_strwidth = BLF_width(fstyle->uifont_id, sep, sep_len + 1);
		float parts_strwidth;
		size_t l_end;

		char *rpart = NULL, rpart_buf[UI_MAX_DRAW_STR];
		float rpart_width = 0.0f;
		size_t rpart_len = 0;
		size_t final_lpart_len;

		if (rpart_sep) {
			rpart = strstr(str, rpart_sep);

			if (rpart) {
				rpart_len = strlen(rpart);
				rpart_width = BLF_width(fstyle->uifont_id, rpart, rpart_len);
				okwidth -= rpart_width;
				strwidth -= rpart_width;

				if (okwidth < 0.0f) {
					/* Not enough place for actual label, just display protected right part.
					 * Here just for safety, should never happen in real life! */
					memmove(str, rpart, rpart_len + 1);
					rpart = NULL;
					okwidth += rpart_width;
					strwidth = rpart_width;
				}
			}
		}

		parts_strwidth = (okwidth - sep_strwidth) / 2.0f;

		if (rpart) {
			strcpy(rpart_buf, rpart);
			*rpart = '\0';
			rpart = rpart_buf;
		}

		l_end = BLF_width_to_strlen(fstyle->uifont_id, str, max_len, parts_strwidth, &rpart_width);
		if (l_end < 10 || min_ff(parts_strwidth, strwidth - okwidth) < minwidth) {
			/* If we really have no place, or we would clip a very small piece of string in the middle,
			 * only show start of string.
			 */
			ui_text_clip_right_ex(fstyle, str, max_len, okwidth, sep, sep_len, sep_strwidth, &final_lpart_len);
		}
		else {
			size_t r_offset, r_len;

			r_offset = BLF_width_to_rstrlen(fstyle->uifont_id, str, max_len, parts_strwidth, &rpart_width);
			r_len = strlen(str + r_offset) + 1;  /* +1 for the trailing '\0'. */

			if (l_end + sep_len + r_len + rpart_len > max_len) {
				/* Corner case, the str already takes all available mem, and the ellipsis chars would actually
				 * add more chars...
				 * Better to just trim one or two letters to the right in this case...
				 * Note: with a single-char ellipsis, this should never happen! But better be safe here...
				 */
				ui_text_clip_right_ex(fstyle, str, max_len, okwidth, sep, sep_len, sep_strwidth, &final_lpart_len);
			}
			else {
				memmove(str + l_end + sep_len, str + r_offset, r_len);
				memcpy(str + l_end, sep, sep_len);
				final_lpart_len = (size_t)(l_end + sep_len + r_len - 1);  /* -1 to remove trailing '\0'! */
			}
		}

		if (rpart) {
			/* Add back preserved right part to our shorten str. */
			memcpy(str + final_lpart_len, rpart, rpart_len + 1);  /* +1 for trailing '\0'. */
		}

		strwidth = BLF_width(fstyle->uifont_id, str, max_len);
	}

	if (fstyle->kerning == 1) {
		BLF_disable(fstyle->uifont_id, BLF_KERNING_DEFAULT);
	}

	return strwidth;
}

/**
 * Wrapper around ui_text_clip_middle_ex.
 */
static void ui_text_clip_middle(uiFontStyle *fstyle, uiBut *but, const rcti *rect)
{
	/* No margin for labels! */
	const int border = ELEM(but->type, UI_BTYPE_LABEL, UI_BTYPE_MENU) ? 0 : (int)(UI_TEXT_CLIP_MARGIN + 0.5f);
	const float okwidth = (float)max_ii(BLI_rcti_size_x(rect) - border, 0);
	const size_t max_len = sizeof(but->drawstr);
	const float minwidth = (float)(UI_DPI_ICON_SIZE) / but->block->aspect * 2.0f;

	but->ofs = 0;
	but->strwidth = ui_text_clip_middle_ex(fstyle, but->drawstr, okwidth, minwidth, max_len, NULL);
}

/**
 * Like ui_text_clip_middle(), but protect/preserve at all cost the right part of the string after sep.
 * Useful for strings with shortcuts (like 'AVeryLongFooBarLabelForMenuEntry|Ctrl O' -> 'AVeryLong...MenuEntry|Ctrl O').
 */
static void ui_text_clip_middle_protect_right(uiFontStyle *fstyle, uiBut *but, const rcti *rect, const char *rsep)
{
	/* No margin for labels! */
	const int border = ELEM(but->type, UI_BTYPE_LABEL, UI_BTYPE_MENU) ? 0 : (int)(UI_TEXT_CLIP_MARGIN + 0.5f);
	const float okwidth = (float)max_ii(BLI_rcti_size_x(rect) - border, 0);
	const size_t max_len = sizeof(but->drawstr);
	const float minwidth = (float)(UI_DPI_ICON_SIZE) / but->block->aspect * 2.0f;

	but->ofs = 0;
	but->strwidth = ui_text_clip_middle_ex(fstyle, but->drawstr, okwidth, minwidth, max_len, rsep);
}

/**
 * Cut off the text, taking into account the cursor location (text display while editing).
 */
static void ui_text_clip_cursor(uiFontStyle *fstyle, uiBut *but, const rcti *rect)
{
	const int border = (int)(UI_TEXT_CLIP_MARGIN + 0.5f);
	const int okwidth = max_ii(BLI_rcti_size_x(rect) - border, 0);

	BLI_assert(but->editstr && but->pos >= 0);

	/* need to set this first */
	UI_fontstyle_set(fstyle);

	if (fstyle->kerning == 1) /* for BLF_width */
		BLF_enable(fstyle->uifont_id, BLF_KERNING_DEFAULT);

	/* define ofs dynamically */
	if (but->ofs > but->pos)
		but->ofs = but->pos;

	if (BLF_width(fstyle->uifont_id, but->editstr, INT_MAX) <= okwidth)
		but->ofs = 0;

	but->strwidth = BLF_width(fstyle->uifont_id, but->editstr + but->ofs, INT_MAX);

	if (but->strwidth > okwidth) {
		int len = strlen(but->editstr);

		while (but->strwidth > okwidth) {
			float width;

			/* string position of cursor */
			width = BLF_width(fstyle->uifont_id, but->editstr + but->ofs, (but->pos - but->ofs));

			/* if cursor is at 20 pixels of right side button we clip left */
			if (width > okwidth - 20) {
				ui_text_clip_give_next_off(but, but->editstr);
			}
			else {
				int bytes;
				/* shift string to the left */
				if (width < 20 && but->ofs > 0)
					ui_text_clip_give_prev_off(but, but->editstr);
				bytes = BLI_str_utf8_size(BLI_str_find_prev_char_utf8(but->editstr, but->editstr + len));
				if (bytes == -1)
					bytes = 1;
				len -= bytes;
			}

			but->strwidth = BLF_width(fstyle->uifont_id, but->editstr + but->ofs, len - but->ofs);

			if (but->strwidth < 10) break;
		}
	}

	if (fstyle->kerning == 1) {
		BLF_disable(fstyle->uifont_id, BLF_KERNING_DEFAULT);
	}
}

/**
 * Cut off the end of text to fit into the width of \a rect.
 *
 * \note deals with ': ' especially for number buttons
 */
static void ui_text_clip_right_label(uiFontStyle *fstyle, uiBut *but, const rcti *rect)
{
	const int border = UI_TEXT_CLIP_MARGIN + 1;
	const int okwidth = max_ii(BLI_rcti_size_x(rect) - border, 0);
	char *cpoin = NULL;
	int drawstr_len = strlen(but->drawstr);
	const char *cpend = but->drawstr + drawstr_len;
	
	/* need to set this first */
	UI_fontstyle_set(fstyle);
	
	if (fstyle->kerning == 1) /* for BLF_width */
		BLF_enable(fstyle->uifont_id, BLF_KERNING_DEFAULT);
	
	but->strwidth = BLF_width(fstyle->uifont_id, but->drawstr, sizeof(but->drawstr));
	but->ofs = 0;
	

	/* First shorten num-buttons eg,
	 *   Translucency: 0.000
	 * becomes
	 *   Trans: 0.000
	 */

	/* find the space after ':' separator */
	cpoin = strrchr(but->drawstr, ':');
	
	if (cpoin && (cpoin < cpend - 2)) {
		char *cp2 = cpoin;
		
		/* chop off the leading text, starting from the right */
		while (but->strwidth > okwidth && cp2 > but->drawstr) {
			const char *prev_utf8 = BLI_str_find_prev_char_utf8(but->drawstr, cp2);
			int bytes = cp2 - prev_utf8;

			/* shift the text after and including cp2 back by 1 char, +1 to include null terminator */
			memmove(cp2 - bytes, cp2, drawstr_len + 1);
			cp2 -= bytes;

			drawstr_len -= bytes;
			// BLI_assert(strlen(but->drawstr) == drawstr_len);
			
			but->strwidth = BLF_width(fstyle->uifont_id, but->drawstr + but->ofs, sizeof(but->drawstr) - but->ofs);
			if (but->strwidth < 10) break;
		}
	
	
		/* after the leading text is gone, chop off the : and following space, with ofs */
		while ((but->strwidth > okwidth) && (but->ofs < 2)) {
			ui_text_clip_give_next_off(but, but->drawstr);
			but->strwidth = BLF_width(fstyle->uifont_id, but->drawstr + but->ofs, sizeof(but->drawstr) - but->ofs);
			if (but->strwidth < 10) break;
		}
	}


	/* Now just remove trailing chars */
	/* once the label's gone, chop off the least significant digits */
	if (but->strwidth > okwidth) {
		float strwidth;
		drawstr_len = BLF_width_to_strlen(fstyle->uifont_id, but->drawstr + but->ofs,
		                                  drawstr_len - but->ofs, okwidth, &strwidth) + but->ofs;
		but->strwidth = strwidth;
		but->drawstr[drawstr_len] = 0;
	}
	
	if (fstyle->kerning == 1)
		BLF_disable(fstyle->uifont_id, BLF_KERNING_DEFAULT);
}

#ifdef WITH_INPUT_IME
static void widget_draw_text_ime_underline(
        uiFontStyle *fstyle, uiWidgetColors *wcol, uiBut *but, const rcti *rect,
        const wmIMEData *ime_data, const char *drawstr)
{
	int ofs_x, width;
	int rect_x = BLI_rcti_size_x(rect);
	int sel_start = ime_data->sel_start, sel_end = ime_data->sel_end;

	if (drawstr[0] != 0) {
		if (but->pos >= but->ofs) {
			ofs_x = BLF_width(fstyle->uifont_id, drawstr + but->ofs, but->pos - but->ofs);
		}
		else {
			ofs_x = 0;
		}

		width = BLF_width(fstyle->uifont_id, drawstr + but->ofs,
		                  ime_data->composite_len + but->pos - but->ofs);

		glColor4ubv((unsigned char *)wcol->text);
		UI_draw_text_underline(rect->xmin + ofs_x, rect->ymin + 6 * U.pixelsize, min_ii(width, rect_x - 2) - ofs_x, 1);

		/* draw the thick line */
		if (sel_start != -1 && sel_end != -1) {
			sel_end -= sel_start;
			sel_start += but->pos;

			if (sel_start >= but->ofs) {
				ofs_x = BLF_width(fstyle->uifont_id, drawstr + but->ofs, sel_start - but->ofs);
			}
			else {
				ofs_x = 0;
			}

			width = BLF_width(fstyle->uifont_id, drawstr + but->ofs,
			                  sel_end + sel_start - but->ofs);

			UI_draw_text_underline(rect->xmin + ofs_x, rect->ymin + 6 * U.pixelsize, min_ii(width, rect_x - 2) - ofs_x, 2);
		}
	}
}
#endif  /* WITH_INPUT_IME */

static void widget_draw_text(uiFontStyle *fstyle, uiWidgetColors *wcol, uiBut *but, rcti *rect)
{
	int drawstr_left_len = UI_MAX_DRAW_STR;
	const char *drawstr = but->drawstr;
	const char *drawstr_right = NULL;
	bool use_right_only = false;

#ifdef WITH_INPUT_IME
	const wmIMEData *ime_data;
#endif

	UI_fontstyle_set(fstyle);
	
	if (but->editstr || (but->drawflag & UI_BUT_TEXT_LEFT))
		fstyle->align = UI_STYLE_TEXT_LEFT;
	else if (but->drawflag & UI_BUT_TEXT_RIGHT)
		fstyle->align = UI_STYLE_TEXT_RIGHT;
	else
		fstyle->align = UI_STYLE_TEXT_CENTER;
	
	if (fstyle->kerning == 1) /* for BLF_width */
		BLF_enable(fstyle->uifont_id, BLF_KERNING_DEFAULT);
	

	/* Special case: when we're entering text for multiple buttons,
	 * don't draw the text for any of the multi-editing buttons */
	if (UNLIKELY(but->flag & UI_BUT_DRAG_MULTI)) {
		uiBut *but_edit = ui_but_drag_multi_edit_get(but);
		if (but_edit) {
			drawstr = but_edit->editstr;
			fstyle->align = UI_STYLE_TEXT_LEFT;
		}
	}
	else {
		if (but->editstr) {
			/* max length isn't used in this case,
			 * we rely on string being NULL terminated. */
			drawstr_left_len = INT_MAX;

#ifdef WITH_INPUT_IME
			/* FIXME, IME is modifying 'const char *drawstr! */
			ime_data = ui_but_ime_data_get(but);

			if (ime_data && ime_data->composite_len) {
				/* insert composite string into cursor pos */
				BLI_snprintf((char *)drawstr, UI_MAX_DRAW_STR, "%s%s%s",
				             but->editstr, ime_data->str_composite,
				             but->editstr + but->pos);
			}
			else
#endif
			{
				drawstr = but->editstr;
			}
		}
	}


	/* text button selection, cursor, composite underline */
	if (but->editstr && but->pos != -1) {
		int but_pos_ofs;
		int tx, ty;

		/* text button selection */
		if ((but->selend - but->selsta) > 0) {
			int selsta_draw, selwidth_draw;
			
			if (drawstr[0] != 0) {

				if (but->selsta >= but->ofs) {
					selsta_draw = BLF_width(fstyle->uifont_id, drawstr + but->ofs, but->selsta - but->ofs);
				}
				else {
					selsta_draw = 0;
				}

				selwidth_draw = BLF_width(fstyle->uifont_id, drawstr + but->ofs, but->selend - but->ofs);

				glColor4ubv((unsigned char *)wcol->item);
				glRecti(rect->xmin + selsta_draw,
				        rect->ymin + 2,
				        min_ii(rect->xmin + selwidth_draw, rect->xmax - 2),
				        rect->ymax - 2);
			}
		}

		/* text cursor */
		but_pos_ofs = but->pos;

#ifdef WITH_INPUT_IME
		/* if is ime compositing, move the cursor */
		if (ime_data && ime_data->composite_len && ime_data->cursor_pos != -1) {
			but_pos_ofs += ime_data->cursor_pos;
		}
#endif

		if (but->pos >= but->ofs) {
			int t;
			if (drawstr[0] != 0) {
				t = BLF_width(fstyle->uifont_id, drawstr + but->ofs, but_pos_ofs - but->ofs);
			}
			else {
				t = 0;
			}

			glColor3f(0.2, 0.6, 0.9);

			tx = rect->xmin + t + 2;
			ty = rect->ymin + 2;

			/* draw cursor */
			glRecti(rect->xmin + t, ty, tx, rect->ymax - 2);
		}

#ifdef WITH_INPUT_IME
		if (ime_data && ime_data->composite_len) {
			/* ime cursor following */
			if (but->pos >= but->ofs) {
				ui_but_ime_reposition(but, tx + 5, ty + 3, false);
			}

			/* composite underline */
			widget_draw_text_ime_underline(fstyle, wcol, but, rect, ime_data, drawstr);
		}
#endif
	}
	
	if (fstyle->kerning == 1)
		BLF_disable(fstyle->uifont_id, BLF_KERNING_DEFAULT);

#if 0
	ui_rasterpos_safe(x, y, but->aspect);
	transopts = ui_translate_buttons();
#endif

	/* cut string in 2 parts - only for menu entries */
	if ((but->block->flag & UI_BLOCK_LOOP) &&
	    (but->editstr == NULL))
	{
		if (but->flag & UI_BUT_HAS_SEP_CHAR) {
			drawstr_right = strrchr(drawstr, UI_SEP_CHAR);
			if (drawstr_right) {
				drawstr_left_len = (drawstr_right - drawstr);
				drawstr_right++;
			}
		}
	}
	
#ifdef USE_NUMBUTS_LR_ALIGN
	if (!drawstr_right && ELEM(but->type, UI_BTYPE_NUM, UI_BTYPE_NUM_SLIDER) &&
	    /* if we're editing or multi-drag (fake editing), then use left alignment */
	    (but->editstr == NULL) && (drawstr == but->drawstr))
	{
		drawstr_right = strchr(drawstr + but->ofs, ':');
		if (drawstr_right) {
			drawstr_right++;
			drawstr_left_len = (drawstr_right - drawstr);

			while (*drawstr_right == ' ') {
				drawstr_right++;
			}
		}
		else {
			/* no prefix, even so use only cpoin */
			drawstr_right = drawstr + but->ofs;
			use_right_only = true;
		}
	}
#endif

	glColor4ubv((unsigned char *)wcol->text);

	if (!use_right_only) {
		/* for underline drawing */
		float font_xofs, font_yofs;

		UI_fontstyle_draw_ex(fstyle, rect, drawstr + but->ofs,
		                   drawstr_left_len - but->ofs, &font_xofs, &font_yofs);

		if (but->menu_key != '\0') {
			char fixedbuf[128];
			const char *str;

			BLI_strncpy(fixedbuf, drawstr + but->ofs, min_ii(sizeof(fixedbuf), drawstr_left_len));

			str = strchr(fixedbuf, but->menu_key - 32); /* upper case */
			if (str == NULL)
				str = strchr(fixedbuf, but->menu_key);

			if (str) {
				int ul_index = -1;
				float ul_advance;

				ul_index = (int)(str - fixedbuf);

				if (fstyle->kerning == 1) {
					BLF_enable(fstyle->uifont_id, BLF_KERNING_DEFAULT);
				}

				fixedbuf[ul_index] = '\0';
				ul_advance = BLF_width(fstyle->uifont_id, fixedbuf, ul_index);

				BLF_position(fstyle->uifont_id, rect->xmin + font_xofs + ul_advance, rect->ymin + font_yofs, 0.0f);
				BLF_draw(fstyle->uifont_id, "_", 2);

				if (fstyle->kerning == 1) {
					BLF_disable(fstyle->uifont_id, BLF_KERNING_DEFAULT);
				}
			}
		}
	}

	/* part text right aligned */
	if (drawstr_right) {
		fstyle->align = UI_STYLE_TEXT_RIGHT;
		rect->xmax -= UI_TEXT_CLIP_MARGIN;
		UI_fontstyle_draw(fstyle, rect, drawstr_right);
	}
}

/* draws text and icons for buttons */
static void widget_draw_text_icon(uiFontStyle *fstyle, uiWidgetColors *wcol, uiBut *but, rcti *rect)
{
	const bool show_menu_icon = ui_but_draw_menu_icon(but);
	float alpha = (float)wcol->text[3] / 255.0f;
	char password_str[UI_MAX_DRAW_STR];

	ui_but_text_password_hide(password_str, but, false);

	/* check for button text label */
	if (but->type == UI_BTYPE_MENU && (but->flag & UI_BUT_NODE_LINK)) {
		rcti temp = *rect;
		temp.xmin = rect->xmax - BLI_rcti_size_y(rect) - 1;
		widget_draw_icon(but, ICON_LAYER_USED, alpha, &temp, false);
	}

	/* If there's an icon too (made with uiDefIconTextBut) then draw the icon
	 * and offset the text label to accommodate it */

	if (but->flag & UI_HAS_ICON || show_menu_icon) {
		const BIFIconID icon = (but->flag & UI_HAS_ICON) ? but->icon + but->iconadd : ICON_NONE;
		const float icon_size = ICON_SIZE_FROM_BUTRECT(rect);

		/* menu item - add some more padding so menus don't feel cramped. it must
		 * be part of the button so that this area is still clickable */
		if (ui_block_is_menu(but->block))
			rect->xmin += 0.3f * U.widget_unit;

		widget_draw_icon(but, icon, alpha, rect, show_menu_icon);

		rect->xmin += icon_size;
		/* without this menu keybindings will overlap the arrow icon [#38083] */
		if (show_menu_icon) {
			rect->xmax -= icon_size / 2.0f;
		}
	}

	if (but->editstr || (but->drawflag & UI_BUT_TEXT_LEFT)) {
		rect->xmin += (UI_TEXT_MARGIN_X * U.widget_unit) / but->block->aspect;
	}
	else if ((but->drawflag & UI_BUT_TEXT_RIGHT)) {
		rect->xmax -= (UI_TEXT_MARGIN_X * U.widget_unit) / but->block->aspect;
	}

	/* unlink icon for this button type */
	if ((but->type == UI_BTYPE_SEARCH_MENU) && ui_but_is_search_unlink_visible(but)) {
		rcti temp = *rect;

		temp.xmin = temp.xmax - (BLI_rcti_size_y(rect) * 1.08f);
		widget_draw_icon(but, ICON_X, alpha, &temp, false);
		rect->xmax -= ICON_SIZE_FROM_BUTRECT(rect);
	}

	/* clip but->drawstr to fit in available space */
	if (but->editstr && but->pos >= 0) {
		ui_text_clip_cursor(fstyle, but, rect);
	}
	else if (but->drawstr[0] == '\0') {
		/* bypass text clipping on icon buttons */
		but->ofs = 0;
		but->strwidth = 0;
	}
	else if (ELEM(but->type, UI_BTYPE_NUM, UI_BTYPE_NUM_SLIDER)) {
		ui_text_clip_right_label(fstyle, but, rect);
	}
	else if ((but->block->flag & UI_BLOCK_LOOP) && (but->type == UI_BTYPE_BUT)) {
		/* Clip middle, but protect in all case right part containing the shortcut, if any. */
		ui_text_clip_middle_protect_right(fstyle, but, rect, "|");
	}
	else {
		ui_text_clip_middle(fstyle, but, rect);
	}

	/* always draw text for textbutton cursor */
	widget_draw_text(fstyle, wcol, but, rect);

	ui_but_text_password_hide(password_str, but, true);
}

#undef UI_TEXT_CLIP_MARGIN


/* *********************** widget types ************************************* */


/* uiWidgetStateColors
 *     char inner_anim[4];
 *     char inner_anim_sel[4];
 *     char inner_key[4];
 *     char inner_key_sel[4];
 *     char inner_driven[4];
 *     char inner_driven_sel[4];
 *     float blend;
 */

static struct uiWidgetStateColors wcol_state_colors = {
	{115, 190, 76, 255},
	{90, 166, 51, 255},
	{240, 235, 100, 255},
	{215, 211, 75, 255},
	{180, 0, 255, 255},
	{153, 0, 230, 255},
	0.5f, 0.0f
};

/* uiWidgetColors
 *     char outline[3];
 *     char inner[4];
 *     char inner_sel[4];
 *     char item[3];
 *     char text[3];
 *     char text_sel[3];
 *     
 *     short shaded;
 *     float shadetop, shadedown;
 */

static struct uiWidgetColors wcol_num = {
	{25, 25, 25, 255},
	{180, 180, 180, 255},
	{153, 153, 153, 255},
	{90, 90, 90, 255},
	
	{0, 0, 0, 255},
	{255, 255, 255, 255},
	
	1,
	-20, 0
};

static struct uiWidgetColors wcol_numslider = {
	{25, 25, 25, 255},
	{180, 180, 180, 255},
	{153, 153, 153, 255},
	{128, 128, 128, 255},
	
	{0, 0, 0, 255},
	{255, 255, 255, 255},
	
	1,
	-20, 0
};

static struct uiWidgetColors wcol_text = {
	{25, 25, 25, 255},
	{153, 153, 153, 255},
	{153, 153, 153, 255},
	{90, 90, 90, 255},
	
	{0, 0, 0, 255},
	{255, 255, 255, 255},
	
	1,
	0, 25
};

static struct uiWidgetColors wcol_option = {
	{0, 0, 0, 255},
	{70, 70, 70, 255},
	{70, 70, 70, 255},
	{255, 255, 255, 255},
	
	{0, 0, 0, 255},
	{255, 255, 255, 255},
	
	1,
	15, -15
};

/* button that shows popup */
static struct uiWidgetColors wcol_menu = {
	{0, 0, 0, 255},
	{70, 70, 70, 255},
	{70, 70, 70, 255},
	{255, 255, 255, 255},
	
	{255, 255, 255, 255},
	{204, 204, 204, 255},
	
	1,
	15, -15
};

/* button that starts pulldown */
static struct uiWidgetColors wcol_pulldown = {
	{0, 0, 0, 255},
	{63, 63, 63, 255},
	{86, 128, 194, 255},
	{255, 255, 255, 255},
	
	{0, 0, 0, 255},
	{0, 0, 0, 255},
	
	0,
	25, -20
};

/* button inside menu */
static struct uiWidgetColors wcol_menu_item = {
	{0, 0, 0, 255},
	{0, 0, 0, 0},
	{86, 128, 194, 255},
	{172, 172, 172, 128},
	
	{255, 255, 255, 255},
	{0, 0, 0, 255},
	
	1,
	38, 0
};

/* backdrop menu + title text color */
static struct uiWidgetColors wcol_menu_back = {
	{0, 0, 0, 255},
	{25, 25, 25, 230},
	{45, 45, 45, 230},
	{100, 100, 100, 255},
	
	{160, 160, 160, 255},
	{255, 255, 255, 255},
	
	0,
	25, -20
};

/* pie menus */
static struct uiWidgetColors wcol_pie_menu = {
	{10, 10, 10, 200},
	{25, 25, 25, 230},
	{140, 140, 140, 255},
	{45, 45, 45, 230},

	{160, 160, 160, 255},
	{255, 255, 255, 255},

	1,
	10, -10
};


/* tooltip color */
static struct uiWidgetColors wcol_tooltip = {
	{0, 0, 0, 255},
	{25, 25, 25, 230},
	{45, 45, 45, 230},
	{100, 100, 100, 255},

	{160, 160, 160, 255},
	{255, 255, 255, 255},

	0,
	25, -20
};

static struct uiWidgetColors wcol_radio = {
	{0, 0, 0, 255},
	{70, 70, 70, 255},
	{86, 128, 194, 255},
	{255, 255, 255, 255},
	
	{255, 255, 255, 255},
	{0, 0, 0, 255},
	
	1,
	15, -15
};

static struct uiWidgetColors wcol_regular = {
	{25, 25, 25, 255},
	{153, 153, 153, 255},
	{100, 100, 100, 255},
	{25, 25, 25, 255},
	
	{0, 0, 0, 255},
	{255, 255, 255, 255},
	
	0,
	0, 0
};

static struct uiWidgetColors wcol_tool = {
	{25, 25, 25, 255},
	{153, 153, 153, 255},
	{100, 100, 100, 255},
	{25, 25, 25, 255},
	
	{0, 0, 0, 255},
	{255, 255, 255, 255},
	
	1,
	15, -15
};

static struct uiWidgetColors wcol_box = {
	{25, 25, 25, 255},
	{128, 128, 128, 255},
	{100, 100, 100, 255},
	{25, 25, 25, 255},
	
	{0, 0, 0, 255},
	{255, 255, 255, 255},
	
	0,
	0, 0
};

static struct uiWidgetColors wcol_toggle = {
	{25, 25, 25, 255},
	{153, 153, 153, 255},
	{100, 100, 100, 255},
	{25, 25, 25, 255},
	
	{0, 0, 0, 255},
	{255, 255, 255, 255},
	
	0,
	0, 0
};

static struct uiWidgetColors wcol_scroll = {
	{50, 50, 50, 180},
	{80, 80, 80, 180},
	{100, 100, 100, 180},
	{128, 128, 128, 255},
	
	{0, 0, 0, 255},
	{255, 255, 255, 255},
	
	1,
	5, -5
};

static struct uiWidgetColors wcol_progress = {
	{0, 0, 0, 255},
	{190, 190, 190, 255},
	{100, 100, 100, 180},
	{68, 68, 68, 255},
	
	{0, 0, 0, 255},
	{255, 255, 255, 255},
	
	0,
	0, 0
};

static struct uiWidgetColors wcol_list_item = {
	{0, 0, 0, 255},
	{0, 0, 0, 0},
	{86, 128, 194, 255},
	{0, 0, 0, 255},
	
	{0, 0, 0, 255},
	{0, 0, 0, 255},
	
	0,
	0, 0
};

/* free wcol struct to play with */
static struct uiWidgetColors wcol_tmp = {
	{0, 0, 0, 255},
	{128, 128, 128, 255},
	{100, 100, 100, 255},
	{25, 25, 25, 255},
	
	{0, 0, 0, 255},
	{255, 255, 255, 255},
	
	0,
	0, 0
};


/* called for theme init (new theme) and versions */
void ui_widget_color_init(ThemeUI *tui)
{
	tui->wcol_regular = wcol_regular;
	tui->wcol_tool = wcol_tool;
	tui->wcol_text = wcol_text;
	tui->wcol_radio = wcol_radio;
	tui->wcol_option = wcol_option;
	tui->wcol_toggle = wcol_toggle;
	tui->wcol_num = wcol_num;
	tui->wcol_numslider = wcol_numslider;
	tui->wcol_menu = wcol_menu;
	tui->wcol_pulldown = wcol_pulldown;
	tui->wcol_menu_back = wcol_menu_back;
	tui->wcol_pie_menu = wcol_pie_menu;
	tui->wcol_tooltip = wcol_tooltip;
	tui->wcol_menu_item = wcol_menu_item;
	tui->wcol_box = wcol_box;
	tui->wcol_scroll = wcol_scroll;
	tui->wcol_list_item = wcol_list_item;
	tui->wcol_progress = wcol_progress;

	tui->wcol_state = wcol_state_colors;
}

/* ************ button callbacks, state ***************** */

static void widget_state_blend(char cp[3], const char cpstate[3], const float fac)
{
	if (fac != 0.0f) {
		cp[0] = (int)((1.0f - fac) * cp[0] + fac * cpstate[0]);
		cp[1] = (int)((1.0f - fac) * cp[1] + fac * cpstate[1]);
		cp[2] = (int)((1.0f - fac) * cp[2] + fac * cpstate[2]);
	}
}

/* put all widget colors on half alpha, use local storage */
static void ui_widget_color_disabled(uiWidgetType *wt)
{
	static uiWidgetColors wcol_theme_s;

	wcol_theme_s = *wt->wcol_theme;

	wcol_theme_s.outline[3] *= 0.5;
	wcol_theme_s.inner[3] *= 0.5;
	wcol_theme_s.inner_sel[3] *= 0.5;
	wcol_theme_s.item[3] *= 0.5;
	wcol_theme_s.text[3] *= 0.5;
	wcol_theme_s.text_sel[3] *= 0.5;

	wt->wcol_theme = &wcol_theme_s;
}

/* copy colors from theme, and set changes in it based on state */
static void widget_state(uiWidgetType *wt, int state)
{
	uiWidgetStateColors *wcol_state = wt->wcol_state;

	if ((state & UI_BUT_LIST_ITEM) && !(state & UI_TEXTINPUT)) {
		/* Override default widget's colors. */
		bTheme *btheme = UI_GetTheme();
		wt->wcol_theme = &btheme->tui.wcol_list_item;

		if (state & (UI_BUT_DISABLED | UI_BUT_INACTIVE)) {
			ui_widget_color_disabled(wt);
		}
	}

	wt->wcol = *(wt->wcol_theme);

	if (state & UI_SELECT) {
		copy_v4_v4_char(wt->wcol.inner, wt->wcol.inner_sel);

		if (state & UI_BUT_ANIMATED_KEY)
			widget_state_blend(wt->wcol.inner, wcol_state->inner_key_sel, wcol_state->blend);
		else if (state & UI_BUT_ANIMATED)
			widget_state_blend(wt->wcol.inner, wcol_state->inner_anim_sel, wcol_state->blend);
		else if (state & UI_BUT_DRIVEN)
			widget_state_blend(wt->wcol.inner, wcol_state->inner_driven_sel, wcol_state->blend);

		copy_v3_v3_char(wt->wcol.text, wt->wcol.text_sel);
		
		if (state & UI_SELECT)
			SWAP(short, wt->wcol.shadetop, wt->wcol.shadedown);
	}
	else {
		if (state & UI_BUT_ANIMATED_KEY)
			widget_state_blend(wt->wcol.inner, wcol_state->inner_key, wcol_state->blend);
		else if (state & UI_BUT_ANIMATED)
			widget_state_blend(wt->wcol.inner, wcol_state->inner_anim, wcol_state->blend);
		else if (state & UI_BUT_DRIVEN)
			widget_state_blend(wt->wcol.inner, wcol_state->inner_driven, wcol_state->blend);

		if (state & UI_ACTIVE) { /* mouse over? */
			wt->wcol.inner[0] = wt->wcol.inner[0] >= 240 ? 255 : wt->wcol.inner[0] + 15;
			wt->wcol.inner[1] = wt->wcol.inner[1] >= 240 ? 255 : wt->wcol.inner[1] + 15;
			wt->wcol.inner[2] = wt->wcol.inner[2] >= 240 ? 255 : wt->wcol.inner[2] + 15;
		}
	}

	if (state & UI_BUT_REDALERT) {
		char red[4] = {255, 0, 0};
		widget_state_blend(wt->wcol.inner, red, 0.4f);
	}

	if (state & UI_BUT_DRAG_MULTI) {
		/* the button isn't SELECT but we're editing this so draw with sel color */
		copy_v4_v4_char(wt->wcol.inner, wt->wcol.inner_sel);
		SWAP(short, wt->wcol.shadetop, wt->wcol.shadedown);
		widget_state_blend(wt->wcol.text, wt->wcol.text_sel, 0.85f);
	}

	if (state & UI_BUT_NODE_ACTIVE) {
		char blue[4] = {86, 128, 194};
		widget_state_blend(wt->wcol.inner, blue, 0.3f);
	}
}

/* sliders use special hack which sets 'item' as inner when drawing filling */
static void widget_state_numslider(uiWidgetType *wt, int state)
{
	uiWidgetStateColors *wcol_state = wt->wcol_state;
	float blend = wcol_state->blend - 0.2f; /* XXX special tweak to make sure that bar will still be visible */

	/* call this for option button */
	widget_state(wt, state);
	
	/* now, set the inner-part so that it reflects state settings too */
	/* TODO: maybe we should have separate settings for the blending colors used for this case? */
	if (state & UI_SELECT) {
		
		if (state & UI_BUT_ANIMATED_KEY)
			widget_state_blend(wt->wcol.item, wcol_state->inner_key_sel, blend);
		else if (state & UI_BUT_ANIMATED)
			widget_state_blend(wt->wcol.item, wcol_state->inner_anim_sel, blend);
		else if (state & UI_BUT_DRIVEN)
			widget_state_blend(wt->wcol.item, wcol_state->inner_driven_sel, blend);
		
		if (state & UI_SELECT)
			SWAP(short, wt->wcol.shadetop, wt->wcol.shadedown);
	}
	else {
		if (state & UI_BUT_ANIMATED_KEY)
			widget_state_blend(wt->wcol.item, wcol_state->inner_key, blend);
		else if (state & UI_BUT_ANIMATED)
			widget_state_blend(wt->wcol.item, wcol_state->inner_anim, blend);
		else if (state & UI_BUT_DRIVEN)
			widget_state_blend(wt->wcol.item, wcol_state->inner_driven, blend);
	}
}

/* labels use theme colors for text */
static void widget_state_option_menu(uiWidgetType *wt, int state)
{
	bTheme *btheme = UI_GetTheme(); /* XXX */
	
	/* call this for option button */
	widget_state(wt, state);
	
	/* if not selected we get theme from menu back */
	if (state & UI_SELECT)
		copy_v3_v3_char(wt->wcol.text, btheme->tui.wcol_menu_back.text_sel);
	else
		copy_v3_v3_char(wt->wcol.text, btheme->tui.wcol_menu_back.text);
}


static void widget_state_nothing(uiWidgetType *wt, int UNUSED(state))
{
	wt->wcol = *(wt->wcol_theme);
}	

/* special case, button that calls pulldown */
static void widget_state_pulldown(uiWidgetType *wt, int state)
{
	wt->wcol = *(wt->wcol_theme);
	
	copy_v4_v4_char(wt->wcol.inner, wt->wcol.inner_sel);
	copy_v3_v3_char(wt->wcol.outline, wt->wcol.inner);

	if (state & UI_ACTIVE)
		copy_v3_v3_char(wt->wcol.text, wt->wcol.text_sel);
}

/* special case, pie menu items */
static void widget_state_pie_menu_item(uiWidgetType *wt, int state)
{
	wt->wcol = *(wt->wcol_theme);

	/* active and disabled (not so common) */
	if ((state & UI_BUT_DISABLED) && (state & UI_ACTIVE)) {
		widget_state_blend(wt->wcol.text, wt->wcol.text_sel, 0.5f);
		/* draw the backdrop at low alpha, helps navigating with keys
		 * when disabled items are active */
		copy_v4_v4_char(wt->wcol.inner, wt->wcol.item);
		wt->wcol.inner[3] = 64;
	}
	/* regular disabled */
	else if (state & (UI_BUT_DISABLED | UI_BUT_INACTIVE)) {
		widget_state_blend(wt->wcol.text, wt->wcol.inner, 0.5f);
	}
	/* regular active */
	else if (state & UI_SELECT) {
		copy_v4_v4_char(wt->wcol.outline, wt->wcol.inner_sel);
		copy_v3_v3_char(wt->wcol.text, wt->wcol.text_sel);
	}
	else if (state & UI_ACTIVE) {
		copy_v4_v4_char(wt->wcol.inner, wt->wcol.item);
		copy_v3_v3_char(wt->wcol.text, wt->wcol.text_sel);
	}
}

/* special case, menu items */
static void widget_state_menu_item(uiWidgetType *wt, int state)
{
	wt->wcol = *(wt->wcol_theme);
	
	/* active and disabled (not so common) */
	if ((state & UI_BUT_DISABLED) && (state & UI_ACTIVE)) {
		widget_state_blend(wt->wcol.text, wt->wcol.text_sel, 0.5f);
		/* draw the backdrop at low alpha, helps navigating with keys
		 * when disabled items are active */
		copy_v4_v4_char(wt->wcol.inner, wt->wcol.inner_sel);
		wt->wcol.inner[3] = 64;
	}
	/* regular disabled */
	else if (state & (UI_BUT_DISABLED | UI_BUT_INACTIVE)) {
		widget_state_blend(wt->wcol.text, wt->wcol.inner, 0.5f);
	}
	/* regular active */
	else if (state & UI_ACTIVE) {
		copy_v4_v4_char(wt->wcol.inner, wt->wcol.inner_sel);
		copy_v3_v3_char(wt->wcol.text, wt->wcol.text_sel);
	}
}


/* ************ menu backdrop ************************* */

/* outside of rect, rad to left/bottom/right */
static void widget_softshadow(const rcti *rect, int roundboxalign, const float radin)
{
	bTheme *btheme = UI_GetTheme();
	uiWidgetBase wtb;
	rcti rect1 = *rect;
	float alphastep;
	int step, totvert;
	float triangle_strip[WIDGET_SIZE_MAX * 2 + 2][2];
	const float radout = UI_ThemeMenuShadowWidth();
	
	/* disabled shadow */
	if (radout == 0.0f)
		return;
	
	/* prevent tooltips to not show round shadow */
	if (radout > 0.2f * BLI_rcti_size_y(&rect1))
		rect1.ymax -= 0.2f * BLI_rcti_size_y(&rect1);
	else
		rect1.ymax -= radout;
	
	/* inner part */
	totvert = round_box_shadow_edges(wtb.inner_v, &rect1, radin, roundboxalign & (UI_CNR_BOTTOM_RIGHT | UI_CNR_BOTTOM_LEFT), 0.0f);

	/* we draw a number of increasing size alpha quad strips */
	alphastep = 3.0f * btheme->tui.menu_shadow_fac / radout;
	
	glEnableClientState(GL_VERTEX_ARRAY);

	for (step = 1; step <= (int)radout; step++) {
		float expfac = sqrtf(step / radout);
		
		round_box_shadow_edges(wtb.outer_v, &rect1, radin, UI_CNR_ALL, (float)step);
		
		glColor4f(0.0f, 0.0f, 0.0f, alphastep * (1.0f - expfac));

		widget_verts_to_triangle_strip(&wtb, totvert, triangle_strip);

		glVertexPointer(2, GL_FLOAT, 0, triangle_strip);
		glDrawArrays(GL_TRIANGLE_STRIP, 0, totvert * 2); /* add + 2 for getting a complete soft rect. Now it skips top edge to allow transparent menus */
	}

	glDisableClientState(GL_VERTEX_ARRAY);
}

static void widget_menu_back(uiWidgetColors *wcol, rcti *rect, int flag, int direction)
{
	uiWidgetBase wtb;
	int roundboxalign = UI_CNR_ALL;
	
	widget_init(&wtb);
	
	/* menu is 2nd level or deeper */
	if (flag & UI_BLOCK_POPUP) {
		//rect->ymin -= 4.0;
		//rect->ymax += 4.0;
	}
	else if (direction == UI_DIR_DOWN) {
		roundboxalign = (UI_CNR_BOTTOM_RIGHT | UI_CNR_BOTTOM_LEFT);
		rect->ymin -= 0.1f * U.widget_unit;
	}
	else if (direction == UI_DIR_UP) {
		roundboxalign = UI_CNR_TOP_LEFT | UI_CNR_TOP_RIGHT;
		rect->ymax += 0.1f * U.widget_unit;
	}
	
	glEnable(GL_BLEND);
	widget_softshadow(rect, roundboxalign, 0.25f * U.widget_unit);
	
	round_box_edges(&wtb, roundboxalign, rect, 0.25f * U.widget_unit);
	wtb.emboss = 0;
	widgetbase_draw(&wtb, wcol);
	
	glDisable(GL_BLEND);
}


static void ui_hsv_cursor(float x, float y)
{
<<<<<<< HEAD
	gpuPushMatrix(GPU_MODELVIEW);
	gpuTranslate(GPU_MODELVIEW, x, y, 0.0f);
=======
	glPushMatrix();
	glTranslatef(x, y, 0.0f);
>>>>>>> 04daaee0
	
	glColor3f(1.0f, 1.0f, 1.0f);
	glutil_draw_filled_arc(0.0f, M_PI * 2.0, 3.0f * U.pixelsize, 8);
	
	glEnable(GL_BLEND);
	glEnable(GL_LINE_SMOOTH);
	glColor3f(0.0f, 0.0f, 0.0f);
	glutil_draw_lined_arc(0.0f, M_PI * 2.0, 3.0f * U.pixelsize, 12);
	glDisable(GL_BLEND);
	glDisable(GL_LINE_SMOOTH);
	
<<<<<<< HEAD
	gpuPopMatrix(GPU_MODELVIEW);
=======
	glPopMatrix();
>>>>>>> 04daaee0
}

void ui_hsvcircle_vals_from_pos(float *val_rad, float *val_dist, const rcti *rect,
                                const float mx, const float my)
{
	/* duplication of code... well, simple is better now */
	const float centx = BLI_rcti_cent_x_fl(rect);
	const float centy = BLI_rcti_cent_y_fl(rect);
	const float radius = (float)min_ii(BLI_rcti_size_x(rect), BLI_rcti_size_y(rect)) / 2.0f;
	const float m_delta[2] = {mx - centx, my - centy};
	const float dist_sq = len_squared_v2(m_delta);

	*val_dist = (dist_sq < (radius * radius)) ? sqrtf(dist_sq) / radius : 1.0f;
	*val_rad = atan2f(m_delta[0], m_delta[1]) / (2.0f * (float)M_PI) + 0.5f;
}

/* cursor in hsv circle, in float units -1 to 1, to map on radius */
void ui_hsvcircle_pos_from_vals(uiBut *but, const rcti *rect, float *hsv, float *xpos, float *ypos)
{
	/* duplication of code... well, simple is better now */
	const float centx = BLI_rcti_cent_x_fl(rect);
	const float centy = BLI_rcti_cent_y_fl(rect);
	float radius = (float)min_ii(BLI_rcti_size_x(rect), BLI_rcti_size_y(rect)) / 2.0f;
	float ang, radius_t;
	
	ang = 2.0f * (float)M_PI * hsv[0] + (float)M_PI_2;
	
	if ((but->flag & UI_BUT_COLOR_CUBIC) && (U.color_picker_type == USER_CP_CIRCLE_HSV))
		radius_t = (1.0f - pow3f(1.0f - hsv[1]));
	else
		radius_t = hsv[1];
	
	radius = CLAMPIS(radius_t, 0.0f, 1.0f) * radius;
	*xpos = centx + cosf(-ang) * radius;
	*ypos = centy + sinf(-ang) * radius;
}

static void ui_draw_but_HSVCIRCLE(uiBut *but, uiWidgetColors *wcol, const rcti *rect)
{
	const int tot = 64;
	const float radstep = 2.0f * (float)M_PI / (float)tot;
	const float centx = BLI_rcti_cent_x_fl(rect);
	const float centy = BLI_rcti_cent_y_fl(rect);
	float radius = (float)min_ii(BLI_rcti_size_x(rect), BLI_rcti_size_y(rect)) / 2.0f;

	/* gouraud triangle fan */
	ColorPicker *cpicker = but->custom_data;
	const float *hsv_ptr = cpicker->color_data;
	float xpos, ypos, ang = 0.0f;
	float rgb[3], hsvo[3], hsv[3], col[3], colcent[3];
	int a;
	bool color_profile = ui_but_is_colorpicker_display_space(but);
		
	/* color */
	ui_but_v3_get(but, rgb);

	/* since we use compat functions on both 'hsv' and 'hsvo', they need to be initialized */
	hsvo[0] = hsv[0] = hsv_ptr[0];
	hsvo[1] = hsv[1] = hsv_ptr[1];
	hsvo[2] = hsv[2] = hsv_ptr[2];

	if (color_profile)
		ui_block_cm_to_display_space_v3(but->block, rgb);

	ui_rgb_to_color_picker_compat_v(rgb, hsv);
	copy_v3_v3(hsvo, hsv);

	CLAMP(hsv[2], 0.0f, 1.0f); /* for display only */

	/* exception: if 'lock' is set
	 * lock the value of the color wheel to 1.
	 * Useful for color correction tools where you're only interested in hue. */
	if (but->flag & UI_BUT_COLOR_LOCK) {
		if (U.color_picker_type == USER_CP_CIRCLE_HSV)
			hsv[2] = 1.0f;
		else
			hsv[2] = 0.5f;
	}
	
	ui_color_picker_to_rgb(0.0f, 0.0f, hsv[2], colcent, colcent + 1, colcent + 2);

	glShadeModel(GL_SMOOTH);

	glBegin(GL_TRIANGLE_FAN);
	glColor3fv(colcent);
	glVertex2f(centx, centy);
	
	for (a = 0; a <= tot; a++, ang += radstep) {
		float si = sinf(ang);
		float co = cosf(ang);
		
		ui_hsvcircle_vals_from_pos(hsv, hsv + 1, rect, centx + co * radius, centy + si * radius);

		ui_color_picker_to_rgb_v(hsv, col);

		glColor3fv(col);
		glVertex2f(centx + co * radius, centy + si * radius);
	}
	glEnd();
	
	glShadeModel(GL_FLAT);
	
	/* fully rounded outline */
	gpuPushMatrix(GPU_MODELVIEW);
	gpuTranslate(GPU_MODELVIEW, centx, centy, 0.0f);
	glEnable(GL_BLEND);
	glEnable(GL_LINE_SMOOTH);
	glColor3ubv((unsigned char *)wcol->outline);
	glutil_draw_lined_arc(0.0f, M_PI * 2.0, radius, tot + 1);
	glDisable(GL_BLEND);
	glDisable(GL_LINE_SMOOTH);
	gpuPopMatrix(GPU_MODELVIEW);

	/* cursor */
	ui_hsvcircle_pos_from_vals(but, rect, hsvo, &xpos, &ypos);

	ui_hsv_cursor(xpos, ypos);
}

/* ************ custom buttons, old stuff ************** */

/* draws in resolution of 48x4 colors */
void ui_draw_gradient(const rcti *rect, const float hsv[3], const int type, const float alpha)
{
	/* allows for 4 steps (red->yellow) */
	const float color_step = 1.0f / 48.0f;
	int a;
	float h = hsv[0], s = hsv[1], v = hsv[2];
	float dx, dy, sx1, sx2, sy;
	float col0[4][3];   /* left half, rect bottom to top */
	float col1[4][3];   /* right half, rect bottom to top */

	/* draw series of gouraud rects */
	glShadeModel(GL_SMOOTH);
	
	switch (type) {
		case UI_GRAD_SV:
			hsv_to_rgb(h, 0.0, 0.0,   &col1[0][0], &col1[0][1], &col1[0][2]);
			hsv_to_rgb(h, 0.0, 0.333, &col1[1][0], &col1[1][1], &col1[1][2]);
			hsv_to_rgb(h, 0.0, 0.666, &col1[2][0], &col1[2][1], &col1[2][2]);
			hsv_to_rgb(h, 0.0, 1.0,   &col1[3][0], &col1[3][1], &col1[3][2]);
			break;
		case UI_GRAD_HV:
			hsv_to_rgb(0.0, s, 0.0,   &col1[0][0], &col1[0][1], &col1[0][2]);
			hsv_to_rgb(0.0, s, 0.333, &col1[1][0], &col1[1][1], &col1[1][2]);
			hsv_to_rgb(0.0, s, 0.666, &col1[2][0], &col1[2][1], &col1[2][2]);
			hsv_to_rgb(0.0, s, 1.0,   &col1[3][0], &col1[3][1], &col1[3][2]);
			break;
		case UI_GRAD_HS:
			hsv_to_rgb(0.0, 0.0, v,   &col1[0][0], &col1[0][1], &col1[0][2]);
			hsv_to_rgb(0.0, 0.333, v, &col1[1][0], &col1[1][1], &col1[1][2]);
			hsv_to_rgb(0.0, 0.666, v, &col1[2][0], &col1[2][1], &col1[2][2]);
			hsv_to_rgb(0.0, 1.0, v,   &col1[3][0], &col1[3][1], &col1[3][2]);
			break;
		case UI_GRAD_H:
			hsv_to_rgb(0.0, 1.0, 1.0, &col1[0][0], &col1[0][1], &col1[0][2]);
			copy_v3_v3(col1[1], col1[0]);
			copy_v3_v3(col1[2], col1[0]);
			copy_v3_v3(col1[3], col1[0]);
			break;
		case UI_GRAD_S:
			hsv_to_rgb(1.0, 0.0, 1.0, &col1[1][0], &col1[1][1], &col1[1][2]);
			copy_v3_v3(col1[0], col1[1]);
			copy_v3_v3(col1[2], col1[1]);
			copy_v3_v3(col1[3], col1[1]);
			break;
		case UI_GRAD_V:
			hsv_to_rgb(1.0, 1.0, 0.0, &col1[2][0], &col1[2][1], &col1[2][2]);
			copy_v3_v3(col1[0], col1[2]);
			copy_v3_v3(col1[1], col1[2]);
			copy_v3_v3(col1[3], col1[2]);
			break;
		default:
			assert(!"invalid 'type' argument");
			hsv_to_rgb(1.0, 1.0, 1.0, &col1[2][0], &col1[2][1], &col1[2][2]);
			copy_v3_v3(col1[0], col1[2]);
			copy_v3_v3(col1[1], col1[2]);
			copy_v3_v3(col1[3], col1[2]);
			break;
	}
	
	/* old below */
	
	for (dx = 0.0f; dx < 0.999f; dx += color_step) { /* 0.999 = prevent float inaccuracy for steps */
		const float dx_next = dx + color_step;

		/* previous color */
		copy_v3_v3(col0[0], col1[0]);
		copy_v3_v3(col0[1], col1[1]);
		copy_v3_v3(col0[2], col1[2]);
		copy_v3_v3(col0[3], col1[3]);
		
		/* new color */
		switch (type) {
			case UI_GRAD_SV:
				hsv_to_rgb(h, dx, 0.0,   &col1[0][0], &col1[0][1], &col1[0][2]);
				hsv_to_rgb(h, dx, 0.333, &col1[1][0], &col1[1][1], &col1[1][2]);
				hsv_to_rgb(h, dx, 0.666, &col1[2][0], &col1[2][1], &col1[2][2]);
				hsv_to_rgb(h, dx, 1.0,   &col1[3][0], &col1[3][1], &col1[3][2]);
				break;
			case UI_GRAD_HV:
				hsv_to_rgb(dx_next, s, 0.0,   &col1[0][0], &col1[0][1], &col1[0][2]);
				hsv_to_rgb(dx_next, s, 0.333, &col1[1][0], &col1[1][1], &col1[1][2]);
				hsv_to_rgb(dx_next, s, 0.666, &col1[2][0], &col1[2][1], &col1[2][2]);
				hsv_to_rgb(dx_next, s, 1.0,   &col1[3][0], &col1[3][1], &col1[3][2]);
				break;
			case UI_GRAD_HS:
				hsv_to_rgb(dx_next, 0.0, v,   &col1[0][0], &col1[0][1], &col1[0][2]);
				hsv_to_rgb(dx_next, 0.333, v, &col1[1][0], &col1[1][1], &col1[1][2]);
				hsv_to_rgb(dx_next, 0.666, v, &col1[2][0], &col1[2][1], &col1[2][2]);
				hsv_to_rgb(dx_next, 1.0, v,   &col1[3][0], &col1[3][1], &col1[3][2]);
				break;
			case UI_GRAD_H:
				/* annoying but without this the color shifts - could be solved some other way
				 * - campbell */
				hsv_to_rgb(dx_next, 1.0, 1.0, &col1[0][0], &col1[0][1], &col1[0][2]);
				copy_v3_v3(col1[1], col1[0]);
				copy_v3_v3(col1[2], col1[0]);
				copy_v3_v3(col1[3], col1[0]);
				break;
			case UI_GRAD_S:
				hsv_to_rgb(h, dx, 1.0, &col1[1][0], &col1[1][1], &col1[1][2]);
				copy_v3_v3(col1[0], col1[1]);
				copy_v3_v3(col1[2], col1[1]);
				copy_v3_v3(col1[3], col1[1]);
				break;
			case UI_GRAD_V:
				hsv_to_rgb(h, 1.0, dx, &col1[2][0], &col1[2][1], &col1[2][2]);
				copy_v3_v3(col1[0], col1[2]);
				copy_v3_v3(col1[1], col1[2]);
				copy_v3_v3(col1[3], col1[2]);
				break;
		}
		
		/* rect */
		sx1 = rect->xmin + dx      * BLI_rcti_size_x(rect);
		sx2 = rect->xmin + dx_next * BLI_rcti_size_x(rect);
		sy = rect->ymin;
		dy = (float)BLI_rcti_size_y(rect) / 3.0f;
		
		glBegin(GL_QUADS);
		for (a = 0; a < 3; a++, sy += dy) {
			glColor4f(col0[a][0], col0[a][1], col0[a][2], alpha);
			glVertex2f(sx1, sy);
			
			glColor4f(col1[a][0], col1[a][1], col1[a][2], alpha);
			glVertex2f(sx2, sy);

			glColor4f(col1[a + 1][0], col1[a + 1][1], col1[a + 1][2], alpha);
			glVertex2f(sx2, sy + dy);
			
			glColor4f(col0[a + 1][0], col0[a + 1][1], col0[a + 1][2], alpha);
			glVertex2f(sx1, sy + dy);
		}
		glEnd();
	}

	glShadeModel(GL_FLAT);
}

bool ui_but_is_colorpicker_display_space(uiBut *but)
{
	bool color_profile = but->block->color_profile;

	if (but->rnaprop) {
		if (RNA_property_subtype(but->rnaprop) == PROP_COLOR_GAMMA)
			color_profile = false;
	}

	return color_profile;
}

void ui_hsvcube_pos_from_vals(uiBut *but, const rcti *rect, float *hsv, float *xp, float *yp)
{
	float x = 0.0f, y = 0.0f;

	switch ((int)but->a1) {
		case UI_GRAD_SV:
			x = hsv[1]; y = hsv[2]; break;
		case UI_GRAD_HV:
			x = hsv[0]; y = hsv[2]; break;
		case UI_GRAD_HS:
			x = hsv[0]; y = hsv[1]; break;
		case UI_GRAD_H:
			x = hsv[0]; y = 0.5; break;
		case UI_GRAD_S:
			x = hsv[1]; y = 0.5; break;
		case UI_GRAD_V:
			x = hsv[2]; y = 0.5; break;
		case UI_GRAD_L_ALT:
			x = 0.5f;
			/* exception only for value strip - use the range set in but->min/max */
			y = hsv[2];
			break;
		case UI_GRAD_V_ALT:
			x = 0.5f;
			/* exception only for value strip - use the range set in but->min/max */
			y = (hsv[2] - but->softmin) / (but->softmax - but->softmin);
			break;
	}

	/* cursor */
	*xp = rect->xmin + x * BLI_rcti_size_x(rect);
	*yp = rect->ymin + y * BLI_rcti_size_y(rect);
}

static void ui_draw_but_HSVCUBE(uiBut *but, const rcti *rect)
{
	float rgb[3];
	float x = 0.0f, y = 0.0f;
	ColorPicker *cpicker = but->custom_data;
	float *hsv = cpicker->color_data;
	float hsv_n[3];
	bool use_display_colorspace = ui_but_is_colorpicker_display_space(but);
	
	copy_v3_v3(hsv_n, hsv);
	
	ui_but_v3_get(but, rgb);
	
	if (use_display_colorspace)
		ui_block_cm_to_display_space_v3(but->block, rgb);
	
	rgb_to_hsv_compat_v(rgb, hsv_n);
	
	ui_draw_gradient(rect, hsv_n, but->a1, 1.0f);

	ui_hsvcube_pos_from_vals(but, rect, hsv_n, &x, &y);
	CLAMP(x, rect->xmin + 3.0f, rect->xmax - 3.0f);
	CLAMP(y, rect->ymin + 3.0f, rect->ymax - 3.0f);
	
	ui_hsv_cursor(x, y);
	
	/* outline */
	glColor3ub(0,  0,  0);
	fdrawbox((rect->xmin), (rect->ymin), (rect->xmax), (rect->ymax));
}

/* vertical 'value' slider, using new widget code */
static void ui_draw_but_HSV_v(uiBut *but, const rcti *rect)
{
	uiWidgetBase wtb;
	const float rad = 0.5f * BLI_rcti_size_x(rect);
	float x, y;
	float rgb[3], hsv[3], v;
	bool color_profile = but->block->color_profile;
	
	if (but->rnaprop && RNA_property_subtype(but->rnaprop) == PROP_COLOR_GAMMA)
		color_profile = false;

	ui_but_v3_get(but, rgb);

	if (color_profile)
		ui_block_cm_to_display_space_v3(but->block, rgb);

	if (but->a1 == UI_GRAD_L_ALT)
		rgb_to_hsl_v(rgb, hsv);
	else
		rgb_to_hsv_v(rgb, hsv);
	v = hsv[2];
	
	/* map v from property range to [0,1] */
	if (but->a1 == UI_GRAD_V_ALT) {
		float range = but->softmax - but->softmin;
		v = (v - but->softmin) / range;
	}

	widget_init(&wtb);
	
	/* fully rounded */
	round_box_edges(&wtb, UI_CNR_ALL, rect, rad);
	
	/* setup temp colors */
	wcol_tmp.outline[0] = wcol_tmp.outline[1] = wcol_tmp.outline[2] = 0;
	wcol_tmp.inner[0] = wcol_tmp.inner[1] = wcol_tmp.inner[2] = 128;
	wcol_tmp.shadetop = 127;
	wcol_tmp.shadedown = -128;
	wcol_tmp.shaded = 1;
	
	widgetbase_draw(&wtb, &wcol_tmp);

	/* cursor */
	x = rect->xmin + 0.5f * BLI_rcti_size_x(rect);
	y = rect->ymin + v    * BLI_rcti_size_y(rect);
	CLAMP(y, rect->ymin + 3.0f, rect->ymax - 3.0f);

	ui_hsv_cursor(x, y);
}


/* ************ separator, for menus etc ***************** */
static void ui_draw_separator(const rcti *rect,  uiWidgetColors *wcol)
{
	int y = rect->ymin + BLI_rcti_size_y(rect) / 2 - 1;
	unsigned char col[4];
	
	col[0] = wcol->text[0];
	col[1] = wcol->text[1];
	col[2] = wcol->text[2];
	col[3] = 30;
	
	glEnable(GL_BLEND);
	glColor4ubv(col);
	sdrawline(rect->xmin, y, rect->xmax, y);
	glDisable(GL_BLEND);
}

/* ************ button callbacks, draw ***************** */
static void widget_numbut_draw(uiWidgetColors *wcol, rcti *rect, int state, int roundboxalign, bool emboss)
{
	uiWidgetBase wtb;
	const float rad = 0.5f * BLI_rcti_size_y(rect);
	float textofs = rad * 0.85f;

	if (state & UI_SELECT)
		SWAP(short, wcol->shadetop, wcol->shadedown);
	
	widget_init(&wtb);
	
	if (!emboss) {
		round_box_edges(&wtb, roundboxalign, rect, rad);
	}

	/* decoration */
	if (!(state & UI_TEXTINPUT)) {
		widget_num_tria(&wtb.tria1, rect, 0.6f, 'l');
		widget_num_tria(&wtb.tria2, rect, 0.6f, 'r');
	}

	widgetbase_draw(&wtb, wcol);
	
	if (!(state & UI_TEXTINPUT)) {
		/* text space */
		rect->xmin += textofs;
		rect->xmax -= textofs;
	}
}

static void widget_numbut(uiWidgetColors *wcol, rcti *rect, int state, int roundboxalign)
{
	widget_numbut_draw(wcol, rect, state, roundboxalign, false);
}

/**
 * Draw number buttons still with triangles when field is not embossed
 */
static void widget_numbut_embossn(uiBut *UNUSED(but), uiWidgetColors *wcol, rcti *rect, int state, int roundboxalign)
{
	widget_numbut_draw(wcol, rect, state, roundboxalign, true);
}

bool ui_link_bezier_points(const rcti *rect, float coord_array[][2], int resol)
{
	float dist, vec[4][2];

	vec[0][0] = rect->xmin;
	vec[0][1] = rect->ymin;
	vec[3][0] = rect->xmax;
	vec[3][1] = rect->ymax;
	
	dist = 0.5f * fabsf(vec[0][0] - vec[3][0]);
	
	vec[1][0] = vec[0][0] + dist;
	vec[1][1] = vec[0][1];
	
	vec[2][0] = vec[3][0] - dist;
	vec[2][1] = vec[3][1];
	
	BKE_curve_forward_diff_bezier(vec[0][0], vec[1][0], vec[2][0], vec[3][0], &coord_array[0][0], resol, sizeof(float[2]));
	BKE_curve_forward_diff_bezier(vec[0][1], vec[1][1], vec[2][1], vec[3][1], &coord_array[0][1], resol, sizeof(float[2]));

	/* TODO: why return anything if always true? */
	return true;
}

#define LINK_RESOL  24
void ui_draw_link_bezier(const rcti *rect)
{
	float coord_array[LINK_RESOL + 1][2];

	if (ui_link_bezier_points(rect, coord_array, LINK_RESOL)) {
#if 0 /* unused */
		/* we can reuse the dist variable here to increment the GL curve eval amount*/
		const float dist = 1.0f / (float)LINK_RESOL;
#endif
		glEnable(GL_BLEND);
		glEnable(GL_LINE_SMOOTH);

		glEnableClientState(GL_VERTEX_ARRAY);
		glVertexPointer(2, GL_FLOAT, 0, coord_array);
		glDrawArrays(GL_LINE_STRIP, 0, LINK_RESOL + 1);
		glDisableClientState(GL_VERTEX_ARRAY);

		glDisable(GL_BLEND);
		glDisable(GL_LINE_SMOOTH);
	}
}

/* function in use for buttons and for view2d sliders */
void UI_draw_widget_scroll(uiWidgetColors *wcol, const rcti *rect, const rcti *slider, int state)
{
	uiWidgetBase wtb;
	int horizontal;
	float rad;
	bool outline = false;

	widget_init(&wtb);

	/* determine horizontal/vertical */
	horizontal = (BLI_rcti_size_x(rect) > BLI_rcti_size_y(rect));

	if (horizontal)
		rad = 0.5f * BLI_rcti_size_y(rect);
	else
		rad = 0.5f * BLI_rcti_size_x(rect);
	
	wtb.shadedir = (horizontal) ? 1 : 0;
	
	/* draw back part, colors swapped and shading inverted */
	if (horizontal)
		SWAP(short, wcol->shadetop, wcol->shadedown);
	
	round_box_edges(&wtb, UI_CNR_ALL, rect, rad);
	widgetbase_draw(&wtb, wcol);
	
	/* slider */
	if ((BLI_rcti_size_x(slider) < 2) || (BLI_rcti_size_y(slider) < 2)) {
		/* pass */
	}
	else {
		SWAP(short, wcol->shadetop, wcol->shadedown);
		
		copy_v4_v4_char(wcol->inner, wcol->item);
		
		if (wcol->shadetop > wcol->shadedown)
			wcol->shadetop += 20;   /* XXX violates themes... */
		else wcol->shadedown += 20;
		
		if (state & UI_SCROLL_PRESSED) {
			wcol->inner[0] = wcol->inner[0] >= 250 ? 255 : wcol->inner[0] + 5;
			wcol->inner[1] = wcol->inner[1] >= 250 ? 255 : wcol->inner[1] + 5;
			wcol->inner[2] = wcol->inner[2] >= 250 ? 255 : wcol->inner[2] + 5;
		}

		/* draw */
		wtb.emboss = 0; /* only emboss once */
		
		/* exception for progress bar */
		if (state & UI_SCROLL_NO_OUTLINE) {
			SWAP(bool, outline, wtb.outline);
		}
		
		round_box_edges(&wtb, UI_CNR_ALL, slider, rad);
		
		if (state & UI_SCROLL_ARROWS) {
			if (wcol->item[0] > 48) wcol->item[0] -= 48;
			if (wcol->item[1] > 48) wcol->item[1] -= 48;
			if (wcol->item[2] > 48) wcol->item[2] -= 48;
			wcol->item[3] = 255;
			
			if (horizontal) {
				widget_scroll_circle(&wtb.tria1, slider, 0.6f, 'l');
				widget_scroll_circle(&wtb.tria2, slider, 0.6f, 'r');
			}
			else {
				widget_scroll_circle(&wtb.tria1, slider, 0.6f, 'b');
				widget_scroll_circle(&wtb.tria2, slider, 0.6f, 't');
			}
		}
		widgetbase_draw(&wtb, wcol);
		
		if (state & UI_SCROLL_NO_OUTLINE) {
			SWAP(bool, outline, wtb.outline);
		}
	}
}

static void widget_scroll(uiBut *but, uiWidgetColors *wcol, rcti *rect, int state, int UNUSED(roundboxalign))
{
	rcti rect1;
	double value;
	float fac, size, min;
	int horizontal;

	/* calculate slider part */
	value = ui_but_value_get(but);

	size = (but->softmax + but->a1 - but->softmin);
	size = max_ff(size, 2.0f);
	
	/* position */
	rect1 = *rect;

	/* determine horizontal/vertical */
	horizontal = (BLI_rcti_size_x(rect) > BLI_rcti_size_y(rect));
	
	if (horizontal) {
		fac = BLI_rcti_size_x(rect) / size;
		rect1.xmin = rect1.xmin + ceilf(fac * ((float)value - but->softmin));
		rect1.xmax = rect1.xmin + ceilf(fac * (but->a1 - but->softmin));

		/* ensure minimium size */
		min = BLI_rcti_size_y(rect);

		if (BLI_rcti_size_x(&rect1) < min) {
			rect1.xmax = rect1.xmin + min;

			if (rect1.xmax > rect->xmax) {
				rect1.xmax = rect->xmax;
				rect1.xmin = max_ii(rect1.xmax - min, rect->xmin);
			}
		}
	}
	else {
		fac = BLI_rcti_size_y(rect) / size;
		rect1.ymax = rect1.ymax - ceilf(fac * ((float)value - but->softmin));
		rect1.ymin = rect1.ymax - ceilf(fac * (but->a1 - but->softmin));

		/* ensure minimium size */
		min = BLI_rcti_size_x(rect);

		if (BLI_rcti_size_y(&rect1) < min) {
			rect1.ymax = rect1.ymin + min;

			if (rect1.ymax > rect->ymax) {
				rect1.ymax = rect->ymax;
				rect1.ymin = max_ii(rect1.ymax - min, rect->ymin);
			}
		}
	}

	if (state & UI_SELECT)
		state = UI_SCROLL_PRESSED;
	else
		state = 0;
	UI_draw_widget_scroll(wcol, rect, &rect1, state);
}

static void widget_progressbar(uiBut *but, uiWidgetColors *wcol, rcti *rect, int UNUSED(state), int UNUSED(roundboxalign))
{
	rcti rect_prog = *rect, rect_bar = *rect;
	float value = but->a1;
	float w, min;
	
	/* make the progress bar a proportion of the original height */
	/* hardcoded 4px high for now */
	rect_prog.ymax = rect_prog.ymin + 4 * UI_DPI_FAC;
	rect_bar.ymax = rect_bar.ymin + 4 * UI_DPI_FAC;
	
	w = value * BLI_rcti_size_x(&rect_prog);
	
	/* ensure minimium size */
	min = BLI_rcti_size_y(&rect_prog);
	w = MAX2(w, min);
	
	rect_bar.xmax = rect_bar.xmin + w;
		
	UI_draw_widget_scroll(wcol, &rect_prog, &rect_bar, UI_SCROLL_NO_OUTLINE);
	
	/* raise text a bit */
	rect->ymin += 6 * UI_DPI_FAC;
	rect->xmin -= 6 * UI_DPI_FAC;
}

static void widget_link(uiBut *but, uiWidgetColors *UNUSED(wcol), rcti *rect, int UNUSED(state), int UNUSED(roundboxalign))
{
	
	if (but->flag & UI_SELECT) {
		rcti rectlink;
		
		UI_ThemeColor(TH_TEXT_HI);
		
		rectlink.xmin = BLI_rcti_cent_x(rect);
		rectlink.ymin = BLI_rcti_cent_y(rect);
		rectlink.xmax = but->linkto[0];
		rectlink.ymax = but->linkto[1];
		
		ui_draw_link_bezier(&rectlink);
	}
}

static void widget_numslider(uiBut *but, uiWidgetColors *wcol, rcti *rect, int state, int roundboxalign)
{
	uiWidgetBase wtb, wtb1;
	rcti rect1;
	double value;
	float offs, toffs, fac = 0;
	char outline[3];

	widget_init(&wtb);
	widget_init(&wtb1);
	
	/* backdrop first */
	
	/* fully rounded */
	offs = 0.5f * BLI_rcti_size_y(rect);
	toffs = offs * 0.75f;
	round_box_edges(&wtb, roundboxalign, rect, offs);

	wtb.outline = 0;
	widgetbase_draw(&wtb, wcol);
	
	/* draw left/right parts only when not in text editing */
	if (!(state & UI_TEXTINPUT)) {
		int roundboxalign_slider;
		
		/* slider part */
		copy_v3_v3_char(outline, wcol->outline);
		copy_v3_v3_char(wcol->outline, wcol->item);
		copy_v3_v3_char(wcol->inner, wcol->item);

		if (!(state & UI_SELECT))
			SWAP(short, wcol->shadetop, wcol->shadedown);
		
		rect1 = *rect;
		
		value = ui_but_value_get(but);
		if ((but->softmax - but->softmin) > 0) {
			fac = ((float)value - but->softmin) * (BLI_rcti_size_x(&rect1) - offs) / (but->softmax - but->softmin);
		}
		
		/* left part of slider, always rounded */
		rect1.xmax = rect1.xmin + ceil(offs + U.pixelsize);
		round_box_edges(&wtb1, roundboxalign & ~(UI_CNR_TOP_RIGHT | UI_CNR_BOTTOM_RIGHT), &rect1, offs);
		wtb1.outline = 0;
		widgetbase_draw(&wtb1, wcol);
		
		/* right part of slider, interpolate roundness */
		rect1.xmax = rect1.xmin + fac + offs;
		rect1.xmin +=  floor(offs - U.pixelsize);
		
		if (rect1.xmax + offs > rect->xmax) {
			roundboxalign_slider = roundboxalign & ~(UI_CNR_TOP_LEFT | UI_CNR_BOTTOM_LEFT);
			offs *= (rect1.xmax + offs - rect->xmax) / offs;
		}
		else {
			roundboxalign_slider = 0;
			offs = 0.0f;
		}
		round_box_edges(&wtb1, roundboxalign_slider, &rect1, offs);
		
		widgetbase_draw(&wtb1, wcol);
		copy_v3_v3_char(wcol->outline, outline);
		
		if (!(state & UI_SELECT))
			SWAP(short, wcol->shadetop, wcol->shadedown);
	}
	
	/* outline */
	wtb.outline = 1;
	wtb.inner = 0;
	widgetbase_draw(&wtb, wcol);

	/* add space at either side of the button so text aligns with numbuttons (which have arrow icons) */
	if (!(state & UI_TEXTINPUT)) {
		rect->xmax -= toffs;
		rect->xmin += toffs;
	}
}

/* I think 3 is sufficient border to indicate keyed status */
#define SWATCH_KEYED_BORDER 3

static void widget_swatch(uiBut *but, uiWidgetColors *wcol, rcti *rect, int state, int roundboxalign)
{
	uiWidgetBase wtb;
	float rad, col[4];
	bool color_profile = but->block->color_profile;
	
	col[3] = 1.0f;

	if (but->rnaprop) {
		BLI_assert(but->rnaindex == -1);

		if (RNA_property_subtype(but->rnaprop) == PROP_COLOR_GAMMA)
			color_profile = false;

		if (RNA_property_array_length(&but->rnapoin, but->rnaprop) == 4) {
			col[3] = RNA_property_float_get_index(&but->rnapoin, but->rnaprop, 3);
		}
	}
	
	widget_init(&wtb);
	
	/* half rounded */
	rad = 0.25f * U.widget_unit;
	round_box_edges(&wtb, roundboxalign, rect, rad);
		
	ui_but_v3_get(but, col);

	if (state & (UI_BUT_ANIMATED | UI_BUT_ANIMATED_KEY | UI_BUT_DRIVEN | UI_BUT_REDALERT)) {
		/* draw based on state - color for keyed etc */
		widgetbase_draw(&wtb, wcol);

		/* inset to draw swatch color */
		rect->xmin += SWATCH_KEYED_BORDER;
		rect->xmax -= SWATCH_KEYED_BORDER;
		rect->ymin += SWATCH_KEYED_BORDER;
		rect->ymax -= SWATCH_KEYED_BORDER;
		
		round_box_edges(&wtb, roundboxalign, rect, rad);
	}
	
	if (color_profile)
		ui_block_cm_to_display_space_v3(but->block, col);
	
	rgba_float_to_uchar((unsigned char *)wcol->inner, col);

	wcol->shaded = 0;
	wcol->alpha_check = (wcol->inner[3] < 255);

	widgetbase_draw(&wtb, wcol);
	
	if (but->a1 == UI_PALETTE_COLOR && ((Palette *)but->rnapoin.id.data)->active_color == (int)but->a2) {
		float width = rect->xmax - rect->xmin;
		float height = rect->ymax - rect->ymin;
		/* find color luminance and change it slightly */
		float bw = rgb_to_grayscale(col);

		bw += (bw < 0.5f) ? 0.5f : -0.5f;
		
		glColor4f(bw, bw, bw, 1.0);
		glBegin(GL_TRIANGLES);
		glVertex2f(rect->xmin + 0.1f * width, rect->ymin + 0.9f * height);
		glVertex2f(rect->xmin + 0.1f * width, rect->ymin + 0.5f * height);
		glVertex2f(rect->xmin + 0.5f * width, rect->ymin + 0.9f * height);
		glEnd();
	}
}

static void widget_unitvec(uiBut *but, uiWidgetColors *wcol, rcti *rect, int UNUSED(state), int UNUSED(roundboxalign))
{
	ui_draw_but_UNITVEC(but, wcol, rect);
}

static void widget_icon_has_anim(uiBut *but, uiWidgetColors *wcol, rcti *rect, int state, int roundboxalign)
{
	if (state & (UI_BUT_ANIMATED | UI_BUT_ANIMATED_KEY | UI_BUT_DRIVEN | UI_BUT_REDALERT)) {
		uiWidgetBase wtb;
		float rad;
		
		widget_init(&wtb);
		wtb.outline = 0;
		
		/* rounded */
		rad = 0.5f * BLI_rcti_size_y(rect);
		round_box_edges(&wtb, UI_CNR_ALL, rect, rad);
		widgetbase_draw(&wtb, wcol);
	}
	else if (but->type == UI_BTYPE_NUM) {
		/* Draw number buttons still with left/right 
		 * triangles when field is not embossed */
		widget_numbut_embossn(but, wcol, rect, state, roundboxalign);
	}
}


static void widget_textbut(uiWidgetColors *wcol, rcti *rect, int state, int roundboxalign)
{
	uiWidgetBase wtb;
	float rad;
	
	if (state & UI_SELECT)
		SWAP(short, wcol->shadetop, wcol->shadedown);
	
	widget_init(&wtb);
	
	/* half rounded */
	rad = 0.2f * U.widget_unit;
	round_box_edges(&wtb, roundboxalign, rect, rad);
	
	widgetbase_draw(&wtb, wcol);
}


static void widget_menubut(uiWidgetColors *wcol, rcti *rect, int UNUSED(state), int roundboxalign)
{
	uiWidgetBase wtb;
	float rad;
	
	widget_init(&wtb);
	
	/* half rounded */
	rad = 0.2f * U.widget_unit;
	round_box_edges(&wtb, roundboxalign, rect, rad);
	
	/* decoration */
	widget_menu_trias(&wtb.tria1, rect);
	
	widgetbase_draw(&wtb, wcol);
	
	/* text space, arrows are about 0.6 height of button */
	rect->xmax -= (6 * BLI_rcti_size_y(rect)) / 10;
}

static void widget_menuiconbut(uiWidgetColors *wcol, rcti *rect, int UNUSED(state), int roundboxalign)
{
	uiWidgetBase wtb;
	float rad;
	
	widget_init(&wtb);
	
	/* half rounded */
	rad = 0.2f * U.widget_unit;
	round_box_edges(&wtb, roundboxalign, rect, rad);
	
	/* decoration */
	widgetbase_draw(&wtb, wcol);
}

static void widget_menunodebut(uiWidgetColors *wcol, rcti *rect, int UNUSED(state), int roundboxalign)
{
	/* silly node link button hacks */
	uiWidgetBase wtb;
	uiWidgetColors wcol_backup = *wcol;
	float rad;
	
	widget_init(&wtb);
	
	/* half rounded */
	rad = 0.2f * U.widget_unit;
	round_box_edges(&wtb, roundboxalign, rect, rad);

	wcol->inner[0] = min_ii(wcol->inner[0] + 15, 255);
	wcol->inner[1] = min_ii(wcol->inner[1] + 15, 255);
	wcol->inner[2] = min_ii(wcol->inner[2] + 15, 255);
	wcol->outline[0] = min_ii(wcol->outline[0] + 15, 255);
	wcol->outline[1] = min_ii(wcol->outline[1] + 15, 255);
	wcol->outline[2] = min_ii(wcol->outline[2] + 15, 255);
	
	/* decoration */
	widgetbase_draw(&wtb, wcol);
	*wcol = wcol_backup;
}

static void widget_pulldownbut(uiWidgetColors *wcol, rcti *rect, int state, int roundboxalign)
{
	if (state & UI_ACTIVE) {
		uiWidgetBase wtb;
		const float rad = 0.2f * U.widget_unit;

		widget_init(&wtb);

		/* half rounded */
		round_box_edges(&wtb, roundboxalign, rect, rad);
		
		widgetbase_draw(&wtb, wcol);
	}
}

static void widget_menu_itembut(uiWidgetColors *wcol, rcti *rect, int UNUSED(state), int UNUSED(roundboxalign))
{
	uiWidgetBase wtb;
	
	widget_init(&wtb);
	
	/* not rounded, no outline */
	wtb.outline = 0;
	round_box_edges(&wtb, 0, rect, 0.0f);
	
	widgetbase_draw(&wtb, wcol);
}

static void widget_menu_radial_itembut(uiBut *but, uiWidgetColors *wcol, rcti *rect, int UNUSED(state), int UNUSED(roundboxalign))
{
	uiWidgetBase wtb;
	float rad;
	float fac = but->block->pie_data.alphafac;

	widget_init(&wtb);

	wtb.emboss = 0;

	rad = 0.5f * BLI_rcti_size_y(rect);
	round_box_edges(&wtb, UI_CNR_ALL, rect, rad);

	wcol->inner[3] *= fac;
	wcol->inner_sel[3] *= fac;
	wcol->item[3] *= fac;
	wcol->text[3] *= fac;
	wcol->text_sel[3] *= fac;
	wcol->outline[3] *= fac;

	widgetbase_draw(&wtb, wcol);
}

static void widget_list_itembut(uiWidgetColors *wcol, rcti *rect, int UNUSED(state), int UNUSED(roundboxalign))
{
	uiWidgetBase wtb;
	float rad;
	
	widget_init(&wtb);
	
	/* rounded, but no outline */
	wtb.outline = 0;
	rad = 0.2f * U.widget_unit;
	round_box_edges(&wtb, UI_CNR_ALL, rect, rad);
	
	widgetbase_draw(&wtb, wcol);
}

static void widget_optionbut(uiWidgetColors *wcol, rcti *rect, int state, int UNUSED(roundboxalign))
{
	uiWidgetBase wtb;
	rcti recttemp = *rect;
	float rad;
	int delta;
	
	widget_init(&wtb);
	
	/* square */
	recttemp.xmax = recttemp.xmin + BLI_rcti_size_y(&recttemp);
	
	/* smaller */
	delta = 1 + BLI_rcti_size_y(&recttemp) / 8;
	recttemp.xmin += delta;
	recttemp.ymin += delta;
	recttemp.xmax -= delta;
	recttemp.ymax -= delta;
	
	/* half rounded */
	rad = 0.2f * U.widget_unit;
	round_box_edges(&wtb, UI_CNR_ALL, &recttemp, rad);
	
	/* decoration */
	if (state & UI_SELECT) {
		widget_check_trias(&wtb.tria1, &recttemp);
	}
	
	widgetbase_draw(&wtb, wcol);
	
	/* text space */
	rect->xmin += BLI_rcti_size_y(rect) * 0.7 + delta;
}

/* labels use Editor theme colors for text */
static void widget_state_label(uiWidgetType *wt, int state)
{
	if (state & UI_BUT_LIST_ITEM) {
		/* Override default label theme's colors. */
		bTheme *btheme = UI_GetTheme();
		wt->wcol_theme = &btheme->tui.wcol_list_item;
		/* call this for option button */
		widget_state(wt, state);
	}
	else {
		/* call this for option button */
		widget_state(wt, state);
		if (state & UI_SELECT)
			UI_GetThemeColor3ubv(TH_TEXT_HI, (unsigned char *)wt->wcol.text);
		else
			UI_GetThemeColor3ubv(TH_TEXT, (unsigned char *)wt->wcol.text);
	}
}

static void widget_radiobut(uiWidgetColors *wcol, rcti *rect, int UNUSED(state), int roundboxalign)
{
	uiWidgetBase wtb;
	float rad;
	
	widget_init(&wtb);
	
	/* half rounded */
	rad = 0.2f * U.widget_unit;
	round_box_edges(&wtb, roundboxalign, rect, rad);
	
	widgetbase_draw(&wtb, wcol);
}

static void widget_box(uiBut *but, uiWidgetColors *wcol, rcti *rect, int UNUSED(state), int roundboxalign)
{
	uiWidgetBase wtb;
	float rad;
	char old_col[3];
	
	widget_init(&wtb);
	
	copy_v3_v3_char(old_col, wcol->inner);
	
	/* abuse but->hsv - if it's non-zero, use this color as the box's background */
	if (but->col[3]) {
		wcol->inner[0] = but->col[0];
		wcol->inner[1] = but->col[1];
		wcol->inner[2] = but->col[2];
	}
	
	/* half rounded */
	rad = 0.2f * U.widget_unit;
	round_box_edges(&wtb, roundboxalign, rect, rad);
	
	widgetbase_draw(&wtb, wcol);
		
	copy_v3_v3_char(wcol->inner, old_col);
}

static void widget_but(uiWidgetColors *wcol, rcti *rect, int UNUSED(state), int roundboxalign)
{
	uiWidgetBase wtb;
	float rad;
	
	widget_init(&wtb);
	
	/* half rounded */
	rad = 0.2f * U.widget_unit;
	round_box_edges(&wtb, roundboxalign, rect, rad);
	
	widgetbase_draw(&wtb, wcol);
}

static void widget_roundbut(uiWidgetColors *wcol, rcti *rect, int UNUSED(state), int roundboxalign)
{
	uiWidgetBase wtb;
	const float rad = 0.25f * U.widget_unit;
	
	widget_init(&wtb);
	
	/* half rounded */
	round_box_edges(&wtb, roundboxalign, rect, rad);

	widgetbase_draw(&wtb, wcol);
}

static void widget_draw_extra_mask(const bContext *C, uiBut *but, uiWidgetType *wt, rcti *rect)
{
	uiWidgetBase wtb;
	const float rad = 0.25f * U.widget_unit;
	unsigned char col[4];
	
	/* state copy! */
	wt->wcol = *(wt->wcol_theme);
	
	widget_init(&wtb);
	
	if (but->block->drawextra) {
		/* note: drawextra can change rect +1 or -1, to match round errors of existing previews */
		but->block->drawextra(C, but->poin, but->block->drawextra_arg1, but->block->drawextra_arg2, rect);
		
		/* make mask to draw over image */
		UI_GetThemeColor3ubv(TH_BACK, col);
		glColor3ubv(col);
		
		round_box__edges(&wtb, UI_CNR_ALL, rect, 0.0f, rad);
		widgetbase_outline(&wtb);
	}
	
	/* outline */
	round_box_edges(&wtb, UI_CNR_ALL, rect, rad);
	wtb.outline = 1;
	wtb.inner = 0;
	widgetbase_draw(&wtb, &wt->wcol);
}

static uiWidgetType *widget_type(uiWidgetTypeEnum type)
{
	bTheme *btheme = UI_GetTheme();
	static uiWidgetType wt;
	
	/* defaults */
	wt.wcol_theme = &btheme->tui.wcol_regular;
	wt.wcol_state = &btheme->tui.wcol_state;
	wt.state = widget_state;
	wt.draw = widget_but;
	wt.custom = NULL;
	wt.text = widget_draw_text_icon;
	
	switch (type) {
		case UI_WTYPE_REGULAR:
			break;

		case UI_WTYPE_LABEL:
			wt.draw = NULL;
			wt.state = widget_state_label;
			break;
			
		case UI_WTYPE_TOGGLE:
			wt.wcol_theme = &btheme->tui.wcol_toggle;
			break;
			
		case UI_WTYPE_CHECKBOX:
			wt.wcol_theme = &btheme->tui.wcol_option;
			wt.draw = widget_optionbut;
			break;
			
		case UI_WTYPE_RADIO:
			wt.wcol_theme = &btheme->tui.wcol_radio;
			wt.draw = widget_radiobut;
			break;

		case UI_WTYPE_NUMBER:
			wt.wcol_theme = &btheme->tui.wcol_num;
			wt.draw = widget_numbut;
			break;
			
		case UI_WTYPE_SLIDER:
			wt.wcol_theme = &btheme->tui.wcol_numslider;
			wt.custom = widget_numslider;
			wt.state = widget_state_numslider;
			break;
			
		case UI_WTYPE_EXEC:
			wt.wcol_theme = &btheme->tui.wcol_tool;
			wt.draw = widget_roundbut;
			break;

		case UI_WTYPE_TOOLTIP:
			wt.wcol_theme = &btheme->tui.wcol_tooltip;
			wt.draw = widget_menu_back;
			break;
			
			
		/* strings */
		case UI_WTYPE_NAME:
			wt.wcol_theme = &btheme->tui.wcol_text;
			wt.draw = widget_textbut;
			break;
			
		case UI_WTYPE_NAME_LINK:
			break;
			
		case UI_WTYPE_POINTER_LINK:
			break;
			
		case UI_WTYPE_FILENAME:
			break;
			
			
		/* start menus */
		case UI_WTYPE_MENU_RADIO:
			wt.wcol_theme = &btheme->tui.wcol_menu;
			wt.draw = widget_menubut;
			break;

		case UI_WTYPE_MENU_ICON_RADIO:
			wt.wcol_theme = &btheme->tui.wcol_menu;
			wt.draw = widget_menuiconbut;
			break;
			
		case UI_WTYPE_MENU_POINTER_LINK:
			wt.wcol_theme = &btheme->tui.wcol_menu;
			wt.draw = widget_menubut;
			break;

		case UI_WTYPE_MENU_NODE_LINK:
			wt.wcol_theme = &btheme->tui.wcol_menu;
			wt.draw = widget_menunodebut;
			break;
			
		case UI_WTYPE_PULLDOWN:
			wt.wcol_theme = &btheme->tui.wcol_pulldown;
			wt.draw = widget_pulldownbut;
			wt.state = widget_state_pulldown;
			break;
			
		/* in menus */
		case UI_WTYPE_MENU_ITEM:
			wt.wcol_theme = &btheme->tui.wcol_menu_item;
			wt.draw = widget_menu_itembut;
			wt.state = widget_state_menu_item;
			break;
			
		case UI_WTYPE_MENU_BACK:
			wt.wcol_theme = &btheme->tui.wcol_menu_back;
			wt.draw = widget_menu_back;
			break;
			
		/* specials */
		case UI_WTYPE_ICON:
			wt.custom = widget_icon_has_anim;
			break;
			
		case UI_WTYPE_SWATCH:
			wt.custom = widget_swatch;
			break;
			
		case UI_WTYPE_BOX:
			wt.custom = widget_box;
			wt.wcol_theme = &btheme->tui.wcol_box;
			break;
			
		case UI_WTYPE_RGB_PICKER:
			break;
			
		case UI_WTYPE_UNITVEC:
			wt.custom = widget_unitvec;
			break;

		case UI_WTYPE_SCROLL:
			wt.wcol_theme = &btheme->tui.wcol_scroll;
			wt.state = widget_state_nothing;
			wt.custom = widget_scroll;
			break;

		case UI_WTYPE_LISTITEM:
			wt.wcol_theme = &btheme->tui.wcol_list_item;
			wt.draw = widget_list_itembut;
			break;
			
		case UI_WTYPE_PROGRESSBAR:
			wt.wcol_theme = &btheme->tui.wcol_progress;
			wt.custom = widget_progressbar;
			break;

		case UI_WTYPE_MENU_ITEM_RADIAL:
			wt.wcol_theme = &btheme->tui.wcol_pie_menu;
			wt.custom = widget_menu_radial_itembut;
			wt.state = widget_state_pie_menu_item;
			break;
	}
	
	return &wt;
}


static int widget_roundbox_set(uiBut *but, rcti *rect)
{
	int roundbox = UI_CNR_ALL;

	/* alignment */
	if ((but->drawflag & UI_BUT_ALIGN) && but->type != UI_BTYPE_PULLDOWN) {
		
		/* ui_block_position has this correction too, keep in sync */
		if (but->drawflag & UI_BUT_ALIGN_TOP)
			rect->ymax += U.pixelsize;
		if (but->drawflag & UI_BUT_ALIGN_LEFT)
			rect->xmin -= U.pixelsize;
		
		switch (but->drawflag & UI_BUT_ALIGN) {
			case UI_BUT_ALIGN_TOP:
				roundbox = UI_CNR_BOTTOM_LEFT | UI_CNR_BOTTOM_RIGHT;
				break;
			case UI_BUT_ALIGN_DOWN:
				roundbox = UI_CNR_TOP_LEFT | UI_CNR_TOP_RIGHT;
				break;
			case UI_BUT_ALIGN_LEFT:
				roundbox = UI_CNR_TOP_RIGHT | UI_CNR_BOTTOM_RIGHT;
				break;
			case UI_BUT_ALIGN_RIGHT:
				roundbox = UI_CNR_TOP_LEFT | UI_CNR_BOTTOM_LEFT;
				break;
			case UI_BUT_ALIGN_DOWN | UI_BUT_ALIGN_RIGHT:
				roundbox = UI_CNR_TOP_LEFT;
				break;
			case UI_BUT_ALIGN_DOWN | UI_BUT_ALIGN_LEFT:
				roundbox = UI_CNR_TOP_RIGHT;
				break;
			case UI_BUT_ALIGN_TOP | UI_BUT_ALIGN_RIGHT:
				roundbox = UI_CNR_BOTTOM_LEFT;
				break;
			case UI_BUT_ALIGN_TOP | UI_BUT_ALIGN_LEFT:
				roundbox = UI_CNR_BOTTOM_RIGHT;
				break;
			default:
				roundbox = 0;
				break;
		}
	}

	/* align with open menu */
	if (but->active) {
		int direction = ui_but_menu_direction(but);

		if      (direction == UI_DIR_UP)    roundbox &= ~(UI_CNR_TOP_RIGHT    | UI_CNR_TOP_LEFT);
		else if (direction == UI_DIR_DOWN)  roundbox &= ~(UI_CNR_BOTTOM_RIGHT | UI_CNR_BOTTOM_LEFT);
		else if (direction == UI_DIR_LEFT)  roundbox &= ~(UI_CNR_TOP_LEFT     | UI_CNR_BOTTOM_LEFT);
		else if (direction == UI_DIR_RIGHT) roundbox &= ~(UI_CNR_TOP_RIGHT    | UI_CNR_BOTTOM_RIGHT);
	}

	return roundbox;
}

/* conversion from old to new buttons, so still messy */
void ui_draw_but(const bContext *C, ARegion *ar, uiStyle *style, uiBut *but, rcti *rect)
{
	bTheme *btheme = UI_GetTheme();
	ThemeUI *tui = &btheme->tui;
	uiFontStyle *fstyle = &style->widget;
	uiWidgetType *wt = NULL;

	/* handle menus separately */
	if (but->dt == UI_EMBOSS_PULLDOWN) {
		switch (but->type) {
			case UI_BTYPE_LABEL:
				widget_draw_text_icon(&style->widgetlabel, &tui->wcol_menu_back, but, rect);
				break;
			case UI_BTYPE_SEPR_LINE:
				ui_draw_separator(rect, &tui->wcol_menu_item);
				break;
			default:
				wt = widget_type(UI_WTYPE_MENU_ITEM);
				break;
		}
	}
	else if (but->dt == UI_EMBOSS_NONE) {
		/* "nothing" */
		wt = widget_type(UI_WTYPE_ICON);
	}
	else if (but->dt == UI_EMBOSS_RADIAL) {
		wt = widget_type(UI_WTYPE_MENU_ITEM_RADIAL);
	}
	else {
		BLI_assert(but->dt == UI_EMBOSS);

		switch (but->type) {
			case UI_BTYPE_LABEL:
				if (but->block->flag & UI_BLOCK_LOOP)
					widget_draw_text_icon(&style->widgetlabel, &tui->wcol_menu_back, but, rect);
				else {
					wt = widget_type(UI_WTYPE_LABEL);
					fstyle = &style->widgetlabel;
				}
				break;

			case UI_BTYPE_SEPR:
			case UI_BTYPE_SEPR_LINE:
				break;
				
			case UI_BTYPE_BUT:
				wt = widget_type(UI_WTYPE_EXEC);
				break;

			case UI_BTYPE_NUM:
				wt = widget_type(UI_WTYPE_NUMBER);
				break;
				
			case UI_BTYPE_NUM_SLIDER:
				wt = widget_type(UI_WTYPE_SLIDER);
				break;
				
			case UI_BTYPE_ROW:
				wt = widget_type(UI_WTYPE_RADIO);
				break;

			case UI_BTYPE_LISTROW:
				wt = widget_type(UI_WTYPE_LISTITEM);
				break;
				
			case UI_BTYPE_TEXT:
				wt = widget_type(UI_WTYPE_NAME);
				break;

			case UI_BTYPE_SEARCH_MENU:
				wt = widget_type(UI_WTYPE_NAME);
				if (but->block->flag & UI_BLOCK_LOOP)
					wt->wcol_theme = &btheme->tui.wcol_menu_back;
				break;
				
			case UI_BTYPE_BUT_TOGGLE:
			case UI_BTYPE_TOGGLE:
			case UI_BTYPE_TOGGLE_N:
				wt = widget_type(UI_WTYPE_TOGGLE);
				break;
				
			case UI_BTYPE_CHECKBOX:
			case UI_BTYPE_CHECKBOX_N:
				if (!(but->flag & UI_HAS_ICON)) {
					wt = widget_type(UI_WTYPE_CHECKBOX);
					but->drawflag |= UI_BUT_TEXT_LEFT;
				}
				else
					wt = widget_type(UI_WTYPE_TOGGLE);
				
				/* option buttons have strings outside, on menus use different colors */
				if (but->block->flag & UI_BLOCK_LOOP)
					wt->state = widget_state_option_menu;
				
				break;
				
			case UI_BTYPE_MENU:
			case UI_BTYPE_BLOCK:
				if (but->flag & UI_BUT_NODE_LINK) {
					/* new node-link button, not active yet XXX */
					wt = widget_type(UI_WTYPE_MENU_NODE_LINK);
				}
				else {
					/* with menu arrows */

					/* we could use a flag for this, but for now just check size,
					 * add updown arrows if there is room. */
					if ((!but->str[0] && but->icon && (BLI_rcti_size_x(rect) < BLI_rcti_size_y(rect) + 2)) ||
					    /* disable for brushes also */
					    (but->flag & UI_BUT_ICON_PREVIEW))
					{
						/* no arrows */
						wt = widget_type(UI_WTYPE_MENU_ICON_RADIO);
					}
					else {
						wt = widget_type(UI_WTYPE_MENU_RADIO);
					}
				}
				break;
				
			case UI_BTYPE_PULLDOWN:
				wt = widget_type(UI_WTYPE_PULLDOWN);
				break;
			
			case UI_BTYPE_BUT_MENU:
				wt = widget_type(UI_WTYPE_MENU_ITEM);
				break;
				
			case UI_BTYPE_COLOR:
				wt = widget_type(UI_WTYPE_SWATCH);
				break;
				
			case UI_BTYPE_ROUNDBOX:
			case UI_BTYPE_LISTBOX:
				wt = widget_type(UI_WTYPE_BOX);
				break;
				
			case UI_BTYPE_LINK:
			case UI_BTYPE_INLINK:
				wt = widget_type(UI_WTYPE_ICON);
				wt->custom = widget_link;
				
				break;
			
			case UI_BTYPE_EXTRA:
				widget_draw_extra_mask(C, but, widget_type(UI_WTYPE_BOX), rect);
				break;
				
			case UI_BTYPE_HSVCUBE:
				if (ELEM(but->a1, UI_GRAD_V_ALT, UI_GRAD_L_ALT)) {  /* vertical V slider, uses new widget draw now */
					ui_draw_but_HSV_v(but, rect);
				}
				else {  /* other HSV pickers... */
					ui_draw_but_HSVCUBE(but, rect);
				}
				break;
				
			case UI_BTYPE_HSVCIRCLE:
				ui_draw_but_HSVCIRCLE(but, &tui->wcol_regular, rect);
				break;
				
			case UI_BTYPE_COLORBAND:
				ui_draw_but_COLORBAND(but, &tui->wcol_regular, rect);
				break;
				
			case UI_BTYPE_UNITVEC:
				wt = widget_type(UI_WTYPE_UNITVEC);
				break;
				
			case UI_BTYPE_IMAGE:
				ui_draw_but_IMAGE(ar, but, &tui->wcol_regular, rect);
				break;
			
			case UI_BTYPE_HISTOGRAM:
				ui_draw_but_HISTOGRAM(ar, but, &tui->wcol_regular, rect);
				break;
				
			case UI_BTYPE_WAVEFORM:
				ui_draw_but_WAVEFORM(ar, but, &tui->wcol_regular, rect);
				break;
				
			case UI_BTYPE_VECTORSCOPE:
				ui_draw_but_VECTORSCOPE(ar, but, &tui->wcol_regular, rect);
				break;
					
			case UI_BTYPE_CURVE:
				ui_draw_but_CURVE(ar, but, &tui->wcol_regular, rect);
				break;
				
			case UI_BTYPE_PROGRESS_BAR:
				wt = widget_type(UI_WTYPE_PROGRESSBAR);
				fstyle = &style->widgetlabel;
				break;

			case UI_BTYPE_SCROLL:
				wt = widget_type(UI_WTYPE_SCROLL);
				break;

			case UI_BTYPE_GRIP:
				wt = widget_type(UI_WTYPE_ICON);
				break;

			case UI_BTYPE_TRACK_PREVIEW:
				ui_draw_but_TRACKPREVIEW(ar, but, &tui->wcol_regular, rect);
				break;

			case UI_BTYPE_NODE_SOCKET:
				ui_draw_but_NODESOCKET(ar, but, &tui->wcol_regular, rect);
				break;

			default:
				wt = widget_type(UI_WTYPE_REGULAR);
				break;
		}
	}
	
	if (wt) {
		//rcti disablerect = *rect; /* rect gets clipped smaller for text */
		int roundboxalign, state;
		bool disabled = false;
		
		roundboxalign = widget_roundbox_set(but, rect);

		state = but->flag;

		if ((but->editstr) ||
		    (UNLIKELY(but->flag & UI_BUT_DRAG_MULTI) && ui_but_drag_multi_edit_get(but)))
		{
			state |= UI_TEXTINPUT;
		}

		if (state & (UI_BUT_DISABLED | UI_BUT_INACTIVE))
			if (but->dt != UI_EMBOSS_PULLDOWN)
				disabled = true;
		
		if (disabled)
			ui_widget_color_disabled(wt);

		wt->state(wt, state);
		if (wt->custom)
			wt->custom(but, &wt->wcol, rect, state, roundboxalign);
		else if (wt->draw)
			wt->draw(&wt->wcol, rect, state, roundboxalign);

		if (disabled)
			glEnable(GL_BLEND);
		wt->text(fstyle, &wt->wcol, but, rect);
		if (disabled)
			glDisable(GL_BLEND);
		
//		if (state & (UI_BUT_DISABLED | UI_BUT_INACTIVE))
//			if (but->dt != UI_EMBOSS_PULLDOWN)
//				widget_disabled(&disablerect);
	}
}

void ui_draw_menu_back(uiStyle *UNUSED(style), uiBlock *block, rcti *rect)
{
	uiWidgetType *wt = widget_type(UI_WTYPE_MENU_BACK);
	
	wt->state(wt, 0);
	if (block)
		wt->draw(&wt->wcol, rect, block->flag, block->direction);
	else
		wt->draw(&wt->wcol, rect, 0, 0);
	
	if (block) {
		if (block->flag & UI_BLOCK_CLIPTOP) {
			/* XXX no scaling for UI here yet */
			glColor3ubv((unsigned char *)wt->wcol.text);
			UI_draw_icon_tri(BLI_rcti_cent_x(rect), rect->ymax - 8, 't');
		}
		if (block->flag & UI_BLOCK_CLIPBOTTOM) {
			/* XXX no scaling for UI here yet */
			glColor3ubv((unsigned char *)wt->wcol.text);
			UI_draw_icon_tri(BLI_rcti_cent_x(rect), rect->ymin + 10, 'v');
		}
	}
}

static void draw_disk_shaded(
        float start, float angle,
        float radius_int, float radius_ext, int subd,
        const char col1[4], const char col2[4],
        bool shaded)
{
	const float radius_ext_scale = (0.5f / radius_ext);  /* 1 / (2 * radius_ext) */
	int i;

	float s, c;
	float y1, y2;
	float fac;
	unsigned char r_col[4];

	glBegin(GL_TRIANGLE_STRIP);

	s = sinf(start);
	c = cosf(start);

	y1 = s * radius_int;
	y2 = s * radius_ext;

	if (shaded) {
		fac = (y1 + radius_ext) * radius_ext_scale;
		round_box_shade_col4_r(r_col, col1, col2, fac);

		glColor4ubv(r_col);
	}

	glVertex2f(c * radius_int, s * radius_int);

	if (shaded) {
		fac = (y2 + radius_ext) * radius_ext_scale;
		round_box_shade_col4_r(r_col, col1, col2, fac);

		glColor4ubv(r_col);
	}
	glVertex2f(c * radius_ext, s * radius_ext);

	for (i = 1; i < subd; i++) {
		float a;

		a = start + ((i) / (float)(subd - 1)) * angle;
		s = sinf(a);
		c = cosf(a);
		y1 = s * radius_int;
		y2 = s * radius_ext;

		if (shaded) {
			fac = (y1 + radius_ext) * radius_ext_scale;
			round_box_shade_col4_r(r_col, col1, col2, fac);

			glColor4ubv(r_col);
		}
		glVertex2f(c * radius_int, s * radius_int);

		if (shaded) {
			fac = (y2 + radius_ext) * radius_ext_scale;
			round_box_shade_col4_r(r_col, col1, col2, fac);

			glColor4ubv(r_col);
		}
		glVertex2f(c * radius_ext, s * radius_ext);
	}
	glEnd();
}

void ui_draw_pie_center(uiBlock *block)
{
	bTheme *btheme = UI_GetTheme();
	float cx = block->pie_data.pie_center_spawned[0];
	float cy = block->pie_data.pie_center_spawned[1];

	float *pie_dir = block->pie_data.pie_dir;

	float pie_radius_internal = U.pixelsize * U.pie_menu_threshold;
	float pie_radius_external = U.pixelsize * (U.pie_menu_threshold + 7.0f);

	int subd = 40;

	float angle = atan2f(pie_dir[1], pie_dir[0]);
	float range = (block->pie_data.flags & UI_PIE_DEGREES_RANGE_LARGE) ? M_PI_2 : M_PI_4;

	gpuPushMatrix(GPU_MODELVIEW);
	gpuTranslate(GPU_MODELVIEW, cx, cy, 0.0f);

	glEnable(GL_BLEND);
	if (btheme->tui.wcol_pie_menu.shaded) {
		char col1[4], col2[4];
		shadecolors4(col1, col2, btheme->tui.wcol_pie_menu.inner, btheme->tui.wcol_pie_menu.shadetop, btheme->tui.wcol_pie_menu.shadedown);
		draw_disk_shaded(0.0f, (float)(M_PI * 2.0), pie_radius_internal, pie_radius_external, subd, col1, col2, true);
	}
	else {
		glColor4ubv((GLubyte *)btheme->tui.wcol_pie_menu.inner);
		draw_disk_shaded(0.0f, (float)(M_PI * 2.0), pie_radius_internal, pie_radius_external, subd, NULL, NULL, false);
	}

	if (!(block->pie_data.flags & UI_PIE_INVALID_DIR)) {
		if (btheme->tui.wcol_pie_menu.shaded) {
			char col1[4], col2[4];
			shadecolors4(col1, col2, btheme->tui.wcol_pie_menu.inner_sel, btheme->tui.wcol_pie_menu.shadetop, btheme->tui.wcol_pie_menu.shadedown);
			draw_disk_shaded(angle - range / 2.0f, range, pie_radius_internal, pie_radius_external, subd, col1, col2, true);
		}
		else {
			glColor4ubv((GLubyte *)btheme->tui.wcol_pie_menu.inner_sel);
			draw_disk_shaded(angle - range / 2.0f, range, pie_radius_internal, pie_radius_external, subd, NULL, NULL, false);
		}
	}

	glColor4ubv((GLubyte *)btheme->tui.wcol_pie_menu.outline);
	glutil_draw_lined_arc(0.0f, (float)M_PI * 2.0f, pie_radius_internal, subd);
	glutil_draw_lined_arc(0.0f, (float)M_PI * 2.0f, pie_radius_external, subd);

	if (U.pie_menu_confirm > 0 && !(block->pie_data.flags & (UI_PIE_INVALID_DIR | UI_PIE_CLICK_STYLE))) {
		float pie_confirm_radius = U.pixelsize * (pie_radius_internal + U.pie_menu_confirm);
		float pie_confirm_external = U.pixelsize * (pie_radius_internal + U.pie_menu_confirm + 7.0f);

		glColor4ub(btheme->tui.wcol_pie_menu.text_sel[0], btheme->tui.wcol_pie_menu.text_sel[1], btheme->tui.wcol_pie_menu.text_sel[2], 64);
		draw_disk_shaded(angle - range / 2.0f, range, pie_confirm_radius, pie_confirm_external, subd, NULL, NULL, false);
	}

	glDisable(GL_BLEND);
	gpuPopMatrix(GPU_MODELVIEW);
}


uiWidgetColors *ui_tooltip_get_theme(void)
{
	uiWidgetType *wt = widget_type(UI_WTYPE_TOOLTIP);
	return wt->wcol_theme;
}

void ui_draw_tooltip_background(uiStyle *UNUSED(style), uiBlock *UNUSED(block), rcti *rect)
{
	uiWidgetType *wt = widget_type(UI_WTYPE_TOOLTIP);
	wt->state(wt, 0);
	/* wt->draw ends up using same function to draw the tooltip as menu_back */
	wt->draw(&wt->wcol, rect, 0, 0);
}

void ui_draw_search_back(uiStyle *UNUSED(style), uiBlock *block, rcti *rect)
{
	uiWidgetType *wt = widget_type(UI_WTYPE_BOX);
	
	glEnable(GL_BLEND);
	widget_softshadow(rect, UI_CNR_ALL, 0.25f * U.widget_unit);
	glDisable(GL_BLEND);

	wt->state(wt, 0);
	if (block)
		wt->draw(&wt->wcol, rect, block->flag, UI_CNR_ALL);
	else
		wt->draw(&wt->wcol, rect, 0, UI_CNR_ALL);
}


/* helper call to draw a menu item without button */
/* state: UI_ACTIVE or 0 */
void ui_draw_menu_item(uiFontStyle *fstyle, rcti *rect, const char *name, int iconid, int state, bool use_sep)
{
	uiWidgetType *wt = widget_type(UI_WTYPE_MENU_ITEM);
	rcti _rect = *rect;
	char *cpoin = NULL;

	wt->state(wt, state);
	wt->draw(&wt->wcol, rect, 0, 0);
	
	UI_fontstyle_set(fstyle);
	fstyle->align = UI_STYLE_TEXT_LEFT;
	
	/* text location offset */
	rect->xmin += 0.25f * UI_UNIT_X;
	if (iconid) rect->xmin += UI_DPI_ICON_SIZE;

	/* cut string in 2 parts? */
	if (use_sep) {
		cpoin = strchr(name, UI_SEP_CHAR);
		if (cpoin) {
			*cpoin = 0;

			/* need to set this first */
			UI_fontstyle_set(fstyle);

			if (fstyle->kerning == 1) { /* for BLF_width */
				BLF_enable(fstyle->uifont_id, BLF_KERNING_DEFAULT);
			}

			rect->xmax -= BLF_width(fstyle->uifont_id, cpoin + 1, INT_MAX) + UI_DPI_ICON_SIZE;

			if (fstyle->kerning == 1) {
				BLF_disable(fstyle->uifont_id, BLF_KERNING_DEFAULT);
			}
		}
	}

	{
		char drawstr[UI_MAX_DRAW_STR];
		const float okwidth = (float)BLI_rcti_size_x(rect);
		const size_t max_len = sizeof(drawstr);
		const float minwidth = (float)(UI_DPI_ICON_SIZE);

		BLI_strncpy(drawstr, name, sizeof(drawstr));
		ui_text_clip_middle_ex(fstyle, drawstr, okwidth, minwidth, max_len, NULL);

		glColor4ubv((unsigned char *)wt->wcol.text);
		UI_fontstyle_draw(fstyle, rect, drawstr);
	}

	/* part text right aligned */
	if (use_sep) {
		if (cpoin) {
			fstyle->align = UI_STYLE_TEXT_RIGHT;
			rect->xmax = _rect.xmax - 5;
			UI_fontstyle_draw(fstyle, rect, cpoin + 1);
			*cpoin = UI_SEP_CHAR;
		}
	}
	
	/* restore rect, was messed with */
	*rect = _rect;

	if (iconid) {
		float height, aspect;
		int xs = rect->xmin + 0.2f * UI_UNIT_X;
		int ys = rect->ymin + 0.1f * BLI_rcti_size_y(rect);

		height = ICON_SIZE_FROM_BUTRECT(rect);
		aspect = ICON_DEFAULT_HEIGHT / height;
		
		glEnable(GL_BLEND);
		UI_icon_draw_aspect(xs, ys, iconid, aspect, 1.0f); /* XXX scale weak get from fstyle? */
		glDisable(GL_BLEND);
	}
}

void ui_draw_preview_item(uiFontStyle *fstyle, rcti *rect, const char *name, int iconid, int state)
{
	rcti trect = *rect, bg_rect;
	float font_dims[2] = {0.0f, 0.0f};
	uiWidgetType *wt = widget_type(UI_WTYPE_MENU_ITEM);
	
	wt->state(wt, state);
	wt->draw(&wt->wcol, rect, 0, 0);
	
	glEnable(GL_BLEND);
	widget_draw_preview(iconid, 1.0f, rect);
	
	BLF_width_and_height(fstyle->uifont_id, name, BLF_DRAW_STR_DUMMY_MAX, &font_dims[0], &font_dims[1]);

	/* text rect */
	trect.xmin += 0;
	trect.xmax = trect.xmin + font_dims[0] + 10;
	trect.ymin += 10;
	trect.ymax = trect.ymin + font_dims[1];
	if (trect.xmax > rect->xmax - PREVIEW_PAD)
		trect.xmax = rect->xmax - PREVIEW_PAD;

	bg_rect = trect;
	bg_rect.xmin = rect->xmin + PREVIEW_PAD;
	bg_rect.ymin = rect->ymin + PREVIEW_PAD;
	bg_rect.xmax = rect->xmax - PREVIEW_PAD;
	bg_rect.ymax += PREVIEW_PAD / 2;
	
	if (bg_rect.xmax > rect->xmax - PREVIEW_PAD)
		bg_rect.xmax = rect->xmax - PREVIEW_PAD;

	glColor4ubv((unsigned char *)wt->wcol_theme->inner_sel);
	glRecti(bg_rect.xmin, bg_rect.ymin, bg_rect.xmax, bg_rect.ymax);
	glDisable(GL_BLEND);

	{
		char drawstr[UI_MAX_DRAW_STR];
		const float okwidth = (float)BLI_rcti_size_x(&trect);
		const size_t max_len = sizeof(drawstr);
		const float minwidth = (float)(UI_DPI_ICON_SIZE);

		BLI_strncpy(drawstr, name, sizeof(drawstr));
		ui_text_clip_middle_ex(fstyle, drawstr, okwidth, minwidth, max_len, NULL);

		glColor4ubv((unsigned char *)wt->wcol.text);
		UI_fontstyle_draw(fstyle, &trect, drawstr);
	}
}<|MERGE_RESOLUTION|>--- conflicted
+++ resolved
@@ -791,10 +791,7 @@
 		                               wcol->item[1],
 		                               wcol->item[2],
 		                               (unsigned char)((float)wcol->item[3] / WIDGET_AA_JITTER)};
-<<<<<<< HEAD
 		glColor4ubv(tcol);
-=======
->>>>>>> 04daaee0
 
 		/* for each AA step */
 		for (j = 0; j < WIDGET_AA_JITTER; j++) {
@@ -2198,13 +2195,8 @@
 
 static void ui_hsv_cursor(float x, float y)
 {
-<<<<<<< HEAD
 	gpuPushMatrix(GPU_MODELVIEW);
 	gpuTranslate(GPU_MODELVIEW, x, y, 0.0f);
-=======
-	glPushMatrix();
-	glTranslatef(x, y, 0.0f);
->>>>>>> 04daaee0
 	
 	glColor3f(1.0f, 1.0f, 1.0f);
 	glutil_draw_filled_arc(0.0f, M_PI * 2.0, 3.0f * U.pixelsize, 8);
@@ -2216,11 +2208,7 @@
 	glDisable(GL_BLEND);
 	glDisable(GL_LINE_SMOOTH);
 	
-<<<<<<< HEAD
 	gpuPopMatrix(GPU_MODELVIEW);
-=======
-	glPopMatrix();
->>>>>>> 04daaee0
 }
 
 void ui_hsvcircle_vals_from_pos(float *val_rad, float *val_dist, const rcti *rect,
