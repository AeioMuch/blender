/*
 * This program is free software; you can redistribute it and/or
 * modify it under the terms of the GNU General Public License
 * as published by the Free Software Foundation; either version 2
 * of the License, or (at your option) any later version.
 *
 * This program is distributed in the hope that it will be useful,
 * but WITHOUT ANY WARRANTY; without even the implied warranty of
 * MERCHANTABILITY or FITNESS FOR A PARTICULAR PURPOSE.  See the
 * GNU General Public License for more details.
 *
 * You should have received a copy of the GNU General Public License
 * along with this program; if not, write to the Free Software Foundation,
 * Inc., 51 Franklin Street, Fifth Floor, Boston, MA 02110-1301, USA.
 *
 * The Original Code is Copyright (C) 2001-2002 by NaN Holding BV.
 * All rights reserved.
 */

/** \file
 * \ingroup edinterface
 */

/* a full doc with API notes can be found in
 * bf-blender/trunk/blender/doc/guides/interface_API.txt */

#include <ctype.h>
#include <math.h>
#include <stdlib.h>
#include <string.h>

#include "MEM_guardedalloc.h"

#include "PIL_time.h"

#include "BLI_blenlib.h"
#include "BLI_math.h"
#include "BLI_utildefines.h"

#include "BLT_translation.h"

#include "DNA_screen_types.h"
#include "DNA_userdef_types.h"

#include "BKE_context.h"
#include "BKE_screen.h"

#include "BLF_api.h"

#include "WM_api.h"
#include "WM_types.h"

#include "ED_screen.h"

#include "UI_interface.h"
#include "UI_interface_icons.h"
#include "UI_resources.h"
#include "UI_view2d.h"

#include "GPU_batch_presets.h"
#include "GPU_immediate.h"
#include "GPU_matrix.h"
#include "GPU_state.h"

#include "interface_intern.h"

/*********************** defines and structs ************************/

#define ANIMATION_TIME 0.30
#define ANIMATION_INTERVAL 0.02

#define PNL_LAST_ADDED 1
#define PNL_ACTIVE 2
#define PNL_WAS_ACTIVE 4
#define PNL_ANIM_ALIGN 8
#define PNL_NEW_ADDED 16
#define PNL_FIRST 32

/* only show pin header button for pinned panels */
#define USE_PIN_HIDDEN

/* the state of the mouse position relative to the panel */
typedef enum uiPanelMouseState {
  PANEL_MOUSE_OUTSIDE,        /* mouse is not in the panel */
  PANEL_MOUSE_INSIDE_CONTENT, /* mouse is in the actual panel content */
  PANEL_MOUSE_INSIDE_HEADER,  /* mouse is in the panel header */
  PANEL_MOUSE_INSIDE_SCALE,   /* mouse is inside panel scale widget */
} uiPanelMouseState;

typedef enum uiHandlePanelState {
  PANEL_STATE_DRAG,
  PANEL_STATE_DRAG_SCALE,
  PANEL_STATE_WAIT_UNTAB,
  PANEL_STATE_ANIMATION,
  PANEL_STATE_EXIT,
} uiHandlePanelState;

typedef struct uiHandlePanelData {
  uiHandlePanelState state;

  /* animation */
  wmTimer *animtimer;
  double starttime;

  /* dragging */
  bool is_drag_drop;
  int startx, starty;
  int startofsx, startofsy;
  int startsizex, startsizey;
  float start_cur_xmin, start_cur_ymin;
} uiHandlePanelData;

typedef struct PanelSort {
  Panel *panel, *orig;
} PanelSort;

static int get_panel_real_size_y(const Panel *panel);
static void panel_activate_state(const bContext *C, Panel *panel, uiHandlePanelState state);
static int compare_panel(const void *a1, const void *a2);
static bool panel_type_context_poll(PanelType *panel_type, const char *context);

static void panel_title_color_get(bool show_background, uchar color[4])
{
  if (show_background) {
    UI_GetThemeColor4ubv(TH_TITLE, color);
  }
  else {
    /* Use menu colors for floating panels. */
    bTheme *btheme = UI_GetTheme();
    const uiWidgetColors *wcol = &btheme->tui.wcol_menu_back;
    copy_v4_v4_uchar(color, (const uchar *)wcol->text);
  }
}

/*********************** space specific code ************************/
/* temporary code to remove all sbuts stuff from panel code         */

/* SpaceProperties.align */
typedef enum eSpaceButtons_Align {
  BUT_HORIZONTAL = 0,
  BUT_VERTICAL = 1,
  BUT_AUTO = 2,
} eSpaceButtons_Align;

static int panel_aligned(const ScrArea *area, const ARegion *region)
{
  if (area->spacetype == SPACE_PROPERTIES && region->regiontype == RGN_TYPE_WINDOW) {
    return BUT_VERTICAL;
  }
  else if (area->spacetype == SPACE_USERPREF && region->regiontype == RGN_TYPE_WINDOW) {
    return BUT_VERTICAL;
  }
  else if (area->spacetype == SPACE_FILE && region->regiontype == RGN_TYPE_CHANNELS) {
    return BUT_VERTICAL;
  }
  else if (area->spacetype == SPACE_IMAGE && region->regiontype == RGN_TYPE_PREVIEW) {
    return BUT_VERTICAL;
  }
  else if (ELEM(region->regiontype,
                RGN_TYPE_UI,
                RGN_TYPE_TOOLS,
                RGN_TYPE_TOOL_PROPS,
                RGN_TYPE_HUD,
                RGN_TYPE_NAV_BAR,
                RGN_TYPE_EXECUTE)) {
    return BUT_VERTICAL;
  }

  return 0;
}

static bool panel_active_animation_changed(ListBase *lb, Panel **pa_animation, bool *no_animation)
{
  LISTBASE_FOREACH (Panel *, panel, lb) {
    /* Detect panel active flag changes. */
    if (!(panel->type && panel->type->parent)) {
      if ((panel->runtime_flag & PNL_WAS_ACTIVE) && !(panel->runtime_flag & PNL_ACTIVE)) {
        return true;
      }
      if (!(panel->runtime_flag & PNL_WAS_ACTIVE) && (panel->runtime_flag & PNL_ACTIVE)) {
        return true;
      }
    }

    if ((panel->runtime_flag & PNL_ACTIVE) && !(panel->flag & PNL_CLOSED)) {
      if (panel_active_animation_changed(&panel->children, pa_animation, no_animation)) {
        return true;
      }
    }

    /* Detect animation. */
    if (panel->activedata) {
      uiHandlePanelData *data = panel->activedata;
      if (data->state == PANEL_STATE_ANIMATION) {
        *pa_animation = panel;
      }
      else {
        /* Don't animate while handling other interaction. */
        *no_animation = true;
      }
    }
    if ((panel->runtime_flag & PNL_ANIM_ALIGN) && !(*pa_animation)) {
      *pa_animation = panel;
    }
  }

  return false;
}

static bool panels_need_realign(ScrArea *area, ARegion *region, Panel **r_panel_animation)
{
  *r_panel_animation = NULL;

  if (area->spacetype == SPACE_PROPERTIES && region->regiontype == RGN_TYPE_WINDOW) {
    SpaceProperties *sbuts = area->spacedata.first;

    if (sbuts->mainbo != sbuts->mainb) {
      return true;
    }
  }
  else if (area->spacetype == SPACE_IMAGE && region->regiontype == RGN_TYPE_PREVIEW) {
    return true;
  }
  else if (area->spacetype == SPACE_FILE && region->regiontype == RGN_TYPE_CHANNELS) {
    return true;
  }

  /* Detect if a panel was added or removed. */
  Panel *panel_animation = NULL;
  bool no_animation = false;
  if (panel_active_animation_changed(&region->panels, &panel_animation, &no_animation)) {
    return true;
  }

  /* Detect panel marked for animation, if we're not already animating. */
  if (panel_animation) {
    if (!no_animation) {
      *r_panel_animation = panel_animation;
    }
    return true;
  }

  return false;
}

/********* Functions for instanced panels. ***********/

static Panel *UI_panel_add_instanced_ex(
    ScrArea *area, ARegion *region, ListBase *panels, PanelType *panel_type, int list_index)
{
  Panel *panel = MEM_callocN(sizeof(Panel), "instanced panel");
  panel->type = panel_type;
  BLI_strncpy(panel->panelname, panel_type->idname, sizeof(panel->panelname));

  panel->runtime.list_index = list_index;

  /* Add the panel's children too. Although they aren't instanced panels, we can still use this
   * function to create them, as UI_panel_begin does other things we don't need to do. */
  LISTBASE_FOREACH (LinkData *, child, &panel_type->children) {
    PanelType *child_type = child->data;
    UI_panel_add_instanced_ex(area, region, &panel->children, child_type, list_index);
  }

  /* Make sure the panel is added to the end of the display-order as well. This is needed for
   * loading existing files.
   *
   * Note: We could use special behavior to place it after the panel that starts the list of
   * instanced panels, but that would add complexity that isn't needed for now. */
  int max_sortorder = 0;
  LISTBASE_FOREACH (Panel *, existing_panel, panels) {
    if (existing_panel->sortorder > max_sortorder) {
      max_sortorder = existing_panel->sortorder;
    }
  }
  panel->sortorder = max_sortorder + 1;

  BLI_addtail(panels, panel);

  return panel;
}

/**
 * Called in situations where panels need to be added dynamically rather than having only one panel
 * corresponding to each PanelType.
 */
Panel *UI_panel_add_instanced(
    ScrArea *area, ARegion *region, ListBase *panels, char *panel_idname, int list_index)
{
  ARegionType *region_type = region->type;

  PanelType *panel_type = BLI_findstring(
      &region_type->paneltypes, panel_idname, offsetof(PanelType, idname));

  if (panel_type == NULL) {
    printf("Panel type '%s' not found.\n", panel_idname);
    return NULL;
  }

  return UI_panel_add_instanced_ex(area, region, panels, panel_type, list_index);
}

/**
 * Find a unique key to append to the idname for the lookup to the panel's #uiBlock. Needed for
 * instanced panels, where there can be multiple with the same type and idname.
 */
void UI_list_panel_unique_str(Panel *panel, char *r_name)
{
  snprintf(r_name, LIST_PANEL_UNIQUE_STR_LEN, "%d", panel->runtime.list_index);
}

/**
 * Remove the #uiBlock corresponding to a panel. The lookup is needed because panels don't store
 * a reference to their corresponding #uiBlock.
 */
static void panel_free_block(ARegion *region, Panel *panel)
{
  BLI_assert(panel->type);

  char block_name[BKE_ST_MAXNAME + LIST_PANEL_UNIQUE_STR_LEN];
  strncpy(block_name, panel->type->idname, BKE_ST_MAXNAME);
  char unique_panel_str[LIST_PANEL_UNIQUE_STR_LEN];
  UI_list_panel_unique_str(panel, unique_panel_str);
  strncat(block_name, unique_panel_str, LIST_PANEL_UNIQUE_STR_LEN);

  LISTBASE_FOREACH (uiBlock *, block, &region->uiblocks) {
    if (STREQ(block->name, block_name)) {
      BLI_remlink(&region->uiblocks, block);
      UI_block_free(NULL, block);
      break; /* Only delete one block for this panel. */
    }
  }
}

/**
 * Free a panel and it's children.
 *
 * \note The only panels that should need to be deleted at runtime are panels with the
 * #PNL_INSTANCED flag set.
 */
static void panel_delete(ARegion *region, ListBase *panels, Panel *panel)
{
  /* Recursively delete children. */
  LISTBASE_FOREACH_MUTABLE (Panel *, child, &panel->children) {
    panel_delete(region, &panel->children, child);
  }
  BLI_freelistN(&panel->children);

  panel_free_block(region, panel);

  BLI_remlink(panels, panel);
  if (panel->activedata) {
    MEM_freeN(panel->activedata);
  }
  MEM_freeN(panel);
}

void UI_panels_free_instanced(bContext *C, ARegion *region)
{
  /* Delete panels with the instanced flag. */
  LISTBASE_FOREACH_MUTABLE (Panel *, panel, &region->panels) {
    if ((panel->type != NULL) && (panel->type->flag & PNL_INSTANCED)) {
      /* Make sure the panel's handler is removed before deleting it. */
      if (panel->activedata != NULL) {
        panel_activate_state(C, panel, PANEL_STATE_EXIT);
      }
      panel_delete(region, &region->panels, panel);
    }
  }
}

/**
 * Check if the instanced panels in the region's panels correspond to the list of data the panels
 * represent. Returns false if the panels have been reordered or if the types from the list data
 * don't match in any way.
 *
 * \param data: The list of data to check against the instanced panels.
<<<<<<< HEAD
 * \param panel_type_func: Function to find the panel type idname for each item in the data list.
 * For a readabilty and generality, this lookup happens separately for each type of panel list.
=======
 * \param panel_idname_func: Function to find the panel type idname for each item in the data list.
 * For a readability and generality, this lookup happens separately for each type of panel list.
>>>>>>> 9b099c86
 */
bool UI_panel_list_matches_data(ARegion *region,
                                ListBase *data,
                                uiListPanelIDFromDataFunc panel_idname_func)
{
  int data_len = BLI_listbase_count(data);
  int i = 0;
  Link *data_link = data->first;
  LISTBASE_FOREACH (Panel *, panel, &region->panels) {
    if (panel->type != NULL && panel->type->flag & PNL_INSTANCED) {
      /* The panels were reordered by drag and drop. */
      if (panel->flag & PNL_INSTANCED_LIST_ORDER_CHANGED) {
        return false;
      }

      /* We reached the last data item before the last instanced panel. */
      if (data_link == NULL) {
        return false;
      }

      /* Check if the panel type matches the panel type from the data item. */
      char panel_idname[MAX_NAME];
      panel_idname_func(data_link, panel_idname);
      if (!STREQ(panel_idname, panel->type->idname)) {
        return false;
      }

      data_link = data_link->next;
      i++;
    }
  }

  /* If we didn't make it to the last list item, the panel list isn't complete. */
  if (i != data_len) {
    return false;
  }

  return true;
}

static void reorder_instanced_panel_list(bContext *C, ARegion *region, Panel *drag_panel)
{
  /* Without a type we cannot access the reorder callback. */
  if (drag_panel->type == NULL) {
    return;
  }
  /* Don't reorder if this instanced panel doesn't support drag and drop reordering. */
  if (drag_panel->type->reorder == NULL) {
    return;
  }

  char *context = drag_panel->type->context;

  /* Find how many instanced panels with this context string. */
  int list_panels_len = 0;
  LISTBASE_FOREACH (Panel *, panel, &region->panels) {
    if (panel->type) {
      if (panel_type_context_poll(panel->type, context)) {
        if (panel->type->flag & PNL_INSTANCED) {
          list_panels_len++;
        }
      }
    }
  }

  /* Sort the matching instanced panels by their display order. */
  PanelSort *panel_sort = MEM_callocN(list_panels_len * sizeof(*panel_sort), "instancedpanelsort");
  PanelSort *sort_index = panel_sort;
  LISTBASE_FOREACH (Panel *, panel, &region->panels) {
    if (panel->type) {
      if (panel_type_context_poll(panel->type, context)) {
        if (panel->type->flag & PNL_INSTANCED) {
          sort_index->panel = MEM_dupallocN(panel);
          sort_index->orig = panel;
          sort_index++;
        }
      }
    }
  }
  qsort(panel_sort, list_panels_len, sizeof(*panel_sort), compare_panel);

  /* Find how many of those panels are above this panel. */
  int move_to_index = 0;
  for (; move_to_index < list_panels_len; move_to_index++) {
    if (panel_sort[move_to_index].orig == drag_panel) {
      break;
    }
  }

  /* Free panel sort array. */
  int i = 0;
  for (sort_index = panel_sort; i < list_panels_len; i++, sort_index++) {
    MEM_freeN(sort_index->panel);
  }
  MEM_freeN(panel_sort);

  /* Don't reorder the panel didn't change order after being dropped. */
  if (move_to_index == drag_panel->runtime.list_index) {
    return;
  }

  /* Set the bit to tell the interface to instanced the list. */
  drag_panel->flag |= PNL_INSTANCED_LIST_ORDER_CHANGED;

  /* Finally, move this panel's list item to the new index in its list. */
  drag_panel->type->reorder(C, drag_panel, move_to_index);
}

/**
 * Recursive implementation for #UI_panel_set_expand_from_list_data.
 */
static void panel_set_expand_from_list_data_recursive(Panel *panel, short flag, short *flag_index)
{
  bool open = (flag & (1 << *flag_index));
  if (open) {
    panel->flag &= ~PNL_CLOSEDY;
  }
  else {
    panel->flag |= PNL_CLOSEDY;
  }
  LISTBASE_FOREACH (Panel *, child, &panel->children) {
    *flag_index = *flag_index + 1;
    panel_set_expand_from_list_data_recursive(child, flag, flag_index);
  }
}

/**
 * Set the expansion of the panel and its subpanels from the flag stored by the list data
 * corresponding to this panel. The flag has expansion stored in each bit in depth first
 * order.
 */
void UI_panel_set_expand_from_list_data(const bContext *C, Panel *panel)
{
  BLI_assert(panel->type != NULL);
  BLI_assert(panel->type->flag & PNL_INSTANCED);
  if (panel->type->get_list_data_expand_flag == NULL) {
    /* Instanced panel doesn't support loading expansion. */
    return;
  }

  short expand_flag = panel->type->get_list_data_expand_flag(C, panel);
  short flag_index = 0;
  panel_set_expand_from_list_data_recursive(panel, expand_flag, &flag_index);
}

/**
 * Recursive implementation for #set_panels_list_data_expand_flag.
 */
static void get_panel_expand_flag(Panel *panel, short *flag, short *flag_index)
{
  bool open = !(panel->flag & PNL_CLOSEDY);
  if (open) {
    *flag |= (1 << *flag_index);
  }
  else {
    *flag &= ~(1 << *flag_index);
  }
  LISTBASE_FOREACH (Panel *, child, &panel->children) {
    *flag_index = *flag_index + 1;
    get_panel_expand_flag(child, flag, flag_index);
  }
}

/**
 * Call the callback to store the panel and subpanel expansion settings in the list item that
 * corresponds to this panel.
 *
 * \note This needs to iterate through all of the regions panels because the panel with changed
 * expansion could have been the subpanel of a instanced panel, meaning it might not know
 * which list item it corresponds to.
 */
static void set_panels_list_data_expand_flag(const bContext *C, ARegion *region)
{
  LISTBASE_FOREACH (Panel *, panel, &region->panels) {
    PanelType *panel_type = panel->type;
    if (panel_type == NULL) {
      continue;
    }

    if (panel->type->flag & PNL_INSTANCED) {
      short expand_flag = 0; /* Initialize to quite complaining compiler, value not used. */
      short flag_index = 0;
      get_panel_expand_flag(panel, &expand_flag, &flag_index);
      if (panel->type->set_list_data_expand_flag) {
        panel->type->set_list_data_expand_flag(C, panel, expand_flag);
      }
    }
  }
}

/****************************** panels ******************************/

static void panels_collapse_all(const bContext *C,
                                ScrArea *area,
                                ARegion *region,
                                const Panel *from_panel)
{
  const bool has_category_tabs = UI_panel_category_is_visible(region);
  const char *category = has_category_tabs ? UI_panel_category_active_get(region, false) : NULL;
  const int flag = ((panel_aligned(area, region) == BUT_HORIZONTAL) ? PNL_CLOSEDX : PNL_CLOSEDY);
  const PanelType *from_pt = from_panel->type;
  Panel *panel;

  for (panel = region->panels.first; panel; panel = panel->next) {
    PanelType *pt = panel->type;

    /* close panels with headers in the same context */
    if (pt && from_pt && !(pt->flag & PNL_NO_HEADER)) {
      if (!pt->context[0] || !from_pt->context[0] || STREQ(pt->context, from_pt->context)) {
        if ((panel->flag & PNL_PIN) || !category || !pt->category[0] ||
            STREQ(pt->category, category)) {
          panel->flag &= ~PNL_CLOSED;
          panel->flag |= flag;
        }
      }
    }
  }
  set_panels_list_data_expand_flag(C, region);
}

static bool panel_type_context_poll(PanelType *panel_type, const char *context)
{
  if (panel_type->context[0] && STREQ(panel_type->context, context)) {
    return true;
  }
  return false;
}

Panel *UI_panel_find_by_type(ListBase *lb, PanelType *pt)
{
  Panel *panel;
  const char *idname = pt->idname;

  for (panel = lb->first; panel; panel = panel->next) {
    if (STREQLEN(panel->panelname, idname, sizeof(panel->panelname))) {
      return panel;
    }
  }
  return NULL;
}

/**
 * \note \a panel should be return value from #UI_panel_find_by_type and can be NULL.
 */
Panel *UI_panel_begin(ScrArea *area,
                      ARegion *region,
                      ListBase *lb,
                      uiBlock *block,
                      PanelType *pt,
                      Panel *panel,
                      bool *r_open)
{
  Panel *panel_last, *panel_next;
  const char *drawname = CTX_IFACE_(pt->translation_context, pt->label);
  const char *idname = pt->idname;
  const bool newpanel = (panel == NULL);
  int align = panel_aligned(area, region);

  if (!newpanel) {
    panel->type = pt;
  }
  else {
    /* new panel */
    panel = MEM_callocN(sizeof(Panel), "new panel");
    panel->type = pt;
    BLI_strncpy(panel->panelname, idname, sizeof(panel->panelname));

    if (pt->flag & PNL_DEFAULT_CLOSED) {
      if (align == BUT_VERTICAL) {
        panel->flag |= PNL_CLOSEDY;
      }
      else {
        panel->flag |= PNL_CLOSEDX;
      }
    }

    panel->ofsx = 0;
    panel->ofsy = 0;
    panel->sizex = 0;
    panel->sizey = 0;
    panel->blocksizex = 0;
    panel->blocksizey = 0;
    panel->runtime_flag |= PNL_NEW_ADDED;

    BLI_addtail(lb, panel);
  }

  /* Do not allow closed panels without headers! Else user could get "disappeared" UI! */
  if ((pt->flag & PNL_NO_HEADER) && (panel->flag & PNL_CLOSED)) {
    panel->flag &= ~PNL_CLOSED;
    /* Force update of panels' positions! */
    panel->sizex = 0;
    panel->sizey = 0;
    panel->blocksizex = 0;
    panel->blocksizey = 0;
  }

  BLI_strncpy(panel->drawname, drawname, sizeof(panel->drawname));

  /* if a new panel is added, we insert it right after the panel
   * that was last added. this way new panels are inserted in the
   * right place between versions */
  for (panel_last = lb->first; panel_last; panel_last = panel_last->next) {
    if (panel_last->runtime_flag & PNL_LAST_ADDED) {
      BLI_remlink(lb, panel);
      BLI_insertlinkafter(lb, panel_last, panel);
      break;
    }
  }

  if (newpanel) {
    panel->sortorder = (panel_last) ? panel_last->sortorder + 1 : 0;

    for (panel_next = lb->first; panel_next; panel_next = panel_next->next) {
      if (panel_next != panel && panel_next->sortorder >= panel->sortorder) {
        panel_next->sortorder++;
      }
    }
  }

  if (panel_last) {
    panel_last->runtime_flag &= ~PNL_LAST_ADDED;
  }

  /* assign to block */
  block->panel = panel;
  panel->runtime_flag |= PNL_ACTIVE | PNL_LAST_ADDED;
  if (region->alignment == RGN_ALIGN_FLOAT) {
    UI_block_theme_style_set(block, UI_BLOCK_THEME_STYLE_POPUP);
  }

  *r_open = false;

  if (panel->flag & PNL_CLOSED) {
    return panel;
  }

  *r_open = true;

  return panel;
}

static float panel_region_offset_x_get(const ARegion *region, int align)
{
  if (UI_panel_category_is_visible(region)) {
    if (align == BUT_VERTICAL &&
        (RGN_ALIGN_ENUM_FROM_MASK(region->alignment) != RGN_ALIGN_RIGHT)) {
      return UI_PANEL_CATEGORY_MARGIN_WIDTH;
    }
  }

  return 0;
}

void UI_panel_end(
    const ScrArea *area, const ARegion *region, uiBlock *block, int width, int height, bool open)
{
  Panel *panel = block->panel;

  /* Set panel size excluding children. */
  panel->blocksizex = width;
  panel->blocksizey = height;

  /* Compute total panel size including children. */
  LISTBASE_FOREACH (Panel *, pachild, &panel->children) {
    if (pachild->runtime_flag & PNL_ACTIVE) {
      width = max_ii(width, pachild->sizex);
      height += get_panel_real_size_y(pachild);
    }
  }

  /* Update total panel size. */
  if (panel->runtime_flag & PNL_NEW_ADDED) {
    panel->runtime_flag &= ~PNL_NEW_ADDED;
    panel->sizex = width;
    panel->sizey = height;
  }
  else {
    int old_sizex = panel->sizex, old_sizey = panel->sizey;
    int old_region_ofsx = panel->runtime.region_ofsx;

    /* update width/height if non-zero */
    if (width != 0) {
      panel->sizex = width;
    }
    if (height != 0 || open) {
      panel->sizey = height;
    }

    /* check if we need to do an animation */
    if (panel->sizex != old_sizex || panel->sizey != old_sizey) {
      panel->runtime_flag |= PNL_ANIM_ALIGN;
      panel->ofsy += old_sizey - panel->sizey;
    }

    int align = panel_aligned(area, region);
    panel->runtime.region_ofsx = panel_region_offset_x_get(region, align);
    if (old_region_ofsx != panel->runtime.region_ofsx) {
      panel->runtime_flag |= PNL_ANIM_ALIGN;
    }
  }
}

static void ui_offset_panel_block(uiBlock *block)
{
  const uiStyle *style = UI_style_get_dpi();

  /* compute bounds and offset */
  ui_block_bounds_calc(block);

  int ofsy = block->panel->sizey - style->panelspace;

  LISTBASE_FOREACH (uiBut *, but, &block->buttons) {
    but->rect.ymin += ofsy;
    but->rect.ymax += ofsy;
  }

  block->rect.xmax = block->panel->sizex;
  block->rect.ymax = block->panel->sizey;
  block->rect.xmin = block->rect.ymin = 0.0;
}

/**************************** drawing *******************************/

/* triangle 'icon' for panel header */
void UI_draw_icon_tri(float x, float y, char dir, const float color[4])
{
  float f3 = 0.05 * U.widget_unit;
  float f5 = 0.15 * U.widget_unit;
  float f7 = 0.25 * U.widget_unit;

  if (dir == 'h') {
    UI_draw_anti_tria(x - f3, y - f5, x - f3, y + f5, x + f7, y, color);
  }
  else if (dir == 't') {
    UI_draw_anti_tria(x - f5, y - f7, x + f5, y - f7, x, y + f3, color);
  }
  else { /* 'v' = vertical, down */
    UI_draw_anti_tria(x - f5, y + f3, x + f5, y + f3, x, y - f7, color);
  }
}

static void ui_draw_anti_x(uint pos, float x1, float y1, float x2, float y2)
{

  /* set antialias line */
  GPU_line_smooth(true);
  GPU_blend(true);

  GPU_line_width(2.0);

  immBegin(GPU_PRIM_LINES, 4);

  immVertex2f(pos, x1, y1);
  immVertex2f(pos, x2, y2);

  immVertex2f(pos, x1, y2);
  immVertex2f(pos, x2, y1);

  immEnd();

  GPU_line_smooth(false);
  GPU_blend(false);
}

/* x 'icon' for panel header */
static void ui_draw_x_icon(uint pos, float x, float y)
{

  ui_draw_anti_x(pos, x, y, x + 9.375f, y + 9.375f);
}

#define PNL_ICON UI_UNIT_X /* could be UI_UNIT_Y too */

static void ui_draw_panel_scalewidget(uint pos, const rcti *rect)
{
  float xmin, xmax, dx;
  float ymin, ymax, dy;

  xmin = rect->xmax - PNL_HEADER + 2;
  xmax = rect->xmax - 3;
  ymin = rect->ymin + 3;
  ymax = rect->ymin + PNL_HEADER - 2;

  dx = 0.5f * (xmax - xmin);
  dy = 0.5f * (ymax - ymin);

  GPU_blend(true);
  immUniformColor4ub(255, 255, 255, 50);

  immBegin(GPU_PRIM_LINES, 4);

  immVertex2f(pos, xmin, ymin);
  immVertex2f(pos, xmax, ymax);

  immVertex2f(pos, xmin + dx, ymin);
  immVertex2f(pos, xmax, ymax - dy);

  immEnd();

  immUniformColor4ub(0, 0, 0, 50);

  immBegin(GPU_PRIM_LINES, 4);

  immVertex2f(pos, xmin, ymin + 1);
  immVertex2f(pos, xmax, ymax + 1);

  immVertex2f(pos, xmin + dx, ymin + 1);
  immVertex2f(pos, xmax, ymax - dy + 1);

  immEnd();

  GPU_blend(false);
}

/* For button layout next to label. */
void UI_panel_label_offset(uiBlock *block, int *r_x, int *r_y)
{
  Panel *panel = block->panel;
  const bool is_subpanel = (panel->type && panel->type->parent);

  *r_x = UI_UNIT_X * 1.0f;
  *r_y = UI_UNIT_Y * 1.5f;

  if (is_subpanel) {
    *r_x += (0.7f * UI_UNIT_X);
  }
}

static void ui_draw_aligned_panel_header(
    uiStyle *style, uiBlock *block, const rcti *rect, char dir, const bool show_background)
{
  Panel *panel = block->panel;
  rcti hrect;
  int pnl_icons;
  const char *activename = panel->drawname;
  const bool is_subpanel = (panel->type && panel->type->parent);
  uiFontStyle *fontstyle = (is_subpanel) ? &style->widgetlabel : &style->paneltitle;
  uchar col_title[4];

  /* + 0.001f to avoid flirting with float inaccuracy */
  if (panel->control & UI_PNL_CLOSE) {
    pnl_icons = (panel->labelofs + (2.0f * PNL_ICON)) / block->aspect + 0.001f;
  }
  else {
    pnl_icons = (panel->labelofs + (1.1f * PNL_ICON)) / block->aspect + 0.001f;
  }

  /* draw text label */
  panel_title_color_get(show_background, col_title);
  col_title[3] = 255;

  hrect = *rect;
  if (dir == 'h') {
    hrect.xmin = rect->xmin + pnl_icons;
    hrect.ymin -= 2.0f / block->aspect;
    UI_fontstyle_draw(fontstyle,
                      &hrect,
                      activename,
                      col_title,
                      &(struct uiFontStyleDraw_Params){
                          .align = UI_STYLE_TEXT_LEFT,
                      });
  }
  else {
    /* ignore 'pnl_icons', otherwise the text gets offset horizontally
     * + 0.001f to avoid flirting with float inaccuracy
     */
    hrect.xmin = rect->xmin + (PNL_ICON + 5) / block->aspect + 0.001f;
    UI_fontstyle_draw_rotated(fontstyle, &hrect, activename, col_title);
  }
}

/* panel integrated in buttonswindow, tool/property lists etc */
void ui_draw_aligned_panel(uiStyle *style,
                           uiBlock *block,
                           const rcti *rect,
                           const bool show_pin,
                           const bool show_background)
{
  Panel *panel = block->panel;
  rctf itemrect;
  float color[4];
  const bool is_closed_x = (panel->flag & PNL_CLOSEDX) ? true : false;
  const bool is_closed_y = (panel->flag & PNL_CLOSEDY) ? true : false;
  const bool is_subpanel = (panel->type && panel->type->parent);
  const bool show_drag = (!is_subpanel &&
                          /* FIXME(campbell): currently no background means floating panel which
                           * can't be dragged. This may be changed in future. */
                          show_background);
  const int panel_col = is_subpanel ? TH_PANEL_SUB_BACK : TH_PANEL_BACK;
  const bool draw_box_style = (panel->type && panel->type->flag & (PNL_DRAW_BOX));

  /* Use the theme for box widgets for box-style panels. */
  uiWidgetColors *box_wcol = NULL;
  if (draw_box_style) {
    bTheme *btheme = UI_GetTheme();
    box_wcol = &btheme->tui.wcol_box;
  }

  uint pos = GPU_vertformat_attr_add(immVertexFormat(), "pos", GPU_COMP_F32, 2, GPU_FETCH_FLOAT);

  if (panel->type && (panel->type->flag & PNL_NO_HEADER)) {
    if (show_background) {
      immBindBuiltinProgram(GPU_SHADER_2D_UNIFORM_COLOR);
      immUniformThemeColor(panel_col);
      immRectf(pos, rect->xmin, rect->ymin, rect->xmax, rect->ymax);
      immUnbindProgram();
    }
    return;
  }

  /* Calculate header rect with + 0.001f to prevent flicker due to float inaccuracy */
  rcti headrect = {
      rect->xmin, rect->xmax, rect->ymax, rect->ymax + floor(PNL_HEADER / block->aspect + 0.001f)};

  /* Draw a panel and header backdrops with an opaque box backdrop for box style panels. */
  if (draw_box_style && !is_subpanel) {
    /* Expand the top a tiny bit to give header buttons equal size above and below. */
    rcti box_rect = {rect->xmin,
                     rect->xmax,
                     (is_closed_x || is_closed_y) ? headrect.ymin : rect->ymin,
<<<<<<< HEAD
                     headrect.ymax};
=======
                     headrect.ymax + U.pixelsize};
>>>>>>> 9b099c86
    ui_draw_box_opaque(&box_rect, UI_CNR_ALL);

    /* Mimick the border between aligned box widgets for the bottom of the header. */
    if (!(is_closed_x || is_closed_y)) {
      immBindBuiltinProgram(GPU_SHADER_2D_UNIFORM_COLOR);
      GPU_blend(true);

      immUniformColor4ubv(box_wcol->outline);
      immRectf(pos, rect->xmin, headrect.ymin - U.pixelsize, rect->xmax, headrect.ymin);
      uchar emboss_col[4];
      UI_GetThemeColor4ubv(TH_WIDGET_EMBOSS, emboss_col);
      immUniformColor4ubv(emboss_col);
      immRectf(pos,
               rect->xmin,
               headrect.ymin - U.pixelsize,
               rect->xmax,
               headrect.ymin - U.pixelsize - 1);

      GPU_blend(false);
      immUnbindProgram();
    }
  }

  /* Draw the header backdrop. */
  if (show_background && !is_subpanel && !draw_box_style) {
    float minx = rect->xmin;
    float maxx = is_closed_x ? (minx + PNL_HEADER / block->aspect) : rect->xmax;
    float y = headrect.ymax;

    immBindBuiltinProgram(GPU_SHADER_2D_UNIFORM_COLOR);
    GPU_blend(true);

    /* draw with background color */
    immUniformThemeColor(TH_PANEL_HEADER);
    immRectf(pos, minx, headrect.ymin, maxx, y);

    immBegin(GPU_PRIM_LINES, 4);

    immVertex2f(pos, minx, y);
    immVertex2f(pos, maxx, y);

    immVertex2f(pos, minx, y);
    immVertex2f(pos, maxx, y);

    immEnd();

    GPU_blend(false);
    immUnbindProgram();
  }

/* draw optional pin icon */
#ifdef USE_PIN_HIDDEN
  if (show_pin && (block->panel->flag & PNL_PIN))
#else
  if (show_pin)
#endif
  {
    uchar col_title[4];
    panel_title_color_get(show_background, col_title);

    GPU_blend(true);
    UI_icon_draw_ex(headrect.xmax - ((PNL_ICON * 2.2f) / block->aspect),
                    headrect.ymin + (5.0f / block->aspect),
                    (panel->flag & PNL_PIN) ? ICON_PINNED : ICON_UNPINNED,
                    (block->aspect * U.inv_dpi_fac),
                    1.0f,
                    0.0f,
                    col_title,
                    false);
    GPU_blend(false);
  }

  /* horizontal title */
  rcti titlerect = headrect;
  if (is_subpanel) {
    titlerect.xmin += (0.7f * UI_UNIT_X) / block->aspect + 0.001f;
  }
  if (is_closed_x == false) {
    ui_draw_aligned_panel_header(style, block, &titlerect, 'h', show_background);

    if (show_drag) {
      /* itemrect smaller */
      const float scale = 0.7;
      itemrect.xmax = headrect.xmax - (0.2f * UI_UNIT_X);
      itemrect.xmin = itemrect.xmax - BLI_rcti_size_y(&headrect);
      itemrect.ymin = headrect.ymin;
      itemrect.ymax = headrect.ymax;
      BLI_rctf_scale(&itemrect, scale);

      GPU_matrix_push();
      GPU_matrix_translate_2f(itemrect.xmin, itemrect.ymin);

      const int col_tint = 84;
      float col_high[4], col_dark[4];
      UI_GetThemeColorShade4fv(TH_PANEL_HEADER, col_tint, col_high);
      UI_GetThemeColorShade4fv(TH_PANEL_BACK, -col_tint, col_dark);

      GPUBatch *batch = GPU_batch_preset_panel_drag_widget(
          U.pixelsize, col_high, col_dark, BLI_rcti_size_y(&headrect) * scale);
      GPU_batch_program_set_builtin(batch, GPU_SHADER_2D_FLAT_COLOR);
      GPU_batch_draw(batch);
      GPU_matrix_pop();
    }
  }

  /* Draw panel backdrop. */
  if (is_closed_y) {
    /* skip */
  }
  else if (is_closed_x) {
    /* draw vertical title */
    ui_draw_aligned_panel_header(style, block, &headrect, 'v', show_background);
    pos = GPU_vertformat_attr_add(immVertexFormat(), "pos", GPU_COMP_F32, 2, GPU_FETCH_FLOAT);
  }
  /* an open panel */
  else {
    /* in some occasions, draw a border */
    if (panel->flag & PNL_SELECT && !is_subpanel) {
      float radius;
      if (panel->control & UI_PNL_SOLID) {
        UI_draw_roundbox_corner_set(UI_CNR_ALL);
        radius = 8.0f;
      }
      else if (draw_box_style) {
        UI_draw_roundbox_corner_set(UI_CNR_ALL);
        radius = box_wcol->roundness * U.widget_unit;
      }
      else {
        UI_draw_roundbox_corner_set(UI_CNR_NONE);
        radius = 0.0f;
      }

      UI_GetThemeColorShade4fv(TH_BACK, -120, color);
      UI_draw_roundbox_aa(false,
                          0.5f + rect->xmin,
                          0.5f + rect->ymin,
                          0.5f + rect->xmax,
                          0.5f + headrect.ymax + 1,
                          radius,
                          color);
    }

    immBindBuiltinProgram(GPU_SHADER_2D_UNIFORM_COLOR);
    GPU_blend(true);

<<<<<<< HEAD
    /* Draw panel backdrop if it wasn't aleady been drawn by the single opauque round box earlier.
     * Note: Subpanels blend with panels, so they can't be opaque. */
=======
    /* Draw panel backdrop if it wasn't already been drawn by the single opaque round box earlier.
     * Note: Sub-panels blend with panels, so they can't be opaque. */
>>>>>>> 9b099c86
    if (show_background && !(draw_box_style && !is_subpanel)) {
      /* Draw the bottom subpanels . */
      if (draw_box_style) {
        if (panel->next) {
          immUniformThemeColor(panel_col);
          immRectf(
              pos, rect->xmin + U.pixelsize, rect->ymin, rect->xmax - U.pixelsize, rect->ymax);
        }
        else {
          /* Change the width a little bit to line up with sides. */
          UI_draw_roundbox_corner_set(UI_CNR_BOTTOM_RIGHT | UI_CNR_BOTTOM_LEFT);
          UI_GetThemeColor4fv(panel_col, color);
          UI_draw_roundbox_aa(true,
                              rect->xmin + U.pixelsize,
                              rect->ymin + U.pixelsize,
                              rect->xmax - U.pixelsize,
                              rect->ymax,
                              box_wcol->roundness * U.widget_unit,
                              color);
        }
      }
      else {
        immUniformThemeColor(panel_col);
        immRectf(pos, rect->xmin, rect->ymin, rect->xmax, rect->ymax);
      }
    }

    if (panel->control & UI_PNL_SCALE) {
      ui_draw_panel_scalewidget(pos, rect);
    }

    immUnbindProgram();
  }

  uchar col_title[4];
  panel_title_color_get(show_background, col_title);

  /* draw optional close icon */

  if (panel->control & UI_PNL_CLOSE) {
    const int ofsx = 6;
    immBindBuiltinProgram(GPU_SHADER_2D_UNIFORM_COLOR);
    immUniformColor3ubv(col_title);
    ui_draw_x_icon(pos, rect->xmin + 2 + ofsx, rect->ymax + 2);
    immUnbindProgram();
  }

  /* draw collapse icon */

  /* itemrect smaller */
  itemrect.xmin = titlerect.xmin;
  itemrect.xmax = itemrect.xmin + BLI_rcti_size_y(&titlerect);
  itemrect.ymin = titlerect.ymin;
  itemrect.ymax = titlerect.ymax;

  BLI_rctf_scale(&itemrect, 0.25f);

  {
    float tria_color[4];
    rgb_uchar_to_float(tria_color, col_title);
    tria_color[3] = 1.0f;

    if (is_closed_y) {
      ui_draw_anti_tria_rect(&itemrect, 'h', tria_color);
    }
    else if (is_closed_x) {
      ui_draw_anti_tria_rect(&itemrect, 'h', tria_color);
    }
    else {
      ui_draw_anti_tria_rect(&itemrect, 'v', tria_color);
    }
  }
}

/************************** panel alignment *************************/

static int get_panel_header(const Panel *panel)
{
  if (panel->type && (panel->type->flag & PNL_NO_HEADER)) {
    return 0;
  }

  return PNL_HEADER;
}

static int get_panel_size_y(const Panel *panel)
{
  if (panel->type && (panel->type->flag & PNL_NO_HEADER)) {
    return panel->sizey;
  }

  return PNL_HEADER + panel->sizey;
}

static int get_panel_real_size_y(const Panel *panel)
{
  int sizey = (panel->flag & PNL_CLOSED) ? 0 : panel->sizey;

  if (panel->type && (panel->type->flag & PNL_NO_HEADER)) {
    return sizey;
  }

  return PNL_HEADER + sizey;
}

int UI_panel_size_y(const Panel *panel)
{
  return get_panel_real_size_y(panel);
}

/* this function is needed because uiBlock and Panel itself don't
 * change sizey or location when closed */
static int get_panel_real_ofsy(Panel *panel)
{
  if (panel->flag & PNL_CLOSEDY) {
    return panel->ofsy + panel->sizey;
  }
  else {
    return panel->ofsy;
  }
}

static int get_panel_real_ofsx(Panel *panel)
{
  if (panel->flag & PNL_CLOSEDX) {
    return panel->ofsx + get_panel_header(panel);
  }
  else {
    return panel->ofsx + panel->sizex;
  }
}

bool UI_panel_is_dragging(const struct Panel *panel)
{
  uiHandlePanelData *data = panel->activedata;
  if (!data) {
    return false;
  }

  return data->is_drag_drop;
}

/**
 * \note about sorting;
 * the sortorder has a lower value for new panels being added.
 * however, that only works to insert a single panel, when more new panels get
 * added the coordinates of existing panels and the previously stored to-be-inserted
 * panels do not match for sorting
 */

static int find_leftmost_panel(const void *a1, const void *a2)
{
  const PanelSort *ps1 = a1, *ps2 = a2;

  if (ps1->panel->ofsx > ps2->panel->ofsx) {
    return 1;
  }
  else if (ps1->panel->ofsx < ps2->panel->ofsx) {
    return -1;
  }
  else if (ps1->panel->sortorder > ps2->panel->sortorder) {
    return 1;
  }
  else if (ps1->panel->sortorder < ps2->panel->sortorder) {
    return -1;
  }

  return 0;
}

static int find_highest_panel(const void *a1, const void *a2)
{
  const PanelSort *ps1 = a1, *ps2 = a2;

  /* stick uppermost header-less panels to the top of the region -
   * prevent them from being sorted (multiple header-less panels have to be sorted though) */
  if (ps1->panel->type->flag & PNL_NO_HEADER && ps2->panel->type->flag & PNL_NO_HEADER) {
    /* skip and check for ofs and sortorder below */
  }
  else if (ps1->panel->type->flag & PNL_NO_HEADER) {
    return -1;
  }
  else if (ps2->panel->type->flag & PNL_NO_HEADER) {
    return 1;
  }

  if (ps1->panel->ofsy + ps1->panel->sizey < ps2->panel->ofsy + ps2->panel->sizey) {
    return 1;
  }
  else if (ps1->panel->ofsy + ps1->panel->sizey > ps2->panel->ofsy + ps2->panel->sizey) {
    return -1;
  }
  else if (ps1->panel->sortorder > ps2->panel->sortorder) {
    return 1;
  }
  else if (ps1->panel->sortorder < ps2->panel->sortorder) {
    return -1;
  }

  return 0;
}

static int compare_panel(const void *a1, const void *a2)
{
  const PanelSort *ps1 = a1, *ps2 = a2;

  if (ps1->panel->sortorder > ps2->panel->sortorder) {
    return 1;
  }
  else if (ps1->panel->sortorder < ps2->panel->sortorder) {
    return -1;
  }

  return 0;
}

static void align_sub_panels(Panel *panel)
{
  /* Position sub panels. */
  int ofsy = panel->ofsy + panel->sizey - panel->blocksizey;

  LISTBASE_FOREACH (Panel *, pachild, &panel->children) {
    if (pachild->runtime_flag & PNL_ACTIVE) {
      pachild->ofsx = panel->ofsx;
      pachild->ofsy = ofsy - get_panel_size_y(pachild);
      ofsy -= get_panel_real_size_y(pachild);

      if (pachild->children.first) {
        align_sub_panels(pachild);
      }
    }
  }
}

/* this doesn't draw */
/* returns 1 when it did something */
static bool uiAlignPanelStep(ScrArea *area, ARegion *region, const float fac, const bool drag)
{
  Panel *panel;
  PanelSort *ps, *panelsort, *psnext;
  int a, tot = 0;
  bool done;
  int align = panel_aligned(area, region);

  /* count active, not tabbed panels */
  for (panel = region->panels.first; panel; panel = panel->next) {
    if (panel->runtime_flag & PNL_ACTIVE) {
      tot++;
    }
  }

  if (tot == 0) {
    return 0;
  }

  /* extra; change close direction? */
  for (panel = region->panels.first; panel; panel = panel->next) {
    if (panel->runtime_flag & PNL_ACTIVE) {
      if ((panel->flag & PNL_CLOSEDX) && (align == BUT_VERTICAL)) {
        panel->flag ^= PNL_CLOSED;
      }
      else if ((panel->flag & PNL_CLOSEDY) && (align == BUT_HORIZONTAL)) {
        panel->flag ^= PNL_CLOSED;
      }
    }
  }

  /* sort panels */
  panelsort = MEM_callocN(tot * sizeof(PanelSort), "panelsort");

  ps = panelsort;
  for (panel = region->panels.first; panel; panel = panel->next) {
    if (panel->runtime_flag & PNL_ACTIVE) {
      ps->panel = MEM_dupallocN(panel);
      ps->orig = panel;
      ps++;
    }
  }

  if (drag) {
    /* while we are dragging, we sort on location and update sortorder */
    if (align == BUT_VERTICAL) {
      qsort(panelsort, tot, sizeof(PanelSort), find_highest_panel);
    }
    else {
      qsort(panelsort, tot, sizeof(PanelSort), find_leftmost_panel);
    }

    for (ps = panelsort, a = 0; a < tot; a++, ps++) {
      ps->orig->sortorder = a;
    }
  }
  else {
    /* otherwise use sortorder */
    qsort(panelsort, tot, sizeof(PanelSort), compare_panel);
  }

  /* no smart other default start loc! this keeps switching f5/f6/etc compatible */
  ps = panelsort;
  ps->panel->runtime.region_ofsx = panel_region_offset_x_get(region, align);
  ps->panel->ofsx = 0;
  ps->panel->ofsy = -get_panel_size_y(ps->panel);
  ps->panel->ofsx += ps->panel->runtime.region_ofsx;
<<<<<<< HEAD
  /* Extra margin if the panel happens to be a instanced panel. */
=======
  /* Extra margin if the panel is a box style panel. */
>>>>>>> 9b099c86
  if (ps->panel->type && ps->panel->type->flag & PNL_DRAW_BOX) {
    ps->panel->ofsx += UI_PANEL_BOX_STYLE_MARGIN;
    ps->panel->ofsy -= UI_PANEL_BOX_STYLE_MARGIN;
  }

  for (a = 0; a < tot - 1; a++, ps++) {
    psnext = ps + 1;

    if (align == BUT_VERTICAL) {
      bool use_box = ps->panel->type && ps->panel->type->flag & PNL_DRAW_BOX;
      bool use_box_next = psnext->panel->type && psnext->panel->type->flag & PNL_DRAW_BOX;
      psnext->panel->ofsx = ps->panel->ofsx;
      psnext->panel->ofsy = get_panel_real_ofsy(ps->panel) - get_panel_size_y(psnext->panel);
      /* Extra margin for box style panels. */
      if (use_box || use_box_next) {
        psnext->panel->ofsy -= UI_PANEL_BOX_STYLE_MARGIN;
      }
      if (use_box && !use_box_next) {
        psnext->panel->ofsx -= UI_PANEL_BOX_STYLE_MARGIN;
      }
      else if (!use_box && use_box_next) {
        psnext->panel->ofsx += UI_PANEL_BOX_STYLE_MARGIN;
      }
    }
    else {
      psnext->panel->ofsx = get_panel_real_ofsx(ps->panel);
      psnext->panel->ofsy = ps->panel->ofsy + get_panel_size_y(ps->panel) -
                            get_panel_size_y(psnext->panel);
    }
  }

  /* we interpolate */
  done = false;
  ps = panelsort;
  for (a = 0; a < tot; a++, ps++) {
    if ((ps->panel->flag & PNL_SELECT) == 0) {
      if ((ps->orig->ofsx != ps->panel->ofsx) || (ps->orig->ofsy != ps->panel->ofsy)) {
        ps->orig->ofsx = round_fl_to_int(fac * (float)ps->panel->ofsx +
                                         (1.0f - fac) * (float)ps->orig->ofsx);
        ps->orig->ofsy = round_fl_to_int(fac * (float)ps->panel->ofsy +
                                         (1.0f - fac) * (float)ps->orig->ofsy);
        done = true;
      }
    }
  }

  /* set locations for tabbed and sub panels */
  for (panel = region->panels.first; panel; panel = panel->next) {
    if (panel->runtime_flag & PNL_ACTIVE) {
      if (panel->children.first) {
        align_sub_panels(panel);
      }
    }
  }

  /* free panelsort array */
  for (ps = panelsort, a = 0; a < tot; a++, ps++) {
    MEM_freeN(ps->panel);
  }
  MEM_freeN(panelsort);

  return done;
}

static void ui_panels_size(ScrArea *area, ARegion *region, int *r_x, int *r_y)
{
  Panel *panel;
  int align = panel_aligned(area, region);
  int sizex = 0;
  int sizey = 0;

  /* compute size taken up by panels, for setting in view2d */
  for (panel = region->panels.first; panel; panel = panel->next) {
    if (panel->runtime_flag & PNL_ACTIVE) {
      int pa_sizex, pa_sizey;

      if (align == BUT_VERTICAL) {
        pa_sizex = panel->ofsx + panel->sizex;
        pa_sizey = get_panel_real_ofsy(panel);
      }
      else {
        pa_sizex = get_panel_real_ofsx(panel) + panel->sizex;
        pa_sizey = panel->ofsy + get_panel_size_y(panel);
      }

      sizex = max_ii(sizex, pa_sizex);
      sizey = min_ii(sizey, pa_sizey);
    }
  }

  if (sizex == 0) {
    sizex = UI_PANEL_WIDTH;
  }
  if (sizey == 0) {
    sizey = -UI_PANEL_WIDTH;
  }

  *r_x = sizex;
  *r_y = sizey;
}

static void ui_do_animate(bContext *C, Panel *panel)
{
  uiHandlePanelData *data = panel->activedata;
  ScrArea *area = CTX_wm_area(C);
  ARegion *region = CTX_wm_region(C);
  float fac;

  fac = (PIL_check_seconds_timer() - data->starttime) / ANIMATION_TIME;
  fac = min_ff(sqrtf(fac), 1.0f);

  /* for max 1 second, interpolate positions */
  if (uiAlignPanelStep(area, region, fac, false)) {
    ED_region_tag_redraw(region);
  }
  else {
    fac = 1.0f;
  }

  if (fac >= 1.0f) {
    /* Store before data is freed. */
    const bool is_drag_drop = data->is_drag_drop;

    panel_activate_state(C, panel, PANEL_STATE_EXIT);
    if (is_drag_drop) {
      /* Note: doing this in #panel_activate_state would require removing const for context in many
       * other places. */
      reorder_instanced_panel_list(C, region, panel);
    }
    return;
  }
}

static void panel_list_clear_active(ListBase *lb)
{
  /* set all panels as inactive, so that at the end we know
   * which ones were used */
  LISTBASE_FOREACH (Panel *, panel, lb) {
    if (panel->runtime_flag & PNL_ACTIVE) {
      panel->runtime_flag = PNL_WAS_ACTIVE;
    }
    else {
      panel->runtime_flag = 0;
    }

    panel_list_clear_active(&panel->children);
  }
}

void UI_panels_begin(const bContext *UNUSED(C), ARegion *region)
{
  panel_list_clear_active(&region->panels);
}

/* only draws blocks with panels */
void UI_panels_end(const bContext *C, ARegion *region, int *r_x, int *r_y)
{
  ScrArea *area = CTX_wm_area(C);
  uiBlock *block;
  Panel *panel, *panel_first;

  /* offset contents */
  for (block = region->uiblocks.first; block; block = block->next) {
    if (block->active && block->panel) {
      ui_offset_panel_block(block);
    }
  }

  /* re-align, possibly with animation */
  if (panels_need_realign(area, region, &panel)) {
    if (panel) {
      panel_activate_state(C, panel, PANEL_STATE_ANIMATION);
    }
    else {
      uiAlignPanelStep(area, region, 1.0, false);
    }
  }

  /* tag first panel */
  panel_first = NULL;
  for (block = region->uiblocks.first; block; block = block->next) {
    if (block->active && block->panel) {
      if (!panel_first || block->panel->sortorder < panel_first->sortorder) {
        panel_first = block->panel;
      }
    }
  }

  if (panel_first) {
    panel_first->runtime_flag |= PNL_FIRST;
  }

  /* compute size taken up by panel */
  ui_panels_size(area, region, r_x, r_y);
}

void UI_panels_draw(const bContext *C, ARegion *region)
{
  uiBlock *block;

  if (region->alignment != RGN_ALIGN_FLOAT) {
    UI_ThemeClearColor(TH_BACK);
  }

  /* Draw panels, selected on top. Also in reverse order, because
   * UI blocks are added in reverse order and we need child panels
   * to draw on top. */
  for (block = region->uiblocks.last; block; block = block->prev) {
    if (block->active && block->panel && !(block->panel->flag & PNL_SELECT)) {
      UI_block_draw(C, block);
    }
  }

  for (block = region->uiblocks.last; block; block = block->prev) {
    if (block->active && block->panel && (block->panel->flag & PNL_SELECT)) {
      UI_block_draw(C, block);
    }
  }
}

void UI_panels_scale(ARegion *region, float new_width)
{
  uiBlock *block;
  uiBut *but;

  for (block = region->uiblocks.first; block; block = block->next) {
    if (block->panel) {
      float fac = new_width / (float)block->panel->sizex;
      block->panel->sizex = new_width;

      for (but = block->buttons.first; but; but = but->next) {
        but->rect.xmin *= fac;
        but->rect.xmax *= fac;
      }
    }
  }
}

/* ------------ panel merging ---------------- */

static void check_panel_overlap(ARegion *region, Panel *panel)
{
  Panel *panel_list;

  /* also called with (panel == NULL) for clear */

  for (panel_list = region->panels.first; panel_list; panel_list = panel_list->next) {
    panel_list->flag &= ~PNL_OVERLAP;
    if (panel && (panel_list != panel)) {
      if (panel_list->runtime_flag & PNL_ACTIVE) {
        float safex = 0.2, safey = 0.2;

        if (panel_list->flag & PNL_CLOSEDX) {
          safex = 0.05;
        }
        else if (panel_list->flag & PNL_CLOSEDY) {
          safey = 0.05;
        }
        else if (panel->flag & PNL_CLOSEDX) {
          safex = 0.05;
        }
        else if (panel->flag & PNL_CLOSEDY) {
          safey = 0.05;
        }

        if (panel_list->ofsx > panel->ofsx - safex * panel->sizex) {
          if (panel_list->ofsx + panel_list->sizex < panel->ofsx + (1.0f + safex) * panel->sizex) {
            if (panel_list->ofsy > panel->ofsy - safey * panel->sizey) {
              if (panel_list->ofsy + panel_list->sizey <
                  panel->ofsy + (1.0f + safey) * panel->sizey) {
                panel_list->flag |= PNL_OVERLAP;
              }
            }
          }
        }
      }
    }
  }
}

/************************ panel dragging ****************************/

#define DRAG_REGION_PAD (PNL_HEADER * 0.5)
static void ui_do_drag(const bContext *C, const wmEvent *event, Panel *panel)
{
  uiHandlePanelData *data = panel->activedata;
  ScrArea *area = CTX_wm_area(C);
  ARegion *region = CTX_wm_region(C);
  short align = panel_aligned(area, region);

  /* Keep the drag position in the region with a small pad to keep the panel visible. */
  int x = clamp_i(event->x, region->winrct.xmin, region->winrct.xmax + DRAG_REGION_PAD);
  int y = clamp_i(event->y, region->winrct.ymin, region->winrct.ymax + DRAG_REGION_PAD);

  float dx = (float)(x - data->startx);
  float dy = (float)(y - data->starty);

  /* Adjust for region zoom. */
  dx *= (float)BLI_rctf_size_x(&region->v2d.cur) / (float)BLI_rcti_size_x(&region->winrct);
  dy *= (float)BLI_rctf_size_y(&region->v2d.cur) / (float)BLI_rcti_size_y(&region->winrct);

  if (data->state == PANEL_STATE_DRAG_SCALE) {
    panel->sizex = MAX2(data->startsizex + dx, UI_PANEL_MINX);

    if (data->startsizey - dy < UI_PANEL_MINY) {
      dy = -UI_PANEL_MINY + data->startsizey;
    }

    panel->sizey = data->startsizey - dy;
    panel->ofsy = data->startofsy + dy;
  }
  else {
    /* reset the panel snapping, to allow dragging away from snapped edges */
    panel->snap = PNL_SNAP_NONE;

    /* Add the movement of the view due to edge scrolling while dragging. */
    dx += ((float)region->v2d.cur.xmin - data->start_cur_xmin);
    dy += ((float)region->v2d.cur.ymin - data->start_cur_ymin);
    panel->ofsx = data->startofsx + round_fl_to_int(dx);
    panel->ofsy = data->startofsy + round_fl_to_int(dy);
    check_panel_overlap(region, panel);

    if (align) {
      uiAlignPanelStep(area, region, 0.2f, true);
    }
  }

  ED_region_tag_redraw(region);
}
#undef DRAG_REGION_PAD

/******************* region level panel interaction *****************/

static uiPanelMouseState ui_panel_mouse_state_get(const uiBlock *block,
                                                  const Panel *panel,
                                                  const int mx,
                                                  const int my)
{
  /* open panel */
  if (panel->flag & PNL_CLOSEDX) {
    if ((block->rect.xmin <= mx) && (block->rect.xmin + PNL_HEADER >= mx)) {
      return PANEL_MOUSE_INSIDE_HEADER;
    }
  }
  /* outside left/right side */
  else if ((block->rect.xmin > mx) || (block->rect.xmax < mx)) {
    /* pass */
  }
  else if ((block->rect.ymax <= my) && (block->rect.ymax + PNL_HEADER >= my)) {
    return PANEL_MOUSE_INSIDE_HEADER;
  }
  /* open panel */
  else if (!(panel->flag & PNL_CLOSEDY)) {
    if (panel->control & UI_PNL_SCALE) {
      if (block->rect.xmax - PNL_HEADER <= mx) {
        if (block->rect.ymin + PNL_HEADER >= my) {
          return PANEL_MOUSE_INSIDE_SCALE;
        }
      }
    }
    if ((block->rect.xmin <= mx) && (block->rect.xmax >= mx)) {
      if ((block->rect.ymin <= my) && (block->rect.ymax + PNL_HEADER >= my)) {
        return PANEL_MOUSE_INSIDE_CONTENT;
      }
    }
  }
  return PANEL_MOUSE_OUTSIDE;
}

typedef struct uiPanelDragCollapseHandle {
  bool was_first_open;
  int xy_init[2];
} uiPanelDragCollapseHandle;

static void ui_panel_drag_collapse_handler_remove(bContext *UNUSED(C), void *userdata)
{
  uiPanelDragCollapseHandle *dragcol_data = userdata;
  MEM_freeN(dragcol_data);
}

static void ui_panel_drag_collapse(bContext *C,
                                   uiPanelDragCollapseHandle *dragcol_data,
                                   const int xy_dst[2])
{
  ScrArea *area = CTX_wm_area(C);
  ARegion *region = CTX_wm_region(C);
  uiBlock *block;
  Panel *panel;

  for (block = region->uiblocks.first; block; block = block->next) {
    float xy_a_block[2] = {UNPACK2(dragcol_data->xy_init)};
    float xy_b_block[2] = {UNPACK2(xy_dst)};
    rctf rect = block->rect;
    int oldflag;
    const bool is_horizontal = (panel_aligned(area, region) == BUT_HORIZONTAL);

    if ((panel = block->panel) == 0 || (panel->type && (panel->type->flag & PNL_NO_HEADER))) {
      continue;
    }
    oldflag = panel->flag;

    /* lock one axis */
    if (is_horizontal) {
      xy_b_block[1] = dragcol_data->xy_init[1];
    }
    else {
      xy_b_block[0] = dragcol_data->xy_init[0];
    }

    /* use cursor coords in block space */
    ui_window_to_block_fl(region, block, &xy_a_block[0], &xy_a_block[1]);
    ui_window_to_block_fl(region, block, &xy_b_block[0], &xy_b_block[1]);

    /* set up rect to match header size */
    rect.ymin = rect.ymax;
    rect.ymax = rect.ymin + PNL_HEADER;
    if (panel->flag & PNL_CLOSEDX) {
      rect.xmax = rect.xmin + PNL_HEADER;
    }

    /* touch all panels between last mouse coord and the current one */
    if (BLI_rctf_isect_segment(&rect, xy_a_block, xy_b_block)) {
      /* force panel to close */
      if (dragcol_data->was_first_open == true) {
        panel->flag |= (is_horizontal ? PNL_CLOSEDX : PNL_CLOSEDY);
      }
      /* force panel to open */
      else {
        panel->flag &= ~PNL_CLOSED;
      }

      /* if panel->flag has changed this means a panel was opened/closed here */
      if (panel->flag != oldflag) {
        panel_activate_state(C, panel, PANEL_STATE_ANIMATION);
      }
    }
  }
  /* Update the instanced panel data expand flags with the changes made here. */
  set_panels_list_data_expand_flag(C, region);
}

/**
 * Panel drag-collapse (modal handler)
 * Clicking and dragging over panels toggles their collapse state based on the panel that was first
 * dragged over. If it was open all affected panels incl the initial one are closed and vice versa.
 */
static int ui_panel_drag_collapse_handler(bContext *C, const wmEvent *event, void *userdata)
{
  wmWindow *win = CTX_wm_window(C);
  uiPanelDragCollapseHandle *dragcol_data = userdata;
  short retval = WM_UI_HANDLER_CONTINUE;

  switch (event->type) {
    case MOUSEMOVE:
      ui_panel_drag_collapse(C, dragcol_data, &event->x);

      retval = WM_UI_HANDLER_BREAK;
      break;
    case LEFTMOUSE:
      if (event->val == KM_RELEASE) {
        /* done! */
        WM_event_remove_ui_handler(&win->modalhandlers,
                                   ui_panel_drag_collapse_handler,
                                   ui_panel_drag_collapse_handler_remove,
                                   dragcol_data,
                                   true);
        ui_panel_drag_collapse_handler_remove(C, dragcol_data);
      }
      /* don't let any left-mouse event fall through! */
      retval = WM_UI_HANDLER_BREAK;
      break;
  }

  return retval;
}

static void ui_panel_drag_collapse_handler_add(const bContext *C, const bool was_open)
{
  wmWindow *win = CTX_wm_window(C);
  const wmEvent *event = win->eventstate;
  uiPanelDragCollapseHandle *dragcol_data = MEM_mallocN(sizeof(*dragcol_data), __func__);

  dragcol_data->was_first_open = was_open;
  copy_v2_v2_int(dragcol_data->xy_init, &event->x);

  WM_event_add_ui_handler(C,
                          &win->modalhandlers,
                          ui_panel_drag_collapse_handler,
                          ui_panel_drag_collapse_handler_remove,
                          dragcol_data,
                          0);
}

/* this function is supposed to call general window drawing too */
/* also it supposes a block has panel, and isn't a menu */
static void ui_handle_panel_header(
    const bContext *C, uiBlock *block, int mx, int my, int event, short ctrl, short shift)
{
  ScrArea *area = CTX_wm_area(C);
  ARegion *region = CTX_wm_region(C);
#ifdef USE_PIN_HIDDEN
  const bool show_pin = UI_panel_category_is_visible(region) &&
                        (block->panel->type->parent == NULL) && (block->panel->flag & PNL_PIN);
#else
  const bool show_pin = UI_panel_category_is_visible(region) &&
                        (block->panel->type->parent == NULL);
#endif
  const bool is_subpanel = (block->panel->type && block->panel->type->parent);
  const bool show_drag = !is_subpanel;

  int align = panel_aligned(area, region), button = 0;

  rctf rect_drag, rect_pin;
  float rect_leftmost;

  /* drag and pin rect's */
  rect_drag = block->rect;
  rect_drag.xmin = block->rect.xmax - (PNL_ICON * 1.5f);
  rect_pin = rect_drag;
  if (show_pin) {
    BLI_rctf_translate(&rect_pin, -PNL_ICON, 0.0f);
  }
  rect_leftmost = rect_pin.xmin;

  /* mouse coordinates in panel space! */

  /* XXX weak code, currently it assumes layout style for location of widgets */

  /* check open/collapsed button */
  if (event == EVT_RETKEY) {
    button = 1;
  }
  else if (event == EVT_AKEY) {
    button = 1;
  }
  else if (ELEM(event, 0, EVT_RETKEY, LEFTMOUSE) && shift) {
    if (block->panel->type->parent == NULL) {
      block->panel->flag ^= PNL_PIN;
      button = 2;
    }
  }
  else if (block->panel->flag & PNL_CLOSEDX) {
    if (my >= block->rect.ymax) {
      button = 1;
    }
  }
  else if (block->panel->control & UI_PNL_CLOSE) {
    /* whole of header can be used to collapse panel (except top-right corner) */
    if (mx <= block->rect.xmax - 8 - PNL_ICON) {
      button = 2;
    }
    // else if (mx <= block->rect.xmin + 10 + 2 * PNL_ICON + 2) {
    //  button = 1;
    //}
  }
  else if (mx < rect_leftmost) {
    button = 1;
  }

  if (button) {
    if (button == 2) { /* close */
      ED_region_tag_redraw(region);
    }
    else { /* collapse */
      if (ctrl) {
        /* Only collapse all for parent panels. */
        if (block->panel->type != NULL && block->panel->type->parent == NULL) {
          panels_collapse_all(C, area, region, block->panel);

          /* reset the view - we don't want to display a view without content */
          UI_view2d_offset(&region->v2d, 0.0f, 1.0f);
        }
      }

      if (block->panel->flag & PNL_CLOSED) {
        block->panel->flag &= ~PNL_CLOSED;
        /* snap back up so full panel aligns with screen edge */
        if (block->panel->snap & PNL_SNAP_BOTTOM) {
          block->panel->ofsy = 0;
        }

        if (event == LEFTMOUSE) {
          ui_panel_drag_collapse_handler_add(C, false);
        }
      }
      else if (align == BUT_HORIZONTAL) {
        block->panel->flag |= PNL_CLOSEDX;

        if (event == LEFTMOUSE) {
          ui_panel_drag_collapse_handler_add(C, true);
        }
      }
      else {
        /* snap down to bottom screen edge */
        block->panel->flag |= PNL_CLOSEDY;
        if (block->panel->snap & PNL_SNAP_BOTTOM) {
          block->panel->ofsy = -block->panel->sizey;
        }

        if (event == LEFTMOUSE) {
          ui_panel_drag_collapse_handler_add(C, true);
        }
      }

      set_panels_list_data_expand_flag(C, region);
    }

    if (align) {
      panel_activate_state(C, block->panel, PANEL_STATE_ANIMATION);
    }
    else {
      /* FIXME: this doesn't update the panel drawing, assert to avoid debugging why this is.
       * We could fix this in the future if it's ever needed. */
      BLI_assert(0);
      ED_region_tag_redraw(region);
    }
  }
  else if (show_drag && BLI_rctf_isect_x(&rect_drag, mx)) {
    /* XXX, for now don't allow dragging in floating windows yet. */
    if (region->alignment == RGN_ALIGN_FLOAT) {
      return;
    }
    panel_activate_state(C, block->panel, PANEL_STATE_DRAG);
  }
  else if (show_pin && BLI_rctf_isect_x(&rect_pin, mx)) {
    block->panel->flag ^= PNL_PIN;
    ED_region_tag_redraw(region);
  }
}

bool UI_panel_category_is_visible(const ARegion *region)
{
  /* more than one */
  return region->panels_category.first &&
         region->panels_category.first != region->panels_category.last;
}

PanelCategoryDyn *UI_panel_category_find(ARegion *region, const char *idname)
{
  return BLI_findstring(&region->panels_category, idname, offsetof(PanelCategoryDyn, idname));
}

PanelCategoryStack *UI_panel_category_active_find(ARegion *region, const char *idname)
{
  return BLI_findstring(
      &region->panels_category_active, idname, offsetof(PanelCategoryStack, idname));
}

static void ui_panel_category_active_set(ARegion *region, const char *idname, bool fallback)
{
  ListBase *lb = &region->panels_category_active;
  PanelCategoryStack *pc_act = UI_panel_category_active_find(region, idname);

  if (pc_act) {
    BLI_remlink(lb, pc_act);
  }
  else {
    pc_act = MEM_callocN(sizeof(PanelCategoryStack), __func__);
    BLI_strncpy(pc_act->idname, idname, sizeof(pc_act->idname));
  }

  if (fallback) {
    /* For fallbacks, add at the end so explicitly chosen categories have priority. */
    BLI_addtail(lb, pc_act);
  }
  else {
    BLI_addhead(lb, pc_act);
  }

  /* validate all active panels, we could do this on load,
   * they are harmless - but we should remove somewhere.
   * (addons could define own and gather cruft over time) */
  {
    PanelCategoryStack *pc_act_next;
    /* intentionally skip first */
    pc_act_next = pc_act->next;
    while ((pc_act = pc_act_next)) {
      pc_act_next = pc_act->next;
      if (!BLI_findstring(
              &region->type->paneltypes, pc_act->idname, offsetof(PanelType, category))) {
        BLI_remlink(lb, pc_act);
        MEM_freeN(pc_act);
      }
    }
  }
}

void UI_panel_category_active_set(ARegion *region, const char *idname)
{
  ui_panel_category_active_set(region, idname, false);
}

void UI_panel_category_active_set_default(ARegion *region, const char *idname)
{
  if (!UI_panel_category_active_find(region, idname)) {
    ui_panel_category_active_set(region, idname, true);
  }
}

const char *UI_panel_category_active_get(ARegion *region, bool set_fallback)
{
  PanelCategoryStack *pc_act;

  for (pc_act = region->panels_category_active.first; pc_act; pc_act = pc_act->next) {
    if (UI_panel_category_find(region, pc_act->idname)) {
      return pc_act->idname;
    }
  }

  if (set_fallback) {
    PanelCategoryDyn *pc_dyn = region->panels_category.first;
    if (pc_dyn) {
      ui_panel_category_active_set(region, pc_dyn->idname, true);
      return pc_dyn->idname;
    }
  }

  return NULL;
}

PanelCategoryDyn *UI_panel_category_find_mouse_over_ex(ARegion *region, const int x, const int y)
{
  PanelCategoryDyn *ptd;

  for (ptd = region->panels_category.first; ptd; ptd = ptd->next) {
    if (BLI_rcti_isect_pt(&ptd->rect, x, y)) {
      return ptd;
    }
  }

  return NULL;
}

PanelCategoryDyn *UI_panel_category_find_mouse_over(ARegion *region, const wmEvent *event)
{
  return UI_panel_category_find_mouse_over_ex(region, event->mval[0], event->mval[1]);
}

void UI_panel_category_add(ARegion *region, const char *name)
{
  PanelCategoryDyn *pc_dyn = MEM_callocN(sizeof(*pc_dyn), __func__);
  BLI_addtail(&region->panels_category, pc_dyn);

  BLI_strncpy(pc_dyn->idname, name, sizeof(pc_dyn->idname));

  /* 'pc_dyn->rect' must be set on draw */
}

void UI_panel_category_clear_all(ARegion *region)
{
  BLI_freelistN(&region->panels_category);
}

static void imm_buf_append(
    float vbuf[][2], uchar cbuf[][3], float x, float y, const uchar col[3], int *index)
{
  ARRAY_SET_ITEMS(vbuf[*index], x, y);
  ARRAY_SET_ITEMS(cbuf[*index], UNPACK3(col));
  (*index)++;
}

/* based on UI_draw_roundbox, check on making a version which allows us to skip some sides */
static void ui_panel_category_draw_tab(bool filled,
                                       float minx,
                                       float miny,
                                       float maxx,
                                       float maxy,
                                       float rad,
                                       const int roundboxtype,
                                       const bool use_highlight,
                                       const bool use_shadow,
                                       const bool use_flip_x,
                                       const uchar highlight_fade[3],
                                       const uchar col[3])
{
  float vec[4][2] = {{0.195, 0.02}, {0.55, 0.169}, {0.831, 0.45}, {0.98, 0.805}};
  int a;

  /* mult */
  for (a = 0; a < 4; a++) {
    mul_v2_fl(vec[a], rad);
  }

  uint vert_len = 0;
  if (use_highlight) {
    vert_len += (roundboxtype & UI_CNR_TOP_RIGHT) ? 6 : 1;
    vert_len += (roundboxtype & UI_CNR_TOP_LEFT) ? 6 : 1;
  }
  if (use_highlight && !use_shadow) {
    vert_len++;
  }
  else {
    vert_len += (roundboxtype & UI_CNR_BOTTOM_RIGHT) ? 6 : 1;
    vert_len += (roundboxtype & UI_CNR_BOTTOM_LEFT) ? 6 : 1;
  }
  /* Maximum size. */
  float vbuf[24][2];
  uchar cbuf[24][3];
  int buf_index = 0;

  /* start with corner right-top */
  if (use_highlight) {
    if (roundboxtype & UI_CNR_TOP_RIGHT) {
      imm_buf_append(vbuf, cbuf, maxx, maxy - rad, col, &buf_index);
      for (a = 0; a < 4; a++) {
        imm_buf_append(vbuf, cbuf, maxx - vec[a][1], maxy - rad + vec[a][0], col, &buf_index);
      }
      imm_buf_append(vbuf, cbuf, maxx - rad, maxy, col, &buf_index);
    }
    else {
      imm_buf_append(vbuf, cbuf, maxx, maxy, col, &buf_index);
    }

    /* corner left-top */
    if (roundboxtype & UI_CNR_TOP_LEFT) {
      imm_buf_append(vbuf, cbuf, minx + rad, maxy, col, &buf_index);
      for (a = 0; a < 4; a++) {
        imm_buf_append(vbuf, cbuf, minx + rad - vec[a][0], maxy - vec[a][1], col, &buf_index);
      }
      imm_buf_append(vbuf, cbuf, minx, maxy - rad, col, &buf_index);
    }
    else {
      imm_buf_append(vbuf, cbuf, minx, maxy, col, &buf_index);
    }
  }

  if (use_highlight && !use_shadow) {
    imm_buf_append(
        vbuf, cbuf, minx, miny + rad, highlight_fade ? col : highlight_fade, &buf_index);
  }
  else {
    /* corner left-bottom */
    if (roundboxtype & UI_CNR_BOTTOM_LEFT) {
      imm_buf_append(vbuf, cbuf, minx, miny + rad, col, &buf_index);
      for (a = 0; a < 4; a++) {
        imm_buf_append(vbuf, cbuf, minx + vec[a][1], miny + rad - vec[a][0], col, &buf_index);
      }
      imm_buf_append(vbuf, cbuf, minx + rad, miny, col, &buf_index);
    }
    else {
      imm_buf_append(vbuf, cbuf, minx, miny, col, &buf_index);
    }

    /* corner right-bottom */
    if (roundboxtype & UI_CNR_BOTTOM_RIGHT) {
      imm_buf_append(vbuf, cbuf, maxx - rad, miny, col, &buf_index);
      for (a = 0; a < 4; a++) {
        imm_buf_append(vbuf, cbuf, maxx - rad + vec[a][0], miny + vec[a][1], col, &buf_index);
      }
      imm_buf_append(vbuf, cbuf, maxx, miny + rad, col, &buf_index);
    }
    else {
      imm_buf_append(vbuf, cbuf, maxx, miny, col, &buf_index);
    }
  }

  if (use_flip_x) {
    float midx = (minx + maxx) / 2.0f;
    for (int i = 0; i < buf_index; i++) {
      vbuf[i][0] = midx - (vbuf[i][0] - midx);
    }
  }

  GPUVertFormat *format = immVertexFormat();
  uint pos = GPU_vertformat_attr_add(format, "pos", GPU_COMP_F32, 2, GPU_FETCH_FLOAT);
  uint color = GPU_vertformat_attr_add(
      format, "color", GPU_COMP_U8, 3, GPU_FETCH_INT_TO_FLOAT_UNIT);

  immBindBuiltinProgram(GPU_SHADER_2D_SMOOTH_COLOR);
  immBegin(filled ? GPU_PRIM_TRI_FAN : GPU_PRIM_LINE_STRIP, vert_len);
  for (int i = 0; i < buf_index; i++) {
    immAttr3ubv(color, cbuf[i]);
    immVertex2fv(pos, vbuf[i]);
  }
  immEnd();
  immUnbindProgram();
}

/**
 * Draw vertical tabs on the left side of the region,
 * one tab per category.
 */
void UI_panel_category_draw_all(ARegion *region, const char *category_id_active)
{
  /* no tab outlines for */
  // #define USE_FLAT_INACTIVE
  const bool is_left = RGN_ALIGN_ENUM_FROM_MASK(region->alignment != RGN_ALIGN_RIGHT);
  View2D *v2d = &region->v2d;
  const uiStyle *style = UI_style_get();
  const uiFontStyle *fstyle = &style->widget;
  const int fontid = fstyle->uifont_id;
  short fstyle_points = fstyle->points;
  PanelCategoryDyn *pc_dyn;
  const float aspect = ((uiBlock *)region->uiblocks.first)->aspect;
  const float zoom = 1.0f / aspect;
  const int px = max_ii(1, round_fl_to_int(U.pixelsize));
  const int px_x_sign = is_left ? px : -px;
  const int category_tabs_width = round_fl_to_int(UI_PANEL_CATEGORY_MARGIN_WIDTH * zoom);
  const float dpi_fac = UI_DPI_FAC;
  /* padding of tabs around text */
  const int tab_v_pad_text = round_fl_to_int((2 + ((px * 3) * dpi_fac)) * zoom);
  /* padding between tabs */
  const int tab_v_pad = round_fl_to_int((4 + (2 * px * dpi_fac)) * zoom);
  const float tab_curve_radius = ((px * 3) * dpi_fac) * zoom;
  /* We flip the tab drawing, so always use these flags. */
  const int roundboxtype = UI_CNR_TOP_LEFT | UI_CNR_BOTTOM_LEFT;
  bool is_alpha;
  bool do_scaletabs = false;
#ifdef USE_FLAT_INACTIVE
  bool is_active_prev = false;
#endif
  float scaletabs = 1.0f;
  /* same for all tabs */
  /* intentionally dont scale by 'px' */
  const int rct_xmin = is_left ? v2d->mask.xmin + 3 : (v2d->mask.xmax - category_tabs_width);
  const int rct_xmax = is_left ? v2d->mask.xmin + category_tabs_width : (v2d->mask.xmax - 3);
  const int text_v_ofs = (rct_xmax - rct_xmin) * 0.3f;

  int y_ofs = tab_v_pad;

  /* Primary theme colors */
  uchar theme_col_back[4];
  uchar theme_col_text[3];
  uchar theme_col_text_hi[3];

  /* Tab colors */
  uchar theme_col_tab_bg[4];
  uchar theme_col_tab_active[3];
  uchar theme_col_tab_inactive[3];

  /* Secondary theme colors */
  uchar theme_col_tab_outline[3];
  uchar theme_col_tab_divider[3]; /* line that divides tabs from the main region */
  uchar theme_col_tab_highlight[3];
  uchar theme_col_tab_highlight_inactive[3];

  UI_GetThemeColor4ubv(TH_BACK, theme_col_back);
  UI_GetThemeColor3ubv(TH_TEXT, theme_col_text);
  UI_GetThemeColor3ubv(TH_TEXT_HI, theme_col_text_hi);

  UI_GetThemeColor4ubv(TH_TAB_BACK, theme_col_tab_bg);
  UI_GetThemeColor3ubv(TH_TAB_ACTIVE, theme_col_tab_active);
  UI_GetThemeColor3ubv(TH_TAB_INACTIVE, theme_col_tab_inactive);
  UI_GetThemeColor3ubv(TH_TAB_OUTLINE, theme_col_tab_outline);

  interp_v3_v3v3_uchar(theme_col_tab_divider, theme_col_back, theme_col_tab_outline, 0.3f);
  interp_v3_v3v3_uchar(theme_col_tab_highlight, theme_col_back, theme_col_text_hi, 0.2f);
  interp_v3_v3v3_uchar(
      theme_col_tab_highlight_inactive, theme_col_tab_inactive, theme_col_text_hi, 0.12f);

  is_alpha = (region->overlap && (theme_col_back[3] != 255));

  if (fstyle->kerning == 1) {
    BLF_enable(fstyle->uifont_id, BLF_KERNING_DEFAULT);
  }

  BLF_enable(fontid, BLF_ROTATION);
  BLF_rotation(fontid, M_PI_2);
  // UI_fontstyle_set(&style->widget);
  ui_fontscale(&fstyle_points, aspect / (U.pixelsize * 1.1f));
  BLF_size(fontid, fstyle_points, U.dpi);

  /* Check the region type supports categories to avoid an assert
   * for showing 3D view panels in the properties space. */
  if ((1 << region->regiontype) & RGN_TYPE_HAS_CATEGORY_MASK) {
    BLI_assert(UI_panel_category_is_visible(region));
  }

  /* calculate tab rect's and check if we need to scale down */
  for (pc_dyn = region->panels_category.first; pc_dyn; pc_dyn = pc_dyn->next) {
    rcti *rct = &pc_dyn->rect;
    const char *category_id = pc_dyn->idname;
    const char *category_id_draw = IFACE_(category_id);
    const int category_width = BLF_width(fontid, category_id_draw, BLF_DRAW_STR_DUMMY_MAX);

    rct->xmin = rct_xmin;
    rct->xmax = rct_xmax;

    rct->ymin = v2d->mask.ymax - (y_ofs + category_width + (tab_v_pad_text * 2));
    rct->ymax = v2d->mask.ymax - (y_ofs);

    y_ofs += category_width + tab_v_pad + (tab_v_pad_text * 2);
  }

  if (y_ofs > BLI_rcti_size_y(&v2d->mask)) {
    scaletabs = (float)BLI_rcti_size_y(&v2d->mask) / (float)y_ofs;

    for (pc_dyn = region->panels_category.first; pc_dyn; pc_dyn = pc_dyn->next) {
      rcti *rct = &pc_dyn->rect;
      rct->ymin = ((rct->ymin - v2d->mask.ymax) * scaletabs) + v2d->mask.ymax;
      rct->ymax = ((rct->ymax - v2d->mask.ymax) * scaletabs) + v2d->mask.ymax;
    }

    do_scaletabs = true;
  }

  /* begin drawing */
  GPU_line_smooth(true);

  uint pos = GPU_vertformat_attr_add(
      immVertexFormat(), "pos", GPU_COMP_I32, 2, GPU_FETCH_INT_TO_FLOAT);
  immBindBuiltinProgram(GPU_SHADER_2D_UNIFORM_COLOR);

  /* draw the background */
  if (is_alpha) {
    GPU_blend(true);
    immUniformColor4ubv(theme_col_tab_bg);
  }
  else {
    immUniformColor3ubv(theme_col_tab_bg);
  }

  if (is_left) {
    immRecti(
        pos, v2d->mask.xmin, v2d->mask.ymin, v2d->mask.xmin + category_tabs_width, v2d->mask.ymax);
  }
  else {
    immRecti(
        pos, v2d->mask.xmax - category_tabs_width, v2d->mask.ymin, v2d->mask.xmax, v2d->mask.ymax);
  }

  if (is_alpha) {
    GPU_blend(false);
  }

  immUnbindProgram();

  const int divider_xmin = is_left ? (v2d->mask.xmin + (category_tabs_width - px)) :
                                     (v2d->mask.xmax - category_tabs_width) + px;
  const int divider_xmax = is_left ? (v2d->mask.xmin + category_tabs_width) :
                                     (v2d->mask.xmax - (category_tabs_width + px)) + px;

  for (pc_dyn = region->panels_category.first; pc_dyn; pc_dyn = pc_dyn->next) {
    const rcti *rct = &pc_dyn->rect;
    const char *category_id = pc_dyn->idname;
    const char *category_id_draw = IFACE_(category_id);
    int category_width = BLI_rcti_size_y(rct) - (tab_v_pad_text * 2);
    size_t category_draw_len = BLF_DRAW_STR_DUMMY_MAX;
    // int category_width = BLF_width(fontid, category_id_draw, BLF_DRAW_STR_DUMMY_MAX);

    const bool is_active = STREQ(category_id, category_id_active);

    GPU_blend(true);

#ifdef USE_FLAT_INACTIVE
    if (is_active)
#endif
    {
      const bool use_flip_x = !is_left;
      ui_panel_category_draw_tab(true,
                                 rct->xmin,
                                 rct->ymin,
                                 rct->xmax,
                                 rct->ymax,
                                 tab_curve_radius - px,
                                 roundboxtype,
                                 true,
                                 true,
                                 use_flip_x,
                                 NULL,
                                 is_active ? theme_col_tab_active : theme_col_tab_inactive);

      /* tab outline */
      ui_panel_category_draw_tab(false,
                                 rct->xmin - px_x_sign,
                                 rct->ymin - px,
                                 rct->xmax - px_x_sign,
                                 rct->ymax + px,
                                 tab_curve_radius,
                                 roundboxtype,
                                 true,
                                 true,
                                 use_flip_x,
                                 NULL,
                                 theme_col_tab_outline);

      /* tab highlight (3d look) */
      ui_panel_category_draw_tab(false,
                                 rct->xmin,
                                 rct->ymin,
                                 rct->xmax,
                                 rct->ymax,
                                 tab_curve_radius,
                                 roundboxtype,
                                 true,
                                 false,
                                 use_flip_x,
                                 is_active ? theme_col_back : theme_col_tab_inactive,
                                 is_active ? theme_col_tab_highlight :
                                             theme_col_tab_highlight_inactive);
    }

    /* tab blackline */
    if (!is_active) {
      pos = GPU_vertformat_attr_add(
          immVertexFormat(), "pos", GPU_COMP_I32, 2, GPU_FETCH_INT_TO_FLOAT);
      immBindBuiltinProgram(GPU_SHADER_2D_UNIFORM_COLOR);

      immUniformColor3ubv(theme_col_tab_divider);
      immRecti(pos, divider_xmin, rct->ymin - tab_v_pad, divider_xmax, rct->ymax + tab_v_pad);
      immUnbindProgram();
    }

    if (do_scaletabs) {
      category_draw_len = BLF_width_to_strlen(
          fontid, category_id_draw, category_draw_len, category_width, NULL);
    }

    BLF_position(fontid, rct->xmax - text_v_ofs, rct->ymin + tab_v_pad_text, 0.0f);

    /* tab titles */

    /* draw white shadow to give text more depth */
    BLF_color3ubv(fontid, theme_col_text);

    /* main tab title */
    BLF_draw(fontid, category_id_draw, category_draw_len);

    GPU_blend(false);

    /* tab blackline remaining (last tab) */
    pos = GPU_vertformat_attr_add(
        immVertexFormat(), "pos", GPU_COMP_I32, 2, GPU_FETCH_INT_TO_FLOAT);
    immBindBuiltinProgram(GPU_SHADER_2D_UNIFORM_COLOR);
    if (pc_dyn->prev == NULL) {
      immUniformColor3ubv(theme_col_tab_divider);
      immRecti(pos, divider_xmin, rct->ymax + px, divider_xmax, v2d->mask.ymax);
    }
    if (pc_dyn->next == NULL) {
      immUniformColor3ubv(theme_col_tab_divider);
      immRecti(pos, divider_xmin, 0, divider_xmax, rct->ymin);
    }

#ifdef USE_FLAT_INACTIVE
    /* draw line between inactive tabs */
    if (is_active == false && is_active_prev == false && pc_dyn->prev) {
      immUniformColor3ubv(theme_col_tab_divider);
      immRecti(pos,
               v2d->mask.xmin + (category_tabs_width / 5),
               rct->ymax + px,
               (v2d->mask.xmin + category_tabs_width) - (category_tabs_width / 5),
               rct->ymax + (px * 3));
    }

    is_active_prev = is_active;
#endif
    immUnbindProgram();

    /* not essential, but allows events to be handled right up until the region edge [#38171] */
    if (is_left) {
      pc_dyn->rect.xmin = v2d->mask.xmin;
    }
    else {
      pc_dyn->rect.xmax = v2d->mask.xmax;
    }
  }

  GPU_line_smooth(false);

  BLF_disable(fontid, BLF_ROTATION);

  if (fstyle->kerning == 1) {
    BLF_disable(fstyle->uifont_id, BLF_KERNING_DEFAULT);
  }

#undef USE_FLAT_INACTIVE
}

static int ui_handle_panel_category_cycling(const wmEvent *event,
                                            ARegion *region,
                                            const uiBut *active_but)
{
  const bool is_mousewheel = ELEM(event->type, WHEELUPMOUSE, WHEELDOWNMOUSE);
  const bool inside_tabregion =
      ((RGN_ALIGN_ENUM_FROM_MASK(region->alignment) != RGN_ALIGN_RIGHT) ?
           (event->mval[0] < ((PanelCategoryDyn *)region->panels_category.first)->rect.xmax) :
           (event->mval[0] > ((PanelCategoryDyn *)region->panels_category.first)->rect.xmin));

  /* if mouse is inside non-tab region, ctrl key is required */
  if (is_mousewheel && !event->ctrl && !inside_tabregion) {
    return WM_UI_HANDLER_CONTINUE;
  }

  if (active_but && ui_but_supports_cycling(active_but)) {
    /* skip - exception to make cycling buttons
     * using ctrl+mousewheel work in tabbed regions */
  }
  else {
    const char *category = UI_panel_category_active_get(region, false);
    if (LIKELY(category)) {
      PanelCategoryDyn *pc_dyn = UI_panel_category_find(region, category);
      if (LIKELY(pc_dyn)) {
        if (is_mousewheel) {
          /* we can probably get rid of this and only allow ctrl+tabbing */
          pc_dyn = (event->type == WHEELDOWNMOUSE) ? pc_dyn->next : pc_dyn->prev;
        }
        else {
          const bool backwards = event->shift;
          pc_dyn = backwards ? pc_dyn->prev : pc_dyn->next;
          if (!pc_dyn) {
            /* proper cyclic behavior,
             * back to first/last category (only used for ctrl+tab) */
            pc_dyn = backwards ? region->panels_category.last : region->panels_category.first;
          }
        }

        if (pc_dyn) {
          /* intentionally don't reset scroll in this case,
           * this allows for quick browsing between tabs */
          UI_panel_category_active_set(region, pc_dyn->idname);
          ED_region_tag_redraw(region);
        }
      }
    }
    return WM_UI_HANDLER_BREAK;
  }

  return WM_UI_HANDLER_CONTINUE;
}

/* XXX should become modal keymap */
/* AKey is opening/closing panels, independent of button state now */

int ui_handler_panel_region(bContext *C,
                            const wmEvent *event,
                            ARegion *region,
                            const uiBut *active_but)
{
  uiBlock *block;
  Panel *panel;
  int retval, mx, my;
  bool has_category_tabs = UI_panel_category_is_visible(region);

  retval = WM_UI_HANDLER_CONTINUE;

  /* Scrollbars can overlap panels now, they have handling priority. */
  if (UI_view2d_mouse_in_scrollers(region, &region->v2d, event->x, event->y)) {
    return retval;
  }

  /* handle category tabs */
  if (has_category_tabs) {
    if (event->val == KM_PRESS) {
      if (event->type == LEFTMOUSE) {
        PanelCategoryDyn *pc_dyn = UI_panel_category_find_mouse_over(region, event);
        if (pc_dyn) {
          UI_panel_category_active_set(region, pc_dyn->idname);
          ED_region_tag_redraw(region);

          /* reset scroll to the top [#38348] */
          UI_view2d_offset(&region->v2d, -1.0f, 1.0f);

          retval = WM_UI_HANDLER_BREAK;
        }
      }
      else if ((event->type == EVT_TABKEY && event->ctrl) ||
               ELEM(event->type, WHEELUPMOUSE, WHEELDOWNMOUSE)) {
        /* cycle tabs */
        retval = ui_handle_panel_category_cycling(event, region, active_but);
      }
    }
  }

  if (retval == WM_UI_HANDLER_BREAK) {
    return retval;
  }

  for (block = region->uiblocks.last; block; block = block->prev) {
    uiPanelMouseState mouse_state;

    mx = event->x;
    my = event->y;
    ui_window_to_block(region, block, &mx, &my);

    /* checks for mouse position inside */
    panel = block->panel;

    if (!panel) {
      continue;
    }
    /* XXX - accessed freed panels when scripts reload, need to fix. */
    if (panel->type && panel->type->flag & PNL_NO_HEADER) {
      continue;
    }

    mouse_state = ui_panel_mouse_state_get(block, panel, mx, my);

    /* XXX hardcoded key warning */
    if (ELEM(mouse_state, PANEL_MOUSE_INSIDE_CONTENT, PANEL_MOUSE_INSIDE_HEADER) &&
        event->val == KM_PRESS) {
      if (event->type == EVT_AKEY &&
          ((event->ctrl + event->oskey + event->shift + event->alt) == 0)) {

        if (panel->flag & PNL_CLOSEDY) {
          if ((block->rect.ymax <= my) && (block->rect.ymax + PNL_HEADER >= my)) {
            ui_handle_panel_header(C, block, mx, my, event->type, event->ctrl, event->shift);
          }
        }
        else {
          ui_handle_panel_header(C, block, mx, my, event->type, event->ctrl, event->shift);
        }

        retval = WM_UI_HANDLER_BREAK;
        continue;
      }
    }

    /* on active button, do not handle panels */
    if (ui_region_find_active_but(region) != NULL) {
      continue;
    }

    if (ELEM(mouse_state, PANEL_MOUSE_INSIDE_CONTENT, PANEL_MOUSE_INSIDE_HEADER)) {

      if (event->val == KM_PRESS) {

        /* open close on header */
        if (ELEM(event->type, EVT_RETKEY, EVT_PADENTER)) {
          if (mouse_state == PANEL_MOUSE_INSIDE_HEADER) {
            ui_handle_panel_header(C, block, mx, my, EVT_RETKEY, event->ctrl, event->shift);
            retval = WM_UI_HANDLER_BREAK;
            break;
          }
        }
        else if (event->type == LEFTMOUSE) {
          /* all inside clicks should return in break - overlapping/float panels */
          retval = WM_UI_HANDLER_BREAK;

          if (mouse_state == PANEL_MOUSE_INSIDE_HEADER) {
            ui_handle_panel_header(C, block, mx, my, event->type, event->ctrl, event->shift);
            retval = WM_UI_HANDLER_BREAK;
            break;
          }
          else if ((mouse_state == PANEL_MOUSE_INSIDE_SCALE) && !(panel->flag & PNL_CLOSED)) {
            panel_activate_state(C, panel, PANEL_STATE_DRAG_SCALE);
            retval = WM_UI_HANDLER_BREAK;
            break;
          }
        }
        else if (event->type == RIGHTMOUSE) {
          if (mouse_state == PANEL_MOUSE_INSIDE_HEADER) {
            ui_popup_context_menu_for_panel(C, region, block->panel);
            retval = WM_UI_HANDLER_BREAK;
            break;
          }
        }
        else if (event->type == EVT_ESCKEY) {
          /*XXX 2.50*/
#if 0
          if (block->handler) {
            rem_blockhandler(area, block->handler);
            ED_region_tag_redraw(region);
            retval = WM_UI_HANDLER_BREAK;
          }
#endif
        }
        else if (event->type == EVT_PADPLUSKEY || event->type == EVT_PADMINUS) {
#if 0 /* XXX make float panel exception? */
          int zoom = 0;

          /* if panel is closed, only zoom if mouse is over the header */
          if (panel->flag & (PNL_CLOSEDX | PNL_CLOSEDY)) {
            if (inside_header) {
              zoom = 1;
            }
          }
          else {
            zoom = 1;
          }

          if (zoom) {
            ScrArea *area = CTX_wm_area(C);
            SpaceLink *sl = area->spacedata.first;

            if (area->spacetype != SPACE_PROPERTIES) {
              if (!(panel->control & UI_PNL_SCALE)) {
                if (event->type == PADPLUSKEY) {
                  sl->blockscale += 0.1;
                }
                else {
                  sl->blockscale -= 0.1;
                }
                CLAMP(sl->blockscale, 0.6, 1.0);

                ED_region_tag_redraw(region);
                retval = WM_UI_HANDLER_BREAK;
              }
            }
          }
#endif
        }
      }
    }
  }

  return retval;
}

/**************** window level modal panel interaction **************/

/* note, this is modal handler and should not swallow events for animation */
static int ui_handler_panel(bContext *C, const wmEvent *event, void *userdata)
{
  Panel *panel = userdata;
  uiHandlePanelData *data = panel->activedata;

  /* verify if we can stop */
  if (event->type == LEFTMOUSE && event->val == KM_RELEASE) {
    ScrArea *area = CTX_wm_area(C);
    ARegion *region = CTX_wm_region(C);
    int align = panel_aligned(area, region);

    if (align) {
      panel_activate_state(C, panel, PANEL_STATE_ANIMATION);
    }
    else {
      panel_activate_state(C, panel, PANEL_STATE_EXIT);
    }
  }
  else if (event->type == MOUSEMOVE) {
    if (data->state == PANEL_STATE_DRAG) {
      ui_do_drag(C, event, panel);
    }
  }
  else if (event->type == TIMER && event->customdata == data->animtimer) {
    if (data->state == PANEL_STATE_ANIMATION) {
      ui_do_animate(C, panel);
    }
    else if (data->state == PANEL_STATE_DRAG) {
      ui_do_drag(C, event, panel);
    }
  }

  data = panel->activedata;

  if (data && data->state == PANEL_STATE_ANIMATION) {
    return WM_UI_HANDLER_CONTINUE;
  }
  else {
    return WM_UI_HANDLER_BREAK;
  }
}

static void ui_handler_remove_panel(bContext *C, void *userdata)
{
  Panel *panel = userdata;

  panel_activate_state(C, panel, PANEL_STATE_EXIT);
}

/**
 * Set selection state for a panel and its subpanels. The subpanels need to know they are selected
 * too so they can be drawn above their parent when it is dragged.
 */
static void set_panel_selection(Panel *panel, bool value)
{
  if (value) {
    panel->flag |= PNL_SELECT;
  }
  else {
    panel->flag &= ~PNL_SELECT;
  }

  LISTBASE_FOREACH (Panel *, child, &panel->children) {
    set_panel_selection(child, value);
  }
}

static void panel_activate_state(const bContext *C, Panel *panel, uiHandlePanelState state)
{
  uiHandlePanelData *data = panel->activedata;
  wmWindow *win = CTX_wm_window(C);
  ARegion *region = CTX_wm_region(C);

  if (data && data->state == state) {
    return;
  }

  bool was_drag_drop = (data && data->state == PANEL_STATE_DRAG);

  if (state == PANEL_STATE_EXIT || state == PANEL_STATE_ANIMATION) {
    if (data && data->state != PANEL_STATE_ANIMATION) {
      /* XXX:
       * - the panel tabbing function call below (test_add_new_tabs()) has been commented out
       *   "It is too easy to do by accident when reordering panels,
       *   is very hard to control and use, and has no real benefit." - BillRey
       * Aligorith, 2009Sep
       */
      // test_add_new_tabs(region);   // also copies locations of tabs in dragged panel
      check_panel_overlap(region, NULL); /* clears */
    }

    set_panel_selection(panel, false);
  }
  else {
    set_panel_selection(panel, true);
  }

  if (data && data->animtimer) {
    WM_event_remove_timer(CTX_wm_manager(C), win, data->animtimer);
    data->animtimer = NULL;
  }

  if (state == PANEL_STATE_EXIT) {
    MEM_freeN(data);
    panel->activedata = NULL;

    WM_event_remove_ui_handler(
        &win->modalhandlers, ui_handler_panel, ui_handler_remove_panel, panel, false);
  }
  else {
    if (!data) {
      data = MEM_callocN(sizeof(uiHandlePanelData), "uiHandlePanelData");
      panel->activedata = data;

      WM_event_add_ui_handler(
          C, &win->modalhandlers, ui_handler_panel, ui_handler_remove_panel, panel, 0);
    }

    if (ELEM(state, PANEL_STATE_ANIMATION, PANEL_STATE_DRAG)) {
      data->animtimer = WM_event_add_timer(CTX_wm_manager(C), win, TIMER, ANIMATION_INTERVAL);
    }

    /* Initiate edge panning during drags so we can move beyond the initial region view. */
    if (state == PANEL_STATE_DRAG) {
      wmOperatorType *ot = WM_operatortype_find("VIEW2D_OT_edge_pan", true);
      ui_handle_afterfunc_add_operator(ot, WM_OP_INVOKE_DEFAULT, true);
    }

    data->state = state;
    data->startx = win->eventstate->x;
    data->starty = win->eventstate->y;
    data->startofsx = panel->ofsx;
    data->startofsy = panel->ofsy;
    data->startsizex = panel->sizex;
    data->startsizey = panel->sizey;
    data->start_cur_xmin = region->v2d.cur.xmin;
    data->start_cur_ymin = region->v2d.cur.ymin;
    data->starttime = PIL_check_seconds_timer();

    /* Remember drag drop state even when animating to the aligned position after dragging. */
    data->is_drag_drop = was_drag_drop;
    if (state == PANEL_STATE_DRAG) {
      data->is_drag_drop = true;
    }
  }

  ED_region_tag_redraw(region);
}

PanelType *UI_paneltype_find(int space_id, int region_id, const char *idname)
{
  SpaceType *st = BKE_spacetype_from_id(space_id);
  if (st) {
    ARegionType *art = BKE_regiontype_from_id(st, region_id);
    if (art) {
      return BLI_findstring(&art->paneltypes, idname, offsetof(PanelType, idname));
    }
  }
  return NULL;
}<|MERGE_RESOLUTION|>--- conflicted
+++ resolved
@@ -374,13 +374,8 @@
  * don't match in any way.
  *
  * \param data: The list of data to check against the instanced panels.
-<<<<<<< HEAD
- * \param panel_type_func: Function to find the panel type idname for each item in the data list.
- * For a readabilty and generality, this lookup happens separately for each type of panel list.
-=======
  * \param panel_idname_func: Function to find the panel type idname for each item in the data list.
  * For a readability and generality, this lookup happens separately for each type of panel list.
->>>>>>> 9b099c86
  */
 bool UI_panel_list_matches_data(ARegion *region,
                                 ListBase *data,
@@ -1003,11 +998,7 @@
     rcti box_rect = {rect->xmin,
                      rect->xmax,
                      (is_closed_x || is_closed_y) ? headrect.ymin : rect->ymin,
-<<<<<<< HEAD
-                     headrect.ymax};
-=======
                      headrect.ymax + U.pixelsize};
->>>>>>> 9b099c86
     ui_draw_box_opaque(&box_rect, UI_CNR_ALL);
 
     /* Mimick the border between aligned box widgets for the bottom of the header. */
@@ -1153,13 +1144,8 @@
     immBindBuiltinProgram(GPU_SHADER_2D_UNIFORM_COLOR);
     GPU_blend(true);
 
-<<<<<<< HEAD
-    /* Draw panel backdrop if it wasn't aleady been drawn by the single opauque round box earlier.
-     * Note: Subpanels blend with panels, so they can't be opaque. */
-=======
     /* Draw panel backdrop if it wasn't already been drawn by the single opaque round box earlier.
      * Note: Sub-panels blend with panels, so they can't be opaque. */
->>>>>>> 9b099c86
     if (show_background && !(draw_box_style && !is_subpanel)) {
       /* Draw the bottom subpanels . */
       if (draw_box_style) {
@@ -1463,11 +1449,7 @@
   ps->panel->ofsx = 0;
   ps->panel->ofsy = -get_panel_size_y(ps->panel);
   ps->panel->ofsx += ps->panel->runtime.region_ofsx;
-<<<<<<< HEAD
-  /* Extra margin if the panel happens to be a instanced panel. */
-=======
   /* Extra margin if the panel is a box style panel. */
->>>>>>> 9b099c86
   if (ps->panel->type && ps->panel->type->flag & PNL_DRAW_BOX) {
     ps->panel->ofsx += UI_PANEL_BOX_STYLE_MARGIN;
     ps->panel->ofsy -= UI_PANEL_BOX_STYLE_MARGIN;
