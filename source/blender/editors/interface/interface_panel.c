--- conflicted
+++ resolved
@@ -247,55 +247,6 @@
 static Panel *UI_panel_add_instanced_ex(
     ScrArea *area, ARegion *region, ListBase *panels, PanelType *panel_type, int list_index)
 {
-<<<<<<< HEAD
-  Panel *panel = MEM_callocN(sizeof(Panel), "list panel");
-  panel->type = panel_type;
-  BLI_strncpy(panel->panelname, panel_type->idname, sizeof(panel->panelname));
-
-  panel->ofsx = 0;
-  panel->ofsy = 0;
-  panel->sizex = 0;
-  panel->sizey = 0;
-  panel->blocksizex = 0;
-  panel->blocksizey = 0;
-
-  panel->runtime.list_index = list_index;
-
-  /* Add the panel's children too. Although they aren't list panels, we can still use this
-   * function to creat them, as UI_panel_begin does other things we don't need to do. */
-  for (LinkData *link = panel_type->children.first; link; link = link->next) {
-    PanelType *child = link->data;
-    UI_panel_add_instanced_ex(area, region, &panel->children, child, list_index);
-  }
-
-  /* If we're adding a recreate list panel, make sure it's added to the end of the list. Check the
-   * context string to make sure we add to the right list.
-   *
-   * We can the panel list is also the display order because the list panel list is rebuild
-   * when the order changes. */
-  if (panel_type->flag & PNL_INSTANCED) {
-    Panel *last_list_panel = NULL;
-
-    for (Panel *list_panel = panels->first; list_panel; list_panel = list_panel->next) {
-      if (list_panel->type == NULL) {
-        continue;
-      }
-      if (list_panel->type->flag & (PNL_INSTANCED_LIST_START | PNL_INSTANCED)) {
-        last_list_panel = list_panel;
-      }
-    }
-
-    /* There should always be a list panel or a list panel start before this panel. */
-    BLI_assert(last_list_panel);
-
-    panel->sortorder = last_list_panel->sortorder + 1;
-
-    BLI_insertlinkafter(panels, last_list_panel, panel);
-  }
-  else {
-    BLI_addtail(panels, panel);
-  }
-=======
   Panel *panel = MEM_callocN(sizeof(Panel), "instanced panel");
   panel->type = panel_type;
   BLI_strncpy(panel->panelname, panel_type->idname, sizeof(panel->panelname));
@@ -323,7 +274,6 @@
   panel->sortorder = max_sortorder + 1;
 
   BLI_addtail(panels, panel);
->>>>>>> 686eaad8
 
   return panel;
 }
@@ -383,23 +333,13 @@
 /**
  * Free a panel and it's children.
  *
-<<<<<<< HEAD
- * \note: The only panels that should need to be deleted at runtime are panels with the
- * #PNL_RECREATE_LIST flag set.
-=======
  * \note The only panels that should need to be deleted at runtime are panels with the
  * #PNL_INSTANCED flag set.
->>>>>>> 686eaad8
  */
 static void panel_delete(ARegion *region, ListBase *panels, Panel *panel)
 {
   /* Recursively delete children. */
-<<<<<<< HEAD
-  for (Panel *child = panel->children.first, *child_next; child; child = child_next) {
-    child_next = child->next;
-=======
   LISTBASE_FOREACH_MUTABLE (Panel *, child, &panel->children) {
->>>>>>> 686eaad8
     panel_delete(region, &panel->children, child);
   }
   BLI_freelistN(&panel->children);
@@ -416,31 +356,12 @@
 void UI_panels_free_instanced(bContext *C, ARegion *region)
 {
   /* Delete panels with the instanced flag. */
-<<<<<<< HEAD
-  ListBase *panels = &region->panels;
-  for (Panel *panel = panels->first, *panel_next; panel; panel = panel_next) {
-    panel_next = panel->next;
-=======
   LISTBASE_FOREACH_MUTABLE (Panel *, panel, &region->panels) {
->>>>>>> 686eaad8
     if ((panel->type != NULL) && (panel->type->flag & PNL_INSTANCED)) {
       /* Make sure the panel's handler is removed before deleting it. */
       if (panel->activedata != NULL) {
         panel_activate_state(C, panel, PANEL_STATE_EXIT);
       }
-<<<<<<< HEAD
-      panel_delete(region, panels, panel);
-    }
-  }
-}
-
-/**
- * Check if the list panels in the region's panel list corresponds to the list of data the panels
- * represent. Returns false if the panels have been reordered or if the types from the list data
- * don't match in any way.
- *
- * \param data: The list of data to check against the list panels.
-=======
       panel_delete(region, &region->panels, panel);
     }
   }
@@ -452,7 +373,6 @@
  * don't match in any way.
  *
  * \param data: The list of data to check against the instanced panels.
->>>>>>> 686eaad8
  * \param panel_type_func: Function to find the panel type idname for each item in the data list.
  * For a readabilty and generality, this lookup happens separately for each type of panel list.
  */
@@ -470,20 +390,12 @@
         return false;
       }
 
-<<<<<<< HEAD
-      /* We reached the last contraint before the last list panel. */
-=======
       /* We reached the last data item before the last instanced panel. */
->>>>>>> 686eaad8
       if (data_link == NULL) {
         return false;
       }
 
-<<<<<<< HEAD
-      /* The types of the corresponding panel and constraint don't match. */
-=======
       /* Check if the panel type matches the panel type from the data item. */
->>>>>>> 686eaad8
       char panel_idname[MAX_NAME];
       panel_idname_func(data_link, panel_idname);
       if (!STREQ(panel_idname, panel->type->idname)) {
@@ -509,22 +421,14 @@
   if (drag_panel->type == NULL) {
     return;
   }
-<<<<<<< HEAD
-  /* Don't reorder if this instanced list panel doesn't support drag and drop reordering. */
-=======
   /* Don't reorder if this instanced panel doesn't support drag and drop reordering. */
->>>>>>> 686eaad8
   if (drag_panel->type->reorder == NULL) {
     return;
   }
 
   char *context = drag_panel->type->context;
 
-<<<<<<< HEAD
-  /* Find how many instanced list panels with this context string. */
-=======
   /* Find how many instanced panels with this context string. */
->>>>>>> 686eaad8
   int list_panels_len = 0;
   LISTBASE_FOREACH (Panel *, panel, &region->panels) {
     if (panel->type) {
@@ -536,11 +440,7 @@
     }
   }
 
-<<<<<<< HEAD
-  /* Sort the matching instanced list panels by their display order. */
-=======
   /* Sort the matching instanced panels by their display order. */
->>>>>>> 686eaad8
   PanelSort *panel_sort = MEM_callocN(list_panels_len * sizeof(*panel_sort), "instancedpanelsort");
   PanelSort *sort_index = panel_sort;
   LISTBASE_FOREACH (Panel *, panel, &region->panels) {
@@ -611,11 +511,7 @@
   BLI_assert(panel->type != NULL);
   BLI_assert(panel->type->flag & PNL_INSTANCED);
   if (panel->type->get_list_data_expand_flag == NULL) {
-<<<<<<< HEAD
-    /* Instanced list panel doesn't support loading expansion. */
-=======
     /* Instanced panel doesn't support loading expansion. */
->>>>>>> 686eaad8
     return;
   }
 
@@ -647,11 +543,7 @@
  * corresponds to this panel.
  *
  * \note This needs to iterate through all of the regions panels because the panel with changed
-<<<<<<< HEAD
- * expansion could have been the subpanel of a instanced list panel, meaning it might not know
-=======
  * expansion could have been the subpanel of a instanced panel, meaning it might not know
->>>>>>> 686eaad8
  * which list item it corresponds to.
  */
 static void set_panels_list_data_expand_flag(const bContext *C, ARegion *region)
@@ -1076,15 +968,6 @@
   const int panel_col = is_subpanel ? TH_PANEL_SUB_BACK : TH_PANEL_BACK;
   const bool draw_box_style = (panel->type && panel->type->flag & (PNL_DRAW_BOX));
 
-<<<<<<< HEAD
-  /* Use roundness from the theme for box widgets for box-style panels. */
-  float box_panel_roundness = 0.0f;
-  if (draw_box_style) {
-    bTheme *btheme = UI_GetTheme();
-    uiWidgetColors *wcol = &btheme->tui.wcol_box;
-    box_panel_roundness = wcol->roundness;
-  }
-=======
   /* Use the theme for box widgets for box-style panels. */
   uiWidgetColors *box_wcol = NULL;
   if (draw_box_style) {
@@ -1093,7 +976,6 @@
   }
 
   uint pos = GPU_vertformat_attr_add(immVertexFormat(), "pos", GPU_COMP_F32, 2, GPU_FETCH_FLOAT);
->>>>>>> 686eaad8
 
   if (panel->type && (panel->type->flag & PNL_NO_HEADER)) {
     if (show_background) {
@@ -1140,54 +1022,30 @@
   }
 
   /* Draw the header backdrop. */
-<<<<<<< HEAD
-  if (show_background && !is_subpanel) {
-=======
   if (show_background && !is_subpanel && !draw_box_style) {
->>>>>>> 686eaad8
     float minx = rect->xmin;
     float maxx = is_closed_x ? (minx + PNL_HEADER / block->aspect) : rect->xmax;
     float y = headrect.ymax;
 
-<<<<<<< HEAD
-    /* Box style panels have some roundness and a shaded header color to differentiate them. */
-    if (draw_box_style) {
-      int roundbox_corners = (UI_CNR_TOP_LEFT | UI_CNR_TOP_RIGHT);
-      if (is_closed_y) {
-        roundbox_corners |= (UI_CNR_BOTTOM_LEFT | UI_CNR_BOTTOM_RIGHT);
-      }
-      /* Increase ymax a bit for even space on the top and bottom of the buttons in the header. */
-      rcti box_rect = {minx, maxx, headrect.ymin, y + U.pixelsize};
-      ui_draw_box_opaque(&box_rect, roundbox_corners);
-    }
-    else {
-      GPU_blend(true);
-=======
     immBindBuiltinProgram(GPU_SHADER_2D_UNIFORM_COLOR);
     GPU_blend(true);
->>>>>>> 686eaad8
-
-      /* draw with background color */
-      immUniformThemeColor(TH_PANEL_HEADER);
-      immRectf(pos, minx, headrect.ymin, maxx, y);
-
-      immBegin(GPU_PRIM_LINES, 4);
-
-      immVertex2f(pos, minx, y);
-      immVertex2f(pos, maxx, y);
-
-      immVertex2f(pos, minx, y);
-      immVertex2f(pos, maxx, y);
-
-      immEnd();
-
-<<<<<<< HEAD
-      GPU_blend(false);
-    }
-=======
+
+    /* draw with background color */
+    immUniformThemeColor(TH_PANEL_HEADER);
+    immRectf(pos, minx, headrect.ymin, maxx, y);
+
+    immBegin(GPU_PRIM_LINES, 4);
+
+    immVertex2f(pos, minx, y);
+    immVertex2f(pos, maxx, y);
+
+    immVertex2f(pos, minx, y);
+    immVertex2f(pos, maxx, y);
+
+    immEnd();
+
     GPU_blend(false);
     immUnbindProgram();
->>>>>>> 686eaad8
   }
 
 /* draw optional pin icon */
@@ -1265,11 +1123,7 @@
       }
       else if (draw_box_style) {
         UI_draw_roundbox_corner_set(UI_CNR_ALL);
-<<<<<<< HEAD
-        radius = box_panel_roundness * U.widget_unit;
-=======
         radius = box_wcol->roundness * U.widget_unit;
->>>>>>> 686eaad8
       }
       else {
         UI_draw_roundbox_corner_set(UI_CNR_NONE);
@@ -1289,31 +1143,6 @@
     immBindBuiltinProgram(GPU_SHADER_2D_UNIFORM_COLOR);
     GPU_blend(true);
 
-<<<<<<< HEAD
-    /* Draw panel backdrop. Note: Subpanels blend with panels, to they can't be opaque. */
-    if (show_background) {
-      /* Draw box style panels and their bottom subpanels with rounding. */
-      if (draw_box_style && !(is_subpanel && panel->next)) {
-        /* Change the width a little bit to line up with sides. */
-        rcti box_rect = {
-            rect->xmin - U.pixelsize, rect->xmax + U.pixelsize, rect->ymin, rect->ymax};
-        if (is_subpanel) {
-          UI_draw_roundbox_corner_set(UI_CNR_BOTTOM_RIGHT | UI_CNR_BOTTOM_LEFT);
-          UI_GetThemeColor4fv(panel_col, color);
-          UI_draw_roundbox_aa(true,
-                              rect->xmin,
-                              rect->ymin,
-                              rect->xmax,
-                              rect->ymax,
-                              box_panel_roundness * U.widget_unit,
-                              color);
-        }
-        else {
-          /* Increase ymax a bit to so the top aligns with the header box rect. */
-          box_rect.ymax += U.pixelsize;
-          ui_draw_box_opaque(&box_rect, UI_CNR_BOTTOM_RIGHT | UI_CNR_BOTTOM_LEFT);
-        }
-=======
     /* Draw panel backdrop if it wasn't aleady been drawn by the single opauque round box earlier.
      * Note: Subpanels blend with panels, so they can't be opaque. */
     if (show_background && !(draw_box_style && !is_subpanel)) {
@@ -1336,7 +1165,6 @@
                               box_wcol->roundness * U.widget_unit,
                               color);
         }
->>>>>>> 686eaad8
       }
       else {
         immUniformThemeColor(panel_col);
@@ -1620,14 +1448,8 @@
   ps->panel->ofsx = 0;
   ps->panel->ofsy = -get_panel_size_y(ps->panel);
   ps->panel->ofsx += ps->panel->runtime.region_ofsx;
-<<<<<<< HEAD
-  /* Extra margin if the first panel happens to be a instanced list panel. */
-  bool first_is_box_panel = (ps->panel->type && ps->panel->type->flag & PNL_DRAW_BOX);
-  if (first_is_box_panel) {
-=======
   /* Extra margin if the panel happens to be a instanced panel. */
   if (ps->panel->type && ps->panel->type->flag & PNL_DRAW_BOX) {
->>>>>>> 686eaad8
     ps->panel->ofsx += UI_PANEL_BOX_STYLE_MARGIN;
     ps->panel->ofsy -= UI_PANEL_BOX_STYLE_MARGIN;
   }
@@ -1641,13 +1463,6 @@
       psnext->panel->ofsx = ps->panel->ofsx;
       psnext->panel->ofsy = get_panel_real_ofsy(ps->panel) - get_panel_size_y(psnext->panel);
       /* Extra margin for box style panels. */
-<<<<<<< HEAD
-      if (psnext->panel->type && psnext->panel->type->flag & PNL_DRAW_BOX) {
-        psnext->panel->ofsy -= UI_PANEL_BOX_STYLE_MARGIN;
-        if (!first_is_box_panel) {
-          psnext->panel->ofsx = UI_PANEL_BOX_STYLE_MARGIN;
-        }
-=======
       if (use_box || use_box_next) {
         psnext->panel->ofsy -= UI_PANEL_BOX_STYLE_MARGIN;
       }
@@ -1656,7 +1471,6 @@
       }
       else if (!use_box && use_box_next) {
         psnext->panel->ofsx += UI_PANEL_BOX_STYLE_MARGIN;
->>>>>>> 686eaad8
       }
     }
     else {
@@ -2067,11 +1881,7 @@
       }
     }
   }
-<<<<<<< HEAD
-  /* Update the instanced list panel data expand flags with the changes made here. */
-=======
   /* Update the instanced panel data expand flags with the changes made here. */
->>>>>>> 686eaad8
   set_panels_list_data_expand_flag(C, region);
 }
 
