/*
 * This program is free software; you can redistribute it and/or
 * modify it under the terms of the GNU General Public License
 * as published by the Free Software Foundation; either version 2
 * of the License, or (at your option) any later version.
 *
 * This program is distributed in the hope that it will be useful,
 * but WITHOUT ANY WARRANTY; without even the implied warranty of
 * MERCHANTABILITY or FITNESS FOR A PARTICULAR PURPOSE.  See the
 * GNU General Public License for more details.
 *
 * You should have received a copy of the GNU General Public License
 * along with this program; if not, write to the Free Software Foundation,
 * Inc., 51 Franklin Street, Fifth Floor, Boston, MA 02110-1301, USA.
 *
 * The Original Code is Copyright (C) 2001-2002 by NaN Holding BV.
 * All rights reserved.
 */

/** \file
 * \ingroup edinterface
 */

/* a full doc with API notes can be found in
 * bf-blender/trunk/blender/doc/guides/interface_API.txt */

#include <ctype.h>
#include <math.h>
#include <stdlib.h>
#include <string.h>

#include "MEM_guardedalloc.h"

#include "PIL_time.h"

#include "BLI_blenlib.h"
#include "BLI_math.h"
#include "BLI_utildefines.h"

#include "BLT_translation.h"

#include "DNA_screen_types.h"
#include "DNA_userdef_types.h"

#include "BKE_context.h"
#include "BKE_screen.h"

#include "BLF_api.h"

#include "WM_api.h"
#include "WM_types.h"

#include "ED_screen.h"

#include "UI_interface.h"
#include "UI_interface_icons.h"
#include "UI_resources.h"
#include "UI_view2d.h"

#include "GPU_batch_presets.h"
#include "GPU_immediate.h"
#include "GPU_matrix.h"
#include "GPU_state.h"

#include "interface_intern.h"

/* -------------------------------------------------------------------- */
/** \name Defines & Structs
 * \{ */

#define ANIMATION_TIME 0.30
#define ANIMATION_INTERVAL 0.02

#define PNL_LAST_ADDED 1
#define PNL_ACTIVE 2
#define PNL_WAS_ACTIVE 4
#define PNL_ANIM_ALIGN 8
#define PNL_NEW_ADDED 16
#define PNL_FIRST 32
#define PNL_SEARCH_FILTER_MATCHES 64

/* the state of the mouse position relative to the panel */
typedef enum uiPanelMouseState {
  PANEL_MOUSE_OUTSIDE,        /** Mouse is not in the panel. */
  PANEL_MOUSE_INSIDE_CONTENT, /** Mouse is in the actual panel content. */
  PANEL_MOUSE_INSIDE_HEADER,  /** Mouse is in the panel header. */
} uiPanelMouseState;

typedef enum uiHandlePanelState {
  PANEL_STATE_DRAG,
  PANEL_STATE_DRAG_SCALE,
  PANEL_STATE_WAIT_UNTAB,
  PANEL_STATE_ANIMATION,
  PANEL_STATE_EXIT,
} uiHandlePanelState;

typedef struct uiHandlePanelData {
  uiHandlePanelState state;

  /* animation */
  wmTimer *animtimer;
  double starttime;

  /* dragging */
  bool is_drag_drop;
  int startx, starty;
  int startofsx, startofsy;
  int startsizex, startsizey;
  float start_cur_xmin, start_cur_ymin;
} uiHandlePanelData;

typedef struct PanelSort {
  Panel *panel, *orig;
} PanelSort;

static int get_panel_real_size_y(const Panel *panel);
static void panel_activate_state(const bContext *C, Panel *panel, uiHandlePanelState state);
static int compare_panel(const void *a1, const void *a2);
static bool panel_type_context_poll(ARegion *region,
                                    const PanelType *panel_type,
                                    const char *context);

/** \} */

/* -------------------------------------------------------------------- */
/** \name Local Functions
 * \{ */

static void panel_title_color_get(const Panel *panel,
                                  const bool show_background,
                                  const bool use_search_color,
                                  const bool region_search_filter_active,
                                  uchar r_color[4])
{
  if (!show_background) {
    /* Use menu colors for floating panels. */
    bTheme *btheme = UI_GetTheme();
    const uiWidgetColors *wcol = &btheme->tui.wcol_menu_back;
    copy_v4_v4_uchar(r_color, (const uchar *)wcol->text);
    return;
  }

  const bool search_match = UI_panel_matches_search_filter(panel);

  if (region_search_filter_active && use_search_color && search_match) {
    UI_GetThemeColor4ubv(TH_SEARCH_MATCH, r_color);
  }
  else {

    UI_GetThemeColor4ubv(TH_TITLE, r_color);
    if (region_search_filter_active && !search_match) {
      r_color[0] *= 0.5;
      r_color[1] *= 0.5;
      r_color[2] *= 0.5;
    }
  }
}

static bool panel_active_animation_changed(ListBase *lb,
                                           Panel **r_panel_animation,
                                           bool *r_no_animation)
{
  LISTBASE_FOREACH (Panel *, panel, lb) {
    /* Detect panel active flag changes. */
    if (!(panel->type && panel->type->parent)) {
      if ((panel->runtime_flag & PNL_WAS_ACTIVE) && !(panel->runtime_flag & PNL_ACTIVE)) {
        return true;
      }
      if (!(panel->runtime_flag & PNL_WAS_ACTIVE) && (panel->runtime_flag & PNL_ACTIVE)) {
        return true;
      }
    }

    if ((panel->runtime_flag & PNL_ACTIVE) && !(panel->flag & PNL_CLOSED)) {
      if (panel_active_animation_changed(&panel->children, r_panel_animation, r_no_animation)) {
        return true;
      }
    }

    /* Detect animation. */
    if (panel->activedata) {
      uiHandlePanelData *data = panel->activedata;
      if (data->state == PANEL_STATE_ANIMATION) {
        *r_panel_animation = panel;
      }
      else {
        /* Don't animate while handling other interaction. */
        *r_no_animation = true;
      }
    }
    if ((panel->runtime_flag & PNL_ANIM_ALIGN) && !(*r_panel_animation)) {
      *r_panel_animation = panel;
    }
  }

  return false;
}

static bool panels_need_realign(ScrArea *area, ARegion *region, Panel **r_panel_animation)
{
  *r_panel_animation = NULL;

  if (area->spacetype == SPACE_PROPERTIES && region->regiontype == RGN_TYPE_WINDOW) {
    SpaceProperties *sbuts = area->spacedata.first;

    if (sbuts->mainbo != sbuts->mainb) {
      return true;
    }
  }
  else if (area->spacetype == SPACE_IMAGE && region->regiontype == RGN_TYPE_PREVIEW) {
    return true;
  }
  else if (area->spacetype == SPACE_FILE && region->regiontype == RGN_TYPE_CHANNELS) {
    return true;
  }

  /* Detect if a panel was added or removed. */
  Panel *panel_animation = NULL;
  bool no_animation = false;
  if (panel_active_animation_changed(&region->panels, &panel_animation, &no_animation)) {
    return true;
  }

  /* Detect panel marked for animation, if we're not already animating. */
  if (panel_animation) {
    if (!no_animation) {
      *r_panel_animation = panel_animation;
    }
    return true;
  }

  return false;
}

/** \} */

/* -------------------------------------------------------------------- */
/** \name Functions for Instanced Panels
 * \{ */

static Panel *UI_panel_add_instanced_ex(ARegion *region,
                                        ListBase *panels,
                                        PanelType *panel_type,
                                        PointerRNA *custom_data)
{
  Panel *panel = MEM_callocN(sizeof(Panel), "instanced panel");
  panel->type = panel_type;
  BLI_strncpy(panel->panelname, panel_type->idname, sizeof(panel->panelname));

  panel->runtime.custom_data_ptr = custom_data;
  panel->runtime_flag |= PNL_NEW_ADDED;

  /* Add the panel's children too. Although they aren't instanced panels, we can still use this
   * function to create them, as UI_panel_begin does other things we don't need to do. */
  LISTBASE_FOREACH (LinkData *, child, &panel_type->children) {
    PanelType *child_type = child->data;
    UI_panel_add_instanced_ex(region, &panel->children, child_type, custom_data);
  }

  /* Make sure the panel is added to the end of the display-order as well. This is needed for
   * loading existing files.
   *
   * Note: We could use special behavior to place it after the panel that starts the list of
   * instanced panels, but that would add complexity that isn't needed for now. */
  int max_sortorder = 0;
  LISTBASE_FOREACH (Panel *, existing_panel, panels) {
    if (existing_panel->sortorder > max_sortorder) {
      max_sortorder = existing_panel->sortorder;
    }
  }
  panel->sortorder = max_sortorder + 1;

  BLI_addtail(panels, panel);

  return panel;
}

/**
 * Called in situations where panels need to be added dynamically rather than having only one panel
 * corresponding to each #PanelType.
 */
Panel *UI_panel_add_instanced(ARegion *region,
                              ListBase *panels,
                              char *panel_idname,
                              PointerRNA *custom_data)
{
  ARegionType *region_type = region->type;

  PanelType *panel_type = BLI_findstring(
      &region_type->paneltypes, panel_idname, offsetof(PanelType, idname));

  if (panel_type == NULL) {
    printf("Panel type '%s' not found.\n", panel_idname);
    return NULL;
  }

  return UI_panel_add_instanced_ex(region, panels, panel_type, custom_data);
}

/**
 * Find a unique key to append to the #PanelTyype.idname for the lookup to the panel's #uiBlock.
 * Needed for instanced panels, where there can be multiple with the same type and identifier.
 */
void UI_list_panel_unique_str(Panel *panel, char *r_name)
{
  /* The panel sortorder will be unique for a specific panel type because the instanced
   * panel list is regenerated for every change in the data order / length. */
  snprintf(r_name, INSTANCED_PANEL_UNIQUE_STR_LEN, "%d", panel->sortorder);
}

/**
 * Free a panel and it's children. Custom data is shared by the panel and its children
 * and is freed by #UI_panels_free_instanced.
 *
 * \note The only panels that should need to be deleted at runtime are panels with the
 * #PNL_INSTANCED flag set.
 */
static void panel_delete(const bContext *C, ARegion *region, ListBase *panels, Panel *panel)
{
  /* Recursively delete children. */
  LISTBASE_FOREACH_MUTABLE (Panel *, child, &panel->children) {
    panel_delete(C, region, &panel->children, child);
  }
  BLI_freelistN(&panel->children);

  BLI_remlink(panels, panel);
  if (panel->activedata) {
    MEM_freeN(panel->activedata);
  }
  MEM_freeN(panel);
}

/**
 * Remove instanced panels from the region's panel list.
 *
 * \note Can be called with NULL \a C, but it should be avoided because
 * handlers might not be removed.
 */
void UI_panels_free_instanced(const bContext *C, ARegion *region)
{
  /* Delete panels with the instanced flag. */
  LISTBASE_FOREACH_MUTABLE (Panel *, panel, &region->panels) {
    if ((panel->type != NULL) && (panel->type->flag & PNL_INSTANCED)) {
      /* Make sure the panel's handler is removed before deleting it. */
      if (C != NULL && panel->activedata != NULL) {
        panel_activate_state(C, panel, PANEL_STATE_EXIT);
      }

      /* Free panel's custom data. */
      if (panel->runtime.custom_data_ptr != NULL) {
        MEM_freeN(panel->runtime.custom_data_ptr);
      }

      /* Free the panel and its sub-panels. */
      panel_delete(C, region, &region->panels, panel);
    }
  }
}

/**
 * Check if the instanced panels in the region's panels correspond to the list of data the panels
 * represent. Returns false if the panels have been reordered or if the types from the list data
 * don't match in any way.
 *
 * \param data: The list of data to check against the instanced panels.
 * \param panel_idname_func: Function to find the #PanelType.idname for each item in the data list.
 * For a readability and generality, this lookup happens separately for each type of panel list.
 */
bool UI_panel_list_matches_data(ARegion *region,
                                ListBase *data,
                                uiListPanelIDFromDataFunc panel_idname_func)
{
  /* Check for NULL data. */
  int data_len = 0;
  Link *data_link = NULL;
  if (data == NULL) {
    data_len = 0;
    data_link = NULL;
  }
  else {
    data_len = BLI_listbase_count(data);
    data_link = data->first;
  }

  int i = 0;
  LISTBASE_FOREACH (Panel *, panel, &region->panels) {
    if (panel->type != NULL && panel->type->flag & PNL_INSTANCED) {
      /* The panels were reordered by drag and drop. */
      if (panel->flag & PNL_INSTANCED_LIST_ORDER_CHANGED) {
        return false;
      }

      /* We reached the last data item before the last instanced panel. */
      if (data_link == NULL) {
        return false;
      }

      /* Check if the panel type matches the panel type from the data item. */
      char panel_idname[MAX_NAME];
      panel_idname_func(data_link, panel_idname);
      if (!STREQ(panel_idname, panel->type->idname)) {
        return false;
      }

      data_link = data_link->next;
      i++;
    }
  }

  /* If we didn't make it to the last list item, the panel list isn't complete. */
  if (i != data_len) {
    return false;
  }

  return true;
}

static void reorder_instanced_panel_list(bContext *C, ARegion *region, Panel *drag_panel)
{
  /* Without a type we cannot access the reorder callback. */
  if (drag_panel->type == NULL) {
    return;
  }
  /* Don't reorder if this instanced panel doesn't support drag and drop reordering. */
  if (drag_panel->type->reorder == NULL) {
    return;
  }

  char *context = NULL;
  if (!UI_panel_category_is_visible(region)) {
    context = drag_panel->type->context;
  }

  /* Find how many instanced panels with this context string. */
  int list_panels_len = 0;
  LISTBASE_FOREACH (Panel *, panel, &region->panels) {
    if (panel->type) {
      if (panel->type->flag & PNL_INSTANCED) {
        if (panel_type_context_poll(region, panel->type, context)) {
          list_panels_len++;
        }
      }
    }
  }

  /* Sort the matching instanced panels by their display order. */
  PanelSort *panel_sort = MEM_callocN(list_panels_len * sizeof(*panel_sort), "instancedpanelsort");
  PanelSort *sort_index = panel_sort;
  LISTBASE_FOREACH (Panel *, panel, &region->panels) {
    if (panel->type) {
      if (panel->type->flag & PNL_INSTANCED) {
        if (panel_type_context_poll(region, panel->type, context)) {
          sort_index->panel = MEM_dupallocN(panel);
          sort_index->orig = panel;
          sort_index++;
        }
      }
    }
  }
  qsort(panel_sort, list_panels_len, sizeof(*panel_sort), compare_panel);

  /* Find how many of those panels are above this panel. */
  int move_to_index = 0;
  for (; move_to_index < list_panels_len; move_to_index++) {
    if (panel_sort[move_to_index].orig == drag_panel) {
      break;
    }
  }

  /* Free panel sort array. */
  int i = 0;
  for (sort_index = panel_sort; i < list_panels_len; i++, sort_index++) {
    MEM_freeN(sort_index->panel);
  }
  MEM_freeN(panel_sort);

  /* Set the bit to tell the interface to instanced the list. */
  drag_panel->flag |= PNL_INSTANCED_LIST_ORDER_CHANGED;

  /* Finally, move this panel's list item to the new index in its list. */
  drag_panel->type->reorder(C, drag_panel, move_to_index);
}

/**
 * Recursive implementation for #UI_panel_set_expand_from_list_data.
 *
 * \return Whether the closed flag for the panel or any sub-panels changed.
 */
static bool panel_set_expand_from_list_data_recursive(Panel *panel, short flag, short *flag_index)
{
  const bool open = (flag & (1 << *flag_index));
  bool changed = (open == (bool)(panel->flag & PNL_CLOSED));
  SET_FLAG_FROM_TEST(panel->flag, !open, PNL_CLOSED);

  LISTBASE_FOREACH (Panel *, child, &panel->children) {
    *flag_index = *flag_index + 1;
    changed |= panel_set_expand_from_list_data_recursive(child, flag, flag_index);
  }
  return changed;
}

/**
 * Set the expansion of the panel and its sub-panels from the flag stored by the list data
 * corresponding to this panel. The flag has expansion stored in each bit in depth first
 * order.
 */
void UI_panel_set_expand_from_list_data(const bContext *C, Panel *panel)
{
  BLI_assert(panel->type != NULL);
  BLI_assert(panel->type->flag & PNL_INSTANCED);
  if (panel->type->get_list_data_expand_flag == NULL) {
    /* Instanced panel doesn't support loading expansion. */
    return;
  }

  const short expand_flag = panel->type->get_list_data_expand_flag(C, panel);
  short flag_index = 0;

  /* Start panel animation if the open state was changed. */
  if (panel_set_expand_from_list_data_recursive(panel, expand_flag, &flag_index)) {
    panel_activate_state(C, panel, PANEL_STATE_ANIMATION);
  }
}

/**
 * Recursive implementation for #set_panels_list_data_expand_flag.
 */
static void get_panel_expand_flag(Panel *panel, short *flag, short *flag_index)
{
  const bool open = !(panel->flag & PNL_CLOSED);
  SET_FLAG_FROM_TEST(*flag, open, (1 << *flag_index));

  LISTBASE_FOREACH (Panel *, child, &panel->children) {
    *flag_index = *flag_index + 1;
    get_panel_expand_flag(child, flag, flag_index);
  }
}

/**
 * Call the callback to store the panel and sub-panel expansion settings in the list item that
 * corresponds to this panel.
 *
 * \note This needs to iterate through all of the regions panels because the panel with changed
 * expansion could have been the sub-panel of a instanced panel, meaning it might not know
 * which list item it corresponds to.
 */
static void set_panels_list_data_expand_flag(const bContext *C, const ARegion *region)
{
  LISTBASE_FOREACH (Panel *, panel, &region->panels) {
    PanelType *panel_type = panel->type;
    if (panel_type == NULL) {
      continue;
    }

    /* Check for #PNL_ACTIVE so we only set the expand flag for active panels. */
    if (panel_type->flag & PNL_INSTANCED && panel->runtime_flag & PNL_ACTIVE) {
      short expand_flag = 0; /* Initialize to quite complaining compiler, value not used. */
      short flag_index = 0;
      get_panel_expand_flag(panel, &expand_flag, &flag_index);
      if (panel->type->set_list_data_expand_flag) {
        panel->type->set_list_data_expand_flag(C, panel, expand_flag);
      }
    }
  }
}

/** \} */

/* -------------------------------------------------------------------- */
/** \name Panels
 * \{ */

/**
 * Set flag state for a panel and its sub-panels.
 *
 * \return True if this function changed any of the flags, false if it didn't.
 */
static bool panel_set_flag_recursive(Panel *panel, int flag, bool value)
{
  const short flag_original = panel->flag;

  SET_FLAG_FROM_TEST(panel->flag, value, flag);

  bool changed = (flag_original != panel->flag);

  LISTBASE_FOREACH (Panel *, child, &panel->children) {
    changed |= panel_set_flag_recursive(child, flag, value);
  }

  return changed;
}

static void panels_collapse_all(ARegion *region, const Panel *from_panel)
{
  const bool has_category_tabs = UI_panel_category_is_visible(region);
  const char *category = has_category_tabs ? UI_panel_category_active_get(region, false) : NULL;
  const PanelType *from_pt = from_panel->type;

  LISTBASE_FOREACH (Panel *, panel, &region->panels) {
    PanelType *pt = panel->type;

    /* close panels with headers in the same context */
    if (pt && from_pt && !(pt->flag & PNL_NO_HEADER)) {
      if (!pt->context[0] || !from_pt->context[0] || STREQ(pt->context, from_pt->context)) {
        if ((panel->flag & PNL_PIN) || !category || !pt->category[0] ||
            STREQ(pt->category, category)) {
          panel->flag |= PNL_CLOSED;
        }
      }
    }
  }
}

static bool panel_type_context_poll(ARegion *region,
                                    const PanelType *panel_type,
                                    const char *context)
{
  if (UI_panel_category_is_visible(region)) {
    return STREQ(panel_type->category, UI_panel_category_active_get(region, false));
  }

  if (panel_type->context[0] && STREQ(panel_type->context, context)) {
    return true;
  }

  return false;
}

Panel *UI_panel_find_by_type(ListBase *lb, PanelType *pt)
{
  const char *idname = pt->idname;

  LISTBASE_FOREACH (Panel *, panel, lb) {
    if (STREQLEN(panel->panelname, idname, sizeof(panel->panelname))) {
      return panel;
    }
  }
  return NULL;
}

/**
 * \note \a panel should be return value from #UI_panel_find_by_type and can be NULL.
 */
Panel *UI_panel_begin(
    ARegion *region, ListBase *lb, uiBlock *block, PanelType *pt, Panel *panel, bool *r_open)
{
  Panel *panel_last;
  const char *drawname = CTX_IFACE_(pt->translation_context, pt->label);
  const char *idname = pt->idname;
  const bool newpanel = (panel == NULL);

  if (!newpanel) {
    panel->type = pt;
  }
  else {
    /* new panel */
    panel = MEM_callocN(sizeof(Panel), "new panel");
    panel->type = pt;
    BLI_strncpy(panel->panelname, idname, sizeof(panel->panelname));

    if (pt->flag & PNL_DEFAULT_CLOSED) {
      panel->flag |= PNL_CLOSED;
    }

    panel->ofsx = 0;
    panel->ofsy = 0;
    panel->sizex = 0;
    panel->sizey = 0;
    panel->blocksizex = 0;
    panel->blocksizey = 0;
    panel->runtime_flag |= PNL_NEW_ADDED;

    BLI_addtail(lb, panel);
  }

  /* Do not allow closed panels without headers! Else user could get "disappeared" UI! */
  if ((pt->flag & PNL_NO_HEADER) && (panel->flag & PNL_CLOSED)) {
    panel->flag &= ~PNL_CLOSED;
    /* Force update of panels' positions! */
    panel->sizex = 0;
    panel->sizey = 0;
    panel->blocksizex = 0;
    panel->blocksizey = 0;
  }

  BLI_strncpy(panel->drawname, drawname, sizeof(panel->drawname));

  /* if a new panel is added, we insert it right after the panel
   * that was last added. this way new panels are inserted in the
   * right place between versions */
  for (panel_last = lb->first; panel_last; panel_last = panel_last->next) {
    if (panel_last->runtime_flag & PNL_LAST_ADDED) {
      BLI_remlink(lb, panel);
      BLI_insertlinkafter(lb, panel_last, panel);
      break;
    }
  }

  if (newpanel) {
    panel->sortorder = (panel_last) ? panel_last->sortorder + 1 : 0;

    LISTBASE_FOREACH (Panel *, panel_next, lb) {
      if (panel_next != panel && panel_next->sortorder >= panel->sortorder) {
        panel_next->sortorder++;
      }
    }
  }

  if (panel_last) {
    panel_last->runtime_flag &= ~PNL_LAST_ADDED;
  }

  /* assign to block */
  block->panel = panel;
  panel->runtime_flag |= PNL_ACTIVE | PNL_LAST_ADDED;
  if (region->alignment == RGN_ALIGN_FLOAT) {
    UI_block_theme_style_set(block, UI_BLOCK_THEME_STYLE_POPUP);
  }

  *r_open = false;

  if (panel->flag & PNL_CLOSED) {
    return panel;
  }

  *r_open = true;

  return panel;
}

static float panel_region_offset_x_get(const ARegion *region)
{
  if (UI_panel_category_is_visible(region)) {
    if (RGN_ALIGN_ENUM_FROM_MASK(region->alignment) != RGN_ALIGN_RIGHT) {
      return UI_PANEL_CATEGORY_MARGIN_WIDTH;
    }
  }

  return 0;
}

void UI_panel_end(const ARegion *region, uiBlock *block, int width, int height, bool open)
{
  Panel *panel = block->panel;

  /* Set panel size excluding children. */
  panel->blocksizex = width;
  panel->blocksizey = height;

  /* Compute total panel size including children. */
  LISTBASE_FOREACH (Panel *, pachild, &panel->children) {
    if (pachild->runtime_flag & PNL_ACTIVE) {
      width = max_ii(width, pachild->sizex);
      height += get_panel_real_size_y(pachild);
    }
  }

  /* Update total panel size. */
  if (panel->runtime_flag & PNL_NEW_ADDED) {
    panel->runtime_flag &= ~PNL_NEW_ADDED;
    panel->sizex = width;
    panel->sizey = height;
  }
  else {
    const int old_sizex = panel->sizex, old_sizey = panel->sizey;
    const int old_region_ofsx = panel->runtime.region_ofsx;

    /* update width/height if non-zero */
    if (width != 0) {
      panel->sizex = width;
    }
    if (height != 0 || open) {
      panel->sizey = height;
    }

    /* check if we need to do an animation */
    if (panel->sizex != old_sizex || panel->sizey != old_sizey) {
      panel->runtime_flag |= PNL_ANIM_ALIGN;
      panel->ofsy += old_sizey - panel->sizey;
    }

    panel->runtime.region_ofsx = panel_region_offset_x_get(region);
    if (old_region_ofsx != panel->runtime.region_ofsx) {
      panel->runtime_flag |= PNL_ANIM_ALIGN;
    }
  }
}

static void ui_offset_panel_block(uiBlock *block)
{
  const uiStyle *style = UI_style_get_dpi();

  /* compute bounds and offset */
  ui_block_bounds_calc(block);

  const int ofsy = block->panel->sizey - style->panelspace;

  LISTBASE_FOREACH (uiBut *, but, &block->buttons) {
    but->rect.ymin += ofsy;
    but->rect.ymax += ofsy;
  }

  block->rect.xmax = block->panel->sizex;
  block->rect.ymax = block->panel->sizey;
  block->rect.xmin = block->rect.ymin = 0.0;
}

void ui_panel_set_search_filter_match(struct Panel *panel, const bool value)
{
  SET_FLAG_FROM_TEST(panel->runtime_flag, value, PNL_SEARCH_FILTER_MATCHES);
}

static void panel_matches_search_filter_recursive(const Panel *panel, bool *filter_matches)
{
  *filter_matches |= panel->runtime_flag & PNL_SEARCH_FILTER_MATCHES;

  /* If the panel is filtered (removed) we need to check that its children are too. */
  if (!*filter_matches) {
    LISTBASE_FOREACH (const Panel *, child_panel, &panel->children) {
      panel_matches_search_filter_recursive(child_panel, filter_matches);
    }
  }
}

/**
 * Find whether a panel or any of its subpanels contain a property that matches the search filter.
 */
bool UI_panel_matches_search_filter(const Panel *panel)
{
  bool search_filter_matches = false;
  panel_matches_search_filter_recursive(panel, &search_filter_matches);
  return search_filter_matches;
}

/**
 * Returns whether a panel is currently active (displayed).
 */
bool UI_panel_is_active(const Panel *panel)
{
  return panel->runtime_flag & PNL_ACTIVE;
}

/**
 * Uses the panel's search filter flag to set its expansion,
 * activating animation if it was closed or opened.
 */
void UI_panel_set_expansion_from_seach_filter(const bContext *C, Panel *panel)
{
  short start_flag = panel->flag;
  SET_FLAG_FROM_TEST(panel->flag, !UI_panel_matches_search_filter(panel), PNL_CLOSED);
  if (start_flag != panel->flag) {
    panel_activate_state(C, panel, PANEL_STATE_ANIMATION);
  }
}

/** \} */

/* -------------------------------------------------------------------- */
/** \name Drawing
 * \{ */

/* triangle 'icon' for panel header */
void UI_draw_icon_tri(float x, float y, char dir, const float color[4])
{
  const float f3 = 0.05 * U.widget_unit;
  const float f5 = 0.15 * U.widget_unit;
  const float f7 = 0.25 * U.widget_unit;

  if (dir == 'h') {
    UI_draw_anti_tria(x - f3, y - f5, x - f3, y + f5, x + f7, y, color);
  }
  else if (dir == 't') {
    UI_draw_anti_tria(x - f5, y - f7, x + f5, y - f7, x, y + f3, color);
  }
  else { /* 'v' = vertical, down */
    UI_draw_anti_tria(x - f5, y + f3, x + f5, y + f3, x, y - f7, color);
  }
}

#define PNL_ICON UI_UNIT_X /* could be UI_UNIT_Y too */

/* For button layout next to label. */
void UI_panel_label_offset(uiBlock *block, int *r_x, int *r_y)
{
  Panel *panel = block->panel;
  const bool is_subpanel = (panel->type && panel->type->parent);

  *r_x = UI_UNIT_X * 1.0f;
  *r_y = UI_UNIT_Y * 1.5f;

  if (is_subpanel) {
    *r_x += (0.7f * UI_UNIT_X);
  }
}

static void ui_draw_aligned_panel_header(const uiStyle *style,
                                         const uiBlock *block,
                                         const rcti *rect,
                                         const bool show_background,
                                         const bool region_search_filter_active)
{
  const Panel *panel = block->panel;
  const bool is_subpanel = (panel->type && panel->type->parent);
  const uiFontStyle *fontstyle = (is_subpanel) ? &style->widgetlabel : &style->paneltitle;

  /* + 0.001f to avoid flirting with float inaccuracy */
  const int pnl_icons = (panel->labelofs + (1.1f * PNL_ICON)) / block->aspect + 0.001f;

  /* draw text label */
  uchar col_title[4];
  panel_title_color_get(
      panel, show_background, is_subpanel, region_search_filter_active, col_title);
  col_title[3] = 255;

  rcti hrect = *rect;
  hrect.xmin = rect->xmin + pnl_icons;
  hrect.ymin -= 2.0f / block->aspect;
  UI_fontstyle_draw(fontstyle,
                    &hrect,
                    panel->drawname,
                    col_title,
                    &(struct uiFontStyleDraw_Params){
                        .align = UI_STYLE_TEXT_LEFT,
                    });
}

/**
 * Panel integrated in buttons-window, tool/property lists etc
 */
void ui_draw_aligned_panel(const uiStyle *style,
                           const uiBlock *block,
                           const rcti *rect,
                           const bool show_pin,
                           const bool show_background,
                           const bool region_search_filter_active)
{
  const Panel *panel = block->panel;
  float color[4];
  const bool is_subpanel = (panel->type && panel->type->parent);
  const bool show_drag = (!is_subpanel &&
                          /* FIXME(campbell): currently no background means floating panel which
                           * can't be dragged. This may be changed in future. */
                          show_background);
  const int panel_col = is_subpanel ? TH_PANEL_SUB_BACK : TH_PANEL_BACK;
  const bool draw_box_style = (panel->type && panel->type->flag & PNL_DRAW_BOX);

  /* Use the theme for box widgets for box-style panels. */
  uiWidgetColors *box_wcol = NULL;
  if (draw_box_style) {
    bTheme *btheme = UI_GetTheme();
    box_wcol = &btheme->tui.wcol_box;
  }

  const uint pos = GPU_vertformat_attr_add(
      immVertexFormat(), "pos", GPU_COMP_F32, 2, GPU_FETCH_FLOAT);

  if (panel->type && (panel->type->flag & PNL_NO_HEADER)) {
    if (show_background) {
      immBindBuiltinProgram(GPU_SHADER_2D_UNIFORM_COLOR);
      immUniformThemeColor(panel_col);
      immRectf(pos, rect->xmin, rect->ymin, rect->xmax, rect->ymax);
      immUnbindProgram();
    }
    return;
  }

  /* Calculate header rectangle with + 0.001f to prevent flicker due to float inaccuracy. */
  rcti headrect = {
      rect->xmin, rect->xmax, rect->ymax, rect->ymax + floor(PNL_HEADER / block->aspect + 0.001f)};

  /* Draw a panel and header backdrops with an opaque box backdrop for box style panels. */
  if (draw_box_style && !is_subpanel) {
    /* Expand the top a tiny bit to give header buttons equal size above and below. */
    rcti box_rect = {rect->xmin,
                     rect->xmax,
                     (panel->flag & PNL_CLOSED) ? headrect.ymin : rect->ymin,
                     headrect.ymax + U.pixelsize};
    ui_draw_box_opaque(&box_rect, UI_CNR_ALL);

    /* Mimic the border between aligned box widgets for the bottom of the header. */
    if (!(panel->flag & PNL_CLOSED)) {
      immBindBuiltinProgram(GPU_SHADER_2D_UNIFORM_COLOR);
      GPU_blend(GPU_BLEND_ALPHA);

      immUniformColor4ubv(box_wcol->outline);
      immRectf(pos, rect->xmin, headrect.ymin - U.pixelsize, rect->xmax, headrect.ymin);
      uchar emboss_col[4];
      UI_GetThemeColor4ubv(TH_WIDGET_EMBOSS, emboss_col);
      immUniformColor4ubv(emboss_col);
      immRectf(pos,
               rect->xmin,
               headrect.ymin - U.pixelsize,
               rect->xmax,
               headrect.ymin - U.pixelsize - 1);

      GPU_blend(GPU_BLEND_NONE);
      immUnbindProgram();
    }
  }

  /* Draw the header backdrop. */
  if (show_background && !is_subpanel && !draw_box_style) {
    const float minx = rect->xmin;
    const float y = headrect.ymax;

    immBindBuiltinProgram(GPU_SHADER_2D_UNIFORM_COLOR);
    GPU_blend(GPU_BLEND_ALPHA);

    /* draw with background color */
    immUniformThemeColor(UI_panel_matches_search_filter(panel) ? TH_SEARCH_MATCH :
                                                                 TH_PANEL_HEADER);
    immRectf(pos, minx, headrect.ymin, rect->xmax, y);

    immBegin(GPU_PRIM_LINES, 4);

    immVertex2f(pos, minx, y);
    immVertex2f(pos, rect->xmax, y);

    immVertex2f(pos, minx, y);
    immVertex2f(pos, rect->xmax, y);

    immEnd();

    GPU_blend(GPU_BLEND_NONE);
    immUnbindProgram();
  }

  /* draw optional pin icon */
  if (show_pin && (block->panel->flag & PNL_PIN)) {
    uchar col_title[4];
    panel_title_color_get(panel, show_background, false, region_search_filter_active, col_title);

    GPU_blend(GPU_BLEND_ALPHA);
    UI_icon_draw_ex(headrect.xmax - ((PNL_ICON * 2.2f) / block->aspect),
                    headrect.ymin + (5.0f / block->aspect),
                    (panel->flag & PNL_PIN) ? ICON_PINNED : ICON_UNPINNED,
                    (block->aspect * U.inv_dpi_fac),
                    1.0f,
                    0.0f,
                    col_title,
                    false);
    GPU_blend(GPU_BLEND_NONE);
  }

  /* horizontal title */
  rcti titlerect = headrect;
  if (is_subpanel) {
    titlerect.xmin += (0.7f * UI_UNIT_X) / block->aspect + 0.001f;
  }
  ui_draw_aligned_panel_header(
      style, block, &titlerect, show_background, region_search_filter_active);

  if (show_drag) {
    /* Make `itemrect` smaller. */
    const float scale = 0.7;
    rctf itemrect;
    itemrect.xmax = headrect.xmax - (0.2f * UI_UNIT_X);
    itemrect.xmin = itemrect.xmax - BLI_rcti_size_y(&headrect);
    itemrect.ymin = headrect.ymin;
    itemrect.ymax = headrect.ymax;
    BLI_rctf_scale(&itemrect, scale);

    GPU_matrix_push();
    GPU_matrix_translate_2f(itemrect.xmin, itemrect.ymin);

    const int col_tint = 84;
    float col_high[4], col_dark[4];
    UI_GetThemeColorShade4fv(TH_PANEL_HEADER, col_tint, col_high);
    UI_GetThemeColorShade4fv(TH_PANEL_BACK, -col_tint, col_dark);

    GPUBatch *batch = GPU_batch_preset_panel_drag_widget(
        U.pixelsize, col_high, col_dark, BLI_rcti_size_y(&headrect) * scale);
    GPU_batch_program_set_builtin(batch, GPU_SHADER_2D_FLAT_COLOR);
    GPU_batch_draw(batch);
    GPU_matrix_pop();
  }

  /* Draw panel backdrop. */
  if (!(panel->flag & PNL_CLOSED)) {
    /* in some occasions, draw a border */
    if (panel->flag & PNL_SELECT && !is_subpanel) {
      float radius;
      if (draw_box_style) {
        UI_draw_roundbox_corner_set(UI_CNR_ALL);
        radius = box_wcol->roundness * U.widget_unit;
      }
      else {
        UI_draw_roundbox_corner_set(UI_CNR_NONE);
        radius = 0.0f;
      }

      UI_GetThemeColorShade4fv(TH_BACK, -120, color);
      UI_draw_roundbox_aa(false,
                          0.5f + rect->xmin,
                          0.5f + rect->ymin,
                          0.5f + rect->xmax,
                          0.5f + headrect.ymax + 1,
                          radius,
                          color);
    }

    immBindBuiltinProgram(GPU_SHADER_2D_UNIFORM_COLOR);
    GPU_blend(GPU_BLEND_ALPHA);

    /* Draw panel backdrop if it wasn't already been drawn by the single opaque round box
     * earlier. Note: Sub-panels blend with panels, so they can't be opaque. */
    if (show_background && !(draw_box_style && !is_subpanel)) {
      /* Draw the bottom sub-panels. */
      if (draw_box_style) {
        if (panel->next) {
          immUniformThemeColor(panel_col);
          immRectf(
              pos, rect->xmin + U.pixelsize, rect->ymin, rect->xmax - U.pixelsize, rect->ymax);
        }
        else {
          /* Change the width a little bit to line up with sides. */
          UI_draw_roundbox_corner_set(UI_CNR_BOTTOM_RIGHT | UI_CNR_BOTTOM_LEFT);
          UI_GetThemeColor4fv(panel_col, color);
          UI_draw_roundbox_aa(true,
                              rect->xmin + U.pixelsize,
                              rect->ymin + U.pixelsize,
                              rect->xmax - U.pixelsize,
                              rect->ymax,
                              box_wcol->roundness * U.widget_unit,
                              color);
        }
      }
      else {
        immUniformThemeColor(panel_col);
        immRectf(pos, rect->xmin, rect->ymin, rect->xmax, rect->ymax);
      }
    }

    immUnbindProgram();
  }

  /* draw collapse icon */
  {
    rctf itemrect = {.xmin = titlerect.xmin,
                     .xmax = itemrect.xmin + BLI_rcti_size_y(&titlerect),
                     .ymin = titlerect.ymin,
                     .ymax = titlerect.ymax};
    BLI_rctf_scale(&itemrect, 0.25f);

    uchar col_title[4];
    panel_title_color_get(panel, show_background, false, region_search_filter_active, col_title);
    float tria_color[4];
    rgb_uchar_to_float(tria_color, col_title);
    tria_color[3] = 1.0f;

    if (panel->flag & PNL_CLOSED) {
      ui_draw_anti_tria_rect(&itemrect, 'h', tria_color);
    }
    else {
      ui_draw_anti_tria_rect(&itemrect, 'v', tria_color);
    }
  }
}

/** \} */

/* -------------------------------------------------------------------- */
/** \name Category Drawing (Tabs)
 * \{ */

static void imm_buf_append(
    float vbuf[][2], uchar cbuf[][3], float x, float y, const uchar col[3], int *index)
{
  ARRAY_SET_ITEMS(vbuf[*index], x, y);
  ARRAY_SET_ITEMS(cbuf[*index], UNPACK3(col));
  (*index)++;
}

/* based on UI_draw_roundbox, check on making a version which allows us to skip some sides */
static void ui_panel_category_draw_tab(bool filled,
                                       float minx,
                                       float miny,
                                       float maxx,
                                       float maxy,
                                       float rad,
                                       const int roundboxtype,
                                       const bool use_highlight,
                                       const bool use_shadow,
                                       const bool use_flip_x,
                                       const uchar highlight_fade[3],
                                       const uchar col[3])
{
  float vec[4][2] = {{0.195, 0.02}, {0.55, 0.169}, {0.831, 0.45}, {0.98, 0.805}};

  /* Multiply `vec` by radius. */
  for (int a = 0; a < 4; a++) {
    mul_v2_fl(vec[a], rad);
  }

  uint vert_len = 0;
  if (use_highlight) {
    vert_len += (roundboxtype & UI_CNR_TOP_RIGHT) ? 6 : 1;
    vert_len += (roundboxtype & UI_CNR_TOP_LEFT) ? 6 : 1;
  }
  if (use_highlight && !use_shadow) {
    vert_len++;
  }
  else {
    vert_len += (roundboxtype & UI_CNR_BOTTOM_RIGHT) ? 6 : 1;
    vert_len += (roundboxtype & UI_CNR_BOTTOM_LEFT) ? 6 : 1;
  }
  /* Maximum size. */
  float vbuf[24][2];
  uchar cbuf[24][3];
  int buf_index = 0;

  /* start with corner right-top */
  if (use_highlight) {
    if (roundboxtype & UI_CNR_TOP_RIGHT) {
      imm_buf_append(vbuf, cbuf, maxx, maxy - rad, col, &buf_index);
      for (int a = 0; a < 4; a++) {
        imm_buf_append(vbuf, cbuf, maxx - vec[a][1], maxy - rad + vec[a][0], col, &buf_index);
      }
      imm_buf_append(vbuf, cbuf, maxx - rad, maxy, col, &buf_index);
    }
    else {
      imm_buf_append(vbuf, cbuf, maxx, maxy, col, &buf_index);
    }

    /* corner left-top */
    if (roundboxtype & UI_CNR_TOP_LEFT) {
      imm_buf_append(vbuf, cbuf, minx + rad, maxy, col, &buf_index);
      for (int a = 0; a < 4; a++) {
        imm_buf_append(vbuf, cbuf, minx + rad - vec[a][0], maxy - vec[a][1], col, &buf_index);
      }
      imm_buf_append(vbuf, cbuf, minx, maxy - rad, col, &buf_index);
    }
    else {
      imm_buf_append(vbuf, cbuf, minx, maxy, col, &buf_index);
    }
  }

  if (use_highlight && !use_shadow) {
    imm_buf_append(
        vbuf, cbuf, minx, miny + rad, highlight_fade ? col : highlight_fade, &buf_index);
  }
  else {
    /* corner left-bottom */
    if (roundboxtype & UI_CNR_BOTTOM_LEFT) {
      imm_buf_append(vbuf, cbuf, minx, miny + rad, col, &buf_index);
      for (int a = 0; a < 4; a++) {
        imm_buf_append(vbuf, cbuf, minx + vec[a][1], miny + rad - vec[a][0], col, &buf_index);
      }
      imm_buf_append(vbuf, cbuf, minx + rad, miny, col, &buf_index);
    }
    else {
      imm_buf_append(vbuf, cbuf, minx, miny, col, &buf_index);
    }

    /* corner right-bottom */
    if (roundboxtype & UI_CNR_BOTTOM_RIGHT) {
      imm_buf_append(vbuf, cbuf, maxx - rad, miny, col, &buf_index);
      for (int a = 0; a < 4; a++) {
        imm_buf_append(vbuf, cbuf, maxx - rad + vec[a][0], miny + vec[a][1], col, &buf_index);
      }
      imm_buf_append(vbuf, cbuf, maxx, miny + rad, col, &buf_index);
    }
    else {
      imm_buf_append(vbuf, cbuf, maxx, miny, col, &buf_index);
    }
  }

  if (use_flip_x) {
    const float midx = (minx + maxx) / 2.0f;
    for (int i = 0; i < buf_index; i++) {
      vbuf[i][0] = midx - (vbuf[i][0] - midx);
    }
  }

  GPUVertFormat *format = immVertexFormat();
  const uint pos = GPU_vertformat_attr_add(format, "pos", GPU_COMP_F32, 2, GPU_FETCH_FLOAT);
  uint color = GPU_vertformat_attr_add(
      format, "color", GPU_COMP_U8, 3, GPU_FETCH_INT_TO_FLOAT_UNIT);

  immBindBuiltinProgram(GPU_SHADER_2D_SMOOTH_COLOR);
  immBegin(filled ? GPU_PRIM_TRI_FAN : GPU_PRIM_LINE_STRIP, vert_len);
  for (int i = 0; i < buf_index; i++) {
    immAttr3ubv(color, cbuf[i]);
    immVertex2fv(pos, vbuf[i]);
  }
  immEnd();
  immUnbindProgram();
}

/**
 * Draw vertical tabs on the left side of the region,
 * one tab per category.
 */
void UI_panel_category_draw_all(ARegion *region, const char *category_id_active)
{
  /* no tab outlines for */
  // #define USE_FLAT_INACTIVE
  const bool is_left = RGN_ALIGN_ENUM_FROM_MASK(region->alignment != RGN_ALIGN_RIGHT);
  View2D *v2d = &region->v2d;
  const uiStyle *style = UI_style_get();
  const uiFontStyle *fstyle = &style->widget;
  const int fontid = fstyle->uifont_id;
  short fstyle_points = fstyle->points;
  const float aspect = ((uiBlock *)region->uiblocks.first)->aspect;
  const float zoom = 1.0f / aspect;
  const int px = max_ii(1, round_fl_to_int(U.pixelsize));
  const int px_x_sign = is_left ? px : -px;
  const int category_tabs_width = round_fl_to_int(UI_PANEL_CATEGORY_MARGIN_WIDTH * zoom);
  const float dpi_fac = UI_DPI_FAC;
  /* padding of tabs around text */
  const int tab_v_pad_text = round_fl_to_int((2 + ((px * 3) * dpi_fac)) * zoom);
  /* padding between tabs */
  const int tab_v_pad = round_fl_to_int((4 + (2 * px * dpi_fac)) * zoom);
  const float tab_curve_radius = ((px * 3) * dpi_fac) * zoom;
  /* We flip the tab drawing, so always use these flags. */
  const int roundboxtype = UI_CNR_TOP_LEFT | UI_CNR_BOTTOM_LEFT;
  bool is_alpha;
  bool do_scaletabs = false;
#ifdef USE_FLAT_INACTIVE
  bool is_active_prev = false;
#endif
  float scaletabs = 1.0f;
  /* same for all tabs */
  /* intentionally don't scale by 'px' */
  const int rct_xmin = is_left ? v2d->mask.xmin + 3 : (v2d->mask.xmax - category_tabs_width);
  const int rct_xmax = is_left ? v2d->mask.xmin + category_tabs_width : (v2d->mask.xmax - 3);
  const int text_v_ofs = (rct_xmax - rct_xmin) * 0.3f;

  int y_ofs = tab_v_pad;

  /* Primary theme colors */
  uchar theme_col_back[4];
  uchar theme_col_text[3];
  uchar theme_col_text_hi[3];

  /* Tab colors */
  uchar theme_col_tab_bg[4];
  uchar theme_col_tab_active[3];
  uchar theme_col_tab_inactive[3];

  /* Secondary theme colors */
  uchar theme_col_tab_outline[3];
  uchar theme_col_tab_divider[3]; /* line that divides tabs from the main region */
  uchar theme_col_tab_highlight[3];
  uchar theme_col_tab_highlight_inactive[3];

  UI_GetThemeColor4ubv(TH_BACK, theme_col_back);
  UI_GetThemeColor3ubv(TH_TEXT, theme_col_text);
  UI_GetThemeColor3ubv(TH_TEXT_HI, theme_col_text_hi);

  UI_GetThemeColor4ubv(TH_TAB_BACK, theme_col_tab_bg);
  UI_GetThemeColor3ubv(TH_TAB_ACTIVE, theme_col_tab_active);
  UI_GetThemeColor3ubv(TH_TAB_INACTIVE, theme_col_tab_inactive);
  UI_GetThemeColor3ubv(TH_TAB_OUTLINE, theme_col_tab_outline);

  interp_v3_v3v3_uchar(theme_col_tab_divider, theme_col_back, theme_col_tab_outline, 0.3f);
  interp_v3_v3v3_uchar(theme_col_tab_highlight, theme_col_back, theme_col_text_hi, 0.2f);
  interp_v3_v3v3_uchar(
      theme_col_tab_highlight_inactive, theme_col_tab_inactive, theme_col_text_hi, 0.12f);

  is_alpha = (region->overlap && (theme_col_back[3] != 255));

  if (fstyle->kerning == 1) {
    BLF_enable(fstyle->uifont_id, BLF_KERNING_DEFAULT);
  }

  BLF_enable(fontid, BLF_ROTATION);
  BLF_rotation(fontid, M_PI_2);
  // UI_fontstyle_set(&style->widget);
  ui_fontscale(&fstyle_points, aspect / (U.pixelsize * 1.1f));
  BLF_size(fontid, fstyle_points, U.dpi);

  /* Check the region type supports categories to avoid an assert
   * for showing 3D view panels in the properties space. */
  if ((1 << region->regiontype) & RGN_TYPE_HAS_CATEGORY_MASK) {
    BLI_assert(UI_panel_category_is_visible(region));
  }

  /* Calculate tab rectangle and check if we need to scale down. */
  LISTBASE_FOREACH (PanelCategoryDyn *, pc_dyn, &region->panels_category) {

    rcti *rct = &pc_dyn->rect;
    const char *category_id = pc_dyn->idname;
    const char *category_id_draw = IFACE_(category_id);
    const int category_width = BLF_width(fontid, category_id_draw, BLF_DRAW_STR_DUMMY_MAX);

    rct->xmin = rct_xmin;
    rct->xmax = rct_xmax;

    rct->ymin = v2d->mask.ymax - (y_ofs + category_width + (tab_v_pad_text * 2));
    rct->ymax = v2d->mask.ymax - (y_ofs);

    y_ofs += category_width + tab_v_pad + (tab_v_pad_text * 2);
  }

  if (y_ofs > BLI_rcti_size_y(&v2d->mask)) {
    scaletabs = (float)BLI_rcti_size_y(&v2d->mask) / (float)y_ofs;

    LISTBASE_FOREACH (PanelCategoryDyn *, pc_dyn, &region->panels_category) {
      rcti *rct = &pc_dyn->rect;
      rct->ymin = ((rct->ymin - v2d->mask.ymax) * scaletabs) + v2d->mask.ymax;
      rct->ymax = ((rct->ymax - v2d->mask.ymax) * scaletabs) + v2d->mask.ymax;
    }

    do_scaletabs = true;
  }

  /* begin drawing */
  GPU_line_smooth(true);

  uint pos = GPU_vertformat_attr_add(
      immVertexFormat(), "pos", GPU_COMP_I32, 2, GPU_FETCH_INT_TO_FLOAT);
  immBindBuiltinProgram(GPU_SHADER_2D_UNIFORM_COLOR);

  /* draw the background */
  if (is_alpha) {
    GPU_blend(GPU_BLEND_ALPHA);
    immUniformColor4ubv(theme_col_tab_bg);
  }
  else {
    immUniformColor3ubv(theme_col_tab_bg);
  }

  if (is_left) {
    immRecti(
        pos, v2d->mask.xmin, v2d->mask.ymin, v2d->mask.xmin + category_tabs_width, v2d->mask.ymax);
  }
  else {
    immRecti(
        pos, v2d->mask.xmax - category_tabs_width, v2d->mask.ymin, v2d->mask.xmax, v2d->mask.ymax);
  }

  if (is_alpha) {
    GPU_blend(GPU_BLEND_NONE);
  }

  immUnbindProgram();

  const int divider_xmin = is_left ? (v2d->mask.xmin + (category_tabs_width - px)) :
                                     (v2d->mask.xmax - category_tabs_width) + px;
  const int divider_xmax = is_left ? (v2d->mask.xmin + category_tabs_width) :
                                     (v2d->mask.xmax - (category_tabs_width + px)) + px;

  LISTBASE_FOREACH (PanelCategoryDyn *, pc_dyn, &region->panels_category) {
    const rcti *rct = &pc_dyn->rect;
    const char *category_id = pc_dyn->idname;
    const char *category_id_draw = IFACE_(category_id);
    const int category_width = BLI_rcti_size_y(rct) - (tab_v_pad_text * 2);
    size_t category_draw_len = BLF_DRAW_STR_DUMMY_MAX;
#if 0
    int category_width = BLF_width(fontid, category_id_draw, BLF_DRAW_STR_DUMMY_MAX);
#endif

    const bool is_active = STREQ(category_id, category_id_active);

    GPU_blend(GPU_BLEND_ALPHA);

#ifdef USE_FLAT_INACTIVE
    if (is_active)
#endif
    {
      const bool use_flip_x = !is_left;
      ui_panel_category_draw_tab(true,
                                 rct->xmin,
                                 rct->ymin,
                                 rct->xmax,
                                 rct->ymax,
                                 tab_curve_radius - px,
                                 roundboxtype,
                                 true,
                                 true,
                                 use_flip_x,
                                 NULL,
                                 is_active ? theme_col_tab_active : theme_col_tab_inactive);

      /* Tab outline */
      ui_panel_category_draw_tab(false,
                                 rct->xmin - px_x_sign,
                                 rct->ymin - px,
                                 rct->xmax - px_x_sign,
                                 rct->ymax + px,
                                 tab_curve_radius,
                                 roundboxtype,
                                 true,
                                 true,
                                 use_flip_x,
                                 NULL,
                                 theme_col_tab_outline);

      /* Tab highlight (3d look) */
      ui_panel_category_draw_tab(false,
                                 rct->xmin,
                                 rct->ymin,
                                 rct->xmax,
                                 rct->ymax,
                                 tab_curve_radius,
                                 roundboxtype,
                                 true,
                                 false,
                                 use_flip_x,
                                 is_active ? theme_col_back : theme_col_tab_inactive,
                                 is_active ? theme_col_tab_highlight :
                                             theme_col_tab_highlight_inactive);
    }

    /* Tab black-line. */
    if (!is_active) {
      pos = GPU_vertformat_attr_add(
          immVertexFormat(), "pos", GPU_COMP_I32, 2, GPU_FETCH_INT_TO_FLOAT);
      immBindBuiltinProgram(GPU_SHADER_2D_UNIFORM_COLOR);

      immUniformColor3ubv(theme_col_tab_divider);
      immRecti(pos, divider_xmin, rct->ymin - tab_v_pad, divider_xmax, rct->ymax + tab_v_pad);
      immUnbindProgram();
    }

    if (do_scaletabs) {
      category_draw_len = BLF_width_to_strlen(
          fontid, category_id_draw, category_draw_len, category_width, NULL);
    }

    BLF_position(fontid, rct->xmax - text_v_ofs, rct->ymin + tab_v_pad_text, 0.0f);

    /* Tab titles. */

    /* Draw white shadow to give text more depth. */
    BLF_color3ubv(fontid, theme_col_text);

    /* Main tab title. */
    BLF_draw(fontid, category_id_draw, category_draw_len);

    GPU_blend(GPU_BLEND_NONE);

    /* Tab black-line remaining (last tab). */
    pos = GPU_vertformat_attr_add(
        immVertexFormat(), "pos", GPU_COMP_I32, 2, GPU_FETCH_INT_TO_FLOAT);
    immBindBuiltinProgram(GPU_SHADER_2D_UNIFORM_COLOR);
    if (pc_dyn->prev == NULL) {
      immUniformColor3ubv(theme_col_tab_divider);
      immRecti(pos, divider_xmin, rct->ymax + px, divider_xmax, v2d->mask.ymax);
    }
    if (pc_dyn->next == NULL) {
      immUniformColor3ubv(theme_col_tab_divider);
      immRecti(pos, divider_xmin, 0, divider_xmax, rct->ymin);
    }

#ifdef USE_FLAT_INACTIVE
    /* Draw line between inactive tabs. */
    if (is_active == false && is_active_prev == false && pc_dyn->prev) {
      immUniformColor3ubv(theme_col_tab_divider);
      immRecti(pos,
               v2d->mask.xmin + (category_tabs_width / 5),
               rct->ymax + px,
               (v2d->mask.xmin + category_tabs_width) - (category_tabs_width / 5),
               rct->ymax + (px * 3));
    }

    is_active_prev = is_active;
#endif
    immUnbindProgram();

    /* not essential, but allows events to be handled right up until the region edge [#38171] */
    if (is_left) {
      pc_dyn->rect.xmin = v2d->mask.xmin;
    }
    else {
      pc_dyn->rect.xmax = v2d->mask.xmax;
    }
  }

  GPU_line_smooth(false);

  BLF_disable(fontid, BLF_ROTATION);

  if (fstyle->kerning == 1) {
    BLF_disable(fstyle->uifont_id, BLF_KERNING_DEFAULT);
  }

#undef USE_FLAT_INACTIVE
}

/** \} */

/* -------------------------------------------------------------------- */
/** \name Panel Alignment
 * \{ */

static int get_panel_size_y(const Panel *panel)
{
  if (panel->type && (panel->type->flag & PNL_NO_HEADER)) {
    return panel->sizey;
  }

  return PNL_HEADER + panel->sizey;
}

static int get_panel_real_size_y(const Panel *panel)
{
  const int sizey = (panel->flag & PNL_CLOSED) ? 0 : panel->sizey;

  if (panel->type && (panel->type->flag & PNL_NO_HEADER)) {
    return sizey;
  }

  return PNL_HEADER + sizey;
}

int UI_panel_size_y(const Panel *panel)
{
  return get_panel_real_size_y(panel);
}

/**
 * This function is needed because #uiBlock and Panel itself don't
 * change #Panel.sizey or location when closed.
 */
static int get_panel_real_ofsy(Panel *panel)
{
  if (panel->flag & PNL_CLOSED) {
    return panel->ofsy + panel->sizey;
  }
  return panel->ofsy;
}

bool UI_panel_is_dragging(const struct Panel *panel)
{
  uiHandlePanelData *data = panel->activedata;
  if (!data) {
    return false;
  }

  return data->is_drag_drop;
}

/**
 * \note about sorting;
 * the #Panel.sortorder has a lower value for new panels being added.
 * however, that only works to insert a single panel, when more new panels get
 * added the coordinates of existing panels and the previously stored to-be-inserted
 * panels do not match for sorting
 */

static int find_highest_panel(const void *a1, const void *a2)
{
  const PanelSort *ps1 = a1, *ps2 = a2;

  /* stick uppermost header-less panels to the top of the region -
   * prevent them from being sorted (multiple header-less panels have to be sorted though) */
  if (ps1->panel->type->flag & PNL_NO_HEADER && ps2->panel->type->flag & PNL_NO_HEADER) {
    /* Skip and check for `ofsy` and #Panel.sortorder below. */
  }
  if (ps1->panel->type->flag & PNL_NO_HEADER) {
    return -1;
  }
  if (ps2->panel->type->flag & PNL_NO_HEADER) {
    return 1;
  }

  if (ps1->panel->ofsy + ps1->panel->sizey < ps2->panel->ofsy + ps2->panel->sizey) {
    return 1;
  }
  if (ps1->panel->ofsy + ps1->panel->sizey > ps2->panel->ofsy + ps2->panel->sizey) {
    return -1;
  }
  if (ps1->panel->sortorder > ps2->panel->sortorder) {
    return 1;
  }
  if (ps1->panel->sortorder < ps2->panel->sortorder) {
    return -1;
  }

  return 0;
}

static int compare_panel(const void *a1, const void *a2)
{
  const PanelSort *ps1 = a1, *ps2 = a2;

  if (ps1->panel->sortorder > ps2->panel->sortorder) {
    return 1;
  }
  if (ps1->panel->sortorder < ps2->panel->sortorder) {
    return -1;
  }

  return 0;
}

static void align_sub_panels(Panel *panel)
{
  /* Position sub panels. */
  int ofsy = panel->ofsy + panel->sizey - panel->blocksizey;

  LISTBASE_FOREACH (Panel *, pachild, &panel->children) {
    if (pachild->runtime_flag & PNL_ACTIVE) {
      pachild->ofsx = panel->ofsx;
      pachild->ofsy = ofsy - get_panel_size_y(pachild);
      ofsy -= get_panel_real_size_y(pachild);

      if (pachild->children.first) {
        align_sub_panels(pachild);
      }
    }
  }
}

/* this doesn't draw */
/* returns 1 when it did something */
static bool uiAlignPanelStep(ARegion *region, const float fac, const bool drag)
{
  int i;

  /* count active, not tabbed panels */
  int tot = 0;
  LISTBASE_FOREACH (Panel *, panel, &region->panels) {
    if (panel->runtime_flag & PNL_ACTIVE) {
      tot++;
    }
  }

  if (tot == 0) {
    return 0;
  }

  /* sort panels */
  PanelSort *panelsort = MEM_callocN(tot * sizeof(PanelSort), "panelsort");

  PanelSort *ps = panelsort;
  LISTBASE_FOREACH (Panel *, panel, &region->panels) {
    if (panel->runtime_flag & PNL_ACTIVE) {
      ps->panel = MEM_dupallocN(panel);
      ps->orig = panel;
      ps++;
    }
  }

  if (drag) {
    /* While we are dragging, we sort on location and update #Panel.sortorder. */
    qsort(panelsort, tot, sizeof(PanelSort), find_highest_panel);

    for (ps = panelsort, i = 0; i < tot; i++, ps++) {
      ps->orig->sortorder = i;
    }
  }
  else {
    /* Otherwise use #Panel.sortorder. */
    qsort(panelsort, tot, sizeof(PanelSort), compare_panel);
  }

  /* No smart other default start location! This keeps switching f5/f6/etc compatible. */
  ps = panelsort;
  ps->panel->runtime.region_ofsx = panel_region_offset_x_get(region);
  ps->panel->ofsx = 0;
  ps->panel->ofsy = -get_panel_size_y(ps->panel);
  ps->panel->ofsx += ps->panel->runtime.region_ofsx;

  for (i = 0; i < tot - 1; i++, ps++) {
    PanelSort *psnext = ps + 1;

    const bool use_box = ps->panel->type && ps->panel->type->flag & PNL_DRAW_BOX;
    const bool use_box_next = psnext->panel->type && psnext->panel->type->flag & PNL_DRAW_BOX;
    psnext->panel->ofsx = ps->panel->ofsx;
    psnext->panel->ofsy = get_panel_real_ofsy(ps->panel) - get_panel_size_y(psnext->panel);

    /* Extra margin for box style panels. */
    ps->panel->ofsx += (use_box) ? UI_PANEL_BOX_STYLE_MARGIN : 0.0f;
    if (use_box || use_box_next) {
      psnext->panel->ofsy -= UI_PANEL_BOX_STYLE_MARGIN;
    }
  }
  /* Extra margin for the last panel if it's a box-style panel. */
  if (panelsort[tot - 1].panel->type && panelsort[tot - 1].panel->type->flag & PNL_DRAW_BOX) {
    panelsort[tot - 1].panel->ofsx += UI_PANEL_BOX_STYLE_MARGIN;
  }

  /* we interpolate */
  bool changed = false;
  ps = panelsort;
  for (i = 0; i < tot; i++, ps++) {
    if ((ps->panel->flag & PNL_SELECT) == 0) {
      if ((ps->orig->ofsx != ps->panel->ofsx) || (ps->orig->ofsy != ps->panel->ofsy)) {
        ps->orig->ofsx = round_fl_to_int(fac * (float)ps->panel->ofsx +
                                         (1.0f - fac) * (float)ps->orig->ofsx);
        ps->orig->ofsy = round_fl_to_int(fac * (float)ps->panel->ofsy +
                                         (1.0f - fac) * (float)ps->orig->ofsy);
        changed = true;
      }
    }
  }

  /* set locations for tabbed and sub panels */
  LISTBASE_FOREACH (Panel *, panel, &region->panels) {
    if (panel->runtime_flag & PNL_ACTIVE) {
      if (panel->children.first) {
        align_sub_panels(panel);
      }
    }
  }

  /* Free `panelsort` array. */
  for (ps = panelsort, i = 0; i < tot; i++, ps++) {
    MEM_freeN(ps->panel);
  }
  MEM_freeN(panelsort);

  return changed;
}

static void ui_panels_size(ARegion *region, int *r_x, int *r_y)
{
  int sizex = 0;
  int sizey = 0;

  /* compute size taken up by panels, for setting in view2d */
  LISTBASE_FOREACH (Panel *, panel, &region->panels) {
    if (panel->runtime_flag & PNL_ACTIVE) {
      const int pa_sizex = panel->ofsx + panel->sizex;
      const int pa_sizey = get_panel_real_ofsy(panel);

      sizex = max_ii(sizex, pa_sizex);
      sizey = min_ii(sizey, pa_sizey);
    }
  }

  if (sizex == 0) {
    sizex = UI_PANEL_WIDTH;
  }
  if (sizey == 0) {
    sizey = -UI_PANEL_WIDTH;
  }

  *r_x = sizex;
  *r_y = sizey;
}

static void ui_do_animate(bContext *C, Panel *panel)
{
  uiHandlePanelData *data = panel->activedata;
  ARegion *region = CTX_wm_region(C);

  float fac = (PIL_check_seconds_timer() - data->starttime) / ANIMATION_TIME;
  fac = min_ff(sqrtf(fac), 1.0f);

  /* for max 1 second, interpolate positions */
  if (uiAlignPanelStep(region, fac, false)) {
    ED_region_tag_redraw(region);
  }
  else {
    fac = 1.0f;
  }

  if (fac >= 1.0f) {
    /* Store before data is freed. */
    const bool is_drag_drop = data->is_drag_drop;

    panel_activate_state(C, panel, PANEL_STATE_EXIT);
    if (is_drag_drop) {
      /* Note: doing this in #panel_activate_state would require removing `const` for context in
       * many other places. */
      reorder_instanced_panel_list(C, region, panel);
    }
    return;
  }
}

static void panel_list_clear_active(ListBase *lb)
{
  /* set all panels as inactive, so that at the end we know
   * which ones were used */
  LISTBASE_FOREACH (Panel *, panel, lb) {
    if (panel->runtime_flag & PNL_ACTIVE) {
      panel->runtime_flag = PNL_WAS_ACTIVE;
    }
    else {
      panel->runtime_flag = 0;
    }

    panel_list_clear_active(&panel->children);
  }
}

void UI_panels_begin(const bContext *UNUSED(C), ARegion *region)
{
  panel_list_clear_active(&region->panels);
}

/* only draws blocks with panels */
void UI_panels_end(const bContext *C, ARegion *region, int *r_x, int *r_y)
{
  ScrArea *area = CTX_wm_area(C);

  /* offset contents */
  LISTBASE_FOREACH (uiBlock *, block, &region->uiblocks) {
    if (block->active && block->panel) {
      ui_offset_panel_block(block);
    }
  }

  /* re-align, possibly with animation */
  Panel *panel;
  if (panels_need_realign(area, region, &panel)) {
    if (panel) {
      panel_activate_state(C, panel, PANEL_STATE_ANIMATION);
    }
    else {
      uiAlignPanelStep(region, 1.0, false);
    }
  }

  /* tag first panel */
  Panel *panel_first = NULL;
  LISTBASE_FOREACH (uiBlock *, block, &region->uiblocks) {
    if (block->active && block->panel) {
      if (!panel_first || block->panel->sortorder < panel_first->sortorder) {
        panel_first = block->panel;
      }
    }
  }

  if (panel_first) {
    panel_first->runtime_flag |= PNL_FIRST;
  }

  /* compute size taken up by panel */
  ui_panels_size(region, r_x, r_y);
}

void UI_panels_draw(const bContext *C, ARegion *region)
{
  /* Draw panels, selected on top. Also in reverse order, because
   * UI blocks are added in reverse order and we need child panels
   * to draw on top. */
  LISTBASE_FOREACH_BACKWARD (uiBlock *, block, &region->uiblocks) {
    if (block->active && block->panel && !(block->panel->flag & PNL_SELECT) &&
        !UI_block_is_search_only(block)) {
      UI_block_draw(C, block);
    }
  }

  LISTBASE_FOREACH_BACKWARD (uiBlock *, block, &region->uiblocks) {
    if (block->active && block->panel && (block->panel->flag & PNL_SELECT) &&
        !UI_block_is_search_only(block)) {
      UI_block_draw(C, block);
    }
  }
}

void UI_panels_scale(ARegion *region, float new_width)
{
  LISTBASE_FOREACH (uiBlock *, block, &region->uiblocks) {
    if (block->panel) {
      const float fac = new_width / (float)block->panel->sizex;
      block->panel->sizex = new_width;

      LISTBASE_FOREACH (uiBut *, but, &block->buttons) {
        but->rect.xmin *= fac;
        but->rect.xmax *= fac;
      }
    }
  }
}

/** \} */

/* -------------------------------------------------------------------- */
/** \name Panel Dragging
 * \{ */

#define DRAG_REGION_PAD (PNL_HEADER * 0.5)
static void ui_do_drag(const bContext *C, const wmEvent *event, Panel *panel)
{
  uiHandlePanelData *data = panel->activedata;
  ARegion *region = CTX_wm_region(C);

  /* Keep the drag position in the region with a small pad to keep the panel visible. */
  const int x = clamp_i(event->x, region->winrct.xmin, region->winrct.xmax + DRAG_REGION_PAD);
  const int y = clamp_i(event->y, region->winrct.ymin, region->winrct.ymax + DRAG_REGION_PAD);

  float dx = (float)(x - data->startx);
  float dy = (float)(y - data->starty);

  /* Adjust for region zoom. */
  dx *= BLI_rctf_size_x(&region->v2d.cur) / (float)BLI_rcti_size_x(&region->winrct);
  dy *= BLI_rctf_size_y(&region->v2d.cur) / (float)BLI_rcti_size_y(&region->winrct);

  if (data->state == PANEL_STATE_DRAG_SCALE) {
    panel->sizex = MAX2(data->startsizex + dx, UI_PANEL_MINX);

    if (data->startsizey - dy < UI_PANEL_MINY) {
      dy = -UI_PANEL_MINY + data->startsizey;
    }

    panel->sizey = data->startsizey - dy;
    panel->ofsy = data->startofsy + dy;
  }
  else {
    /* reset the panel snapping, to allow dragging away from snapped edges */
    panel->snap = PNL_SNAP_NONE;

    /* Add the movement of the view due to edge scrolling while dragging. */
    dx += ((float)region->v2d.cur.xmin - data->start_cur_xmin);
    dy += ((float)region->v2d.cur.ymin - data->start_cur_ymin);
    panel->ofsx = data->startofsx + round_fl_to_int(dx);
    panel->ofsy = data->startofsy + round_fl_to_int(dy);

    uiAlignPanelStep(region, 0.2f, true);
  }

  ED_region_tag_redraw(region);
}
#undef DRAG_REGION_PAD

/** \} */

/* -------------------------------------------------------------------- */
/** \name Region Level Panel Interaction
 * \{ */

static uiPanelMouseState ui_panel_mouse_state_get(const uiBlock *block,
                                                  const Panel *panel,
                                                  const int mx,
                                                  const int my)
{
  if (!IN_RANGE((float)mx, block->rect.xmin, block->rect.xmax)) {
    return PANEL_MOUSE_OUTSIDE;
  }

  if (IN_RANGE((float)my, block->rect.ymax, block->rect.ymax + PNL_HEADER)) {
    return PANEL_MOUSE_INSIDE_HEADER;
  }

  if (!(panel->flag & PNL_CLOSED)) {
    if (IN_RANGE((float)my, block->rect.ymin, block->rect.ymax + PNL_HEADER)) {
      return PANEL_MOUSE_INSIDE_CONTENT;
    }
  }

  return PANEL_MOUSE_OUTSIDE;
}

typedef struct uiPanelDragCollapseHandle {
  bool was_first_open;
  int xy_init[2];
} uiPanelDragCollapseHandle;

static void ui_panel_drag_collapse_handler_remove(bContext *UNUSED(C), void *userdata)
{
  uiPanelDragCollapseHandle *dragcol_data = userdata;
  MEM_freeN(dragcol_data);
}

static void ui_panel_drag_collapse(const bContext *C,
                                   const uiPanelDragCollapseHandle *dragcol_data,
                                   const int xy_dst[2])
{
  ARegion *region = CTX_wm_region(C);

  LISTBASE_FOREACH (uiBlock *, block, &region->uiblocks) {
    float xy_a_block[2] = {UNPACK2(dragcol_data->xy_init)};
    float xy_b_block[2] = {UNPACK2(xy_dst)};
    Panel *panel = block->panel;

    if (panel == NULL || (panel->type && (panel->type->flag & PNL_NO_HEADER))) {
      continue;
    }
    const int oldflag = panel->flag;

    /* lock axis */
    xy_b_block[0] = dragcol_data->xy_init[0];

    /* use cursor coords in block space */
    ui_window_to_block_fl(region, block, &xy_a_block[0], &xy_a_block[1]);
    ui_window_to_block_fl(region, block, &xy_b_block[0], &xy_b_block[1]);

    /* Set up `rect` to match header size. */
    rctf rect = block->rect;
    rect.ymin = rect.ymax;
    rect.ymax = rect.ymin + PNL_HEADER;

    /* touch all panels between last mouse coord and the current one */
    if (BLI_rctf_isect_segment(&rect, xy_a_block, xy_b_block)) {
      /* Force panel to open or close. */
      SET_FLAG_FROM_TEST(panel->flag, dragcol_data->was_first_open, PNL_CLOSED);

      /* if panel->flag has changed this means a panel was opened/closed here */
      if (panel->flag != oldflag) {
        panel_activate_state(C, panel, PANEL_STATE_ANIMATION);
      }
    }
  }
  /* Update the instanced panel data expand flags with the changes made here. */
  set_panels_list_data_expand_flag(C, region);
}

/**
 * Panel drag-collapse (modal handler)
 * Clicking and dragging over panels toggles their collapse state based on the panel that was first
 * dragged over. If it was open all affected panels incl the initial one are closed and vice versa.
 */
static int ui_panel_drag_collapse_handler(bContext *C, const wmEvent *event, void *userdata)
{
  wmWindow *win = CTX_wm_window(C);
  uiPanelDragCollapseHandle *dragcol_data = userdata;
  short retval = WM_UI_HANDLER_CONTINUE;

  switch (event->type) {
    case MOUSEMOVE:
      ui_panel_drag_collapse(C, dragcol_data, &event->x);

      retval = WM_UI_HANDLER_BREAK;
      break;
    case LEFTMOUSE:
      if (event->val == KM_RELEASE) {
        /* done! */
        WM_event_remove_ui_handler(&win->modalhandlers,
                                   ui_panel_drag_collapse_handler,
                                   ui_panel_drag_collapse_handler_remove,
                                   dragcol_data,
                                   true);
        ui_panel_drag_collapse_handler_remove(C, dragcol_data);
      }
      /* don't let any left-mouse event fall through! */
      retval = WM_UI_HANDLER_BREAK;
      break;
  }

  return retval;
}

static void ui_panel_drag_collapse_handler_add(const bContext *C, const bool was_open)
{
  wmWindow *win = CTX_wm_window(C);
  const wmEvent *event = win->eventstate;
  uiPanelDragCollapseHandle *dragcol_data = MEM_mallocN(sizeof(*dragcol_data), __func__);

  dragcol_data->was_first_open = was_open;
  copy_v2_v2_int(dragcol_data->xy_init, &event->x);

  WM_event_add_ui_handler(C,
                          &win->modalhandlers,
                          ui_panel_drag_collapse_handler,
                          ui_panel_drag_collapse_handler_remove,
                          dragcol_data,
                          0);
}

/**
 * Supposing the block has a panel and isn't a menu, handle opening, closing, pinning, etc.
 * Code currently assumes layout style for location of widgets
 *
 * \param mx: The mouse x coordinate, in panel space.
 */
static void ui_handle_panel_header(const bContext *C,
                                   uiBlock *block,
                                   const int mx,
                                   short int event_type,
                                   const short ctrl,
                                   const short shift)
{
  Panel *panel = block->panel;
  ARegion *region = CTX_wm_region(C);

  BLI_assert(panel->type != NULL);
  BLI_assert(!(panel->type->flag & PNL_NO_HEADER));

  const bool is_subpanel = (panel->type->parent != NULL);
  const bool use_pin = UI_panel_category_is_visible(region) && !is_subpanel;
  const bool show_pin = use_pin && (panel->flag & PNL_PIN);
  const bool show_drag = !is_subpanel;

  /* Handle panel pinning. */
  if (use_pin && ELEM(event_type, EVT_RETKEY, EVT_PADENTER, LEFTMOUSE) && shift) {
    panel->flag ^= PNL_PIN;
    ED_region_tag_redraw(region);
    return;
  }

  float expansion_area_xmax = block->rect.xmax;
  if (show_drag) {
    expansion_area_xmax -= (PNL_ICON * 1.5f);
  }
  if (show_pin) {
    expansion_area_xmax -= PNL_ICON;
  }

  /* Collapse and expand panels. */
  if (ELEM(event_type, EVT_RETKEY, EVT_PADENTER, EVT_AKEY) || mx < expansion_area_xmax) {
    if (ctrl && !is_subpanel) {
      /* For parent panels, collapse all other panels or toggle children. */
      if (panel->flag & PNL_CLOSED || BLI_listbase_is_empty(&panel->children)) {
        panels_collapse_all(region, panel);

        /* Reset the view - we don't want to display a view without content. */
        UI_view2d_offset(&region->v2d, 0.0f, 1.0f);
      }
      else {
        /* If a panel has sub-panels and it's open, toggle the expansion
         * of the sub-panels (based on the expansion of the first sub-panel). */
        Panel *first_child = panel->children.first;
        BLI_assert(first_child != NULL);
        panel_set_flag_recursive(panel, PNL_CLOSED, !(first_child->flag & PNL_CLOSED));
        panel->flag |= PNL_CLOSED;
      }
    }

    if (panel->flag & PNL_CLOSED) {
      panel->flag &= ~PNL_CLOSED;
      /* Snap back up so full panel aligns with screen edge. */
      if (panel->snap & PNL_SNAP_BOTTOM) {
        panel->ofsy = 0;
      }

      if (event_type == LEFTMOUSE) {
        ui_panel_drag_collapse_handler_add(C, false);
      }
    }
    else {
      /* Snap down to bottom screen edge. */
      panel->flag |= PNL_CLOSED;
      if (panel->snap & PNL_SNAP_BOTTOM) {
        panel->ofsy = -panel->sizey;
      }

      if (event_type == LEFTMOUSE) {
        ui_panel_drag_collapse_handler_add(C, true);
      }
    }

    set_panels_list_data_expand_flag(C, region);
    panel_activate_state(C, panel, PANEL_STATE_ANIMATION);
    return;
  }

  /* Handle panel dragging. For now don't allow dragging in floating regions. */
  if (show_drag && !(region->alignment == RGN_ALIGN_FLOAT)) {
    const float drag_area_xmin = block->rect.xmax - (PNL_ICON * 1.5f);
    const float drag_area_xmax = block->rect.xmax;
    if (IN_RANGE(mx, drag_area_xmin, drag_area_xmax)) {
      panel_activate_state(C, panel, PANEL_STATE_DRAG);
      return;
    }
  }

  /* Handle panel unpinning. */
  if (show_pin) {
    const float pin_area_xmin = expansion_area_xmax;
    const float pin_area_xmax = pin_area_xmin + PNL_ICON;
    if (IN_RANGE(mx, pin_area_xmin, pin_area_xmax)) {
      panel->flag ^= PNL_PIN;
      ED_region_tag_redraw(region);
      return;
    }
  }
}

bool UI_panel_category_is_visible(const ARegion *region)
{
  /* more than one */
  return region->panels_category.first &&
         region->panels_category.first != region->panels_category.last;
}

PanelCategoryDyn *UI_panel_category_find(ARegion *region, const char *idname)
{
  return BLI_findstring(&region->panels_category, idname, offsetof(PanelCategoryDyn, idname));
}

PanelCategoryStack *UI_panel_category_active_find(ARegion *region, const char *idname)
{
  return BLI_findstring(
      &region->panels_category_active, idname, offsetof(PanelCategoryStack, idname));
}

static void ui_panel_category_active_set(ARegion *region, const char *idname, bool fallback)
{
  ListBase *lb = &region->panels_category_active;
  PanelCategoryStack *pc_act = UI_panel_category_active_find(region, idname);

  if (pc_act) {
    BLI_remlink(lb, pc_act);
  }
  else {
    pc_act = MEM_callocN(sizeof(PanelCategoryStack), __func__);
    BLI_strncpy(pc_act->idname, idname, sizeof(pc_act->idname));
  }

  if (fallback) {
    /* For fall-backs, add at the end so explicitly chosen categories have priority. */
    BLI_addtail(lb, pc_act);
  }
  else {
    BLI_addhead(lb, pc_act);
  }

  /* Validate all active panels, we could do this on load,
   * they are harmless - but we should remove somewhere.
   * (add-ons could define own and gather cruft over time). */
  {
    PanelCategoryStack *pc_act_next;
    /* intentionally skip first */
    pc_act_next = pc_act->next;
    while ((pc_act = pc_act_next)) {
      pc_act_next = pc_act->next;
      if (!BLI_findstring(
              &region->type->paneltypes, pc_act->idname, offsetof(PanelType, category))) {
        BLI_remlink(lb, pc_act);
        MEM_freeN(pc_act);
      }
    }
  }
}

void UI_panel_category_active_set(ARegion *region, const char *idname)
{
  ui_panel_category_active_set(region, idname, false);
}

void UI_panel_category_active_set_default(ARegion *region, const char *idname)
{
  if (!UI_panel_category_active_find(region, idname)) {
    ui_panel_category_active_set(region, idname, true);
  }
}

const char *UI_panel_category_active_get(ARegion *region, bool set_fallback)
{
  LISTBASE_FOREACH (PanelCategoryStack *, pc_act, &region->panels_category_active) {
    if (UI_panel_category_find(region, pc_act->idname)) {
      return pc_act->idname;
    }
  }

  if (set_fallback) {
    PanelCategoryDyn *pc_dyn = region->panels_category.first;
    if (pc_dyn) {
      ui_panel_category_active_set(region, pc_dyn->idname, true);
      return pc_dyn->idname;
    }
  }

  return NULL;
}

PanelCategoryDyn *UI_panel_category_find_mouse_over_ex(ARegion *region, const int x, const int y)
{
  LISTBASE_FOREACH (PanelCategoryDyn *, ptd, &region->panels_category) {
    if (BLI_rcti_isect_pt(&ptd->rect, x, y)) {
      return ptd;
    }
  }

  return NULL;
}

PanelCategoryDyn *UI_panel_category_find_mouse_over(ARegion *region, const wmEvent *event)
{
  return UI_panel_category_find_mouse_over_ex(region, event->mval[0], event->mval[1]);
}

void UI_panel_category_add(ARegion *region, const char *name)
{
  PanelCategoryDyn *pc_dyn = MEM_callocN(sizeof(*pc_dyn), __func__);
  BLI_addtail(&region->panels_category, pc_dyn);

  BLI_strncpy(pc_dyn->idname, name, sizeof(pc_dyn->idname));

  /* 'pc_dyn->rect' must be set on draw */
}

void UI_panel_category_clear_all(ARegion *region)
{
  BLI_freelistN(&region->panels_category);
}

static int ui_handle_panel_category_cycling(const wmEvent *event,
                                            ARegion *region,
                                            const uiBut *active_but)
{
  const bool is_mousewheel = ELEM(event->type, WHEELUPMOUSE, WHEELDOWNMOUSE);
  const bool inside_tabregion =
      ((RGN_ALIGN_ENUM_FROM_MASK(region->alignment) != RGN_ALIGN_RIGHT) ?
           (event->mval[0] < ((PanelCategoryDyn *)region->panels_category.first)->rect.xmax) :
           (event->mval[0] > ((PanelCategoryDyn *)region->panels_category.first)->rect.xmin));

  /* if mouse is inside non-tab region, ctrl key is required */
  if (is_mousewheel && !event->ctrl && !inside_tabregion) {
    return WM_UI_HANDLER_CONTINUE;
  }

  if (active_but && ui_but_supports_cycling(active_but)) {
    /* skip - exception to make cycling buttons
     * using ctrl+mousewheel work in tabbed regions */
  }
  else {
    const char *category = UI_panel_category_active_get(region, false);
    if (LIKELY(category)) {
      PanelCategoryDyn *pc_dyn = UI_panel_category_find(region, category);
      if (LIKELY(pc_dyn)) {
        if (is_mousewheel) {
          /* we can probably get rid of this and only allow ctrl+tabbing */
          pc_dyn = (event->type == WHEELDOWNMOUSE) ? pc_dyn->next : pc_dyn->prev;
        }
        else {
          const bool backwards = event->shift;
          pc_dyn = backwards ? pc_dyn->prev : pc_dyn->next;
          if (!pc_dyn) {
            /* proper cyclic behavior,
             * back to first/last category (only used for ctrl+tab) */
            pc_dyn = backwards ? region->panels_category.last : region->panels_category.first;
          }
        }

        if (pc_dyn) {
          /* intentionally don't reset scroll in this case,
           * this allows for quick browsing between tabs */
          UI_panel_category_active_set(region, pc_dyn->idname);
          ED_region_tag_redraw(region);
        }
      }
    }
    return WM_UI_HANDLER_BREAK;
  }

  return WM_UI_HANDLER_CONTINUE;
}

/**
 * Handle region panel events like opening and closing panels, changing categories, etc.
 *
 * \note Could become a modal key-map.
 */
int ui_handler_panel_region(bContext *C,
                            const wmEvent *event,
                            ARegion *region,
                            const uiBut *active_but)
{
  /* Mouse-move events are handled by separate handlers for dragging and drag collapsing. */
  if (ELEM(event->type, MOUSEMOVE, INBETWEEN_MOUSEMOVE)) {
    return WM_UI_HANDLER_CONTINUE;
  }

  /* We only use KM_PRESS events in this function, so it's simpler to return early. */
  if (event->val != KM_PRESS) {
    return WM_UI_HANDLER_CONTINUE;
  }

  /* Scroll-bars can overlap panels now, they have handling priority. */
  if (UI_view2d_mouse_in_scrollers(region, &region->v2d, event->x, event->y)) {
    return WM_UI_HANDLER_CONTINUE;
  }

  int retval = WM_UI_HANDLER_CONTINUE;

  /* Handle category tabs. */
  if (UI_panel_category_is_visible(region)) {
    if (event->type == LEFTMOUSE) {
      PanelCategoryDyn *pc_dyn = UI_panel_category_find_mouse_over(region, event);
      if (pc_dyn) {
        UI_panel_category_active_set(region, pc_dyn->idname);
        ED_region_tag_redraw(region);

        /* Reset scroll to the top (T38348). */
        UI_view2d_offset(&region->v2d, -1.0f, 1.0f);

        retval = WM_UI_HANDLER_BREAK;
      }
    }
    else if ((event->type == EVT_TABKEY && event->ctrl) ||
             ELEM(event->type, WHEELUPMOUSE, WHEELDOWNMOUSE)) {
      /* Cycle tabs. */
      retval = ui_handle_panel_category_cycling(event, region, active_but);
    }
  }

  if (retval == WM_UI_HANDLER_BREAK) {
    return retval;
  }

  const bool region_has_active_button = (ui_region_find_active_but(region) != NULL);

  LISTBASE_FOREACH (uiBlock *, block, &region->uiblocks) {
    Panel *panel = block->panel;
    if (panel == NULL || panel->type == NULL) {
      continue;
    }
    /* We can't expand or collapse panels without headers, they would disappear. */
    if (panel->type->flag & PNL_NO_HEADER) {
      continue;
    }

    int mx = event->x;
    int my = event->y;
    ui_window_to_block(region, block, &mx, &my);

    const uiPanelMouseState mouse_state = ui_panel_mouse_state_get(block, panel, mx, my);

    /* The panel collapse / expand key "A" is special as it takes priority over
     * active button handling. */
    if (ELEM(mouse_state, PANEL_MOUSE_INSIDE_CONTENT, PANEL_MOUSE_INSIDE_HEADER)) {
      if (event->type == EVT_AKEY && !IS_EVENT_MOD(event, shift, ctrl, alt, oskey)) {
        retval = WM_UI_HANDLER_BREAK;
        ui_handle_panel_header(C, block, mx, event->type, event->ctrl, event->shift);
        break;
      }
    }

    /* Don't do any other panel handling with an active button. */
    if (region_has_active_button) {
      continue;
    }

    /* All mouse clicks inside panels should return in break, but continue handling
     * in case there is a sub-panel header at the mouse location. */
    if (event->type == LEFTMOUSE &&
        ELEM(mouse_state, PANEL_MOUSE_INSIDE_CONTENT, PANEL_MOUSE_INSIDE_HEADER)) {
      retval = WM_UI_HANDLER_BREAK;
    }

    if (mouse_state == PANEL_MOUSE_INSIDE_HEADER) {
      if (ELEM(event->type, EVT_RETKEY, EVT_PADENTER, LEFTMOUSE)) {
        retval = WM_UI_HANDLER_BREAK;
        ui_handle_panel_header(C, block, mx, event->type, event->ctrl, event->shift);
      }
      else if (event->type == RIGHTMOUSE) {
        retval = WM_UI_HANDLER_BREAK;
        ui_popup_context_menu_for_panel(C, region, block->panel);
      }
      break;
    }
  }

  return retval;
}

static void ui_panel_custom_data_set_recursive(Panel *panel, PointerRNA *custom_data)
{
  panel->runtime.custom_data_ptr = custom_data;

  LISTBASE_FOREACH (Panel *, child_panel, &panel->children) {
    ui_panel_custom_data_set_recursive(child_panel, custom_data);
  }
}

void UI_panel_custom_data_set(Panel *panel, PointerRNA *custom_data)
{
  BLI_assert(panel->type != NULL);

  /* Free the old custom data, which should be shared among all of the panel's sub-panels. */
  if (panel->runtime.custom_data_ptr != NULL) {
    MEM_freeN(panel->runtime.custom_data_ptr);
  }

  ui_panel_custom_data_set_recursive(panel, custom_data);
}

PointerRNA *UI_panel_custom_data_get(const Panel *panel)
{
  return panel->runtime.custom_data_ptr;
}

PointerRNA *UI_region_panel_custom_data_under_cursor(const bContext *C, const wmEvent *event)
{
  ARegion *region = CTX_wm_region(C);

  Panel *panel = NULL;
  LISTBASE_FOREACH (uiBlock *, block, &region->uiblocks) {
    panel = block->panel;
    if (panel == NULL) {
      continue;
    }

    int mx = event->x;
    int my = event->y;
    ui_window_to_block(region, block, &mx, &my);
    const int mouse_state = ui_panel_mouse_state_get(block, panel, mx, my);
    if (ELEM(mouse_state, PANEL_MOUSE_INSIDE_CONTENT, PANEL_MOUSE_INSIDE_HEADER)) {
      break;
    }
  }

  if (panel == NULL) {
    return NULL;
  }

  return UI_panel_custom_data_get(panel);
}

/** \} */

/* -------------------------------------------------------------------- */
/** \name Window Level Modal Panel Interaction
 * \{ */

/* note, this is modal handler and should not swallow events for animation */
static int ui_handler_panel(bContext *C, const wmEvent *event, void *userdata)
{
  Panel *panel = userdata;
  uiHandlePanelData *data = panel->activedata;

  /* verify if we can stop */
  if (event->type == LEFTMOUSE && event->val == KM_RELEASE) {
    panel_activate_state(C, panel, PANEL_STATE_ANIMATION);
  }
  else if (event->type == MOUSEMOVE) {
    if (data->state == PANEL_STATE_DRAG) {
      ui_do_drag(C, event, panel);
    }
  }
  else if (event->type == TIMER && event->customdata == data->animtimer) {
    if (data->state == PANEL_STATE_ANIMATION) {
      ui_do_animate(C, panel);
    }
    else if (data->state == PANEL_STATE_DRAG) {
      ui_do_drag(C, event, panel);
    }
  }

  data = panel->activedata;

  if (data && data->state == PANEL_STATE_ANIMATION) {
    return WM_UI_HANDLER_CONTINUE;
  }
  return WM_UI_HANDLER_BREAK;
}

static void ui_handler_remove_panel(bContext *C, void *userdata)
{
  Panel *panel = userdata;

  panel_activate_state(C, panel, PANEL_STATE_EXIT);
}

void UI_region_panels_remove_handlers(const bContext *C, ARegion *region)
{
  LISTBASE_FOREACH (Panel *, panel, &region->panels) {
    panel_activate_state(C, panel, PANEL_STATE_EXIT);
  }
}

static void panel_activate_state(const bContext *C, Panel *panel, uiHandlePanelState state)
{
  uiHandlePanelData *data = panel->activedata;
  wmWindow *win = CTX_wm_window(C);
  ARegion *region = CTX_wm_region(C);

  if (data && data->state == state) {
    return;
  }

  const bool was_drag_drop = (data && data->state == PANEL_STATE_DRAG);

  /* Set selection state for the panel and its sub-panels, which need to know they are selected
   * too so they can be drawn above their parent when it's dragged. */
  if (state == PANEL_STATE_EXIT || state == PANEL_STATE_ANIMATION) {
    panel_set_flag_recursive(panel, PNL_SELECT, false);
  }
  else {
    panel_set_flag_recursive(panel, PNL_SELECT, true);
  }

  if (data && data->animtimer) {
    WM_event_remove_timer(CTX_wm_manager(C), win, data->animtimer);
    data->animtimer = NULL;
  }

  if (state == PANEL_STATE_EXIT) {
<<<<<<< HEAD
    MEM_SAFE_FREE(data);
    panel->activedata = NULL;
=======
    if (data != NULL) {
      MEM_freeN(data);
      panel->activedata = NULL;
>>>>>>> 4a4e36ff

      WM_event_remove_ui_handler(
          &win->modalhandlers, ui_handler_panel, ui_handler_remove_panel, panel, false);
    }
  }
  else {
    if (!data) {
      data = MEM_callocN(sizeof(uiHandlePanelData), "uiHandlePanelData");
      panel->activedata = data;

      WM_event_add_ui_handler(
          C, &win->modalhandlers, ui_handler_panel, ui_handler_remove_panel, panel, 0);
    }

    if (ELEM(state, PANEL_STATE_ANIMATION, PANEL_STATE_DRAG)) {
      data->animtimer = WM_event_add_timer(CTX_wm_manager(C), win, TIMER, ANIMATION_INTERVAL);
    }

    /* Initiate edge panning during drags so we can move beyond the initial region view. */
    if (state == PANEL_STATE_DRAG) {
      wmOperatorType *ot = WM_operatortype_find("VIEW2D_OT_edge_pan", true);
      ui_handle_afterfunc_add_operator(ot, WM_OP_INVOKE_DEFAULT, true);
    }

    data->state = state;
    data->startx = win->eventstate->x;
    data->starty = win->eventstate->y;
    data->startofsx = panel->ofsx;
    data->startofsy = panel->ofsy;
    data->startsizex = panel->sizex;
    data->startsizey = panel->sizey;
    data->start_cur_xmin = region->v2d.cur.xmin;
    data->start_cur_ymin = region->v2d.cur.ymin;
    data->starttime = PIL_check_seconds_timer();

    /* Remember drag drop state even when animating to the aligned position after dragging. */
    data->is_drag_drop = was_drag_drop;
    if (state == PANEL_STATE_DRAG) {
      data->is_drag_drop = true;
    }
  }

  ED_region_tag_redraw(region);
}

PanelType *UI_paneltype_find(int space_id, int region_id, const char *idname)
{
  SpaceType *st = BKE_spacetype_from_id(space_id);
  if (st) {
    ARegionType *art = BKE_regiontype_from_id(st, region_id);
    if (art) {
      return BLI_findstring(&art->paneltypes, idname, offsetof(PanelType, idname));
    }
  }
  return NULL;
}

/** \} */<|MERGE_RESOLUTION|>--- conflicted
+++ resolved
@@ -2664,14 +2664,9 @@
   }
 
   if (state == PANEL_STATE_EXIT) {
-<<<<<<< HEAD
-    MEM_SAFE_FREE(data);
-    panel->activedata = NULL;
-=======
     if (data != NULL) {
       MEM_freeN(data);
       panel->activedata = NULL;
->>>>>>> 4a4e36ff
 
       WM_event_remove_ui_handler(
           &win->modalhandlers, ui_handler_panel, ui_handler_remove_panel, panel, false);
