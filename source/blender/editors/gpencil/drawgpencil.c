/*
 * ***** BEGIN GPL LICENSE BLOCK *****
 *
 * This program is free software; you can redistribute it and/or
 * modify it under the terms of the GNU General Public License
 * as published by the Free Software Foundation; either version 2
 * of the License, or (at your option) any later version.
 *
 * This program is distributed in the hope that it will be useful,
 * but WITHOUT ANY WARRANTY; without even the implied warranty of
 * MERCHANTABILITY or FITNESS FOR A PARTICULAR PURPOSE.  See the
 * GNU General Public License for more details.
 *
 * You should have received a copy of the GNU General Public License
 * along with this program; if not, write to the Free Software Foundation,
 * Inc., 51 Franklin Street, Fifth Floor, Boston, MA 02110-1301, USA.
 *
 * The Original Code is Copyright (C) 2008, Blender Foundation
 * This is a new part of Blender
 *
 * Contributor(s): Joshua Leung, Antonio Vazquez
 *
 * ***** END GPL LICENSE BLOCK *****
 */

/** \file blender/editors/gpencil/drawgpencil.c
 *  \ingroup edgpencil
 */


#include <stdio.h>
#include <string.h>
#include <stdlib.h>
#include <stddef.h>
#include <math.h>
#include <float.h>

#include "MEM_guardedalloc.h"

#include "BLI_sys_types.h"

#include "BLI_math.h"
#include "BLI_utildefines.h"
#include "BLI_polyfill_2d.h"

#include "BLF_api.h"
#include "BLT_translation.h"

#include "DNA_gpencil_types.h"
#include "DNA_scene_types.h"
#include "DNA_screen_types.h"
#include "DNA_space_types.h"
#include "DNA_view3d_types.h"
#include "DNA_userdef_types.h"
#include "DNA_object_types.h"

#include "BKE_context.h"
#include "BKE_global.h"
#include "BKE_gpencil.h"

#include "WM_api.h"

#include "BIF_glutil.h"

#include "GPU_immediate.h"
#include "GPU_draw.h"

#include "ED_gpencil.h"
#include "ED_screen.h"
#include "ED_view3d.h"
#include "ED_space_api.h"

#include "UI_interface_icons.h"
#include "UI_resources.h"

/* ************************************************** */
/* GREASE PENCIL DRAWING */

/* ----- General Defines ------ */
/* flags for sflag */
typedef enum eDrawStrokeFlags {
	GP_DRAWDATA_NOSTATUS    = (1 << 0),   /* don't draw status info */
	GP_DRAWDATA_ONLY3D      = (1 << 1),   /* only draw 3d-strokes */
	GP_DRAWDATA_ONLYV2D     = (1 << 2),   /* only draw 'canvas' strokes */
	GP_DRAWDATA_ONLYI2D     = (1 << 3),   /* only draw 'image' strokes */
	GP_DRAWDATA_IEDITHACK   = (1 << 4),   /* special hack for drawing strokes in Image Editor (weird coordinates) */
	GP_DRAWDATA_NO_XRAY     = (1 << 5),   /* don't draw xray in 3D view (which is default) */
	GP_DRAWDATA_NO_ONIONS   = (1 << 6),	  /* no onionskins should be drawn (for animation playback) */
	GP_DRAWDATA_VOLUMETRIC	= (1 << 7),   /* draw strokes as "volumetric" circular billboards */
	GP_DRAWDATA_FILL        = (1 << 8),   /* fill insides/bounded-regions of strokes */
	GP_DRAWDATA_HQ_FILL     = (1 << 9)    /* Use high quality fill */
} eDrawStrokeFlags;



/* thickness above which we should use special drawing */
#if 0
#define GP_DRAWTHICKNESS_SPECIAL    3
#endif

/* conversion utility (float --> normalized unsigned byte) */
#define F2UB(x) (unsigned char)(255.0f * x)

/* ----- Tool Buffer Drawing ------ */
/* helper functions to set color of buffer point */

static void gp_set_tpoint_varying_color(const tGPspoint *pt, const float ink[4], unsigned attrib_id)
{
	float alpha = ink[3] * pt->strength;
	CLAMP(alpha, GPENCIL_STRENGTH_MIN, 1.0f);
	immAttrib4ub(attrib_id, F2UB(ink[0]), F2UB(ink[1]), F2UB(ink[2]), F2UB(alpha));
}

static void gp_set_point_uniform_color(const bGPDspoint *pt, const float ink[4])
{
	float alpha = ink[3] * pt->strength;
	CLAMP(alpha, GPENCIL_STRENGTH_MIN, 1.0f);
	immUniformColor3fvAlpha(ink, alpha);
}

static void gp_set_point_varying_color(const bGPDspoint *pt, const float ink[4], unsigned attrib_id)
{
	float alpha = ink[3] * pt->strength;
	CLAMP(alpha, GPENCIL_STRENGTH_MIN, 1.0f);
	immAttrib4ub(attrib_id, F2UB(ink[0]), F2UB(ink[1]), F2UB(ink[2]), F2UB(alpha));
}

/* draw fills for buffer stroke */
static void gp_draw_stroke_buffer_fill(const tGPspoint *points, int totpoints, float ink[4])
{
	if (totpoints < 3) {
		return;
	}
	int tot_triangles = totpoints - 2;
	/* allocate memory for temporary areas */
	unsigned int(*tmp_triangles)[3] = MEM_mallocN(sizeof(*tmp_triangles) * tot_triangles, "GP Stroke buffer temp triangulation");
	float(*points2d)[2] = MEM_mallocN(sizeof(*points2d) * totpoints, "GP Stroke buffer temp 2d points");

	/* Convert points to array and triangulate
	 * Here a cache is not used because while drawing the information changes all the time, so the cache
	 * would be recalculated constantly, so it is better to do direct calculation for each function call
	 */
	for (int i = 0; i < totpoints; i++) {
		const tGPspoint *pt = &points[i];
		points2d[i][0] = pt->x;
		points2d[i][1] = pt->y;
	}
	BLI_polyfill_calc((const float(*)[2])points2d, (unsigned int)totpoints, 0, (unsigned int(*)[3])tmp_triangles);

	/* draw triangulation data */
	if (tot_triangles > 0) {
		Gwn_VertFormat *format = immVertexFormat();
		unsigned int pos = GWN_vertformat_attr_add(format, "pos", GWN_COMP_I32, 2, GWN_FETCH_INT_TO_FLOAT);
		unsigned int color = GWN_vertformat_attr_add(format, "color", GWN_COMP_U8, 4, GWN_FETCH_INT_TO_FLOAT_UNIT);

		immBindBuiltinProgram(GPU_SHADER_2D_SMOOTH_COLOR);

		/* Draw all triangles for filling the polygon */
		immBegin(GWN_PRIM_TRIS, tot_triangles * 3);
		/* TODO: use batch instead of immediate mode, to share vertices */

		const tGPspoint *pt;
		for (int i = 0; i < tot_triangles; i++) {
			/* vertex 1 */
			pt = &points[tmp_triangles[i][0]];
			gp_set_tpoint_varying_color(pt, ink, color);
			immVertex2iv(pos, &pt->x);
			/* vertex 2 */
			pt = &points[tmp_triangles[i][1]];
			gp_set_tpoint_varying_color(pt, ink, color);
			immVertex2iv(pos, &pt->x);
			/* vertex 3 */
			pt = &points[tmp_triangles[i][2]];
			gp_set_tpoint_varying_color(pt, ink, color);
			immVertex2iv(pos, &pt->x);
		}

		immEnd();
		immUnbindProgram();
	}

	/* clear memory */
	if (tmp_triangles) {
		MEM_freeN(tmp_triangles);
	}
	if (points2d) {
		MEM_freeN(points2d);
	}
}

/* draw stroke defined in buffer (simple ogl lines/points for now, as dotted lines) */
static void gp_draw_stroke_buffer(const tGPspoint *points, int totpoints, short thickness,
                                  short dflag, short sflag, float ink[4], float fill_ink[4])
{
<<<<<<< HEAD
	int draw_points = 0;
=======
	tGPspoint *pt;
	int i;
>>>>>>> 44505b38

	/* error checking */
	if ((points == NULL) || (totpoints <= 0))
		return;

	/* check if buffer can be drawn */
	if (dflag & (GP_DRAWDATA_ONLY3D | GP_DRAWDATA_ONLYV2D))
		return;

<<<<<<< HEAD
	if (sflag & GP_STROKE_ERASER) {
		/* don't draw stroke at all! */
		return;
	}

	Gwn_VertFormat *format = immVertexFormat();
	unsigned int pos = GWN_vertformat_attr_add(format, "pos", GWN_COMP_I32, 2, GWN_FETCH_INT_TO_FLOAT);
	unsigned int color = GWN_vertformat_attr_add(format, "color", GWN_COMP_U8, 4, GWN_FETCH_INT_TO_FLOAT_UNIT);

	const tGPspoint *pt = points;

=======
>>>>>>> 44505b38
	if (totpoints == 1) {
		/* if drawing a single point, draw it larger */
		glPointSize((float)(thickness + 2) * points->pressure);
		immBindBuiltinProgram(GPU_SHADER_3D_POINT_FIXED_SIZE_VARYING_COLOR);
		immBegin(GWN_PRIM_POINTS, 1);
		gp_set_tpoint_varying_color(pt, ink, color);
		immVertex2iv(pos, &pt->x);
	}
	else {
		float oldpressure = points[0].pressure;

		/* draw stroke curve */
<<<<<<< HEAD
		glLineWidth(max_ff(oldpressure * thickness, 1.0));
		immBindBuiltinProgram(GPU_SHADER_2D_SMOOTH_COLOR);
		immBeginAtMost(GWN_PRIM_LINE_STRIP, totpoints);

		/* TODO: implement this with a geometry shader to draw one continuous tapered stroke */

		for (int i = 0; i < totpoints; i++, pt++) {
=======
		if (G.debug & G_DEBUG) setlinestyle(2);

		glLineWidth(max_ff(oldpressure * thickness, 1.0));
		glBegin(GL_LINE_STRIP);

		for (i = 0, pt = points; i < totpoints && pt; i++, pt++) {
>>>>>>> 44505b38
			/* if there was a significant pressure change, stop the curve, change the thickness of the stroke,
			 * and continue drawing again (since line-width cannot change in middle of GL_LINE_STRIP)
			 */
			if (fabsf(pt->pressure - oldpressure) > 0.2f) {
				/* need to have 2 points to avoid immEnd assert error */
				if (draw_points < 2) {
					gp_set_tpoint_varying_color(pt - 1, ink, color);
					immVertex2iv(pos, &(pt - 1)->x);
				}

				immEnd();
				draw_points = 0;

				glLineWidth(max_ff(pt->pressure * thickness, 1.0f));
<<<<<<< HEAD
				immBeginAtMost(GWN_PRIM_LINE_STRIP, totpoints - i + 1);

				/* need to roll-back one point to ensure that there are no gaps in the stroke */
				if (i != 0) { 
					gp_set_tpoint_varying_color(pt - 1, ink, color);
					immVertex2iv(pos, &(pt - 1)->x);
					++draw_points;
				}

				oldpressure = pt->pressure; /* reset our threshold */
=======
				glBegin(GL_LINE_STRIP);

				/* need to roll-back one point to ensure that there are no gaps in the stroke */
				if (i != 0) {
					gp_set_color_and_tpoint((pt - 1), ink);
				}

				/* now the point we want... */
				gp_set_color_and_tpoint(pt, ink);

				oldpressure = pt->pressure;
			}
			else {
				gp_set_color_and_tpoint(pt, ink);
>>>>>>> 44505b38
			}

			/* now the point we want */
			gp_set_tpoint_varying_color(pt, ink, color);
			immVertex2iv(pos, &pt->x);
			++draw_points;
		}
		/* need to have 2 points to avoid immEnd assert error */
		if (draw_points < 2) {
			gp_set_tpoint_varying_color(pt - 1, ink, color);
			immVertex2iv(pos, &(pt - 1)->x);
		}
	}

	immEnd();
	immUnbindProgram();

	// draw fill
	if (fill_ink[3] > GPENCIL_ALPHA_OPACITY_THRESH) {
		gp_draw_stroke_buffer_fill(points, totpoints, fill_ink);
	}
}

/* --------- 2D Stroke Drawing Helpers --------- */
/* change in parameter list */
static void gp_calc_2d_stroke_fxy(const float pt[3], short sflag, int offsx, int offsy, int winx, int winy, float r_co[2])
{
	if (sflag & GP_STROKE_2DSPACE) {
		r_co[0] = pt[0];
		r_co[1] = pt[1];
	}
	else if (sflag & GP_STROKE_2DIMAGE) {
		const float x = (float)((pt[0] * winx) + offsx);
		const float y = (float)((pt[1] * winy) + offsy);

		r_co[0] = x;
		r_co[1] = y;
	}
	else {
		const float x = (float)(pt[0] / 100 * winx) + offsx;
		const float y = (float)(pt[1] / 100 * winy) + offsy;

		r_co[0] = x;
		r_co[1] = y;
	}
}
/* ----------- Volumetric Strokes --------------- */

/* draw a 2D buffer stroke in "volumetric" style
 * NOTE: the stroke buffer doesn't have any coordinate offsets/transforms
 */
static void gp_draw_stroke_volumetric_buffer(const tGPspoint *points, int totpoints, short thickness,
                                             short dflag, const float ink[4])
{
<<<<<<< HEAD
=======
	GLUquadricObj *qobj = gluNewQuadric();
	float modelview[4][4];

	tGPspoint *pt;
	int i;

>>>>>>> 44505b38
	/* error checking */
	if ((points == NULL) || (totpoints <= 0))
		return;

	/* check if buffer can be drawn */
	if (dflag & (GP_DRAWDATA_ONLY3D | GP_DRAWDATA_ONLYV2D))
		return;

<<<<<<< HEAD
	Gwn_VertFormat *format = immVertexFormat();
	unsigned int pos = GWN_vertformat_attr_add(format, "pos", GWN_COMP_F32, 2, GWN_FETCH_FLOAT);
	unsigned int size = GWN_vertformat_attr_add(format, "size", GWN_COMP_F32, 1, GWN_FETCH_FLOAT);
	unsigned int color = GWN_vertformat_attr_add(format, "color", GWN_COMP_U8, 4, GWN_FETCH_INT_TO_FLOAT_UNIT);

	immBindBuiltinProgram(GPU_SHADER_3D_POINT_VARYING_SIZE_VARYING_COLOR);
	GPU_enable_program_point_size();
	immBegin(GWN_PRIM_POINTS, totpoints);

	const tGPspoint *pt = points;
	for (int i = 0; i < totpoints; i++, pt++) {
		gp_set_tpoint_varying_color(pt, ink, color);
		immAttrib1f(size, pt->pressure * thickness); /* TODO: scale based on view transform (zoom level) */
		immVertex2f(pos, pt->x, pt->y);
=======
	/* get basic matrix - should be camera space (i.e "identity") */
	glGetFloatv(GL_MODELVIEW_MATRIX, (float *)modelview);

	/* draw points */
	glPushMatrix();

	for (i = 0, pt = points; i < totpoints; i++, pt++) {
		/* set the transformed position */
		// TODO: scale should change based on zoom level, which requires proper translation mult too!
		modelview[3][0] = pt->x;
		modelview[3][1] = pt->y;

		glLoadMatrixf((float *)modelview);

		/* draw the disk using the current state... */
		gp_set_tpoint_color(pt, ink);
		gluDisk(qobj, 0.0,  pt->pressure * thickness, 32, 1);


		modelview[3][0] = modelview[3][1] = 0.0f;
>>>>>>> 44505b38
	}

	immEnd();
	immUnbindProgram();
	GPU_disable_program_point_size();
}

/* draw a 2D strokes in "volumetric" style */
static void gp_draw_stroke_volumetric_2d(const bGPDspoint *points, int totpoints, short thickness,
                                         short UNUSED(dflag), short sflag,
                                         int offsx, int offsy, int winx, int winy,
                                         const float diff_mat[4][4], const float ink[4])
{
<<<<<<< HEAD
	Gwn_VertFormat *format = immVertexFormat();
	unsigned int pos = GWN_vertformat_attr_add(format, "pos", GWN_COMP_F32, 2, GWN_FETCH_FLOAT);
	unsigned int size = GWN_vertformat_attr_add(format, "size", GWN_COMP_F32, 1, GWN_FETCH_FLOAT);
	unsigned int color = GWN_vertformat_attr_add(format, "color", GWN_COMP_U8, 4, GWN_FETCH_INT_TO_FLOAT_UNIT);

	immBindBuiltinProgram(GPU_SHADER_3D_POINT_VARYING_SIZE_VARYING_COLOR);
	GPU_enable_program_point_size();
	immBegin(GWN_PRIM_POINTS, totpoints);

	const bGPDspoint *pt = points;
	for (int i = 0; i < totpoints; i++, pt++) {
		/* transform position to 2D */
		float co[2];
		float fpt[3];

		mul_v3_m4v3(fpt, diff_mat, &pt->x);
		gp_calc_2d_stroke_fxy(fpt, sflag, offsx, offsy, winx, winy, co);

		gp_set_point_varying_color(pt, ink, color);
		immAttrib1f(size, pt->pressure * thickness); /* TODO: scale based on view transform */
		immVertex2f(pos, co[0], co[1]);
	}

	immEnd();
	immUnbindProgram();
	GPU_disable_program_point_size();
=======
	GLUquadricObj *qobj = gluNewQuadric();
	float modelview[4][4];
	float baseloc[3];
	float scalefac = 1.0f;

	bGPDspoint *pt;
	int i;
	float fpt[3];

	/* HACK: We need a scale factor for the drawing in the image editor,
	 * which seems to use 1 unit as it's maximum size, whereas everything
	 * else assumes 1 unit = 1 pixel. Otherwise, we only get a massive blob.
	 */
	if ((dflag & GP_DRAWDATA_IEDITHACK) && (dflag & GP_DRAWDATA_ONLYV2D)) {
		scalefac = 0.001f;
	}

	/* get basic matrix */
	glGetFloatv(GL_MODELVIEW_MATRIX, (float *)modelview);
	copy_v3_v3(baseloc, modelview[3]);

	/* draw points */
	glPushMatrix();

	for (i = 0, pt = points; i < totpoints; i++, pt++) {
		/* color of point */
		gp_set_point_color(pt, ink);

		/* set the transformed position */
		float co[2];

		mul_v3_m4v3(fpt, diff_mat, &pt->x);
		gp_calc_2d_stroke_fxy(fpt, sflag, offsx, offsy, winx, winy, co);
		translate_m4(modelview, co[0], co[1], 0.0f);

		glLoadMatrixf((float *)modelview);

		/* draw the disk using the current state... */
		gluDisk(qobj, 0.0,  pt->pressure * thickness * scalefac, 32, 1);

		/* restore matrix */
		copy_v3_v3(modelview[3], baseloc);
	}

	glPopMatrix();
	gluDeleteQuadric(qobj);
>>>>>>> 44505b38
}

/* draw a 3D stroke in "volumetric" style */
static void gp_draw_stroke_volumetric_3d(
        const bGPDspoint *points, int totpoints, short thickness,
        const float ink[4])
{
<<<<<<< HEAD
	Gwn_VertFormat *format = immVertexFormat();
	unsigned int pos = GWN_vertformat_attr_add(format, "pos", GWN_COMP_F32, 3, GWN_FETCH_FLOAT);
	unsigned int size = GWN_vertformat_attr_add(format, "size", GWN_COMP_F32, 1, GWN_FETCH_FLOAT);
	unsigned int color = GWN_vertformat_attr_add(format, "color", GWN_COMP_U8, 4, GWN_FETCH_INT_TO_FLOAT_UNIT);

	immBindBuiltinProgram(GPU_SHADER_3D_POINT_VARYING_SIZE_VARYING_COLOR);
	GPU_enable_program_point_size();
	immBegin(GWN_PRIM_POINTS, totpoints);

	const bGPDspoint *pt = points;
	for (int i = 0; i < totpoints && pt; i++, pt++) {
		gp_set_point_varying_color(pt, ink, color);		
		immAttrib1f(size, pt->pressure * thickness); /* TODO: scale based on view transform */
		immVertex3fv(pos, &pt->x);                   /* we can adjust size in vertex shader based on view/projection! */
	}

	immEnd();
	immUnbindProgram();
	GPU_disable_program_point_size();
=======
	GLUquadricObj *qobj = gluNewQuadric();

	float base_modelview[4][4], modelview[4][4];
	float base_loc[3];

	bGPDspoint *pt;
	int i;
	float fpt[3];

	/* Get the basic modelview matrix we use for performing calculations */
	glGetFloatv(GL_MODELVIEW_MATRIX, (float *)base_modelview);
	copy_v3_v3(base_loc, base_modelview[3]);

	/* Create the basic view-aligned billboard matrix we're going to actually draw qobj with:
	 * - We need to knock out the rotation so that we are
	 *   simply left with a camera-facing billboard
	 * - The scale factors here are chosen so that the thickness
	 *   is relatively reasonable. Otherwise, it gets far too
	 *   large!
	 */
	scale_m4_fl(modelview, 0.1f);

	/* draw each point as a disk... */
	glPushMatrix();

	for (i = 0, pt = points; i < totpoints && pt; i++, pt++) {
		/* color of point */
		gp_set_point_color(pt, ink);

		mul_v3_m4v3(fpt, diff_mat, &pt->x);

		/* apply translation to base_modelview, so that the translated point is put in the right place */
		translate_m4(base_modelview, fpt[0], fpt[1], fpt[2]);

		/* copy the translation component to the billboard matrix we're going to use,
		 * then reset the base matrix to the original values so that we can do the same
		 * for the next point without accumulation/pollution effects
		 */
		copy_v3_v3(modelview[3], base_modelview[3]); /* copy offset value */
		copy_v3_v3(base_modelview[3], base_loc);     /* restore */

		/* apply our billboard matrix for drawing... */
		glLoadMatrixf((float *)modelview);

		/* draw the disk using the current state... */
		gluDisk(qobj, 0.0,  pt->pressure * thickness, 32, 1);
	}

	glPopMatrix();
	gluDeleteQuadric(qobj);
>>>>>>> 44505b38
}


/* --------------- Stroke Fills ----------------- */

/* Get points of stroke always flat to view not affected by camera view or view position */
static void gp_stroke_2d_flat(const bGPDspoint *points, int totpoints, float(*points2d)[2], int *r_direction)
{
<<<<<<< HEAD
	const bGPDspoint *pt0 = &points[0];
	const bGPDspoint *pt1 = &points[1];
	const bGPDspoint *pt3 = &points[(int)(totpoints * 0.75)];
=======
	bGPDspoint *pt0 = &points[0];
	bGPDspoint *pt1 = &points[1];
	bGPDspoint *pt3 = &points[(int)(totpoints * 0.75)];
>>>>>>> 44505b38

	float locx[3];
	float locy[3];
	float loc3[3];
	float normal[3];

	/* local X axis (p0 -> p1) */
	sub_v3_v3v3(locx, &pt1->x, &pt0->x);

	/* point vector at 3/4 */
	sub_v3_v3v3(loc3, &pt3->x, &pt0->x);

	/* vector orthogonal to polygon plane */
	cross_v3_v3v3(normal, locx, loc3);

	/* local Y axis (cross to normal/x axis) */
	cross_v3_v3v3(locy, normal, locx);

	/* Normalize vectors */
	normalize_v3(locx);
	normalize_v3(locy);

	/* Get all points in local space */
	for (int i = 0; i < totpoints; i++) {
		const bGPDspoint *pt = &points[i];
		float loc[3];

		/* Get local space using first point as origin */
		sub_v3_v3v3(loc, &pt->x, &pt0->x);

		points2d[i][0] = dot_v3v3(loc, locx);
		points2d[i][1] = dot_v3v3(loc, locy);
	}

	/* Concave (-1), Convex (1), or Autodetect (0)? */
	*r_direction = (int)locy[2];
}


/* Triangulate stroke for high quality fill (this is done only if cache is null or stroke was modified) */
static void gp_triangulate_stroke_fill(bGPDstroke *gps)
{
	BLI_assert(gps->totpoints >= 3);

	/* allocate memory for temporary areas */
	gps->tot_triangles = gps->totpoints - 2;
	unsigned int (*tmp_triangles)[3] = MEM_mallocN(sizeof(*tmp_triangles) * gps->tot_triangles, "GP Stroke temp triangulation");
	float (*points2d)[2] = MEM_mallocN(sizeof(*points2d) * gps->totpoints, "GP Stroke temp 2d points");

	int direction = 0;

	/* convert to 2d and triangulate */
	gp_stroke_2d_flat(gps->points, gps->totpoints, points2d, &direction);
	BLI_polyfill_calc(points2d, (unsigned int)gps->totpoints, direction, tmp_triangles);

	/* Number of triangles */
	gps->tot_triangles = gps->totpoints - 2;
	/* save triangulation data in stroke cache */
	if (gps->tot_triangles > 0) {
		if (gps->triangles == NULL) {
			gps->triangles = MEM_callocN(sizeof(*gps->triangles) * gps->tot_triangles, "GP Stroke triangulation");
		}
		else {
			gps->triangles = MEM_recallocN(gps->triangles, sizeof(*gps->triangles) * gps->tot_triangles);
		}

		for (int i = 0; i < gps->tot_triangles; i++) {
			memcpy(gps->triangles[i].verts, tmp_triangles[i], sizeof(uint[3]));
		}
	}
	else {
		/* No triangles needed - Free anything allocated previously */
		if (gps->triangles)
			MEM_freeN(gps->triangles);

		gps->triangles = NULL;
	}

	/* disable recalculation flag */
	if (gps->flag & GP_STROKE_RECALC_CACHES) {
		gps->flag &= ~GP_STROKE_RECALC_CACHES;
	}

	/* clear memory */
	if (tmp_triangles) MEM_freeN(tmp_triangles);
	if (points2d) MEM_freeN(points2d);
}


/* draw fills for shapes */
static void gp_draw_stroke_fill(
        bGPdata *gpd, bGPDstroke *gps,
        int offsx, int offsy, int winx, int winy, const float diff_mat[4][4], const float color[4])
{
	float fpt[3];

	BLI_assert(gps->totpoints >= 3);

	bGPDpalettecolor *palcolor = ED_gpencil_stroke_getcolor(gpd, gps);

	/* Triangulation fill if high quality flag is enabled */
	if (palcolor->flag & PC_COLOR_HQ_FILL) {
		/* Calculate triangles cache for filling area (must be done only after changes) */
		if ((gps->flag & GP_STROKE_RECALC_CACHES) || (gps->tot_triangles == 0) || (gps->triangles == NULL)) {
			gp_triangulate_stroke_fill(gps);
		}
		BLI_assert(gps->tot_triangles >= 1);

		unsigned int pos;
		if (gps->flag & GP_STROKE_3DSPACE) {
			pos = GWN_vertformat_attr_add(immVertexFormat(), "pos", GWN_COMP_F32, 3, GWN_FETCH_FLOAT);
			immBindBuiltinProgram(GPU_SHADER_3D_UNIFORM_COLOR);
		}
		else {
			pos = GWN_vertformat_attr_add(immVertexFormat(), "pos", GWN_COMP_F32, 2, GWN_FETCH_FLOAT);
			immBindBuiltinProgram(GPU_SHADER_2D_UNIFORM_COLOR);
		}

		immUniformColor4fv(color);

		/* Draw all triangles for filling the polygon (cache must be calculated before) */
		immBegin(GWN_PRIM_TRIS, gps->tot_triangles * 3);
		/* TODO: use batch instead of immediate mode, to share vertices */

		bGPDtriangle *stroke_triangle = gps->triangles;
		bGPDspoint *pt;

		if (gps->flag & GP_STROKE_3DSPACE) {
			for (int i = 0; i < gps->tot_triangles; i++, stroke_triangle++) {
				for (int j = 0; j < 3; j++) {
					pt = &gps->points[stroke_triangle->verts[j]];
					mul_v3_m4v3(fpt, diff_mat, &pt->x);
					immVertex3fv(pos, fpt);
				}
			}
		}
		else {
			for (int i = 0; i < gps->tot_triangles; i++, stroke_triangle++) {
				for (int j = 0; j < 3; j++) {
					float co[2];
					pt = &gps->points[stroke_triangle->verts[j]];
					mul_v3_m4v3(fpt, diff_mat, &pt->x);
					gp_calc_2d_stroke_fxy(fpt, gps->flag, offsx, offsy, winx, winy, co);
					immVertex3fv(pos, fpt);
				}
			}
		}

		immEnd();
		immUnbindProgram();
	}
}

/* ----- Existing Strokes Drawing (3D and Point) ------ */

/* draw a given stroke - just a single dot (only one point) */
static void gp_draw_stroke_point(
        const bGPDspoint *points, short thickness, short UNUSED(dflag), short sflag,
        int offsx, int offsy, int winx, int winy, const float diff_mat[4][4], const float ink[4])
{
	const bGPDspoint *pt = points;

<<<<<<< HEAD
=======
	/* set point thickness (since there's only one of these) */
	glPointSize((float)(thickness + 2) * points->pressure);

>>>>>>> 44505b38
	/* get final position using parent matrix */
	float fpt[3];
	mul_v3_m4v3(fpt, diff_mat, &pt->x);

	Gwn_VertFormat *format = immVertexFormat();
	unsigned int pos = GWN_vertformat_attr_add(format, "pos", GWN_COMP_F32, 3, GWN_FETCH_FLOAT);

	if (sflag & GP_STROKE_3DSPACE) {
		immBindBuiltinProgram(GPU_SHADER_3D_POINT_UNIFORM_SIZE_UNIFORM_COLOR_AA);
	}
	else {
<<<<<<< HEAD
		immBindBuiltinProgram(GPU_SHADER_2D_POINT_UNIFORM_SIZE_UNIFORM_COLOR_AA);

		/* get 2D coordinates of point */
		float co[3] = { 0.0f };
		gp_calc_2d_stroke_fxy(fpt, sflag, offsx, offsy, winx, winy, co);
		copy_v3_v3(fpt, co);
=======
		float co[2];

		/* get coordinates of point */
		gp_calc_2d_stroke_fxy(fpt, sflag, offsx, offsy, winx, winy, co);

		/* if thickness is less than GP_DRAWTHICKNESS_SPECIAL, simple dot looks ok
		 *  - also mandatory in if Image Editor 'image-based' dot
		 */
		if ((thickness < GP_DRAWTHICKNESS_SPECIAL) ||
		    ((dflag & GP_DRAWDATA_IEDITHACK) && (sflag & GP_STROKE_2DSPACE)))
		{
			glBegin(GL_POINTS);
			glVertex2fv(co);
			glEnd();
		}
		else {
			/* draw filled circle as is done in circf (but without the matrix push/pops which screwed things up) */
			GLUquadricObj *qobj = gluNewQuadric();

			gluQuadricDrawStyle(qobj, GLU_FILL);

			/* need to translate drawing position, but must reset after too! */
			glTranslate2fv(co);
			gluDisk(qobj, 0.0,  thickness, 32, 1);
			glTranslatef(-co[0], -co[1], 0.0);

			gluDeleteQuadric(qobj);
		}
>>>>>>> 44505b38
	}

	gp_set_point_uniform_color(pt, ink);
	/* set point thickness (since there's only one of these) */
	immUniform1f("size", (float)(thickness + 2) * pt->pressure);

	immBegin(GWN_PRIM_POINTS, 1);
	immVertex3fv(pos, fpt);
	immEnd();

	immUnbindProgram();
}

/* draw a given stroke in 3d (i.e. in 3d-space), using simple ogl lines */
static void gp_draw_stroke_3d(const bGPDspoint *points, int totpoints, short thickness, bool UNUSED(debug),
                              short UNUSED(sflag), const float diff_mat[4][4], const float ink[4], bool cyclic)
{
	float curpressure = points[0].pressure;
	float fpt[3];
	float cyclic_fpt[3];
	int draw_points = 0;

	/* if cyclic needs one vertex more */
	int cyclic_add = 0;
	if (cyclic) {
		++cyclic_add;
	}


	Gwn_VertFormat *format = immVertexFormat();
	unsigned int pos = GWN_vertformat_attr_add(format, "pos", GWN_COMP_F32, 3, GWN_FETCH_FLOAT);
	unsigned int color = GWN_vertformat_attr_add(format, "color", GWN_COMP_U8, 4, GWN_FETCH_INT_TO_FLOAT_UNIT);

	immBindBuiltinProgram(GPU_SHADER_3D_SMOOTH_COLOR);

	/* TODO: implement this with a geometry shader to draw one continuous tapered stroke */

	/* draw stroke curve */
	glLineWidth(max_ff(curpressure * thickness, 1.0f));
	immBeginAtMost(GWN_PRIM_LINE_STRIP, totpoints + cyclic_add);
	const bGPDspoint *pt = points;
	for (int i = 0; i < totpoints; i++, pt++) {
		gp_set_point_varying_color(pt, ink, color);

		/* if there was a significant pressure change, stop the curve, change the thickness of the stroke,
		 * and continue drawing again (since line-width cannot change in middle of GL_LINE_STRIP)
		 * Note: we want more visible levels of pressures when thickness is bigger.
		 */
		if (fabsf(pt->pressure - curpressure) > 0.2f / (float)thickness) {
			/* if the pressure changes before get at least 2 vertices, need to repeat last point to avoid assert in immEnd() */
			if (draw_points < 2) {
				const bGPDspoint *pt2 = pt - 1;
				mul_v3_m4v3(fpt, diff_mat, &pt2->x);
				immVertex3fv(pos, fpt);
			}
			immEnd();
			draw_points = 0;

			curpressure = pt->pressure;
			glLineWidth(max_ff(curpressure * thickness, 1.0f));
<<<<<<< HEAD
			immBeginAtMost(GWN_PRIM_LINE_STRIP, totpoints - i + 1 + cyclic_add);

			/* need to roll-back one point to ensure that there are no gaps in the stroke */
			if (i != 0) { 
				const bGPDspoint *pt2 = pt - 1;
=======
			glBegin(GL_LINE_STRIP);

			/* need to roll-back one point to ensure that there are no gaps in the stroke */
			if (i != 0) {
				pt2 = pt - 1;
>>>>>>> 44505b38
				mul_v3_m4v3(fpt, diff_mat, &pt2->x);
				gp_set_point_varying_color(pt2, ink, color);
				immVertex3fv(pos, fpt);
				++draw_points;
			}
<<<<<<< HEAD
=======

			/* now the point we want... */
			mul_v3_m4v3(fpt, diff_mat, &pt->x);
			glVertex3fv(fpt);
		}
		else {
			mul_v3_m4v3(fpt, diff_mat, &pt->x);
			glVertex3fv(fpt);
>>>>>>> 44505b38
		}

		/* now the point we want */
		mul_v3_m4v3(fpt, diff_mat, &pt->x);
		immVertex3fv(pos, fpt);
		++draw_points;

		if (cyclic && i == 0) {
			/* save first point to use in cyclic */
			copy_v3_v3(cyclic_fpt, fpt);
		}
	}

	if (cyclic) {
		/* draw line to first point to complete the cycle */
		immVertex3fv(pos, cyclic_fpt);
		++draw_points;
	}
<<<<<<< HEAD
=======
	glEnd();

	/* draw debug points of curve on top? */
	/* XXX: for now, we represent "selected" strokes in the same way as debug, which isn't used anymore */
	if (debug) {
		glPointSize((float)(thickness + 2));

		glBegin(GL_POINTS);
		for (i = 0, pt = points; i < totpoints && pt; i++, pt++) {
			mul_v3_m4v3(fpt, diff_mat, &pt->x);
			glVertex3fv(fpt);
		}
		glEnd();
>>>>>>> 44505b38

	/* if less of two points, need to repeat last point to avoid assert in immEnd() */
	if (draw_points < 2) {
		const bGPDspoint *pt2 = pt - 1;
		mul_v3_m4v3(fpt, diff_mat, &pt2->x);
		gp_set_point_varying_color(pt2, ink, color);
		immVertex3fv(pos, fpt);
	}

	immEnd();
	immUnbindProgram();
}

/* ----- Fancy 2D-Stroke Drawing ------ */

/* draw a given stroke in 2d */
static void gp_draw_stroke_2d(const bGPDspoint *points, int totpoints, short thickness_s, short dflag, short sflag,
                              bool UNUSED(debug), int offsx, int offsy, int winx, int winy, const float diff_mat[4][4], const float ink[4])
{
	/* otherwise thickness is twice that of the 3D view */
	float thickness = (float)thickness_s * 0.5f;

	/* strokes in Image Editor need a scale factor, since units there are not pixels! */
	float scalefac  = 1.0f;
	if ((dflag & GP_DRAWDATA_IEDITHACK) && (dflag & GP_DRAWDATA_ONLYV2D)) {
		scalefac = 0.001f;
	}

<<<<<<< HEAD
	/* TODO: fancy++ with the magic of shaders */

	/* tessellation code - draw stroke as series of connected quads (triangle strips in fact) with connection
=======
	/* tessellation code - draw stroke as series of connected quads with connection
>>>>>>> 44505b38
	 * edges rotated to minimize shrinking artifacts, and rounded endcaps
	 */
	{
		const bGPDspoint *pt1, *pt2;
		float s0[2], s1[2];     /* segment 'center' points */
		float pm[2];  /* normal from previous segment. */
		int i;
		float fpt[3];

<<<<<<< HEAD
		Gwn_VertFormat *format = immVertexFormat();
		unsigned int pos = GWN_vertformat_attr_add(format, "pos", GWN_COMP_F32, 2, GWN_FETCH_FLOAT);
		unsigned int color = GWN_vertformat_attr_add(format, "color", GWN_COMP_U8, 4, GWN_FETCH_INT_TO_FLOAT_UNIT);

		immBindBuiltinProgram(GPU_SHADER_2D_FLAT_COLOR);
		immBegin(GWN_PRIM_TRI_STRIP, totpoints * 2 + 4);
=======
		glShadeModel(GL_FLAT);
		glBegin(GL_QUADS);
>>>>>>> 44505b38

		/* get x and y coordinates from first point */
		mul_v3_m4v3(fpt, diff_mat, &points->x);
		gp_calc_2d_stroke_fxy(fpt, sflag, offsx, offsy, winx, winy, s0);

		for (i = 0, pt1 = points, pt2 = points + 1; i < (totpoints - 1); i++, pt1++, pt2++) {
			float t0[2], t1[2];     /* tessellated coordinates */
			float m1[2], m2[2];     /* gradient and normal */
			float mt[2], sc[2];     /* gradient for thickness, point for end-cap */
			float pthick;           /* thickness at segment point */

			/* get x and y coordinates from point2 (point1 has already been computed in previous iteration). */
			mul_v3_m4v3(fpt, diff_mat, &pt2->x);
			gp_calc_2d_stroke_fxy(fpt, sflag, offsx, offsy, winx, winy, s1);

			/* calculate gradient and normal - 'angle'=(ny/nx) */
			m1[1] = s1[1] - s0[1];
			m1[0] = s1[0] - s0[0];
			normalize_v2(m1);
			m2[1] = -m1[0];
			m2[0] = m1[1];

			/* always use pressure from first point here */
			pthick = (pt1->pressure * thickness * scalefac);

			/* color of point */
			gp_set_point_varying_color(pt1, ink, color);

			/* if the first segment, start of segment is segment's normal */
			if (i == 0) {
				/* draw start cap first
				 *	- make points slightly closer to center (about halfway across)
				 */
				mt[0] = m2[0] * pthick * 0.5f;
				mt[1] = m2[1] * pthick * 0.5f;
				sc[0] = s0[0] - (m1[0] * pthick * 0.75f);
				sc[1] = s0[1] - (m1[1] * pthick * 0.75f);

				t0[0] = sc[0] - mt[0];
				t0[1] = sc[1] - mt[1];
				t1[0] = sc[0] + mt[0];
				t1[1] = sc[1] + mt[1];

<<<<<<< HEAD
				/* First two points of cap. */
				immVertex2fv(pos, t0);
				immVertex2fv(pos, t1);
=======
				glVertex2fv(t0);
				glVertex2fv(t1);
>>>>>>> 44505b38

				/* calculate points for start of segment */
				mt[0] = m2[0] * pthick;
				mt[1] = m2[1] * pthick;

				t0[0] = s0[0] - mt[0];
				t0[1] = s0[1] - mt[1];
				t1[0] = s0[0] + mt[0];
				t1[1] = s0[1] + mt[1];

<<<<<<< HEAD
				/* Last two points of start cap (and first two points of first segment). */
				immVertex2fv(pos, t0);
				immVertex2fv(pos, t1);
=======
				/* draw this line twice (first to finish off start cap, then for stroke) */
				glVertex2fv(t1);
				glVertex2fv(t0);
				glVertex2fv(t0);
				glVertex2fv(t1);
>>>>>>> 44505b38
			}
			/* if not the first segment, use bisector of angle between segments */
			else {
				float mb[2];         /* bisector normal */
				float athick, dfac;  /* actual thickness, difference between thicknesses */

				/* calculate gradient of bisector (as average of normals) */
				mb[0] = (pm[0] + m2[0]) / 2;
				mb[1] = (pm[1] + m2[1]) / 2;
				normalize_v2(mb);

				/* calculate gradient to apply
				 *  - as basis, use just pthick * bisector gradient
				 *	- if cross-section not as thick as it should be, add extra padding to fix it
				 */
				mt[0] = mb[0] * pthick;
				mt[1] = mb[1] * pthick;
				athick = len_v2(mt);
				dfac = pthick - (athick * 2);

				if (((athick * 2.0f) < pthick) && (IS_EQF(athick, pthick) == 0)) {
					mt[0] += (mb[0] * dfac);
					mt[1] += (mb[1] * dfac);
				}

				/* calculate points for start of segment */
				t0[0] = s0[0] - mt[0];
				t0[1] = s0[1] - mt[1];
				t1[0] = s0[0] + mt[0];
				t1[1] = s0[1] + mt[1];

<<<<<<< HEAD
				/* Last two points of previous segment, and first two points of current segment. */
				immVertex2fv(pos, t0);
				immVertex2fv(pos, t1);
=======
				/* draw this line twice (once for end of current segment, and once for start of next) */
				glVertex2fv(t1);
				glVertex2fv(t0);
				glVertex2fv(t0);
				glVertex2fv(t1);
>>>>>>> 44505b38
			}

			/* if last segment, also draw end of segment (defined as segment's normal) */
			if (i == totpoints - 2) {
				/* for once, we use second point's pressure (otherwise it won't be drawn) */
				pthick = (pt2->pressure * thickness * scalefac);

				/* color of point */
				gp_set_point_varying_color(pt2, ink, color);

				/* calculate points for end of segment */
				mt[0] = m2[0] * pthick;
				mt[1] = m2[1] * pthick;

				t0[0] = s1[0] - mt[0];
				t0[1] = s1[1] - mt[1];
				t1[0] = s1[0] + mt[0];
				t1[1] = s1[1] + mt[1];

<<<<<<< HEAD
				/* Last two points of last segment (and first two points of end cap). */
				immVertex2fv(pos, t0);
				immVertex2fv(pos, t1);
=======
				/* draw this line twice (once for end of stroke, and once for endcap)*/
				glVertex2fv(t1);
				glVertex2fv(t0);
				glVertex2fv(t0);
				glVertex2fv(t1);

>>>>>>> 44505b38

				/* draw end cap as last step
				 *	- make points slightly closer to center (about halfway across)
				 */
				mt[0] = m2[0] * pthick * 0.5f;
				mt[1] = m2[1] * pthick * 0.5f;
				sc[0] = s1[0] + (m1[0] * pthick * 0.75f);
				sc[1] = s1[1] + (m1[1] * pthick * 0.75f);

				t0[0] = sc[0] - mt[0];
				t0[1] = sc[1] - mt[1];
				t1[0] = sc[0] + mt[0];
				t1[1] = sc[1] + mt[1];

<<<<<<< HEAD
				/* Last two points of end cap. */
				immVertex2fv(pos, t0);
				immVertex2fv(pos, t1);
=======
				glVertex2fv(t1);
				glVertex2fv(t0);
>>>>>>> 44505b38
			}

			/* store computed point2 coordinates as point1 ones of next segment. */
			copy_v2_v2(s0, s1);
			/* store stroke's 'natural' normal for next stroke to use */
			copy_v2_v2(pm, m2);
		}
<<<<<<< HEAD

		immEnd();
		immUnbindProgram();
=======

		glEnd();
		glShadeModel(GL_SMOOTH);
	}

	/* draw debug points of curve on top? (original stroke points) */
	if (debug) {
		bGPDspoint *pt;
		int i;
		float fpt[3];

		glPointSize((float)(thickness_s + 2));

		glBegin(GL_POINTS);
		for (i = 0, pt = points; i < totpoints && pt; i++, pt++) {
			float co[2];
			mul_v3_m4v3(fpt, diff_mat, &pt->x);
			gp_calc_2d_stroke_fxy(fpt, sflag, offsx, offsy, winx, winy, co);
			glVertex2fv(co);
		}
		glEnd();
>>>>>>> 44505b38
	}
}

/* ----- Strokes Drawing ------ */

/* Helper for doing all the checks on whether a stroke can be drawn */
static bool gp_can_draw_stroke(const bGPDstroke *gps, const int dflag)
{
	/* skip stroke if it isn't in the right display space for this drawing context */
	/* 1) 3D Strokes */
	if ((dflag & GP_DRAWDATA_ONLY3D) && !(gps->flag & GP_STROKE_3DSPACE))
		return false;
	if (!(dflag & GP_DRAWDATA_ONLY3D) && (gps->flag & GP_STROKE_3DSPACE))
		return false;

	/* 2) Screen Space 2D Strokes */
	if ((dflag & GP_DRAWDATA_ONLYV2D) && !(gps->flag & GP_STROKE_2DSPACE))
		return false;
	if (!(dflag & GP_DRAWDATA_ONLYV2D) && (gps->flag & GP_STROKE_2DSPACE))
		return false;

	/* 3) Image Space (2D) */
	if ((dflag & GP_DRAWDATA_ONLYI2D) && !(gps->flag & GP_STROKE_2DIMAGE))
		return false;
	if (!(dflag & GP_DRAWDATA_ONLYI2D) && (gps->flag & GP_STROKE_2DIMAGE))
		return false;

<<<<<<< HEAD
=======

>>>>>>> 44505b38
	/* skip stroke if it doesn't have any valid data */
	if ((gps->points == NULL) || (gps->totpoints < 1))
		return false;

	/* stroke can be drawn */
	return true;
}

/* draw a set of strokes */
static void gp_draw_strokes(
        bGPdata *gpd, const bGPDframe *gpf, int offsx, int offsy, int winx, int winy, int dflag,
        bool debug, short lthick, const float opacity, const float tintcolor[4],
        const bool onion, const bool custonion, const float diff_mat[4][4])
{
	float tcolor[4];
	float tfill[4];
	short sthickness;
	float ink[4];

	GPU_enable_program_point_size();

	for (bGPDstroke *gps = gpf->strokes.first; gps; gps = gps->next) {
		/* check if stroke can be drawn */
		if (gp_can_draw_stroke(gps, dflag) == false) {
			continue;
		}
		/* check if the color is visible */
		bGPDpalettecolor *palcolor = ED_gpencil_stroke_getcolor(gpd, gps);
		if ((palcolor == NULL) ||
		    (palcolor->flag & PC_COLOR_HIDE) ||
		    /* if onion and ghost flag do not draw*/
		    (onion && (palcolor->flag & PC_COLOR_ONIONSKIN)))
		{
			continue;
		}

		/* calculate thickness */
		sthickness = gps->thickness + lthick;

		if (sthickness <= 0) {
			continue;
		}

		/* check which stroke-drawer to use */
		if (dflag & GP_DRAWDATA_ONLY3D) {
			const int no_xray = (dflag & GP_DRAWDATA_NO_XRAY);
			int mask_orig = 0;

			if (no_xray) {
				glGetIntegerv(GL_DEPTH_WRITEMASK, &mask_orig);
				glDepthMask(0);
				glEnable(GL_DEPTH_TEST);

				/* first arg is normally rv3d->dist, but this isn't
				 * available here and seems to work quite well without */
				bglPolygonOffset(1.0f, 1.0f);
			}

			/* 3D Fill */
			//if ((dflag & GP_DRAWDATA_FILL) && (gps->totpoints >= 3)) {
			if (gps->totpoints >= 3) {
				/* set color using palette, tint color and opacity */
				interp_v3_v3v3(tfill, palcolor->fill, tintcolor, tintcolor[3]);
				tfill[3] = palcolor->fill[3] * opacity;
				if (tfill[3] > GPENCIL_ALPHA_OPACITY_THRESH) {
					const float *color;
					if (!onion) {
						color = tfill;
					}
					else {
						if (custonion) {
							color = tintcolor;
						}
						else {
							ARRAY_SET_ITEMS(tfill, UNPACK3(palcolor->fill), tintcolor[3]);
							color = tfill;
						}
					}
					gp_draw_stroke_fill(gpd, gps, offsx, offsy, winx, winy, diff_mat, color);
				}
			}

			/* 3D Stroke */
			/* set color using palette, tint color and opacity */
			if (!onion) {
				interp_v3_v3v3(tcolor, palcolor->color, tintcolor, tintcolor[3]);
				tcolor[3] = palcolor->color[3] * opacity;
				copy_v4_v4(ink, tcolor);
			}
			else {
				if (custonion) {
					copy_v4_v4(ink, tintcolor);
				}
				else {
					ARRAY_SET_ITEMS(tcolor, palcolor->color[0], palcolor->color[1], palcolor->color[2], opacity);
					copy_v4_v4(ink, tcolor);
				}
			}
			if (palcolor->flag & PC_COLOR_VOLUMETRIC) {
				/* volumetric stroke drawing */
				gp_draw_stroke_volumetric_3d(gps->points, gps->totpoints, sthickness, ink);
			}
			else {
				/* 3D Lines - OpenGL primitives-based */
				if (gps->totpoints == 1) {
					gp_draw_stroke_point(gps->points, sthickness, dflag, gps->flag, offsx, offsy, winx, winy,
					                     diff_mat, ink);
				}
				else {
					gp_draw_stroke_3d(gps->points, gps->totpoints, sthickness, debug, gps->flag,
					                  diff_mat, ink, gps->flag & GP_STROKE_CYCLIC);
				}
			}
			if (no_xray) {
				glDepthMask(mask_orig);
				glDisable(GL_DEPTH_TEST);

				bglPolygonOffset(0.0, 0.0);
			}
		}
		else {
			/* 2D - Fill */
			if (gps->totpoints >= 3) {
				/* set color using palette, tint color and opacity */
				interp_v3_v3v3(tfill, palcolor->fill, tintcolor, tintcolor[3]);
				tfill[3] = palcolor->fill[3] * opacity;
				if (tfill[3] > GPENCIL_ALPHA_OPACITY_THRESH) {
					const float *color;
					if (!onion) {
						color = tfill;
					}
					else {
						if (custonion) {
							color = tintcolor;
						}
						else {
							ARRAY_SET_ITEMS(tfill, palcolor->fill[0], palcolor->fill[1], palcolor->fill[2],
							                tintcolor[3]);
							color = tfill;
						}
					}
					gp_draw_stroke_fill(gpd, gps, offsx, offsy, winx, winy, diff_mat, color);
				}
			}

			/* 2D Strokes... */
			/* set color using palette, tint color and opacity */
			if (!onion) {
				interp_v3_v3v3(tcolor, palcolor->color, tintcolor, tintcolor[3]);
				tcolor[3] = palcolor->color[3] * opacity;
				copy_v4_v4(ink, tcolor);
			}
			else {
				if (custonion) {
					copy_v4_v4(ink, tintcolor);
				}
				else {
					ARRAY_SET_ITEMS(tcolor, palcolor->color[0], palcolor->color[1], palcolor->color[2], opacity);
					copy_v4_v4(ink, tcolor);
				}
			}
			if (palcolor->flag & PC_COLOR_VOLUMETRIC) {
				/* blob/disk-based "volumetric" drawing */
				gp_draw_stroke_volumetric_2d(gps->points, gps->totpoints, sthickness, dflag, gps->flag,
				                             offsx, offsy, winx, winy, diff_mat, ink);
			}
			else {
				/* normal 2D strokes */
				if (gps->totpoints == 1) {
					gp_draw_stroke_point(gps->points, sthickness, dflag, gps->flag, offsx, offsy, winx, winy,
					                     diff_mat, ink);
				}
				else {
					gp_draw_stroke_2d(gps->points, gps->totpoints, sthickness, dflag, gps->flag, debug,
					                  offsx, offsy, winx, winy, diff_mat, ink);
				}
			}
		}
	}

	GPU_disable_program_point_size();
}

/* Draw selected verts for strokes being edited */
static void gp_draw_strokes_edit(
        bGPdata *gpd, const bGPDframe *gpf, int offsx, int offsy, int winx, int winy, short dflag,
        short lflag, const float diff_mat[4][4], float alpha)
{
<<<<<<< HEAD
=======
	bGPDstroke *gps;

>>>>>>> 44505b38
	/* if alpha 0 do not draw */
	if (alpha == 0.0f)
		return;

	const bool no_xray = (dflag & GP_DRAWDATA_NO_XRAY) != 0;
	int mask_orig = 0;

	/* set up depth masks... */
	if (dflag & GP_DRAWDATA_ONLY3D) {
		if (no_xray) {
			glGetIntegerv(GL_DEPTH_WRITEMASK, &mask_orig);
			glDepthMask(0);
			glEnable(GL_DEPTH_TEST);

			/* first arg is normally rv3d->dist, but this isn't
			 * available here and seems to work quite well without */
			bglPolygonOffset(1.0f, 1.0f);
		}
	}
<<<<<<< HEAD
=======


	/* draw stroke verts */
	for (gps = gpf->strokes.first; gps; gps = gps->next) {
		bGPDspoint *pt;
		float vsize, bsize;
		int i;
		float fpt[3];
>>>>>>> 44505b38

	GPU_enable_program_point_size();

	/* draw stroke verts */
	for (bGPDstroke *gps = gpf->strokes.first; gps; gps = gps->next) {
		/* check if stroke can be drawn */
		if (gp_can_draw_stroke(gps, dflag) == false)
			continue;

		/* Optimisation: only draw points for selected strokes
		 * We assume that selected points can only occur in
		 * strokes that are selected too.
		 */
		if ((gps->flag & GP_STROKE_SELECT) == 0)
			continue;

		/* verify palette color lock */
		{
			bGPDpalettecolor *palcolor = ED_gpencil_stroke_getcolor(gpd, gps);
			if (palcolor != NULL) {
				if (palcolor->flag & PC_COLOR_HIDE) {
					continue;
				}
				if (((lflag & GP_LAYER_UNLOCK_COLOR) == 0) && (palcolor->flag & PC_COLOR_LOCKED)) {
					continue;
				}
			}
		}

		/* Get size of verts:
		 * - The selected state needs to be larger than the unselected state so that
		 *   they stand out more.
		 * - We use the theme setting for size of the unselected verts
		 */
		float bsize = UI_GetThemeValuef(TH_GP_VERTEX_SIZE);
		float vsize;
		if ((int)bsize > 8) {
			vsize = 10.0f;
			bsize = 8.0f;
		}
		else {
			vsize = bsize + 2;
		}

<<<<<<< HEAD
=======
		/* First Pass: Draw all the verts (i.e. these become the unselected state) */
>>>>>>> 44505b38
		/* for now, we assume that the base color of the points is not too close to the real color */
		/* set color using palette */
		bGPDpalettecolor *palcolor = ED_gpencil_stroke_getcolor(gpd, gps);

<<<<<<< HEAD
		float selectColor[4];
		UI_GetThemeColor3fv(TH_GP_VERTEX_SELECT, selectColor);
		selectColor[3] = alpha;

		Gwn_VertFormat *format = immVertexFormat();
		unsigned int pos; /* specified later */
		unsigned int size = GWN_vertformat_attr_add(format, "size", GWN_COMP_F32, 1, GWN_FETCH_FLOAT);
		unsigned int color = GWN_vertformat_attr_add(format, "color", GWN_COMP_F32, 3, GWN_FETCH_FLOAT);

		if (gps->flag & GP_STROKE_3DSPACE) {
			pos = GWN_vertformat_attr_add(format, "pos", GWN_COMP_F32, 3, GWN_FETCH_FLOAT);
			immBindBuiltinProgram(GPU_SHADER_3D_POINT_VARYING_SIZE_VARYING_COLOR);
		}
		else {
			pos = GWN_vertformat_attr_add(format, "pos", GWN_COMP_F32, 2, GWN_FETCH_FLOAT);
			immBindBuiltinProgram(GPU_SHADER_2D_POINT_VARYING_SIZE_VARYING_COLOR);
		}

		immBegin(GWN_PRIM_POINTS, gps->totpoints);

		/* Draw start and end point differently if enabled stroke direction hint */
		bool show_direction_hint = (gpd->flag & GP_DATA_SHOW_DIRECTION) && (gps->totpoints > 1);

		/* Draw all the stroke points (selected or not) */
		bGPDspoint *pt = gps->points;
		float fpt[3];
		for (int i = 0; i < gps->totpoints; i++, pt++) {
			/* size and color first */
			if (show_direction_hint && i == 0) {
				/* start point in green bigger */
				immAttrib3f(color, 0.0f, 1.0f, 0.0f);
				immAttrib1f(size, vsize + 4);
			}
			else if (show_direction_hint && (i == gps->totpoints - 1)) {
				/* end point in red smaller */
				immAttrib3f(color, 1.0f, 0.0f, 0.0f);
				immAttrib1f(size, vsize + 1);
			}
			else if (pt->flag & GP_SPOINT_SELECT) {
				immAttrib3fv(color, selectColor);
				immAttrib1f(size, vsize);
			}
			else {
				immAttrib3fv(color, palcolor->color);
				immAttrib1f(size, bsize);
			}

			/* then position */
=======
		glPointSize(bsize);

		glBegin(GL_POINTS);
		for (i = 0, pt = gps->points; i < gps->totpoints && pt; i++, pt++) {
>>>>>>> 44505b38
			if (gps->flag & GP_STROKE_3DSPACE) {
				mul_v3_m4v3(fpt, diff_mat, &pt->x);
				immVertex3fv(pos, fpt);
			}
			else {
				float co[2];
				mul_v3_m4v3(fpt, diff_mat, &pt->x);
				gp_calc_2d_stroke_fxy(fpt, gps->flag, offsx, offsy, winx, winy, co);
				immVertex2fv(pos, co);
			}
		}
<<<<<<< HEAD

		immEnd();
		immUnbindProgram();
	}

	GPU_disable_program_point_size();
=======
		glEnd();


		/* Second Pass: Draw only verts which are selected */
		float curColor[4];
		UI_GetThemeColor3fv(TH_GP_VERTEX_SELECT, curColor);
		glColor4f(curColor[0], curColor[1], curColor[2], alpha);

		glPointSize(vsize);

		glBegin(GL_POINTS);
		for (i = 0, pt = gps->points; i < gps->totpoints && pt; i++, pt++) {
			if (pt->flag & GP_SPOINT_SELECT) {
				if (gps->flag & GP_STROKE_3DSPACE) {
					mul_v3_m4v3(fpt, diff_mat, &pt->x);
					glVertex3fv(fpt);
				}
				else {
					float co[2];

					mul_v3_m4v3(fpt, diff_mat, &pt->x);
					gp_calc_2d_stroke_fxy(fpt, gps->flag, offsx, offsy, winx, winy, co);
					glVertex2fv(co);
				}
			}
		}
		glEnd();

		/* Draw start and end point if enabled stroke direction hint */
		if ((gpd->flag & GP_DATA_SHOW_DIRECTION) && (gps->totpoints > 1)) {
			bGPDspoint *p;

			glPointSize(vsize + 4);
			glBegin(GL_POINTS);

			/* start point in green bigger */
			glColor3f(0.0f, 1.0f, 0.0f);
			p = &gps->points[0];
			mul_v3_m4v3(fpt, diff_mat, &p->x);
			glVertex3fv(fpt);
			glEnd();

			/* end point in red smaller */
			glPointSize(vsize + 1);
			glBegin(GL_POINTS);

			glColor3f(1.0f, 0.0f, 0.0f);
			p = &gps->points[gps->totpoints - 1];
			mul_v3_m4v3(fpt, diff_mat, &p->x);
			glVertex3fv(fpt);
			glEnd();
		}
	}

>>>>>>> 44505b38

	/* clear depth mask */
	if (dflag & GP_DRAWDATA_ONLY3D) {
		if (no_xray) {
			glDepthMask(mask_orig);
			glDisable(GL_DEPTH_TEST);

			bglPolygonOffset(0.0, 0.0);
#if 0
			glDisable(GL_POLYGON_OFFSET_LINE);
			glPolygonOffset(0, 0);
#endif
		}
	}
}

/* ----- General Drawing ------ */

/* draw onion-skinning for a layer */
static void gp_draw_onionskins(
        bGPdata *gpd, const bGPDlayer *gpl, const bGPDframe *gpf, int offsx, int offsy, int winx, int winy,
        int UNUSED(cfra), int dflag, bool debug, const float diff_mat[4][4])
{
	const float default_color[3] = {UNPACK3(U.gpencil_new_layer_col)};
	const float alpha = 1.0f;
	float color[4];

	/* 1) Draw Previous Frames First */
	if (gpl->flag & GP_LAYER_GHOST_PREVCOL) {
		copy_v3_v3(color, gpl->gcolor_prev);
	}
	else {
		copy_v3_v3(color, default_color);
	}

	if (gpl->gstep > 0) {
<<<<<<< HEAD
=======
		bGPDframe *gf;
		float fac;

>>>>>>> 44505b38
		/* draw previous frames first */
		for (bGPDframe *gf = gpf->prev; gf; gf = gf->prev) {
			/* check if frame is drawable */
			if ((gpf->framenum - gf->framenum) <= gpl->gstep) {
				/* alpha decreases with distance from curframe index */
				float fac = 1.0f - ((float)(gpf->framenum - gf->framenum) / (float)(gpl->gstep + 1));
				color[3] = alpha * fac * 0.66f;
				gp_draw_strokes(gpd, gf, offsx, offsy, winx, winy, dflag, debug, gpl->thickness, 1.0f, color,
				                true, gpl->flag & GP_LAYER_GHOST_PREVCOL, diff_mat);
			}
			else
				break;
		}
	}
	else if (gpl->gstep == 0) {
		/* draw the strokes for the ghost frames (at half of the alpha set by user) */
		if (gpf->prev) {
			color[3] = (alpha / 7);
			gp_draw_strokes(gpd, gpf->prev, offsx, offsy, winx, winy, dflag, debug, gpl->thickness, 1.0f, color,
			                true, gpl->flag & GP_LAYER_GHOST_PREVCOL, diff_mat);
		}
	}
	else {
		/* don't draw - disabled */
	}

<<<<<<< HEAD
=======

>>>>>>> 44505b38
	/* 2) Now draw next frames */
	if (gpl->flag & GP_LAYER_GHOST_NEXTCOL) {
		copy_v3_v3(color, gpl->gcolor_next);
	}
	else {
		copy_v3_v3(color, default_color);
	}

	if (gpl->gstep_next > 0) {
<<<<<<< HEAD
=======
		bGPDframe *gf;
		float fac;

>>>>>>> 44505b38
		/* now draw next frames */
		for (bGPDframe *gf = gpf->next; gf; gf = gf->next) {
			/* check if frame is drawable */
			if ((gf->framenum - gpf->framenum) <= gpl->gstep_next) {
				/* alpha decreases with distance from curframe index */
				float fac = 1.0f - ((float)(gf->framenum - gpf->framenum) / (float)(gpl->gstep_next + 1));
				color[3] = alpha * fac * 0.66f;
				gp_draw_strokes(gpd, gf, offsx, offsy, winx, winy, dflag, debug, gpl->thickness, 1.0f, color,
				                true, gpl->flag & GP_LAYER_GHOST_NEXTCOL, diff_mat);
			}
			else
				break;
		}
	}
	else if (gpl->gstep_next == 0) {
		/* draw the strokes for the ghost frames (at half of the alpha set by user) */
		if (gpf->next) {
			color[3] = (alpha / 4);
			gp_draw_strokes(gpd, gpf->next, offsx, offsy, winx, winy, dflag, debug, gpl->thickness, 1.0f, color,
			                true, gpl->flag & GP_LAYER_GHOST_NEXTCOL, diff_mat);
		}
	}
	else {
		/* don't draw - disabled */
	}
<<<<<<< HEAD
=======

>>>>>>> 44505b38
}

/* draw interpolate strokes (used only while operator is running) */
void ED_gp_draw_interpolation(tGPDinterpolate *tgpi, const int type)
{
	tGPDinterpolate_layer *tgpil;
	float diff_mat[4][4];
	float color[4];

	int offsx = 0;
	int offsy = 0;
	int winx = tgpi->ar->winx;
	int winy = tgpi->ar->winy;

	UI_GetThemeColor3fv(TH_GP_VERTEX_SELECT, color);
	color[3] = 0.6f;
	int dflag = 0;
	/* if 3d stuff, enable flags */
	if (type == REGION_DRAW_POST_VIEW) {
		dflag |= (GP_DRAWDATA_ONLY3D | GP_DRAWDATA_NOSTATUS);
	}

	/* turn on alpha-blending */
	glEnable(GL_BLEND);
	for (tgpil = tgpi->ilayers.first; tgpil; tgpil = tgpil->next) {
		/* calculate parent position */
		ED_gpencil_parent_location(tgpil->gpl, diff_mat);
		if (tgpil->interFrame) {
			gp_draw_strokes(tgpi->gpd, tgpil->interFrame, offsx, offsy, winx, winy, dflag, false,
				tgpil->gpl->thickness, 1.0f, color, true, true, diff_mat);
		}
	}
	glDisable(GL_BLEND);
}

/* loop over gpencil data layers, drawing them */
static void gp_draw_data_layers(
        const bGPDbrush *brush, float alpha, bGPdata *gpd,
        int offsx, int offsy, int winx, int winy, int cfra, int dflag)
{
	float diff_mat[4][4];

	for (bGPDlayer *gpl = gpd->layers.first; gpl; gpl = gpl->next) {
		/* calculate parent position */
		ED_gpencil_parent_location(gpl, diff_mat);

		bool debug = (gpl->flag & GP_LAYER_DRAWDEBUG);
		short lthick = brush->thickness + gpl->thickness;

		/* don't draw layer if hidden */
		if (gpl->flag & GP_LAYER_HIDE)
			continue;

		/* get frame to draw */
		bGPDframe *gpf = BKE_gpencil_layer_getframe(gpl, cfra, 0);
		if (gpf == NULL)
			continue;

		/* set basic stroke thickness */
		glLineWidth(lthick);

		/* Add layer drawing settings to the set of "draw flags"
		 * NOTE: If the setting doesn't apply, it *must* be cleared,
		 *       as dflag's carry over from the previous layer
		 */
#define GP_DRAWFLAG_APPLY(condition, draw_flag_value)     { \
			if (condition) dflag |= (draw_flag_value);      \
			else           dflag &= ~(draw_flag_value);     \
		} (void)0

		/* xray... */
		GP_DRAWFLAG_APPLY((gpl->flag & GP_LAYER_NO_XRAY), GP_DRAWDATA_NO_XRAY);

		/* volumetric strokes... */
		GP_DRAWFLAG_APPLY((gpl->flag & GP_LAYER_VOLUMETRIC), GP_DRAWDATA_VOLUMETRIC);

		/* HQ fills... */
		GP_DRAWFLAG_APPLY((gpl->flag & GP_LAYER_HQ_FILL), GP_DRAWDATA_HQ_FILL);

#undef GP_DRAWFLAG_APPLY

		/* Draw 'onionskins' (frame left + right)
		 *   - It is only possible to show these if the option is enabled
		 *   - The "no onions" flag prevents ghosts from appearing during animation playback/scrubbing
		 *     and in renders
		 *   - The per-layer "always show" flag however overrides the playback/render restriction,
		 *     allowing artists to selectively turn onionskins on/off during playback
		 */
		if ((gpl->flag & GP_LAYER_ONIONSKIN) &&
		    ((dflag & GP_DRAWDATA_NO_ONIONS) == 0 || (gpl->flag & GP_LAYER_GHOST_ALWAYS)))
		{
			/* Drawing method - only immediately surrounding (gstep = 0),
			 * or within a frame range on either side (gstep > 0)
			 */
			gp_draw_onionskins(gpd, gpl, gpf, offsx, offsy, winx, winy, cfra, dflag, debug, diff_mat);
		}

		/* draw the strokes already in active frame */
		gp_draw_strokes(gpd, gpf, offsx, offsy, winx, winy, dflag, debug, gpl->thickness,
		                gpl->opacity, gpl->tintcolor, false, false, diff_mat);

		/* Draw verts of selected strokes
		 *  - when doing OpenGL renders, we don't want to be showing these, as that ends up flickering
		 * 	- locked layers can't be edited, so there's no point showing these verts
		 *    as they will have no bearings on what gets edited
		 *  - only show when in editmode, since operators shouldn't work otherwise
		 *    (NOTE: doing it this way means that the toggling editmode shows visible change immediately)
		 */
		/* XXX: perhaps we don't want to show these when users are drawing... */
		if ((G.f & G_RENDER_OGL) == 0 &&
		    (gpl->flag & GP_LAYER_LOCKED) == 0 &&
		    (gpd->flag & GP_DATA_STROKE_EDITMODE))
		{
			gp_draw_strokes_edit(gpd, gpf, offsx, offsy, winx, winy, dflag, gpl->flag, diff_mat, alpha);
		}

		/* Check if may need to draw the active stroke cache, only if this layer is the active layer
		 * that is being edited. (Stroke buffer is currently stored in gp-data)
		 */
		if (ED_gpencil_session_active() && (gpl->flag & GP_LAYER_ACTIVE) &&
		    (gpf->flag & GP_FRAME_PAINT))
		{
<<<<<<< HEAD
=======
			/* Set color for drawing buffer stroke - since this may not be set yet */
			// glColor4fv(gpl->color);

>>>>>>> 44505b38
			/* Buffer stroke needs to be drawn with a different linestyle
			 * to help differentiate them from normal strokes.
			 *
			 * It should also be noted that sbuffer contains temporary point types
			 * i.e. tGPspoints NOT bGPDspoints
			 */
			if (gpd->sflag & PC_COLOR_VOLUMETRIC) {
				gp_draw_stroke_volumetric_buffer(gpd->sbuffer, gpd->sbuffer_size, lthick,
				                                 dflag, gpd->scolor);
			}
			else {
				gp_draw_stroke_buffer(gpd->sbuffer, gpd->sbuffer_size, lthick, dflag, gpd->sbuffer_sflag, gpd->scolor, gpd->sfill);
			}
		}
	}
}

/* draw a short status message in the top-right corner */
static void gp_draw_status_text(const bGPdata *gpd, ARegion *ar)
{
	rcti rect;

	/* Cannot draw any status text when drawing OpenGL Renders */
	if (G.f & G_RENDER_OGL)
		return;

	/* Get bounds of region - Necessary to avoid problems with region overlap */
	ED_region_visible_rect(ar, &rect);

	/* for now, this should only be used to indicate when we are in stroke editmode */
	if (gpd->flag & GP_DATA_STROKE_EDITMODE) {
		const char *printable = IFACE_("GPencil Stroke Editing");
		float       printable_size[2];
<<<<<<< HEAD

		int font_id = BLF_default();

		BLF_width_and_height(font_id, printable, BLF_DRAW_STR_DUMMY_MAX, &printable_size[0], &printable_size[1]);
		
		int xco = (rect.xmax - U.widget_unit) - (int)printable_size[0];
		int yco = (rect.ymax - U.widget_unit);
=======
		int xco, yco;

		BLF_width_and_height_default(printable, BLF_DRAW_STR_DUMMY_MAX, &printable_size[0], &printable_size[1]);

		xco = (rect.xmax - U.widget_unit) - (int)printable_size[0];
		yco = (rect.ymax - U.widget_unit);
>>>>>>> 44505b38

		/* text label */
		UI_FontThemeColor(font_id, TH_TEXT_HI);
#ifdef WITH_INTERNATIONAL
		BLF_draw_default(xco, yco, 0.0f, printable, BLF_DRAW_STR_DUMMY_MAX);
#else
		BLF_draw_default_ascii(xco, yco, 0.0f, printable, BLF_DRAW_STR_DUMMY_MAX);
#endif

		/* grease pencil icon... */
		// XXX: is this too intrusive?
		glBlendFuncSeparate(GL_SRC_ALPHA, GL_ONE_MINUS_SRC_ALPHA, GL_ONE, GL_ONE_MINUS_SRC_ALPHA);
		glEnable(GL_BLEND);

		xco -= U.widget_unit;
		yco -= (int)printable_size[1] / 2;

		UI_icon_draw(xco, yco, ICON_GREASEPENCIL);

		glDisable(GL_BLEND);
	}
}

/* draw grease-pencil datablock */
static void gp_draw_data(
        const bGPDbrush *brush, float alpha, bGPdata *gpd,
        int offsx, int offsy, int winx, int winy, int cfra, int dflag)
{
<<<<<<< HEAD
	/* turn on smooth lines (i.e. anti-aliasing) */
	glEnable(GL_LINE_SMOOTH);

	/* XXX: turn on some way of ensuring that the polygon edges get smoothed 
=======
	/* reset line drawing style (in case previous user didn't reset) */
	setlinestyle(0);

	/* turn on smooth lines (i.e. anti-aliasing) */
	glEnable(GL_LINE_SMOOTH);

	/* XXX: turn on some way of ensuring that the polygon edges get smoothed
>>>>>>> 44505b38
	 *      GL_POLYGON_SMOOTH is nasty and shouldn't be used, as it ends up
	 *      creating internal white rays due to the ways it accumulates stuff
	 */

	/* turn on alpha-blending */
	glBlendFuncSeparate(GL_SRC_ALPHA, GL_ONE_MINUS_SRC_ALPHA, GL_ONE, GL_ONE_MINUS_SRC_ALPHA);
	glEnable(GL_BLEND);

	/* draw! */
	gp_draw_data_layers(brush, alpha, gpd, offsx, offsy, winx, winy, cfra, dflag);

	/* turn off alpha blending, then smooth lines */
	glDisable(GL_BLEND); // alpha blending
	glDisable(GL_LINE_SMOOTH); // smooth lines
<<<<<<< HEAD
=======

	/* restore initial gl conditions */
	glColor4f(0, 0, 0, 1);
>>>>>>> 44505b38
}

/* if we have strokes for scenes (3d view)/clips (movie clip editor)
 * and objects/tracks, multiple data blocks have to be drawn */
static void gp_draw_data_all(Scene *scene, bGPdata *gpd, int offsx, int offsy, int winx, int winy,
                             int cfra, int dflag, const char spacetype)
{
	bGPdata *gpd_source = NULL;
	ToolSettings *ts;
	bGPDbrush *brush = NULL;
	if (scene) {
		ts = scene->toolsettings;
		brush = BKE_gpencil_brush_getactive(ts);
		/* if no brushes, create default set */
		if (brush == NULL) {
			BKE_gpencil_brush_init_presets(ts);
			brush = BKE_gpencil_brush_getactive(ts);
		}

		if (spacetype == SPACE_VIEW3D) {
			gpd_source = (scene->gpd ? scene->gpd : NULL);
		}
		else if (spacetype == SPACE_CLIP && scene->clip) {
			/* currently drawing only gpencil data from either clip or track, but not both - XXX fix logic behind */
			gpd_source = (scene->clip->gpd ? scene->clip->gpd : NULL);
		}

		if (gpd_source) {
			if (brush != NULL) {
				gp_draw_data(brush, ts->gp_sculpt.alpha, gpd_source,
				             offsx, offsy, winx, winy, cfra, dflag);
			}
		}
	}

	/* scene/clip data has already been drawn, only object/track data is drawn here
	 * if gpd_source == gpd, we don't have any object/track data and we can skip */
	if (gpd_source == NULL || (gpd_source && gpd_source != gpd)) {
		if (brush != NULL) {
			gp_draw_data(brush, ts->gp_sculpt.alpha, gpd,
			             offsx, offsy, winx, winy, cfra, dflag);
		}
	}
}

/* ----- Grease Pencil Sketches Drawing API ------ */

/* ............................
 * XXX
 *	We need to review the calls below, since they may be/are not that suitable for
 *	the new ways that we intend to be drawing data...
 * ............................ */

/* draw grease-pencil sketches to specified 2d-view that uses ibuf corrections */
void ED_gpencil_draw_2dimage(const bContext *C)
{
	wmWindowManager *wm = CTX_wm_manager(C);
	ScrArea *sa = CTX_wm_area(C);
	ARegion *ar = CTX_wm_region(C);
	Scene *scene = CTX_data_scene(C);

	int offsx, offsy, sizex, sizey;
	int dflag = GP_DRAWDATA_NOSTATUS;

<<<<<<< HEAD
	bGPdata *gpd = ED_gpencil_data_get_active(C); // XXX
=======
	gpd = ED_gpencil_data_get_active(C); // XXX
>>>>>>> 44505b38
	if (gpd == NULL) return;

	/* calculate rect */
	switch (sa->spacetype) {
		case SPACE_IMAGE: /* image */
		case SPACE_CLIP: /* clip */
		{
<<<<<<< HEAD
=======

>>>>>>> 44505b38
			/* just draw using standard scaling (settings here are currently ignored anyways) */
			/* FIXME: the opengl poly-strokes don't draw at right thickness when done this way, so disabled */
			offsx = 0;
			offsy = 0;
			sizex = ar->winx;
			sizey = ar->winy;

			wmOrtho2(ar->v2d.cur.xmin, ar->v2d.cur.xmax, ar->v2d.cur.ymin, ar->v2d.cur.ymax);

			dflag |= GP_DRAWDATA_ONLYV2D | GP_DRAWDATA_IEDITHACK;
			break;
		}
		case SPACE_SEQ: /* sequence */
		{
			/* just draw using standard scaling (settings here are currently ignored anyways) */
			offsx = 0;
			offsy = 0;
			sizex = ar->winx;
			sizey = ar->winy;

			/* NOTE: I2D was used in 2.4x, but the old settings for that have been deprecated
			 * and everything moved to standard View2d
			 */
			dflag |= GP_DRAWDATA_ONLYV2D;
			break;
		}
		default: /* for spacetype not yet handled */
			offsx = 0;
			offsy = 0;
			sizex = ar->winx;
			sizey = ar->winy;

			dflag |= GP_DRAWDATA_ONLYI2D;
			break;
	}

	if (ED_screen_animation_playing(wm)) {
		/* don't show onionskins during animation playback/scrub (i.e. it obscures the poses)
		 * OpenGL Renders (i.e. final output), or depth buffer (i.e. not real strokes)
		 */
		dflag |= GP_DRAWDATA_NO_ONIONS;
	}

<<<<<<< HEAD
=======

>>>>>>> 44505b38
	/* draw it! */
	gp_draw_data_all(scene, gpd, offsx, offsy, sizex, sizey, CFRA, dflag, sa->spacetype);
}

/* draw grease-pencil sketches to specified 2d-view assuming that matrices are already set correctly
 * Note: this gets called twice - first time with onlyv2d=true to draw 'canvas' strokes,
 * second time with onlyv2d=false for screen-aligned strokes */
void ED_gpencil_draw_view2d(const bContext *C, bool onlyv2d)
{
	wmWindowManager *wm = CTX_wm_manager(C);
	ScrArea *sa = CTX_wm_area(C);
	ARegion *ar = CTX_wm_region(C);
	Scene *scene = CTX_data_scene(C);
	int dflag = 0;

	/* check that we have grease-pencil stuff to draw */
	if (sa == NULL) return;
	bGPdata *gpd = ED_gpencil_data_get_active(C); // XXX
	if (gpd == NULL) return;

	/* special hack for Image Editor */
	/* FIXME: the opengl poly-strokes don't draw at right thickness when done this way, so disabled */
	if (ELEM(sa->spacetype, SPACE_IMAGE, SPACE_CLIP))
		dflag |= GP_DRAWDATA_IEDITHACK;

	/* draw it! */
	if (onlyv2d) dflag |= (GP_DRAWDATA_ONLYV2D | GP_DRAWDATA_NOSTATUS);
	if (ED_screen_animation_playing(wm)) dflag |= GP_DRAWDATA_NO_ONIONS;

	gp_draw_data_all(scene, gpd, 0, 0, ar->winx, ar->winy, CFRA, dflag, sa->spacetype);

	/* draw status text (if in screen/pixel-space) */
	if (!onlyv2d) {
		gp_draw_status_text(gpd, ar);
	}
}

/* draw grease-pencil sketches to specified 3d-view assuming that matrices are already set correctly
 * Note: this gets called twice - first time with only3d=true to draw 3d-strokes,
 * second time with only3d=false for screen-aligned strokes */
void ED_gpencil_draw_view3d(wmWindowManager *wm,
                            Scene *scene,
                            ViewLayer *view_layer,
                            struct Depsgraph *depsgraph,
                            View3D *v3d,
                            ARegion *ar,
                            bool only3d)
{
	int dflag = 0;
	RegionView3D *rv3d = ar->regiondata;
	int offsx,  offsy,  winx,  winy;

	/* check that we have grease-pencil stuff to draw */
	bGPdata *gpd = ED_gpencil_data_get_active_v3d(scene, view_layer);
	if (gpd == NULL) return;

	/* when rendering to the offscreen buffer we don't want to
	 * deal with the camera border, otherwise map the coords to the camera border. */
	if ((rv3d->persp == RV3D_CAMOB) && !(G.f & G_RENDER_OGL)) {
		rctf rectf;
<<<<<<< HEAD
		ED_view3d_calc_camera_border(scene, depsgraph, ar, v3d, rv3d, &rectf, true); /* no shift */
=======
		ED_view3d_calc_camera_border(scene, ar, v3d, rv3d, &rectf, true); /* no shift */
>>>>>>> 44505b38

		offsx = round_fl_to_int(rectf.xmin);
		offsy = round_fl_to_int(rectf.ymin);
		winx  = round_fl_to_int(rectf.xmax - rectf.xmin);
		winy  = round_fl_to_int(rectf.ymax - rectf.ymin);
	}
	else {
		offsx = 0;
		offsy = 0;
		winx  = ar->winx;
		winy  = ar->winy;
	}

	/* set flags */
	if (only3d) {
		/* 3D strokes/3D space:
		 * - only 3D space points
		 * - don't status text either (as it's the wrong space)
		 */
		dflag |= (GP_DRAWDATA_ONLY3D | GP_DRAWDATA_NOSTATUS);
	}

	if (v3d->flag2 & V3D_RENDER_OVERRIDE) {
		/* don't draw status text when "only render" flag is set */
		dflag |= GP_DRAWDATA_NOSTATUS;
	}

	if ((wm == NULL) || ED_screen_animation_playing(wm)) {
		/* don't show onionskins during animation playback/scrub (i.e. it obscures the poses)
		 * OpenGL Renders (i.e. final output), or depth buffer (i.e. not real strokes)
		 */
		dflag |= GP_DRAWDATA_NO_ONIONS;
	}

	/* draw it! */
<<<<<<< HEAD
	gp_draw_data_all(scene, gpd, offsx, offsy, winx, winy, CFRA, dflag, v3d->spacetype);	
=======
	gp_draw_data_all(scene, gpd, offsx, offsy, winx, winy, CFRA, dflag, v3d->spacetype);

>>>>>>> 44505b38
}

void ED_gpencil_draw_ex(Scene *scene, bGPdata *gpd, int winx, int winy, const int cfra, const char spacetype)
{
	int dflag = GP_DRAWDATA_NOSTATUS | GP_DRAWDATA_ONLYV2D;

	gp_draw_data_all(scene, gpd, 0, 0, winx, winy, cfra, dflag, spacetype);
}

/* ************************************************** */<|MERGE_RESOLUTION|>--- conflicted
+++ resolved
@@ -192,12 +192,7 @@
 static void gp_draw_stroke_buffer(const tGPspoint *points, int totpoints, short thickness,
                                   short dflag, short sflag, float ink[4], float fill_ink[4])
 {
-<<<<<<< HEAD
 	int draw_points = 0;
-=======
-	tGPspoint *pt;
-	int i;
->>>>>>> 44505b38
 
 	/* error checking */
 	if ((points == NULL) || (totpoints <= 0))
@@ -207,7 +202,6 @@
 	if (dflag & (GP_DRAWDATA_ONLY3D | GP_DRAWDATA_ONLYV2D))
 		return;
 
-<<<<<<< HEAD
 	if (sflag & GP_STROKE_ERASER) {
 		/* don't draw stroke at all! */
 		return;
@@ -219,8 +213,6 @@
 
 	const tGPspoint *pt = points;
 
-=======
->>>>>>> 44505b38
 	if (totpoints == 1) {
 		/* if drawing a single point, draw it larger */
 		glPointSize((float)(thickness + 2) * points->pressure);
@@ -233,7 +225,6 @@
 		float oldpressure = points[0].pressure;
 
 		/* draw stroke curve */
-<<<<<<< HEAD
 		glLineWidth(max_ff(oldpressure * thickness, 1.0));
 		immBindBuiltinProgram(GPU_SHADER_2D_SMOOTH_COLOR);
 		immBeginAtMost(GWN_PRIM_LINE_STRIP, totpoints);
@@ -241,14 +232,6 @@
 		/* TODO: implement this with a geometry shader to draw one continuous tapered stroke */
 
 		for (int i = 0; i < totpoints; i++, pt++) {
-=======
-		if (G.debug & G_DEBUG) setlinestyle(2);
-
-		glLineWidth(max_ff(oldpressure * thickness, 1.0));
-		glBegin(GL_LINE_STRIP);
-
-		for (i = 0, pt = points; i < totpoints && pt; i++, pt++) {
->>>>>>> 44505b38
 			/* if there was a significant pressure change, stop the curve, change the thickness of the stroke,
 			 * and continue drawing again (since line-width cannot change in middle of GL_LINE_STRIP)
 			 */
@@ -263,33 +246,16 @@
 				draw_points = 0;
 
 				glLineWidth(max_ff(pt->pressure * thickness, 1.0f));
-<<<<<<< HEAD
 				immBeginAtMost(GWN_PRIM_LINE_STRIP, totpoints - i + 1);
 
 				/* need to roll-back one point to ensure that there are no gaps in the stroke */
-				if (i != 0) { 
+				if (i != 0) {
 					gp_set_tpoint_varying_color(pt - 1, ink, color);
 					immVertex2iv(pos, &(pt - 1)->x);
 					++draw_points;
 				}
 
 				oldpressure = pt->pressure; /* reset our threshold */
-=======
-				glBegin(GL_LINE_STRIP);
-
-				/* need to roll-back one point to ensure that there are no gaps in the stroke */
-				if (i != 0) {
-					gp_set_color_and_tpoint((pt - 1), ink);
-				}
-
-				/* now the point we want... */
-				gp_set_color_and_tpoint(pt, ink);
-
-				oldpressure = pt->pressure;
-			}
-			else {
-				gp_set_color_and_tpoint(pt, ink);
->>>>>>> 44505b38
 			}
 
 			/* now the point we want */
@@ -344,15 +310,6 @@
 static void gp_draw_stroke_volumetric_buffer(const tGPspoint *points, int totpoints, short thickness,
                                              short dflag, const float ink[4])
 {
-<<<<<<< HEAD
-=======
-	GLUquadricObj *qobj = gluNewQuadric();
-	float modelview[4][4];
-
-	tGPspoint *pt;
-	int i;
-
->>>>>>> 44505b38
 	/* error checking */
 	if ((points == NULL) || (totpoints <= 0))
 		return;
@@ -361,7 +318,6 @@
 	if (dflag & (GP_DRAWDATA_ONLY3D | GP_DRAWDATA_ONLYV2D))
 		return;
 
-<<<<<<< HEAD
 	Gwn_VertFormat *format = immVertexFormat();
 	unsigned int pos = GWN_vertformat_attr_add(format, "pos", GWN_COMP_F32, 2, GWN_FETCH_FLOAT);
 	unsigned int size = GWN_vertformat_attr_add(format, "size", GWN_COMP_F32, 1, GWN_FETCH_FLOAT);
@@ -376,28 +332,6 @@
 		gp_set_tpoint_varying_color(pt, ink, color);
 		immAttrib1f(size, pt->pressure * thickness); /* TODO: scale based on view transform (zoom level) */
 		immVertex2f(pos, pt->x, pt->y);
-=======
-	/* get basic matrix - should be camera space (i.e "identity") */
-	glGetFloatv(GL_MODELVIEW_MATRIX, (float *)modelview);
-
-	/* draw points */
-	glPushMatrix();
-
-	for (i = 0, pt = points; i < totpoints; i++, pt++) {
-		/* set the transformed position */
-		// TODO: scale should change based on zoom level, which requires proper translation mult too!
-		modelview[3][0] = pt->x;
-		modelview[3][1] = pt->y;
-
-		glLoadMatrixf((float *)modelview);
-
-		/* draw the disk using the current state... */
-		gp_set_tpoint_color(pt, ink);
-		gluDisk(qobj, 0.0,  pt->pressure * thickness, 32, 1);
-
-
-		modelview[3][0] = modelview[3][1] = 0.0f;
->>>>>>> 44505b38
 	}
 
 	immEnd();
@@ -411,7 +345,6 @@
                                          int offsx, int offsy, int winx, int winy,
                                          const float diff_mat[4][4], const float ink[4])
 {
-<<<<<<< HEAD
 	Gwn_VertFormat *format = immVertexFormat();
 	unsigned int pos = GWN_vertformat_attr_add(format, "pos", GWN_COMP_F32, 2, GWN_FETCH_FLOAT);
 	unsigned int size = GWN_vertformat_attr_add(format, "size", GWN_COMP_F32, 1, GWN_FETCH_FLOAT);
@@ -438,54 +371,6 @@
 	immEnd();
 	immUnbindProgram();
 	GPU_disable_program_point_size();
-=======
-	GLUquadricObj *qobj = gluNewQuadric();
-	float modelview[4][4];
-	float baseloc[3];
-	float scalefac = 1.0f;
-
-	bGPDspoint *pt;
-	int i;
-	float fpt[3];
-
-	/* HACK: We need a scale factor for the drawing in the image editor,
-	 * which seems to use 1 unit as it's maximum size, whereas everything
-	 * else assumes 1 unit = 1 pixel. Otherwise, we only get a massive blob.
-	 */
-	if ((dflag & GP_DRAWDATA_IEDITHACK) && (dflag & GP_DRAWDATA_ONLYV2D)) {
-		scalefac = 0.001f;
-	}
-
-	/* get basic matrix */
-	glGetFloatv(GL_MODELVIEW_MATRIX, (float *)modelview);
-	copy_v3_v3(baseloc, modelview[3]);
-
-	/* draw points */
-	glPushMatrix();
-
-	for (i = 0, pt = points; i < totpoints; i++, pt++) {
-		/* color of point */
-		gp_set_point_color(pt, ink);
-
-		/* set the transformed position */
-		float co[2];
-
-		mul_v3_m4v3(fpt, diff_mat, &pt->x);
-		gp_calc_2d_stroke_fxy(fpt, sflag, offsx, offsy, winx, winy, co);
-		translate_m4(modelview, co[0], co[1], 0.0f);
-
-		glLoadMatrixf((float *)modelview);
-
-		/* draw the disk using the current state... */
-		gluDisk(qobj, 0.0,  pt->pressure * thickness * scalefac, 32, 1);
-
-		/* restore matrix */
-		copy_v3_v3(modelview[3], baseloc);
-	}
-
-	glPopMatrix();
-	gluDeleteQuadric(qobj);
->>>>>>> 44505b38
 }
 
 /* draw a 3D stroke in "volumetric" style */
@@ -493,7 +378,6 @@
         const bGPDspoint *points, int totpoints, short thickness,
         const float ink[4])
 {
-<<<<<<< HEAD
 	Gwn_VertFormat *format = immVertexFormat();
 	unsigned int pos = GWN_vertformat_attr_add(format, "pos", GWN_COMP_F32, 3, GWN_FETCH_FLOAT);
 	unsigned int size = GWN_vertformat_attr_add(format, "size", GWN_COMP_F32, 1, GWN_FETCH_FLOAT);
@@ -505,7 +389,7 @@
 
 	const bGPDspoint *pt = points;
 	for (int i = 0; i < totpoints && pt; i++, pt++) {
-		gp_set_point_varying_color(pt, ink, color);		
+		gp_set_point_varying_color(pt, ink, color);
 		immAttrib1f(size, pt->pressure * thickness); /* TODO: scale based on view transform */
 		immVertex3fv(pos, &pt->x);                   /* we can adjust size in vertex shader based on view/projection! */
 	}
@@ -513,58 +397,6 @@
 	immEnd();
 	immUnbindProgram();
 	GPU_disable_program_point_size();
-=======
-	GLUquadricObj *qobj = gluNewQuadric();
-
-	float base_modelview[4][4], modelview[4][4];
-	float base_loc[3];
-
-	bGPDspoint *pt;
-	int i;
-	float fpt[3];
-
-	/* Get the basic modelview matrix we use for performing calculations */
-	glGetFloatv(GL_MODELVIEW_MATRIX, (float *)base_modelview);
-	copy_v3_v3(base_loc, base_modelview[3]);
-
-	/* Create the basic view-aligned billboard matrix we're going to actually draw qobj with:
-	 * - We need to knock out the rotation so that we are
-	 *   simply left with a camera-facing billboard
-	 * - The scale factors here are chosen so that the thickness
-	 *   is relatively reasonable. Otherwise, it gets far too
-	 *   large!
-	 */
-	scale_m4_fl(modelview, 0.1f);
-
-	/* draw each point as a disk... */
-	glPushMatrix();
-
-	for (i = 0, pt = points; i < totpoints && pt; i++, pt++) {
-		/* color of point */
-		gp_set_point_color(pt, ink);
-
-		mul_v3_m4v3(fpt, diff_mat, &pt->x);
-
-		/* apply translation to base_modelview, so that the translated point is put in the right place */
-		translate_m4(base_modelview, fpt[0], fpt[1], fpt[2]);
-
-		/* copy the translation component to the billboard matrix we're going to use,
-		 * then reset the base matrix to the original values so that we can do the same
-		 * for the next point without accumulation/pollution effects
-		 */
-		copy_v3_v3(modelview[3], base_modelview[3]); /* copy offset value */
-		copy_v3_v3(base_modelview[3], base_loc);     /* restore */
-
-		/* apply our billboard matrix for drawing... */
-		glLoadMatrixf((float *)modelview);
-
-		/* draw the disk using the current state... */
-		gluDisk(qobj, 0.0,  pt->pressure * thickness, 32, 1);
-	}
-
-	glPopMatrix();
-	gluDeleteQuadric(qobj);
->>>>>>> 44505b38
 }
 
 
@@ -573,15 +405,9 @@
 /* Get points of stroke always flat to view not affected by camera view or view position */
 static void gp_stroke_2d_flat(const bGPDspoint *points, int totpoints, float(*points2d)[2], int *r_direction)
 {
-<<<<<<< HEAD
 	const bGPDspoint *pt0 = &points[0];
 	const bGPDspoint *pt1 = &points[1];
 	const bGPDspoint *pt3 = &points[(int)(totpoints * 0.75)];
-=======
-	bGPDspoint *pt0 = &points[0];
-	bGPDspoint *pt1 = &points[1];
-	bGPDspoint *pt3 = &points[(int)(totpoints * 0.75)];
->>>>>>> 44505b38
 
 	float locx[3];
 	float locy[3];
@@ -744,12 +570,6 @@
 {
 	const bGPDspoint *pt = points;
 
-<<<<<<< HEAD
-=======
-	/* set point thickness (since there's only one of these) */
-	glPointSize((float)(thickness + 2) * points->pressure);
-
->>>>>>> 44505b38
 	/* get final position using parent matrix */
 	float fpt[3];
 	mul_v3_m4v3(fpt, diff_mat, &pt->x);
@@ -761,43 +581,12 @@
 		immBindBuiltinProgram(GPU_SHADER_3D_POINT_UNIFORM_SIZE_UNIFORM_COLOR_AA);
 	}
 	else {
-<<<<<<< HEAD
 		immBindBuiltinProgram(GPU_SHADER_2D_POINT_UNIFORM_SIZE_UNIFORM_COLOR_AA);
 
 		/* get 2D coordinates of point */
 		float co[3] = { 0.0f };
 		gp_calc_2d_stroke_fxy(fpt, sflag, offsx, offsy, winx, winy, co);
 		copy_v3_v3(fpt, co);
-=======
-		float co[2];
-
-		/* get coordinates of point */
-		gp_calc_2d_stroke_fxy(fpt, sflag, offsx, offsy, winx, winy, co);
-
-		/* if thickness is less than GP_DRAWTHICKNESS_SPECIAL, simple dot looks ok
-		 *  - also mandatory in if Image Editor 'image-based' dot
-		 */
-		if ((thickness < GP_DRAWTHICKNESS_SPECIAL) ||
-		    ((dflag & GP_DRAWDATA_IEDITHACK) && (sflag & GP_STROKE_2DSPACE)))
-		{
-			glBegin(GL_POINTS);
-			glVertex2fv(co);
-			glEnd();
-		}
-		else {
-			/* draw filled circle as is done in circf (but without the matrix push/pops which screwed things up) */
-			GLUquadricObj *qobj = gluNewQuadric();
-
-			gluQuadricDrawStyle(qobj, GLU_FILL);
-
-			/* need to translate drawing position, but must reset after too! */
-			glTranslate2fv(co);
-			gluDisk(qobj, 0.0,  thickness, 32, 1);
-			glTranslatef(-co[0], -co[1], 0.0);
-
-			gluDeleteQuadric(qobj);
-		}
->>>>>>> 44505b38
 	}
 
 	gp_set_point_uniform_color(pt, ink);
@@ -858,35 +647,16 @@
 
 			curpressure = pt->pressure;
 			glLineWidth(max_ff(curpressure * thickness, 1.0f));
-<<<<<<< HEAD
 			immBeginAtMost(GWN_PRIM_LINE_STRIP, totpoints - i + 1 + cyclic_add);
-
-			/* need to roll-back one point to ensure that there are no gaps in the stroke */
-			if (i != 0) { 
-				const bGPDspoint *pt2 = pt - 1;
-=======
-			glBegin(GL_LINE_STRIP);
 
 			/* need to roll-back one point to ensure that there are no gaps in the stroke */
 			if (i != 0) {
-				pt2 = pt - 1;
->>>>>>> 44505b38
+				const bGPDspoint *pt2 = pt - 1;
 				mul_v3_m4v3(fpt, diff_mat, &pt2->x);
 				gp_set_point_varying_color(pt2, ink, color);
 				immVertex3fv(pos, fpt);
 				++draw_points;
 			}
-<<<<<<< HEAD
-=======
-
-			/* now the point we want... */
-			mul_v3_m4v3(fpt, diff_mat, &pt->x);
-			glVertex3fv(fpt);
-		}
-		else {
-			mul_v3_m4v3(fpt, diff_mat, &pt->x);
-			glVertex3fv(fpt);
->>>>>>> 44505b38
 		}
 
 		/* now the point we want */
@@ -905,22 +675,6 @@
 		immVertex3fv(pos, cyclic_fpt);
 		++draw_points;
 	}
-<<<<<<< HEAD
-=======
-	glEnd();
-
-	/* draw debug points of curve on top? */
-	/* XXX: for now, we represent "selected" strokes in the same way as debug, which isn't used anymore */
-	if (debug) {
-		glPointSize((float)(thickness + 2));
-
-		glBegin(GL_POINTS);
-		for (i = 0, pt = points; i < totpoints && pt; i++, pt++) {
-			mul_v3_m4v3(fpt, diff_mat, &pt->x);
-			glVertex3fv(fpt);
-		}
-		glEnd();
->>>>>>> 44505b38
 
 	/* if less of two points, need to repeat last point to avoid assert in immEnd() */
 	if (draw_points < 2) {
@@ -949,13 +703,9 @@
 		scalefac = 0.001f;
 	}
 
-<<<<<<< HEAD
 	/* TODO: fancy++ with the magic of shaders */
 
 	/* tessellation code - draw stroke as series of connected quads (triangle strips in fact) with connection
-=======
-	/* tessellation code - draw stroke as series of connected quads with connection
->>>>>>> 44505b38
 	 * edges rotated to minimize shrinking artifacts, and rounded endcaps
 	 */
 	{
@@ -965,17 +715,12 @@
 		int i;
 		float fpt[3];
 
-<<<<<<< HEAD
 		Gwn_VertFormat *format = immVertexFormat();
 		unsigned int pos = GWN_vertformat_attr_add(format, "pos", GWN_COMP_F32, 2, GWN_FETCH_FLOAT);
 		unsigned int color = GWN_vertformat_attr_add(format, "color", GWN_COMP_U8, 4, GWN_FETCH_INT_TO_FLOAT_UNIT);
 
 		immBindBuiltinProgram(GPU_SHADER_2D_FLAT_COLOR);
 		immBegin(GWN_PRIM_TRI_STRIP, totpoints * 2 + 4);
-=======
-		glShadeModel(GL_FLAT);
-		glBegin(GL_QUADS);
->>>>>>> 44505b38
 
 		/* get x and y coordinates from first point */
 		mul_v3_m4v3(fpt, diff_mat, &points->x);
@@ -1019,14 +764,9 @@
 				t1[0] = sc[0] + mt[0];
 				t1[1] = sc[1] + mt[1];
 
-<<<<<<< HEAD
 				/* First two points of cap. */
 				immVertex2fv(pos, t0);
 				immVertex2fv(pos, t1);
-=======
-				glVertex2fv(t0);
-				glVertex2fv(t1);
->>>>>>> 44505b38
 
 				/* calculate points for start of segment */
 				mt[0] = m2[0] * pthick;
@@ -1037,17 +777,9 @@
 				t1[0] = s0[0] + mt[0];
 				t1[1] = s0[1] + mt[1];
 
-<<<<<<< HEAD
 				/* Last two points of start cap (and first two points of first segment). */
 				immVertex2fv(pos, t0);
 				immVertex2fv(pos, t1);
-=======
-				/* draw this line twice (first to finish off start cap, then for stroke) */
-				glVertex2fv(t1);
-				glVertex2fv(t0);
-				glVertex2fv(t0);
-				glVertex2fv(t1);
->>>>>>> 44505b38
 			}
 			/* if not the first segment, use bisector of angle between segments */
 			else {
@@ -1079,17 +811,9 @@
 				t1[0] = s0[0] + mt[0];
 				t1[1] = s0[1] + mt[1];
 
-<<<<<<< HEAD
 				/* Last two points of previous segment, and first two points of current segment. */
 				immVertex2fv(pos, t0);
 				immVertex2fv(pos, t1);
-=======
-				/* draw this line twice (once for end of current segment, and once for start of next) */
-				glVertex2fv(t1);
-				glVertex2fv(t0);
-				glVertex2fv(t0);
-				glVertex2fv(t1);
->>>>>>> 44505b38
 			}
 
 			/* if last segment, also draw end of segment (defined as segment's normal) */
@@ -1109,18 +833,9 @@
 				t1[0] = s1[0] + mt[0];
 				t1[1] = s1[1] + mt[1];
 
-<<<<<<< HEAD
 				/* Last two points of last segment (and first two points of end cap). */
 				immVertex2fv(pos, t0);
 				immVertex2fv(pos, t1);
-=======
-				/* draw this line twice (once for end of stroke, and once for endcap)*/
-				glVertex2fv(t1);
-				glVertex2fv(t0);
-				glVertex2fv(t0);
-				glVertex2fv(t1);
-
->>>>>>> 44505b38
 
 				/* draw end cap as last step
 				 *	- make points slightly closer to center (about halfway across)
@@ -1135,14 +850,9 @@
 				t1[0] = sc[0] + mt[0];
 				t1[1] = sc[1] + mt[1];
 
-<<<<<<< HEAD
 				/* Last two points of end cap. */
 				immVertex2fv(pos, t0);
 				immVertex2fv(pos, t1);
-=======
-				glVertex2fv(t1);
-				glVertex2fv(t0);
->>>>>>> 44505b38
 			}
 
 			/* store computed point2 coordinates as point1 ones of next segment. */
@@ -1150,33 +860,9 @@
 			/* store stroke's 'natural' normal for next stroke to use */
 			copy_v2_v2(pm, m2);
 		}
-<<<<<<< HEAD
 
 		immEnd();
 		immUnbindProgram();
-=======
-
-		glEnd();
-		glShadeModel(GL_SMOOTH);
-	}
-
-	/* draw debug points of curve on top? (original stroke points) */
-	if (debug) {
-		bGPDspoint *pt;
-		int i;
-		float fpt[3];
-
-		glPointSize((float)(thickness_s + 2));
-
-		glBegin(GL_POINTS);
-		for (i = 0, pt = points; i < totpoints && pt; i++, pt++) {
-			float co[2];
-			mul_v3_m4v3(fpt, diff_mat, &pt->x);
-			gp_calc_2d_stroke_fxy(fpt, sflag, offsx, offsy, winx, winy, co);
-			glVertex2fv(co);
-		}
-		glEnd();
->>>>>>> 44505b38
 	}
 }
 
@@ -1204,10 +890,6 @@
 	if (!(dflag & GP_DRAWDATA_ONLYI2D) && (gps->flag & GP_STROKE_2DIMAGE))
 		return false;
 
-<<<<<<< HEAD
-=======
-
->>>>>>> 44505b38
 	/* skip stroke if it doesn't have any valid data */
 	if ((gps->points == NULL) || (gps->totpoints < 1))
 		return false;
@@ -1396,11 +1078,6 @@
         bGPdata *gpd, const bGPDframe *gpf, int offsx, int offsy, int winx, int winy, short dflag,
         short lflag, const float diff_mat[4][4], float alpha)
 {
-<<<<<<< HEAD
-=======
-	bGPDstroke *gps;
-
->>>>>>> 44505b38
 	/* if alpha 0 do not draw */
 	if (alpha == 0.0f)
 		return;
@@ -1420,17 +1097,6 @@
 			bglPolygonOffset(1.0f, 1.0f);
 		}
 	}
-<<<<<<< HEAD
-=======
-
-
-	/* draw stroke verts */
-	for (gps = gpf->strokes.first; gps; gps = gps->next) {
-		bGPDspoint *pt;
-		float vsize, bsize;
-		int i;
-		float fpt[3];
->>>>>>> 44505b38
 
 	GPU_enable_program_point_size();
 
@@ -1475,15 +1141,10 @@
 			vsize = bsize + 2;
 		}
 
-<<<<<<< HEAD
-=======
-		/* First Pass: Draw all the verts (i.e. these become the unselected state) */
->>>>>>> 44505b38
 		/* for now, we assume that the base color of the points is not too close to the real color */
 		/* set color using palette */
 		bGPDpalettecolor *palcolor = ED_gpencil_stroke_getcolor(gpd, gps);
 
-<<<<<<< HEAD
 		float selectColor[4];
 		UI_GetThemeColor3fv(TH_GP_VERTEX_SELECT, selectColor);
 		selectColor[3] = alpha;
@@ -1532,12 +1193,6 @@
 			}
 
 			/* then position */
-=======
-		glPointSize(bsize);
-
-		glBegin(GL_POINTS);
-		for (i = 0, pt = gps->points; i < gps->totpoints && pt; i++, pt++) {
->>>>>>> 44505b38
 			if (gps->flag & GP_STROKE_3DSPACE) {
 				mul_v3_m4v3(fpt, diff_mat, &pt->x);
 				immVertex3fv(pos, fpt);
@@ -1549,69 +1204,12 @@
 				immVertex2fv(pos, co);
 			}
 		}
-<<<<<<< HEAD
 
 		immEnd();
 		immUnbindProgram();
 	}
 
 	GPU_disable_program_point_size();
-=======
-		glEnd();
-
-
-		/* Second Pass: Draw only verts which are selected */
-		float curColor[4];
-		UI_GetThemeColor3fv(TH_GP_VERTEX_SELECT, curColor);
-		glColor4f(curColor[0], curColor[1], curColor[2], alpha);
-
-		glPointSize(vsize);
-
-		glBegin(GL_POINTS);
-		for (i = 0, pt = gps->points; i < gps->totpoints && pt; i++, pt++) {
-			if (pt->flag & GP_SPOINT_SELECT) {
-				if (gps->flag & GP_STROKE_3DSPACE) {
-					mul_v3_m4v3(fpt, diff_mat, &pt->x);
-					glVertex3fv(fpt);
-				}
-				else {
-					float co[2];
-
-					mul_v3_m4v3(fpt, diff_mat, &pt->x);
-					gp_calc_2d_stroke_fxy(fpt, gps->flag, offsx, offsy, winx, winy, co);
-					glVertex2fv(co);
-				}
-			}
-		}
-		glEnd();
-
-		/* Draw start and end point if enabled stroke direction hint */
-		if ((gpd->flag & GP_DATA_SHOW_DIRECTION) && (gps->totpoints > 1)) {
-			bGPDspoint *p;
-
-			glPointSize(vsize + 4);
-			glBegin(GL_POINTS);
-
-			/* start point in green bigger */
-			glColor3f(0.0f, 1.0f, 0.0f);
-			p = &gps->points[0];
-			mul_v3_m4v3(fpt, diff_mat, &p->x);
-			glVertex3fv(fpt);
-			glEnd();
-
-			/* end point in red smaller */
-			glPointSize(vsize + 1);
-			glBegin(GL_POINTS);
-
-			glColor3f(1.0f, 0.0f, 0.0f);
-			p = &gps->points[gps->totpoints - 1];
-			mul_v3_m4v3(fpt, diff_mat, &p->x);
-			glVertex3fv(fpt);
-			glEnd();
-		}
-	}
-
->>>>>>> 44505b38
 
 	/* clear depth mask */
 	if (dflag & GP_DRAWDATA_ONLY3D) {
@@ -1648,12 +1246,6 @@
 	}
 
 	if (gpl->gstep > 0) {
-<<<<<<< HEAD
-=======
-		bGPDframe *gf;
-		float fac;
-
->>>>>>> 44505b38
 		/* draw previous frames first */
 		for (bGPDframe *gf = gpf->prev; gf; gf = gf->prev) {
 			/* check if frame is drawable */
@@ -1680,10 +1272,6 @@
 		/* don't draw - disabled */
 	}
 
-<<<<<<< HEAD
-=======
-
->>>>>>> 44505b38
 	/* 2) Now draw next frames */
 	if (gpl->flag & GP_LAYER_GHOST_NEXTCOL) {
 		copy_v3_v3(color, gpl->gcolor_next);
@@ -1693,12 +1281,6 @@
 	}
 
 	if (gpl->gstep_next > 0) {
-<<<<<<< HEAD
-=======
-		bGPDframe *gf;
-		float fac;
-
->>>>>>> 44505b38
 		/* now draw next frames */
 		for (bGPDframe *gf = gpf->next; gf; gf = gf->next) {
 			/* check if frame is drawable */
@@ -1724,10 +1306,6 @@
 	else {
 		/* don't draw - disabled */
 	}
-<<<<<<< HEAD
-=======
-
->>>>>>> 44505b38
 }
 
 /* draw interpolate strokes (used only while operator is running) */
@@ -1850,12 +1428,6 @@
 		if (ED_gpencil_session_active() && (gpl->flag & GP_LAYER_ACTIVE) &&
 		    (gpf->flag & GP_FRAME_PAINT))
 		{
-<<<<<<< HEAD
-=======
-			/* Set color for drawing buffer stroke - since this may not be set yet */
-			// glColor4fv(gpl->color);
-
->>>>>>> 44505b38
 			/* Buffer stroke needs to be drawn with a different linestyle
 			 * to help differentiate them from normal strokes.
 			 *
@@ -1889,22 +1461,13 @@
 	if (gpd->flag & GP_DATA_STROKE_EDITMODE) {
 		const char *printable = IFACE_("GPencil Stroke Editing");
 		float       printable_size[2];
-<<<<<<< HEAD
 
 		int font_id = BLF_default();
 
 		BLF_width_and_height(font_id, printable, BLF_DRAW_STR_DUMMY_MAX, &printable_size[0], &printable_size[1]);
-		
+
 		int xco = (rect.xmax - U.widget_unit) - (int)printable_size[0];
 		int yco = (rect.ymax - U.widget_unit);
-=======
-		int xco, yco;
-
-		BLF_width_and_height_default(printable, BLF_DRAW_STR_DUMMY_MAX, &printable_size[0], &printable_size[1]);
-
-		xco = (rect.xmax - U.widget_unit) - (int)printable_size[0];
-		yco = (rect.ymax - U.widget_unit);
->>>>>>> 44505b38
 
 		/* text label */
 		UI_FontThemeColor(font_id, TH_TEXT_HI);
@@ -1933,20 +1496,10 @@
         const bGPDbrush *brush, float alpha, bGPdata *gpd,
         int offsx, int offsy, int winx, int winy, int cfra, int dflag)
 {
-<<<<<<< HEAD
 	/* turn on smooth lines (i.e. anti-aliasing) */
 	glEnable(GL_LINE_SMOOTH);
 
-	/* XXX: turn on some way of ensuring that the polygon edges get smoothed 
-=======
-	/* reset line drawing style (in case previous user didn't reset) */
-	setlinestyle(0);
-
-	/* turn on smooth lines (i.e. anti-aliasing) */
-	glEnable(GL_LINE_SMOOTH);
-
 	/* XXX: turn on some way of ensuring that the polygon edges get smoothed
->>>>>>> 44505b38
 	 *      GL_POLYGON_SMOOTH is nasty and shouldn't be used, as it ends up
 	 *      creating internal white rays due to the ways it accumulates stuff
 	 */
@@ -1961,12 +1514,6 @@
 	/* turn off alpha blending, then smooth lines */
 	glDisable(GL_BLEND); // alpha blending
 	glDisable(GL_LINE_SMOOTH); // smooth lines
-<<<<<<< HEAD
-=======
-
-	/* restore initial gl conditions */
-	glColor4f(0, 0, 0, 1);
->>>>>>> 44505b38
 }
 
 /* if we have strokes for scenes (3d view)/clips (movie clip editor)
@@ -2031,11 +1578,7 @@
 	int offsx, offsy, sizex, sizey;
 	int dflag = GP_DRAWDATA_NOSTATUS;
 
-<<<<<<< HEAD
 	bGPdata *gpd = ED_gpencil_data_get_active(C); // XXX
-=======
-	gpd = ED_gpencil_data_get_active(C); // XXX
->>>>>>> 44505b38
 	if (gpd == NULL) return;
 
 	/* calculate rect */
@@ -2043,10 +1586,6 @@
 		case SPACE_IMAGE: /* image */
 		case SPACE_CLIP: /* clip */
 		{
-<<<<<<< HEAD
-=======
-
->>>>>>> 44505b38
 			/* just draw using standard scaling (settings here are currently ignored anyways) */
 			/* FIXME: the opengl poly-strokes don't draw at right thickness when done this way, so disabled */
 			offsx = 0;
@@ -2090,10 +1629,6 @@
 		dflag |= GP_DRAWDATA_NO_ONIONS;
 	}
 
-<<<<<<< HEAD
-=======
-
->>>>>>> 44505b38
 	/* draw it! */
 	gp_draw_data_all(scene, gpd, offsx, offsy, sizex, sizey, CFRA, dflag, sa->spacetype);
 }
@@ -2154,11 +1689,7 @@
 	 * deal with the camera border, otherwise map the coords to the camera border. */
 	if ((rv3d->persp == RV3D_CAMOB) && !(G.f & G_RENDER_OGL)) {
 		rctf rectf;
-<<<<<<< HEAD
 		ED_view3d_calc_camera_border(scene, depsgraph, ar, v3d, rv3d, &rectf, true); /* no shift */
-=======
-		ED_view3d_calc_camera_border(scene, ar, v3d, rv3d, &rectf, true); /* no shift */
->>>>>>> 44505b38
 
 		offsx = round_fl_to_int(rectf.xmin);
 		offsy = round_fl_to_int(rectf.ymin);
@@ -2194,12 +1725,7 @@
 	}
 
 	/* draw it! */
-<<<<<<< HEAD
-	gp_draw_data_all(scene, gpd, offsx, offsy, winx, winy, CFRA, dflag, v3d->spacetype);	
-=======
 	gp_draw_data_all(scene, gpd, offsx, offsy, winx, winy, CFRA, dflag, v3d->spacetype);
-
->>>>>>> 44505b38
 }
 
 void ED_gpencil_draw_ex(Scene *scene, bGPdata *gpd, int winx, int winy, const int cfra, const char spacetype)
