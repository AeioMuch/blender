--- conflicted
+++ resolved
@@ -91,7 +91,7 @@
 	MovieTracking *tracking = &clip->tracking;
 	MovieTrackingDopesheet *dopesheet = &tracking->dopesheet;
 	MovieTrackingDopesheetCoverageSegment *coverage_segment;
-	
+
 	for (coverage_segment = dopesheet->coverage_segments.first;
 	     coverage_segment;
 	     coverage_segment = coverage_segment->next)
@@ -291,11 +291,7 @@
 	MovieClip *clip = ED_space_clip_get_clip(sc);
 	uiStyle *style = UI_style_get();
 	int fontid = style->widget.uifont_id;
-<<<<<<< HEAD
-	
-=======
-
->>>>>>> 95011f6d
+
 	if (!clip)
 		return;
 
