--- conflicted
+++ resolved
@@ -1277,16 +1277,11 @@
 
 /* defines for set extrapolation-type for selected keyframes tool */
 static EnumPropertyItem prop_graphkeys_expo_types[] = {
-<<<<<<< HEAD
 	{FCURVE_EXTRAPOLATE_CONSTANT, "CONSTANT", 0, N_("Constant Extrapolation"), ""},
 	{FCURVE_EXTRAPOLATE_LINEAR, "LINEAR", 0, N_("Linear Extrapolation"), ""},
-=======
-	{FCURVE_EXTRAPOLATE_CONSTANT, "CONSTANT", 0, "Constant Extrapolation", ""},
-	{FCURVE_EXTRAPOLATE_LINEAR, "LINEAR", 0, "Linear Extrapolation", ""},
 	
 	{MAKE_CYCLIC_EXPO, "MAKE_CYCLIC", 0, "Make Cyclic (F-Modifier)", "Add Cycles F-Modifier if one doesn't exist already"},
 	{CLEAR_CYCLIC_EXPO, "CLEAR_CYCLIC", 0, "Clear Cyclic (F-Modifier)", "Remove Cycles F-Modifier if not needed anymore"},
->>>>>>> 2365c640
 	{0, NULL, 0, NULL, NULL}
 };
 
@@ -1512,18 +1507,6 @@
  
  void GRAPH_OT_handle_type (wmOperatorType *ot)
 {
-<<<<<<< HEAD
-	 /* sync with editcurve_handle_type_items */
-	 static EnumPropertyItem graphkeys_handle_type_items[] = {
-		 {HD_AUTO, "AUTO", 0, N_("Automatic"), N_("Handles that are automatically adjusted upon moving the keyframe. Whole curve")},
-		 {HD_VECT, "VECTOR", 0, N_("Vector"), ""},
-		 {HD_ALIGN, "ALIGNED", 0, N_("Aligned"), ""},
-		 {HD_FREE, "FREE_ALIGN", 0, N_("Free"), ""},
-		 {HD_AUTO_ANIM, "ANIM_CLAMPED", 0, N_("Auto Clamped"), N_("Auto handles clamped to not overshoot. Whole curve")},
-		 {0, NULL, 0, NULL, NULL}};	 
-
-=======
->>>>>>> 2365c640
 	/* identifiers */
 	ot->name= _("Set Keyframe Handle Type");
 	ot->idname= "GRAPH_OT_handle_type";
@@ -1538,11 +1521,7 @@
 	ot->flag= OPTYPE_REGISTER|OPTYPE_UNDO;
 	
 	/* id-props */
-<<<<<<< HEAD
-	ot->prop= RNA_def_enum(ot->srna, "type", RNA_enum_items_gettexted(graphkeys_handle_type_items), 0, _("Type"), "");
-=======
-	ot->prop= RNA_def_enum(ot->srna, "type", keyframe_handle_type_items, 0, "Type", "");
->>>>>>> 2365c640
+	ot->prop= RNA_def_enum(ot->srna, "type", RNA_enum_items_gettexted(keyframe_handle_type_items), 0, _("Type"), "");
 }
 
 /* ************************************************************************** */
