--- conflicted
+++ resolved
@@ -2473,101 +2473,9 @@
 
 	sculpt_update_brush_delta(sd, ob, brush);
 
-<<<<<<< HEAD
 	if(brush->sculpt_tool == SCULPT_TOOL_ROTATE) {
 		float mouse[2], initial_mouse[2];
 		float dx, dy;
-=======
-	if(cache->first_time) {
-		if (!brush_use_locked_size(brush)) {
-			cache->initial_radius= unproject_brush_radius(ss->ob, cache->vc, cache->true_location, brush_size(brush));
-			brush_set_unprojected_radius(brush, cache->initial_radius);
-		}
-		else {
-			cache->initial_radius= brush_unprojected_radius(brush);
-		}
-
-		if (ELEM(brush->sculpt_tool, SCULPT_TOOL_GRAB, SCULPT_TOOL_SNAKE_HOOK))
-			cache->initial_radius *= 2.0f;
-	}
-
-	if(brush_use_size_pressure(brush)) {
-		cache->pixel_radius *= cache->pressure;
-		cache->radius= cache->initial_radius * cache->pressure;
-	}
-	else
-		cache->radius= cache->initial_radius;
-
-	cache->radius_squared = cache->radius*cache->radius;
-
-	if(!(brush->flag & BRUSH_ANCHORED || ELEM4(brush->sculpt_tool, SCULPT_TOOL_GRAB, SCULPT_TOOL_SNAKE_HOOK, SCULPT_TOOL_THUMB, SCULPT_TOOL_ROTATE))) {
-		copy_v2_v2(cache->tex_mouse, cache->mouse);
-
-		if  ( (brush->mtex.brush_map_mode == MTEX_MAP_MODE_FIXED) &&
-			  (brush->flag & BRUSH_RANDOM_ROTATION) &&
-			 !(brush->flag & BRUSH_RAKE))
-		{
-			cache->special_rotation = 2*M_PI*BLI_frand();
-		}
-	}
-
-	if(brush->flag & BRUSH_ANCHORED) {
-		int hit = 0;
-
-		dx = cache->mouse[0] - cache->initial_mouse[0];
-		dy = cache->mouse[1] - cache->initial_mouse[1];
-
-		sd->anchored_size = cache->pixel_radius = sqrt(dx*dx + dy*dy);
-
-		cache->special_rotation = atan2(dx, dy) + M_PI;
-
-		if (brush->flag & BRUSH_EDGE_TO_EDGE) {
-			float halfway[2];
-			float out[3];
-
-			halfway[0] = dx*0.5 + cache->initial_mouse[0];
-			halfway[1] = dy*0.5 + cache->initial_mouse[1];
-
-			if (sculpt_stroke_get_location(C, stroke, out, halfway)) {
-				copy_v3_v3(sd->anchored_location, out);
-				copy_v2_v2(sd->anchored_initial_mouse, halfway);
-				copy_v2_v2(cache->tex_mouse, halfway);
-				copy_v3_v3(cache->true_location, sd->anchored_location);
-				sd->anchored_size /= 2.0f;
-				cache->pixel_radius  /= 2.0f;
-				hit = 1;
-			}
-		}
-
-		if (!hit)
-			copy_v2_v2(sd->anchored_initial_mouse, cache->initial_mouse);
-
-		cache->radius= unproject_brush_radius(ss->ob, paint_stroke_view_context(stroke), cache->true_location, cache->pixel_radius);
-		cache->radius_squared = cache->radius*cache->radius;
-
-		copy_v3_v3(sd->anchored_location, cache->true_location);
-
-		sd->draw_anchored = 1;
-	}
-	else if(brush->flag & BRUSH_RAKE) {
-		const float u = 0.5f;
-		const float v = 1 - u;
-		const float r = 20;
-
-		const float dx = cache->last_rake[0] - cache->mouse[0];
-		const float dy = cache->last_rake[1] - cache->mouse[1];
-
-		if (cache->first_time) {
-			copy_v2_v2(cache->last_rake, cache->mouse);
-		}
-		else if (dx*dx + dy*dy >= r*r) {
-			cache->special_rotation = atan2(dx, dy);
-
-			cache->last_rake[0] = u*cache->last_rake[0] + v*cache->mouse[0];
-			cache->last_rake[1] = u*cache->last_rake[1] + v*cache->mouse[1];
-		}
-	}
->>>>>>> 1b7d264f
 
 		paint_stroke_mouse_location(cache->stroke, mouse);
 		paint_stroke_initial_mouse_location(cache->stroke, initial_mouse);
@@ -2575,16 +2483,7 @@
 		dx = mouse[0] - initial_mouse[0];
 		dy = mouse[1] - initial_mouse[1];
 
-<<<<<<< HEAD
-		cache->vertex_rotation = -atan2(dx, dy) / 4.0f;
-=======
 		cache->vertex_rotation = -atan2(dx, dy);
-
-		sd->draw_anchored = 1;
-		copy_v2_v2(sd->anchored_initial_mouse, cache->initial_mouse);
-		copy_v3_v3(sd->anchored_location, cache->true_location);
-		sd->anchored_size = cache->pixel_radius;
->>>>>>> 1b7d264f
 	}
 }
 
