--- conflicted
+++ resolved
@@ -131,15 +131,11 @@
 	Mesh *me = ob->data;
 	int type = RNA_enum_get(op->ptr, "type");
 
-<<<<<<< HEAD
 	EvaluationContext eval_ctx;
 
 	CTX_data_eval_ctx(C, &eval_ctx);
 
-	create_vgroups_from_armature(op->reports, &eval_ctx, scene, ob, armob, type, (me->editflag & ME_EDIT_MIRROR_X));
-=======
-	ED_object_vgroup_calc_from_armature(op->reports, scene, ob, armob, type, (me->editflag & ME_EDIT_MIRROR_X));
->>>>>>> 0f2efce6
+	ED_object_vgroup_calc_from_armature(op->reports, &eval_ctx, scene, ob, armob, type, (me->editflag & ME_EDIT_MIRROR_X));
 
 	DEG_id_tag_update(&me->id, 0);
 	WM_event_add_notifier(C, NC_GEOM | ND_DATA, me);
