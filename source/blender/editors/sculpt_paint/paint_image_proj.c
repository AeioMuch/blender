--- conflicted
+++ resolved
@@ -3417,7 +3417,6 @@
 		projIma->ima = node->link;
 		projIma->touch = 0;
 		projIma->ibuf = BKE_image_acquire_ibuf(projIma->ima, NULL, NULL);
-<<<<<<< HEAD
 		size = sizeof(void **) * IMAPAINT_TILE_NUMBER(projIma->ibuf->x) * IMAPAINT_TILE_NUMBER(projIma->ibuf->y);
 		projIma->partRedrawRect =  BLI_memarena_alloc(arena, sizeof(ImagePaintPartialRedraw) * PROJ_BOUNDBOX_SQUARED);
 		memset(projIma->partRedrawRect, 0, sizeof(ImagePaintPartialRedraw) * PROJ_BOUNDBOX_SQUARED);
@@ -3427,9 +3426,6 @@
 		memset(projIma->maskRect, 0, size);
 		projIma->valid = (bool **) BLI_memarena_alloc(arena, size);
 		memset(projIma->valid, 0, size);
-=======
-		projIma->partRedrawRect =  BLI_memarena_calloc(arena, sizeof(ImagePaintPartialRedraw) * PROJ_BOUNDBOX_SQUARED);
->>>>>>> a930fb15
 	}
 
 	/* we have built the array, discard the linked list */
@@ -3456,95 +3452,7 @@
 	int a;
 	ProjPaintImage *projIma;
 
-<<<<<<< HEAD
 	image_undo_remove_masks();
-=======
-	/* build undo data from original pixel colors */
-	if (U.uiflag & USER_GLOBALUNDO) {
-		ProjPixel *projPixel;
-		ImBuf *tmpibuf = NULL, *tmpibuf_float = NULL;
-		LinkNode *pixel_node;
-		void *tilerect;
-		MemArena *arena = ps->arena_mt[0]; /* threaded arena re-used for non threaded case */
-
-		int bucket_tot = (ps->buckets_x * ps->buckets_y); /* we could get an X/Y but easier to loop through all possible buckets */
-		int bucket_index;
-		int tile_index;
-		int x_round, y_round;
-		int x_tile, y_tile;
-		int is_float = -1;
-
-		/* context */
-		ProjPaintImage *last_projIma;
-		int last_image_index = -1;
-		int last_tile_width = 0;
-
-		for (a = 0, last_projIma = ps->projImages; a < ps->image_tot; a++, last_projIma++) {
-			int size = sizeof(void **) * IMAPAINT_TILE_NUMBER(last_projIma->ibuf->x) * IMAPAINT_TILE_NUMBER(last_projIma->ibuf->y);
-			last_projIma->undoRect = (void **) BLI_memarena_calloc(arena, size);
-			last_projIma->ibuf->userflags |= IB_BITMAPDIRTY;
-		}
-
-		for (bucket_index = 0; bucket_index < bucket_tot; bucket_index++) {
-			/* loop through all pixels */
-			for (pixel_node = ps->bucketRect[bucket_index]; pixel_node; pixel_node = pixel_node->next) {
-
-				/* ok we have a pixel, was it modified? */
-				projPixel = (ProjPixel *)pixel_node->link;
-
-				if (last_image_index != projPixel->image_index) {
-					/* set the context */
-					last_image_index = projPixel->image_index;
-					last_projIma =     ps->projImages + last_image_index;
-					last_tile_width =  IMAPAINT_TILE_NUMBER(last_projIma->ibuf->x);
-					is_float =         last_projIma->ibuf->rect_float ? 1 : 0;
-				}
-
-
-				if ((is_float == 0 && projPixel->origColor.uint != *projPixel->pixel.uint_pt) ||
-				    (is_float == 1 &&
-				     (projPixel->origColor.f[0] != projPixel->pixel.f_pt[0] ||
-				      projPixel->origColor.f[1] != projPixel->pixel.f_pt[1] ||
-				      projPixel->origColor.f[2] != projPixel->pixel.f_pt[2] ||
-				      projPixel->origColor.f[3] != projPixel->pixel.f_pt[3]))
-				    )
-				{
-
-					x_tile =  projPixel->x_px >> IMAPAINT_TILE_BITS;
-					y_tile =  projPixel->y_px >> IMAPAINT_TILE_BITS;
-
-					x_round = x_tile * IMAPAINT_TILE_SIZE;
-					y_round = y_tile * IMAPAINT_TILE_SIZE;
-
-					tile_index = x_tile + y_tile * last_tile_width;
-
-					if (last_projIma->undoRect[tile_index] == NULL) {
-						/* add the undo tile from the modified image, then write the original colors back into it */
-						tilerect = last_projIma->undoRect[tile_index] = image_undo_push_tile(last_projIma->ima, last_projIma->ibuf, is_float ? (&tmpibuf_float) : (&tmpibuf), x_tile, y_tile);
-					}
-					else {
-						tilerect = last_projIma->undoRect[tile_index];
-					}
-
-					/* This is a BIT ODD, but overwrite the undo tiles image info with this pixels original color
-					 * because allocating the tiles along the way slows down painting */
-
-					if (is_float) {
-						float *rgba_fp = (float *)tilerect + (((projPixel->x_px - x_round) + (projPixel->y_px - y_round) * IMAPAINT_TILE_SIZE)) * 4;
-						copy_v4_v4(rgba_fp, projPixel->origColor.f);
-					}
-					else {
-						((unsigned int *)tilerect)[(projPixel->x_px - x_round) + (projPixel->y_px - y_round) * IMAPAINT_TILE_SIZE] = projPixel->origColor.uint;
-					}
-				}
-			}
-		}
-
-		if (tmpibuf) IMB_freeImBuf(tmpibuf);
-		if (tmpibuf_float) IMB_freeImBuf(tmpibuf_float);
-	}
-	/* done calculating undo data */
->>>>>>> a930fb15
 
 	/* dereference used image buffers */
 	for (a = 0, projIma = ps->projImages; a < ps->image_tot; a++, projIma++) {
