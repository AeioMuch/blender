--- conflicted
+++ resolved
@@ -319,11 +319,7 @@
 		View3D *v3d = CTX_wm_view3d(C); /* can be NULL */
 		float cursor_local[3];
 		const View3DCursor *cursor = ED_view3d_cursor3d_get(scene, v3d);
-<<<<<<< HEAD
-		
-=======
-
->>>>>>> 95011f6d
+
 		invert_m4_m4(ob->imat, ob->obmat);
 		copy_v3_v3(cursor_local, cursor->location);
 		mul_m4_v3(ob->imat, cursor_local);
@@ -710,11 +706,7 @@
 		/* Get points - cursor (tail) */
 		invert_m4_m4(obedit->imat, obedit->obmat);
 		mul_v3_m4v3(curs, obedit->imat, ED_view3d_cursor3d_get(scene, v3d)->location);
-<<<<<<< HEAD
-		
-=======
-
->>>>>>> 95011f6d
+
 		/* Create a bone */
 		newbone = add_points_bone(obedit, ebp->vec, curs);
 	}
