--- conflicted
+++ resolved
@@ -193,11 +193,7 @@
 	/* recalculate paths, then free */
 	animviz_calc_motionpaths(depsgraph, bmain, scene, &targets);
 	BLI_freelistN(&targets);
-<<<<<<< HEAD
-	
-=======
-
->>>>>>> 95011f6d
+
 	/* tag armature object for copy on write - so paths will draw/redraw */
 	DEG_id_tag_update(&ob->id, DEG_TAG_COPY_ON_WRITE);
 }
@@ -318,11 +314,7 @@
 	/* calculate the bones that now have motionpaths... */
 	/* TODO: only make for the selected bones? */
 	ED_pose_recalculate_paths(C, scene, ob);
-<<<<<<< HEAD
-	
-=======
-
->>>>>>> 95011f6d
+
 	/* notifiers for updates */
 	WM_event_add_notifier(C, NC_OBJECT | ND_POSE, ob);
 
@@ -618,15 +610,9 @@
 		if (ob->pose)
 			BKE_pose_tag_recalc(bmain, ob->pose);
 	}
-<<<<<<< HEAD
-	
+
 	DEG_id_tag_update(&ob->id, OB_RECALC_DATA); // and all its relations
-	
-=======
-
-	DEG_id_tag_update(&ob->id, OB_RECALC_DATA); // and all its relations
-
->>>>>>> 95011f6d
+
 	BIF_undo_push("Copy Pose Attributes");
 
 }
@@ -638,16 +624,11 @@
 {
 	ViewLayer *view_layer = CTX_data_view_layer(C);
 	const bool do_strip_numbers = RNA_boolean_get(op->ptr, "do_strip_numbers");
-<<<<<<< HEAD
-	
-=======
-
->>>>>>> 95011f6d
+
 	FOREACH_OBJECT_IN_MODE_BEGIN (view_layer, OB_MODE_POSE, ob)
 	{
 		bArmature *arm = ob->data;
 		ListBase bones_names = {NULL};
-<<<<<<< HEAD
 
 		FOREACH_PCHAN_SELECTED_IN_OBJECT_BEGIN (ob, pchan)
 		{
@@ -658,7 +639,7 @@
 		ED_armature_bones_flip_names(arm, &bones_names, do_strip_numbers);
 
 		BLI_freelistN(&bones_names);
-		
+
 		/* since we renamed stuff... */
 		DEG_id_tag_update(&ob->id, OB_RECALC_DATA);
 
@@ -666,28 +647,7 @@
 		WM_event_add_notifier(C, NC_OBJECT | ND_POSE, ob);
 	}
 	FOREACH_OBJECT_IN_MODE_END;
-	
-=======
-
-		FOREACH_PCHAN_SELECTED_IN_OBJECT_BEGIN (ob, pchan)
-		{
-			BLI_addtail(&bones_names, BLI_genericNodeN(pchan->name));
-		}
-		FOREACH_PCHAN_SELECTED_IN_OBJECT_END;
-
-		ED_armature_bones_flip_names(arm, &bones_names, do_strip_numbers);
-
-		BLI_freelistN(&bones_names);
-
-		/* since we renamed stuff... */
-		DEG_id_tag_update(&ob->id, OB_RECALC_DATA);
-
-		/* note, notifier might evolve */
-		WM_event_add_notifier(C, NC_OBJECT | ND_POSE, ob);
-	}
-	FOREACH_OBJECT_IN_MODE_END;
-
->>>>>>> 95011f6d
+
 	return OPERATOR_FINISHED;
 }
 
@@ -864,11 +824,7 @@
 	/* note, notifier might evolve */
 	WM_event_add_notifier(C, NC_OBJECT | ND_POSE, ob);
 	DEG_id_tag_update(&arm->id, DEG_TAG_COPY_ON_WRITE);
-<<<<<<< HEAD
-	
-=======
-
->>>>>>> 95011f6d
+
 	/* done */
 	return OPERATOR_FINISHED;
 }
@@ -965,11 +921,7 @@
 static int pose_bone_layers_invoke(bContext *C, wmOperator *op, const wmEvent *event)
 {
 	int layers[32] = {0}; /* hardcoded for now - we can only have 32 armature layers, so this should be fine... */
-<<<<<<< HEAD
-	
-=======
-
->>>>>>> 95011f6d
+
 	/* get layers that are active already */
 	CTX_DATA_BEGIN (C, bPoseChannel *, pchan, selected_pose_bones)
 	{
@@ -1146,19 +1098,11 @@
 	for (uint ob_index = 0; ob_index < objects_len; ob_index++) {
 		Object *ob_iter = objects[ob_index];
 		bArmature *arm = ob_iter->data;
-<<<<<<< HEAD
 
 		if (ob_iter->proxy != NULL) {
 			BKE_report(op->reports, RPT_INFO, "Undo of hiding can only be done with Reveal Selected");
 		}
 
-=======
-
-		if (ob_iter->proxy != NULL) {
-			BKE_report(op->reports, RPT_INFO, "Undo of hiding can only be done with Reveal Selected");
-		}
-
->>>>>>> 95011f6d
 		bool changed = bone_looper(ob_iter, arm->bonebase.first, hide_select_p, hide_pose_bone_fn) != 0;
 		if (changed) {
 			changed_multi = true;
