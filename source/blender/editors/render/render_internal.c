/**
 * $Id$
 *
 * ***** BEGIN GPL LICENSE BLOCK *****
 *
 * This program is free software; you can redistribute it and/or
 * modify it under the terms of the GNU General Public License
 * as published by the Free Software Foundation; either version 2
 * of the License, or (at your option) any later version.
 *
 * This program is distributed in the hope that it will be useful,
 * but WITHOUT ANY WARRANTY; without even the implied warranty of
 * MERCHANTABILITY or FITNESS FOR A PARTICULAR PURPOSE.  See the
 * GNU General Public License for more details.
 *
 * You should have received a copy of the GNU General Public License
 * along with this program; if not, write to the Free Software Foundation,
 * Inc., 51 Franklin Street, Fifth Floor, Boston, MA 02110-1301, USA.
 *
 * The Original Code is Copyright (C) 2008 Blender Foundation.
 * All rights reserved.
 *
 *
 * ***** END GPL LICENSE BLOCK *****
 */

#include <math.h>
#include <string.h>
#include <stddef.h>

#include "MEM_guardedalloc.h"

#include "BLI_blenlib.h"
#include "BLI_math.h"
#include "BLI_threads.h"
#include "BLI_rand.h"

#include "DNA_scene_types.h"

#include "BKE_blender.h"
#include "BKE_context.h"
#include "BKE_global.h"
#include "BKE_image.h"
#include "BKE_library.h"
#include "BKE_main.h"
#include "BKE_multires.h"
#include "BKE_report.h"
#include "BKE_sequencer.h"

#include "WM_api.h"
#include "WM_types.h"

#include "ED_screen.h"
#include "ED_object.h"

#include "RE_pipeline.h"
#include "IMB_imbuf.h"
#include "IMB_imbuf_types.h"

#include "RNA_access.h"
#include "RNA_define.h"

#include "wm_window.h"

#include "render_intern.h"

static ScrArea *biggest_area(bContext *C);
static ScrArea *biggest_non_image_area(bContext *C);
static ScrArea *find_area_showing_r_result(bContext *C);
static ScrArea *find_area_image_empty(bContext *C);

/* called inside thread! */
void image_buffer_rect_update(Scene *scene, RenderResult *rr, ImBuf *ibuf, volatile rcti *renrect)
{
	float x1, y1, *rectf= NULL;
	int ymin, ymax, xmin, xmax;
	int rymin, rxmin;
	char *rectc;

	/* if renrect argument, we only refresh scanlines */
	if(renrect) {
		/* if ymax==recty, rendering of layer is ready, we should not draw, other things happen... */
		if(rr->renlay==NULL || renrect->ymax>=rr->recty)
			return;

		/* xmin here is first subrect x coord, xmax defines subrect width */
		xmin = renrect->xmin + rr->crop;
		xmax = renrect->xmax - xmin + rr->crop;
		if (xmax<2) return;

		ymin= renrect->ymin + rr->crop;
		ymax= renrect->ymax - ymin + rr->crop;
		if(ymax<2)
			return;
		renrect->ymin= renrect->ymax;

	}
	else {
		xmin = ymin = rr->crop;
		xmax = rr->rectx - 2*rr->crop;
		ymax = rr->recty - 2*rr->crop;
	}

	/* xmin ymin is in tile coords. transform to ibuf */
	rxmin= rr->tilerect.xmin + xmin;
	if(rxmin >= ibuf->x) return;
	rymin= rr->tilerect.ymin + ymin;
	if(rymin >= ibuf->y) return;

	if(rxmin + xmax > ibuf->x)
		xmax= ibuf->x - rxmin;
	if(rymin + ymax > ibuf->y)
		ymax= ibuf->y - rymin;

	if(xmax < 1 || ymax < 1) return;

	/* find current float rect for display, first case is after composit... still weak */
	if(rr->rectf)
		rectf= rr->rectf;
	else {
		if(rr->rect32)
			return;
		else {
			if(rr->renlay==NULL || rr->renlay->rectf==NULL) return;
			rectf= rr->renlay->rectf;
		}
	}
	if(rectf==NULL) return;

	if(ibuf->rect==NULL)
		imb_addrectImBuf(ibuf);
	
	rectf+= 4*(rr->rectx*ymin + xmin);
	rectc= (char *)(ibuf->rect + ibuf->x*rymin + rxmin);
	
	/* XXX make nice consistent functions for this */
	if (scene && (scene->r.color_mgt_flag & R_COLOR_MANAGEMENT)) {
		for(y1= 0; y1<ymax; y1++) {
			float *rf= rectf;
			float srgb[3];
			char *rc= rectc;
			const float dither = ibuf->dither / 255.0;

			/* XXX temp. because crop offset */
			if( rectc >= (char *)(ibuf->rect)) {
				for(x1= 0; x1<xmax; x1++, rf += 4, rc+=4) {
					const float d = (BLI_frand()-0.5)*dither;
					srgb[0]= d + linearrgb_to_srgb(rf[0]);
					srgb[1]= d + linearrgb_to_srgb(rf[1]);
					srgb[2]= d + linearrgb_to_srgb(rf[2]);

					rc[0]= FTOCHAR(srgb[0]);
					rc[1]= FTOCHAR(srgb[1]);
					rc[2]= FTOCHAR(srgb[2]);
					rc[3]= FTOCHAR(rf[3]);
				}
			}
			rectf += 4*rr->rectx;
			rectc += 4*ibuf->x;
		}
	} else {
		for(y1= 0; y1<ymax; y1++) {
			float *rf= rectf;
			char *rc= rectc;
			float rgb[3];
			const float dither = ibuf->dither / 255.0;

			/* XXX temp. because crop offset */
			if( rectc >= (char *)(ibuf->rect)) {
				for(x1= 0; x1<xmax; x1++, rf += 4, rc+=4) {
					const float d = (BLI_frand()-0.5)*dither;
					
					rgb[0] = d + rf[0];
					rgb[1] = d + rf[1];
					rgb[2] = d + rf[2];
					
					rc[0]= FTOCHAR(rgb[0]);
					rc[1]= FTOCHAR(rgb[1]);
					rc[2]= FTOCHAR(rgb[2]);
					rc[3]= FTOCHAR(rf[3]);
				}
			}
			rectf += 4*rr->rectx;
			rectc += 4*ibuf->x;
		}
	}	
}

/* new window uses x,y to set position */
void screen_set_image_output(bContext *C, int mx, int my)
{
	wmWindow *win= CTX_wm_window(C);
	Scene *scene= CTX_data_scene(C);
	ScrArea *sa= NULL;
	SpaceImage *sima;
	int area_was_image=0;

	if(scene->r.displaymode==R_OUTPUT_WINDOW) {
		rcti rect;
		int sizex, sizey;

		sizex= 10 + (scene->r.xsch*scene->r.size)/100;
		sizey= 40 + (scene->r.ysch*scene->r.size)/100;

		/* arbitrary... miniature image window views don't make much sense */
		if(sizex < 320) sizex= 320;
		if(sizey < 256) sizey= 256;

		/* XXX some magic to calculate postition */
		rect.xmin= mx + win->posx - sizex/2;
		rect.ymin= my + win->posy - sizey/2;
		rect.xmax= rect.xmin + sizex;
		rect.ymax= rect.ymin + sizey;

		/* changes context! */
		WM_window_open_temp(C, &rect, WM_WINDOW_RENDER);

		sa= CTX_wm_area(C);
	}
	else if(scene->r.displaymode==R_OUTPUT_SCREEN) {
		if (CTX_wm_area(C) && CTX_wm_area(C)->spacetype == SPACE_IMAGE)
			area_was_image = 1;

		/* this function returns with changed context */
		ED_screen_full_newspace(C, CTX_wm_area(C), SPACE_IMAGE);
		sa= CTX_wm_area(C);
	}

	if(!sa) {
		sa= find_area_showing_r_result(C);
		if(sa==NULL)
			sa= find_area_image_empty(C);

		if(sa==NULL) {
			/* find largest open non-image area */
			sa= biggest_non_image_area(C);
			if(sa) {
				ED_area_newspace(C, sa, SPACE_IMAGE);
				sima= sa->spacedata.first;

				/* makes ESC go back to prev space */
				sima->flag |= SI_PREVSPACE;
			}
			else {
				/* use any area of decent size */
				sa= biggest_area(C);
				if(sa->spacetype!=SPACE_IMAGE) {
					// XXX newspace(sa, SPACE_IMAGE);
					sima= sa->spacedata.first;

					/* makes ESC go back to prev space */
					sima->flag |= SI_PREVSPACE;
				}
			}
		}
	}
	sima= sa->spacedata.first;

	/* get the correct image, and scale it */
	sima->image= BKE_image_verify_viewer(IMA_TYPE_R_RESULT, "Render Result");


	/* if we're rendering to full screen, set appropriate hints on image editor
	 * so it can restore properly on pressing esc */
	if(sa->full) {
		sima->flag |= SI_FULLWINDOW;

		/* Tell the image editor to revert to previous space in space list on close
		 * _only_ if it wasn't already an image editor when the render was invoked */
		if (area_was_image == 0)
			sima->flag |= SI_PREVSPACE;
		else {
			/* Leave it alone so the image editor will just go back from
			 * full screen to the original tiled setup */
			;
		}

	}

}


/* ****************************** render invoking ***************** */

/* set callbacks, exported to sequence render too.
 Only call in foreground (UI) renders. */

/* returns biggest area that is not uv/image editor. Note that it uses buttons */
/* window as the last possible alternative.									   */
static ScrArea *biggest_non_image_area(bContext *C)
{
	bScreen *sc= CTX_wm_screen(C);
	ScrArea *sa, *big= NULL;
	int size, maxsize= 0, bwmaxsize= 0;
	short foundwin= 0;

	for(sa= sc->areabase.first; sa; sa= sa->next) {
		if(sa->winx > 30 && sa->winy > 30) {
			size= sa->winx*sa->winy;
			if(sa->spacetype == SPACE_BUTS) {
				if(foundwin == 0 && size > bwmaxsize) {
					bwmaxsize= size;
					big= sa;
				}
			}
			else if(sa->spacetype != SPACE_IMAGE && size > maxsize) {
				maxsize= size;
				big= sa;
				foundwin= 1;
			}
		}
	}

	return big;
}

static ScrArea *biggest_area(bContext *C)
{
	bScreen *sc= CTX_wm_screen(C);
	ScrArea *sa, *big= NULL;
	int size, maxsize= 0;

	for(sa= sc->areabase.first; sa; sa= sa->next) {
		size= sa->winx*sa->winy;
		if(size > maxsize) {
			maxsize= size;
			big= sa;
		}
	}
	return big;
}


static ScrArea *find_area_showing_r_result(bContext *C)
{
	wmWindowManager *wm= CTX_wm_manager(C);
	wmWindow *win;
	ScrArea *sa = NULL;
	SpaceImage *sima;

	/* find an imagewindow showing render result */
	for(win=wm->windows.first; win; win=win->next) {
		for(sa=win->screen->areabase.first; sa; sa= sa->next) {
			if(sa->spacetype==SPACE_IMAGE) {
				sima= sa->spacedata.first;
				if(sima->image && sima->image->type==IMA_TYPE_R_RESULT)
					break;
			}
		}
		if(sa)
			break;
	}

	return sa;
}

static ScrArea *find_area_image_empty(bContext *C)
{
	bScreen *sc= CTX_wm_screen(C);
	ScrArea *sa;
	SpaceImage *sima;

	/* find an imagewindow showing render result */
	for(sa=sc->areabase.first; sa; sa= sa->next) {
		if(sa->spacetype==SPACE_IMAGE) {
			sima= sa->spacedata.first;
			if(!sima->image)
				break;
		}
	}
	return sa;
}

#if 0 // XXX not used
static ScrArea *find_empty_image_area(bContext *C)
{
	bScreen *sc= CTX_wm_screen(C);
	ScrArea *sa;
	SpaceImage *sima;

	/* find an imagewindow showing render result */
	for(sa=sc->areabase.first; sa; sa= sa->next) {
		if(sa->spacetype==SPACE_IMAGE) {
			sima= sa->spacedata.first;
			if(!sima->image)
				break;
		}
	}
	return sa;
}
#endif // XXX not used

static void render_error_reports(void *reports, const char *str)
{
	BKE_report(reports, RPT_ERROR, str);
}

/* executes blocking render */
static int screen_render_exec(bContext *C, wmOperator *op)
{
	Scene *scene= CTX_data_scene(C);
	Render *re= RE_NewRender(scene->id.name);
	Image *ima;
	View3D *v3d= CTX_wm_view3d(C);
	Main *mainp= CTX_data_main(C);
<<<<<<< HEAD
	int lay= (v3d)? v3d->lay: scene->lay;
=======
	unsigned int lay= (v3d)? v3d->lay: scene->lay;
	const short is_animation= RNA_boolean_get(op->ptr, "animation");
	const short is_write_still= RNA_boolean_get(op->ptr, "write_still");

	if(!is_animation && is_write_still && BKE_imtype_is_movie(scene->r.imtype)) {
		BKE_report(op->reports, RPT_ERROR, "Can't write a single file with an animation format selected.");
		return OPERATOR_CANCELLED;
	}
>>>>>>> 6d201907

	if(re==NULL) {
		re= RE_NewRender(scene->id.name);
	}
	
	G.afbreek= 0;
	RE_test_break_cb(re, NULL, (int (*)(void *)) blender_test_break);
	RE_error_cb(re, op->reports, render_error_reports);

	ima= BKE_image_verify_viewer(IMA_TYPE_R_RESULT, "Render Result");
	BKE_image_signal(ima, NULL, IMA_SIGNAL_FREE);
	BKE_image_backup_render(scene, ima);

	/* cleanup sequencer caches before starting user triggered render.
	   otherwise, invalidated cache entries can make their way into
	   the output rendering. We can't put that into RE_BlenderFrame,
	   since sequence rendering can call that recursively... (peter) */
	seq_stripelem_cache_cleanup();

	if(is_animation)
		RE_BlenderAnim(re, mainp, scene, lay, scene->r.sfra, scene->r.efra, scene->r.frame_step, op->reports);
	else
		RE_BlenderFrame(re, mainp, scene, NULL, lay, scene->r.cfra, is_write_still);

	// no redraw needed, we leave state as we entered it
	ED_update_for_newframe(C, 1);

	WM_event_add_notifier(C, NC_SCENE|ND_RENDER_RESULT, scene);

	return OPERATOR_FINISHED;
}

typedef struct RenderJob {
	Main *main;
	Scene *scene;
	Render *re;
	wmWindow *win;
	SceneRenderLayer *srl;
	int lay;
	short anim, write_still;
	Image *image;
	ImageUser iuser;
	short *stop;
	short *do_update;
	float *progress;
	ReportList *reports;
} RenderJob;

static void render_freejob(void *rjv)
{
	RenderJob *rj= rjv;

	MEM_freeN(rj);
}

/* str is IMA_MAX_RENDER_TEXT in size */
static void make_renderinfo_string(RenderStats *rs, Scene *scene, char *str)
{
	char info_time_str[32];	// used to be extern to header_info.c
	uintptr_t mem_in_use, mmap_in_use, peak_memory;
	float megs_used_memory, mmap_used_memory, megs_peak_memory;
	char *spos= str;

	mem_in_use= MEM_get_memory_in_use();
	mmap_in_use= MEM_get_mapped_memory_in_use();
	peak_memory = MEM_get_peak_memory();

	megs_used_memory= (mem_in_use-mmap_in_use)/(1024.0*1024.0);
	mmap_used_memory= (mmap_in_use)/(1024.0*1024.0);
	megs_peak_memory = (peak_memory)/(1024.0*1024.0);

	if(scene->lay & 0xFF000000)
		spos+= sprintf(spos, "Localview | ");
	else if(scene->r.scemode & R_SINGLE_LAYER)
		spos+= sprintf(spos, "Single Layer | ");

	if(rs->statstr) {
		spos+= sprintf(spos, "%s ", rs->statstr);
	}
	else {
		spos+= sprintf(spos, "Fra:%d  Ve:%d Fa:%d ", (scene->r.cfra), rs->totvert, rs->totface);
		if(rs->tothalo) spos+= sprintf(spos, "Ha:%d ", rs->tothalo);
		if(rs->totstrand) spos+= sprintf(spos, "St:%d ", rs->totstrand);
		spos+= sprintf(spos, "La:%d Mem:%.2fM (%.2fM, peak %.2fM) ", rs->totlamp, megs_used_memory, mmap_used_memory, megs_peak_memory);

		if(rs->curfield)
			spos+= sprintf(spos, "Field %d ", rs->curfield);
		if(rs->curblur)
			spos+= sprintf(spos, "Blur %d ", rs->curblur);
	}

	BLI_timestr(rs->lastframetime, info_time_str);
	spos+= sprintf(spos, "Time:%s ", info_time_str);

	if(rs->infostr && rs->infostr[0])
		spos+= sprintf(spos, "| %s ", rs->infostr);

	/* very weak... but 512 characters is quite safe */
	if(spos >= str+IMA_MAX_RENDER_TEXT)
		if (G.f & G_DEBUG)
			printf("WARNING! renderwin text beyond limit \n");

}

static void image_renderinfo_cb(void *rjv, RenderStats *rs)
{
	RenderJob *rj= rjv;
	RenderResult *rr;

	rr= RE_AcquireResultRead(rj->re);

	if(rr) {
		/* malloc OK here, stats_draw is not in tile threads */
		if(rr->text==NULL)
			rr->text= MEM_callocN(IMA_MAX_RENDER_TEXT, "rendertext");

		make_renderinfo_string(rs, rj->scene, rr->text);
	}

	RE_ReleaseResult(rj->re);

	/* make jobs timer to send notifier */
	*(rj->do_update)= 1;

}

static void render_progress_update(void *rjv, float progress)
{
	RenderJob *rj= rjv;
	
	if (rj->progress)
		*rj->progress = progress;
}

static void image_rect_update(void *rjv, RenderResult *rr, volatile rcti *renrect)
{
	RenderJob *rj= rjv;
	Image *ima= rj->image;
	ImBuf *ibuf;
	void *lock;

	/* only update if we are displaying the slot being rendered */
	if(ima->render_slot != ima->last_render_slot)
		return;

	ibuf= BKE_image_acquire_ibuf(ima, &rj->iuser, &lock);
	if(ibuf) {
		image_buffer_rect_update(rj->scene, rr, ibuf, renrect);

		/* make jobs timer to send notifier */
		*(rj->do_update)= 1;
	}
	BKE_image_release_ibuf(ima, lock);
}

static void render_startjob(void *rjv, short *stop, short *do_update, float *progress)
{
	RenderJob *rj= rjv;

	rj->stop= stop;
	rj->do_update= do_update;
	rj->progress= progress;

	if(rj->anim)
		RE_BlenderAnim(rj->re, rj->main, rj->scene, rj->lay, rj->scene->r.sfra, rj->scene->r.efra, rj->scene->r.frame_step, rj->reports);
	else
		RE_BlenderFrame(rj->re, rj->main, rj->scene, rj->srl, rj->lay, rj->scene->r.cfra, rj->write_still);
}

static void render_endjob(void *rjv)
{
	RenderJob *rj= rjv;

	if(rj->main != G.main)
		free_main(rj->main);

	/* XXX render stability hack */
	G.rendering = 0;
	WM_main_add_notifier(NC_WINDOW, NULL);
}

/* called by render, check job 'stop' value or the global */
static int render_breakjob(void *rjv)
{
	RenderJob *rj= rjv;

	if(G.afbreek)
		return 1;
	if(rj->stop && *(rj->stop))
		return 1;
	return 0;
}

/* catch esc */
static int screen_render_modal(bContext *C, wmOperator *UNUSED(op), wmEvent *event)
{
	/* no running blender, remove handler and pass through */
	if(0==WM_jobs_test(CTX_wm_manager(C), CTX_data_scene(C))) {
		return OPERATOR_FINISHED|OPERATOR_PASS_THROUGH;
	}

	/* running render */
	switch (event->type) {
		case ESCKEY:
			return OPERATOR_RUNNING_MODAL;
			break;
	}
	return OPERATOR_PASS_THROUGH;
}

/* using context, starts job */
static int screen_render_invoke(bContext *C, wmOperator *op, wmEvent *event)
{
	/* new render clears all callbacks */
	Main *mainp;
	Scene *scene= CTX_data_scene(C);
	SceneRenderLayer *srl=NULL;
	bScreen *screen= CTX_wm_screen(C);
	View3D *v3d= CTX_wm_view3d(C);
	Render *re;
	wmJob *steve;
	RenderJob *rj;
	Image *ima;
	const short is_animation= RNA_boolean_get(op->ptr, "animation");
	const short is_write_still= RNA_boolean_get(op->ptr, "write_still");
	
	/* only one render job at a time */
	if(WM_jobs_test(CTX_wm_manager(C), scene))
		return OPERATOR_CANCELLED;

<<<<<<< HEAD
=======
	if(!RE_is_rendering_allowed(scene, op->reports, render_error_reports)) {
		return OPERATOR_CANCELLED;
	}

	if(!is_animation && is_write_still && BKE_imtype_is_movie(scene->r.imtype)) {
		BKE_report(op->reports, RPT_ERROR, "Can't write a single file with an animation format selected.");
		return OPERATOR_CANCELLED;
	}	
	
>>>>>>> 6d201907
	/* stop all running jobs, currently previews frustrate Render */
	WM_jobs_stop_all(CTX_wm_manager(C));

	/* get main */
	if(G.rt == 101) {
		/* thread-safety experiment, copy main from the undo buffer */
		mainp= BKE_undo_get_main(&scene);
	}
	else
		mainp= CTX_data_main(C);

	/* cancel animation playback */
	if (screen->animtimer)
		ED_screen_animation_play(C, 0, 0);
	
	/* handle UI stuff */
	WM_cursor_wait(1);

	/* flush multires changes (for sculpt) */
	multires_force_render_update(CTX_data_active_object(C));

	/* cleanup sequencer caches before starting user triggered render.
	   otherwise, invalidated cache entries can make their way into
	   the output rendering. We can't put that into RE_BlenderFrame,
	   since sequence rendering can call that recursively... (peter) */
	seq_stripelem_cache_cleanup();

	/* get editmode results */
	ED_object_exit_editmode(C, 0);	/* 0 = does not exit editmode */

	// store spare
	// get view3d layer, local layer, make this nice api call to render
	// store spare

	/* ensure at least 1 area shows result */
	screen_set_image_output(C, event->x, event->y);

	/* single layer re-render */
	if(RNA_property_is_set(op->ptr, "layer")) {
		SceneRenderLayer *rl;
		Scene *scn;
		char scene_name[19], rl_name[RE_MAXNAME];

		RNA_string_get(op->ptr, "layer", rl_name);
		RNA_string_get(op->ptr, "scene", scene_name);

		scn = (Scene *)BLI_findstring(&mainp->scene, scene_name, offsetof(ID, name) + 2);
		rl = (SceneRenderLayer *)BLI_findstring(&scene->r.layers, rl_name, offsetof(SceneRenderLayer, name));

		if (scn && rl) {
			scene = scn;
			srl = rl;
		}
	}

	/* job custom data */
	rj= MEM_callocN(sizeof(RenderJob), "render job");
	rj->main= mainp;
	rj->scene= scene;
	rj->win= CTX_wm_window(C);
	rj->srl = srl;
	rj->lay = (v3d)? v3d->lay: scene->lay;
	rj->anim= is_animation;
	rj->write_still= is_write_still && !is_animation;
	rj->iuser.scene= scene;
	rj->iuser.ok= 1;
	rj->reports= op->reports;

	/* setup job */
	steve= WM_jobs_get(CTX_wm_manager(C), CTX_wm_window(C), scene, "Render", WM_JOB_EXCL_RENDER|WM_JOB_PRIORITY|WM_JOB_PROGRESS);
	WM_jobs_customdata(steve, rj, render_freejob);
	WM_jobs_timer(steve, 0.2, NC_SCENE|ND_RENDER_RESULT, 0);
	WM_jobs_callbacks(steve, render_startjob, NULL, NULL, render_endjob);

	/* get a render result image, and make sure it is empty */
	ima= BKE_image_verify_viewer(IMA_TYPE_R_RESULT, "Render Result");
	BKE_image_signal(ima, NULL, IMA_SIGNAL_FREE);
	BKE_image_backup_render(rj->scene, ima);
	rj->image= ima;

	/* setup new render */
	re= RE_NewRender(scene->id.name);
	RE_test_break_cb(re, rj, render_breakjob);
	RE_display_draw_cb(re, rj, image_rect_update);
	RE_stats_draw_cb(re, rj, image_renderinfo_cb);
	RE_progress_cb(re, rj, render_progress_update);

	rj->re= re;
	G.afbreek= 0;

	RE_error_cb(re, op->reports, render_error_reports);

	WM_jobs_start(CTX_wm_manager(C), steve);

	WM_cursor_wait(0);
	WM_event_add_notifier(C, NC_SCENE|ND_RENDER_RESULT, scene);

	/* we set G.rendering here already instead of only in the job, this ensure
	   main loop or other scene updates are disabled in time, since they may
	   have started before the job thread */
	G.rendering = 1;

	/* add modal handler for ESC */
	WM_event_add_modal_handler(C, op);

	return OPERATOR_RUNNING_MODAL;
}


/* contextual render, using current scene, view3d? */
void RENDER_OT_render(wmOperatorType *ot)
{
	/* identifiers */
	ot->name= "Render";
	ot->description= "Render active scene";
	ot->idname= "RENDER_OT_render";

	/* api callbacks */
	ot->invoke= screen_render_invoke;
	ot->modal= screen_render_modal;
	ot->exec= screen_render_exec;

	ot->poll= ED_operator_screenactive;

	RNA_def_boolean(ot->srna, "animation", 0, "Animation", "Render files from the animation range of this scene");
	RNA_def_boolean(ot->srna, "write_still", 0, "Write Image", "Save rendered the image to the output path (used only when animation is disabled)");
	RNA_def_string(ot->srna, "layer", "", RE_MAXNAME, "Render Layer", "Single render layer to re-render");
	RNA_def_string(ot->srna, "scene", "", 19, "Scene", "Re-render single layer in this scene");
}

/* ****************************** opengl render *************************** */


/* *********************** cancel render viewer *************** */

static int render_view_cancel_exec(bContext *C, wmOperator *UNUSED(unused))
{
	wmWindow *win= CTX_wm_window(C);
	ScrArea *sa= CTX_wm_area(C);
	SpaceImage *sima= sa->spacedata.first;

	/* test if we have a temp screen in front */
	if(CTX_wm_window(C)->screen->full==SCREENTEMP) {
		wm_window_lower(CTX_wm_window(C));
		return OPERATOR_FINISHED;
	}
	/* determine if render already shows */
	else if(sima->flag & SI_PREVSPACE) {
		sima->flag &= ~SI_PREVSPACE;

		if(sima->flag & SI_FULLWINDOW) {
			sima->flag &= ~SI_FULLWINDOW;
			ED_screen_full_prevspace(C, sa);
		}
		else
			ED_area_prevspace(C, sa);

		return OPERATOR_FINISHED;
	}
	else if(sima->flag & SI_FULLWINDOW) {
		sima->flag &= ~SI_FULLWINDOW;
		ED_screen_full_toggle(C, win, sa);
		return OPERATOR_FINISHED;
	}

	return OPERATOR_PASS_THROUGH;
}

void RENDER_OT_view_cancel(struct wmOperatorType *ot)
{
	/* identifiers */
	ot->name= "Cancel Render View";
	ot->description= "Cancel show render view";
	ot->idname= "RENDER_OT_view_cancel";

	/* api callbacks */
	ot->exec= render_view_cancel_exec;
	ot->poll= ED_operator_image_active;
}

/* *********************** show render viewer *************** */

static int render_view_show_invoke(bContext *C, wmOperator *UNUSED(unused), wmEvent *event)
{
	ScrArea *sa= find_area_showing_r_result(C);

<<<<<<< HEAD
	/* test if we have a temp screen in front */
	if(CTX_wm_window(C)->screen->full==SCREENTEMP) {
=======
	/* test if we have a temp screen active */
	if(CTX_wm_window(C)->screen->temp) {
>>>>>>> 6d201907
		wm_window_lower(CTX_wm_window(C));
	}
	else { 
		/* is there another window? */
		wmWindow *win;
		
		for(win= CTX_wm_manager(C)->windows.first; win; win= win->next) {
			if(win->screen->temp) {
				wm_window_raise(win);
				return OPERATOR_FINISHED;
			}
		}
		
		/* determine if render already shows */
		if(sa) {
			SpaceImage *sima= sa->spacedata.first;

			if(sima->flag & SI_PREVSPACE) {
				sima->flag &= ~SI_PREVSPACE;

<<<<<<< HEAD
			if(sima->flag & SI_FULLWINDOW) {
				sima->flag &= ~SI_FULLWINDOW;
				ED_screen_full_prevspace(C, sa);
			}
			else if(sima->next) {
				ED_area_newspace(C, sa, sima->next->spacetype);
				ED_area_tag_redraw(sa);
=======
				if(sima->flag & SI_FULLWINDOW) {
					sima->flag &= ~SI_FULLWINDOW;
					ED_screen_full_prevspace(C, sa);
				}
				else if(sima->next) {
					/* workaround for case of double prevspace, render window
					   with a file browser on top of it (same as in ED_area_prevspace) */
					if(sima->next->spacetype == SPACE_FILE && sima->next->next)
						ED_area_newspace(C, sa, sima->next->next->spacetype);
					else
						ED_area_newspace(C, sa, sima->next->spacetype);
					ED_area_tag_redraw(sa);
				}
>>>>>>> 6d201907
			}
		}
		else {
			screen_set_image_output(C, event->x, event->y);
		}
	}

	return OPERATOR_FINISHED;
}

void RENDER_OT_view_show(struct wmOperatorType *ot)
{
	/* identifiers */
	ot->name= "Show/Hide Render View";
	ot->description= "Toggle show render view";
	ot->idname= "RENDER_OT_view_show";

	/* api callbacks */
	ot->invoke= render_view_show_invoke;
	ot->poll= ED_operator_screenactive;
}<|MERGE_RESOLUTION|>--- conflicted
+++ resolved
@@ -403,10 +403,7 @@
 	Image *ima;
 	View3D *v3d= CTX_wm_view3d(C);
 	Main *mainp= CTX_data_main(C);
-<<<<<<< HEAD
 	int lay= (v3d)? v3d->lay: scene->lay;
-=======
-	unsigned int lay= (v3d)? v3d->lay: scene->lay;
 	const short is_animation= RNA_boolean_get(op->ptr, "animation");
 	const short is_write_still= RNA_boolean_get(op->ptr, "write_still");
 
@@ -414,7 +411,6 @@
 		BKE_report(op->reports, RPT_ERROR, "Can't write a single file with an animation format selected.");
 		return OPERATOR_CANCELLED;
 	}
->>>>>>> 6d201907
 
 	if(re==NULL) {
 		re= RE_NewRender(scene->id.name);
@@ -640,23 +636,16 @@
 	Image *ima;
 	const short is_animation= RNA_boolean_get(op->ptr, "animation");
 	const short is_write_still= RNA_boolean_get(op->ptr, "write_still");
-	
+
 	/* only one render job at a time */
 	if(WM_jobs_test(CTX_wm_manager(C), scene))
 		return OPERATOR_CANCELLED;
-
-<<<<<<< HEAD
-=======
-	if(!RE_is_rendering_allowed(scene, op->reports, render_error_reports)) {
-		return OPERATOR_CANCELLED;
-	}
 
 	if(!is_animation && is_write_still && BKE_imtype_is_movie(scene->r.imtype)) {
 		BKE_report(op->reports, RPT_ERROR, "Can't write a single file with an animation format selected.");
 		return OPERATOR_CANCELLED;
 	}	
 	
->>>>>>> 6d201907
 	/* stop all running jobs, currently previews frustrate Render */
 	WM_jobs_stop_all(CTX_wm_manager(C));
 
@@ -843,13 +832,8 @@
 {
 	ScrArea *sa= find_area_showing_r_result(C);
 
-<<<<<<< HEAD
-	/* test if we have a temp screen in front */
+	/* test if we have a temp screen active */
 	if(CTX_wm_window(C)->screen->full==SCREENTEMP) {
-=======
-	/* test if we have a temp screen active */
-	if(CTX_wm_window(C)->screen->temp) {
->>>>>>> 6d201907
 		wm_window_lower(CTX_wm_window(C));
 	}
 	else { 
@@ -863,14 +847,13 @@
 			}
 		}
 		
-		/* determine if render already shows */
+	/* determine if render already shows */
 		if(sa) {
-			SpaceImage *sima= sa->spacedata.first;
-
-			if(sima->flag & SI_PREVSPACE) {
-				sima->flag &= ~SI_PREVSPACE;
-
-<<<<<<< HEAD
+		SpaceImage *sima= sa->spacedata.first;
+
+		if(sima->flag & SI_PREVSPACE) {
+			sima->flag &= ~SI_PREVSPACE;
+
 			if(sima->flag & SI_FULLWINDOW) {
 				sima->flag &= ~SI_FULLWINDOW;
 				ED_screen_full_prevspace(C, sa);
@@ -878,26 +861,12 @@
 			else if(sima->next) {
 				ED_area_newspace(C, sa, sima->next->spacetype);
 				ED_area_tag_redraw(sa);
-=======
-				if(sima->flag & SI_FULLWINDOW) {
-					sima->flag &= ~SI_FULLWINDOW;
-					ED_screen_full_prevspace(C, sa);
-				}
-				else if(sima->next) {
-					/* workaround for case of double prevspace, render window
-					   with a file browser on top of it (same as in ED_area_prevspace) */
-					if(sima->next->spacetype == SPACE_FILE && sima->next->next)
-						ED_area_newspace(C, sa, sima->next->next->spacetype);
-					else
-						ED_area_newspace(C, sa, sima->next->spacetype);
-					ED_area_tag_redraw(sa);
-				}
->>>>>>> 6d201907
-			}
-		}
-		else {
-			screen_set_image_output(C, event->x, event->y);
-		}
+			}
+		}
+	}
+	else {
+		screen_set_image_output(C, event->x, event->y);
+	}
 	}
 
 	return OPERATOR_FINISHED;
