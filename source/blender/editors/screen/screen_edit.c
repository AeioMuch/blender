/*
 * ***** BEGIN GPL LICENSE BLOCK *****
 *
 * This program is free software; you can redistribute it and/or
 * modify it under the terms of the GNU General Public License
 * as published by the Free Software Foundation; either version 2
 * of the License, or (at your option) any later version. 
 *
 * This program is distributed in the hope that it will be useful,
 * but WITHOUT ANY WARRANTY; without even the implied warranty of
 * MERCHANTABILITY or FITNESS FOR A PARTICULAR PURPOSE.  See the
 * GNU General Public License for more details.
 *
 * You should have received a copy of the GNU General Public License
 * along with this program; if not, write to the Free Software Foundation,
 * Inc., 51 Franklin Street, Fifth Floor, Boston, MA 02110-1301, USA.
 *
 * The Original Code is Copyright (C) 2008 Blender Foundation.
 * All rights reserved.
 *
 *
 * ***** END GPL LICENSE BLOCK *****
 */

/** \file blender/editors/screen/screen_edit.c
 *  \ingroup edscreen
 */


#include <string.h>
#include <math.h>


#include "MEM_guardedalloc.h"

#include "DNA_scene_types.h"
#include "DNA_userdef_types.h"

#include "BLI_math.h"
#include "BLI_blenlib.h"
#include "BLI_utildefines.h"

#include "BKE_context.h"
#include "BKE_depsgraph.h"
#include "BKE_icons.h"
#include "BKE_image.h"
#include "BKE_global.h"
#include "BKE_library.h"
#include "BKE_library_remap.h"
#include "BKE_main.h"
#include "BKE_node.h"
#include "BKE_screen.h"
#include "BKE_scene.h"
#include "BKE_workspace.h"

#include "WM_api.h"
#include "WM_types.h"

#include "ED_object.h"
#include "ED_screen.h"
#include "ED_screen_types.h"
#include "ED_clip.h"
#include "ED_node.h"
#include "ED_render.h"

#include "UI_interface.h"

/* XXX actually should be not here... solve later */
#include "wm_subwindow.h"

#include "screen_intern.h"  /* own module include */


/* ******************* screen vert, edge, area managing *********************** */

static ScrVert *screen_addvert(bScreen *sc, short x, short y)
{
	ScrVert *sv = MEM_callocN(sizeof(ScrVert), "addscrvert");
	sv->vec.x = x;
	sv->vec.y = y;
	
	BLI_addtail(&sc->vertbase, sv);
	return sv;
}

static void sortscrvert(ScrVert **v1, ScrVert **v2)
{
	ScrVert *tmp;
	
	if (*v1 > *v2) {
		tmp = *v1;
		*v1 = *v2;
		*v2 = tmp;
	}
}

static ScrEdge *screen_addedge(bScreen *sc, ScrVert *v1, ScrVert *v2)
{
	ScrEdge *se = MEM_callocN(sizeof(ScrEdge), "addscredge");
	
	sortscrvert(&v1, &v2);
	se->v1 = v1;
	se->v2 = v2;
	
	BLI_addtail(&sc->edgebase, se);
	return se;
}


ScrEdge *screen_findedge(bScreen *sc, ScrVert *v1, ScrVert *v2)
{
	ScrEdge *se;
	
	sortscrvert(&v1, &v2);
	for (se = sc->edgebase.first; se; se = se->next)
		if (se->v1 == v1 && se->v2 == v2)
			return se;
	
	return NULL;
}

void removedouble_scrverts(bScreen *sc)
{
	ScrVert *v1, *verg;
	ScrEdge *se;
	ScrArea *sa;
	
	verg = sc->vertbase.first;
	while (verg) {
		if (verg->newv == NULL) { /* !!! */
			v1 = verg->next;
			while (v1) {
				if (v1->newv == NULL) {   /* !?! */
					if (v1->vec.x == verg->vec.x && v1->vec.y == verg->vec.y) {
						/* printf("doublevert\n"); */
						v1->newv = verg;
					}
				}
				v1 = v1->next;
			}
		}
		verg = verg->next;
	}

	/* replace pointers in edges and faces */
	se = sc->edgebase.first;
	while (se) {
		if (se->v1->newv) se->v1 = se->v1->newv;
		if (se->v2->newv) se->v2 = se->v2->newv;
		/* edges changed: so.... */
		sortscrvert(&(se->v1), &(se->v2));
		se = se->next;
	}
	sa = sc->areabase.first;
	while (sa) {
		if (sa->v1->newv) sa->v1 = sa->v1->newv;
		if (sa->v2->newv) sa->v2 = sa->v2->newv;
		if (sa->v3->newv) sa->v3 = sa->v3->newv;
		if (sa->v4->newv) sa->v4 = sa->v4->newv;
		sa = sa->next;
	}

	/* remove */
	verg = sc->vertbase.first;
	while (verg) {
		v1 = verg->next;
		if (verg->newv) {
			BLI_remlink(&sc->vertbase, verg);
			MEM_freeN(verg);
		}
		verg = v1;
	}

}

void removenotused_scrverts(bScreen *sc)
{
	ScrVert *sv, *svn;
	ScrEdge *se;
	
	/* we assume edges are ok */
	
	se = sc->edgebase.first;
	while (se) {
		se->v1->flag = 1;
		se->v2->flag = 1;
		se = se->next;
	}
	
	sv = sc->vertbase.first;
	while (sv) {
		svn = sv->next;
		if (sv->flag == 0) {
			BLI_remlink(&sc->vertbase, sv);
			MEM_freeN(sv);
		}
		else {
			sv->flag = 0;
		}
		sv = svn;
	}
}

void removedouble_scredges(bScreen *sc)
{
	ScrEdge *verg, *se, *sn;
	
	/* compare */
	verg = sc->edgebase.first;
	while (verg) {
		se = verg->next;
		while (se) {
			sn = se->next;
			if (verg->v1 == se->v1 && verg->v2 == se->v2) {
				BLI_remlink(&sc->edgebase, se);
				MEM_freeN(se);
			}
			se = sn;
		}
		verg = verg->next;
	}
}

void removenotused_scredges(bScreen *sc)
{
	ScrEdge *se, *sen;
	ScrArea *sa;
	int a = 0;
	
	/* sets flags when edge is used in area */
	sa = sc->areabase.first;
	while (sa) {
		se = screen_findedge(sc, sa->v1, sa->v2);
		if (se == NULL) printf("error: area %d edge 1 doesn't exist\n", a);
		else se->flag = 1;
		se = screen_findedge(sc, sa->v2, sa->v3);
		if (se == NULL) printf("error: area %d edge 2 doesn't exist\n", a);
		else se->flag = 1;
		se = screen_findedge(sc, sa->v3, sa->v4);
		if (se == NULL) printf("error: area %d edge 3 doesn't exist\n", a);
		else se->flag = 1;
		se = screen_findedge(sc, sa->v4, sa->v1);
		if (se == NULL) printf("error: area %d edge 4 doesn't exist\n", a);
		else se->flag = 1;
		sa = sa->next;
		a++;
	}
	se = sc->edgebase.first;
	while (se) {
		sen = se->next;
		if (se->flag == 0) {
			BLI_remlink(&sc->edgebase, se);
			MEM_freeN(se);
		}
		else {
			se->flag = 0;
		}
		se = sen;
	}
}

bool scredge_is_horizontal(ScrEdge *se)
{
	return (se->v1->vec.y == se->v2->vec.y);
}

/* need win size to make sure not to include edges along screen edge */
ScrEdge *screen_find_active_scredge(const bScreen *sc,
                                    const int winsize_x, const int winsize_y,
                                    const int mx, const int my)
{
	ScrEdge *se;
	int safety = U.widget_unit / 10;
	
	if (safety < 2) safety = 2;
	
	for (se = sc->edgebase.first; se; se = se->next) {
		if (scredge_is_horizontal(se)) {
			if (se->v1->vec.y > 0 && se->v1->vec.y < winsize_y - 1) {
				short min, max;
				min = MIN2(se->v1->vec.x, se->v2->vec.x);
				max = MAX2(se->v1->vec.x, se->v2->vec.x);
				
				if (abs(my - se->v1->vec.y) <= safety && mx >= min && mx <= max)
					return se;
			}
		}
		else {
			if (se->v1->vec.x > 0 && se->v1->vec.x < winsize_x - 1) {
				short min, max;
				min = MIN2(se->v1->vec.y, se->v2->vec.y);
				max = MAX2(se->v1->vec.y, se->v2->vec.y);
				
				if (abs(mx - se->v1->vec.x) <= safety && my >= min && my <= max)
					return se;
			}
		}
	}
	
	return NULL;
}



/* adds no space data */
static ScrArea *screen_addarea(bScreen *sc, ScrVert *v1, ScrVert *v2, ScrVert *v3, ScrVert *v4, short headertype, short spacetype)
{
	ScrArea *sa = MEM_callocN(sizeof(ScrArea), "addscrarea");
	sa->v1 = v1;
	sa->v2 = v2;
	sa->v3 = v3;
	sa->v4 = v4;
	sa->headertype = headertype;
	sa->spacetype = sa->butspacetype = spacetype;
	
	BLI_addtail(&sc->areabase, sa);
	
	return sa;
}

static void screen_delarea(bContext *C, bScreen *sc, ScrArea *sa)
{
	
	ED_area_exit(C, sa);
	
	BKE_screen_area_free(sa);
	
	BLI_remlink(&sc->areabase, sa);
	MEM_freeN(sa);
}

/* return 0: no split possible */
/* else return (integer) screencoordinate split point */
static short testsplitpoint(ScrArea *sa, char dir, float fac)
{
	short x, y;
	const short area_min_x = AREAMINX;
	const short area_min_y = ED_area_headersize();
	
	// area big enough?
	if (dir == 'v' && (sa->v4->vec.x - sa->v1->vec.x <= 2 * area_min_x)) return 0;
	if (dir == 'h' && (sa->v2->vec.y - sa->v1->vec.y <= 2 * area_min_y)) return 0;
	
	// to be sure
	CLAMP(fac, 0.0f, 1.0f);
	
	if (dir == 'h') {
		y = sa->v1->vec.y + fac * (sa->v2->vec.y - sa->v1->vec.y);
		
		if (y - sa->v1->vec.y < area_min_y)
			y = sa->v1->vec.y + area_min_y;
		else if (sa->v2->vec.y - y < area_min_y)
			y = sa->v2->vec.y - area_min_y;
		else y -= (y % AREAGRID);
		
		return y;
	}
	else {
		x = sa->v1->vec.x + fac * (sa->v4->vec.x - sa->v1->vec.x);
		
		if (x - sa->v1->vec.x < area_min_x)
			x = sa->v1->vec.x + area_min_x;
		else if (sa->v4->vec.x - x < area_min_x)
			x = sa->v4->vec.x - area_min_x;
		else x -= (x % AREAGRID);
		
		return x;
	}
}

ScrArea *area_split(bScreen *sc, ScrArea *sa, char dir, float fac, int merge)
{
	ScrArea *newa = NULL;
	ScrVert *sv1, *sv2;
	short split;
	
	if (sa == NULL) return NULL;
	
	split = testsplitpoint(sa, dir, fac);
	if (split == 0) return NULL;
	
	/* note regarding (fac > 0.5f) checks below.
	 * normally it shouldn't matter which is used since the copy should match the original
	 * however with viewport rendering and python console this isn't the case. - campbell */

	if (dir == 'h') {
		/* new vertices */
		sv1 = screen_addvert(sc, sa->v1->vec.x, split);
		sv2 = screen_addvert(sc, sa->v4->vec.x, split);
		
		/* new edges */
		screen_addedge(sc, sa->v1, sv1);
		screen_addedge(sc, sv1, sa->v2);
		screen_addedge(sc, sa->v3, sv2);
		screen_addedge(sc, sv2, sa->v4);
		screen_addedge(sc, sv1, sv2);
		
		if (fac > 0.5f) {
			/* new areas: top */
			newa = screen_addarea(sc, sv1, sa->v2, sa->v3, sv2, sa->headertype, sa->spacetype);

			/* area below */
			sa->v2 = sv1;
			sa->v3 = sv2;
		}
		else {
			/* new areas: bottom */
			newa = screen_addarea(sc, sa->v1, sv1, sv2, sa->v4, sa->headertype, sa->spacetype);

			/* area above */
			sa->v1 = sv1;
			sa->v4 = sv2;
		}

		ED_area_data_copy(newa, sa, true);
		
	}
	else {
		/* new vertices */
		sv1 = screen_addvert(sc, split, sa->v1->vec.y);
		sv2 = screen_addvert(sc, split, sa->v2->vec.y);
		
		/* new edges */
		screen_addedge(sc, sa->v1, sv1);
		screen_addedge(sc, sv1, sa->v4);
		screen_addedge(sc, sa->v2, sv2);
		screen_addedge(sc, sv2, sa->v3);
		screen_addedge(sc, sv1, sv2);
		
		if (fac > 0.5f) {
			/* new areas: right */
			newa = screen_addarea(sc, sv1, sv2, sa->v3, sa->v4, sa->headertype, sa->spacetype);

			/* area left */
			sa->v3 = sv2;
			sa->v4 = sv1;
		}
		else {
			/* new areas: left */
			newa = screen_addarea(sc, sa->v1, sa->v2, sv2, sv1, sa->headertype, sa->spacetype);

			/* area right */
			sa->v1 = sv1;
			sa->v2 = sv2;
		}

		ED_area_data_copy(newa, sa, true);
	}
	
	/* remove double vertices en edges */
	if (merge)
		removedouble_scrverts(sc);
	removedouble_scredges(sc);
	removenotused_scredges(sc);
	
	return newa;
}

/**
 * Empty screen, with 1 dummy area without spacedata. Uses window size.
 */
bScreen *screen_add(const char *name, const int winsize_x, const int winsize_y)
{
	bScreen *sc;
	ScrVert *sv1, *sv2, *sv3, *sv4;

	sc = BKE_libblock_alloc(G.main, ID_SCR, name);
	sc->do_refresh = true;
	sc->redraws_flag = TIME_ALL_3D_WIN | TIME_ALL_ANIM_WIN;

	sv1 = screen_addvert(sc, 0, 0);
	sv2 = screen_addvert(sc, 0, winsize_y - 1);
	sv3 = screen_addvert(sc, winsize_x - 1, winsize_y - 1);
	sv4 = screen_addvert(sc, winsize_x - 1, 0);

	screen_addedge(sc, sv1, sv2);
	screen_addedge(sc, sv2, sv3);
	screen_addedge(sc, sv3, sv4);
	screen_addedge(sc, sv4, sv1);

	/* dummy type, no spacedata */
	screen_addarea(sc, sv1, sv2, sv3, sv4, HEADERDOWN, SPACE_EMPTY);

	return sc;
}

void screen_data_copy(bScreen *to, bScreen *from)
{
	ScrVert *s1, *s2;
	ScrEdge *se;
	ScrArea *sa, *saf;
	
	/* free contents of 'to', is from blenkernel screen.c */
	BKE_screen_free(to);
	
	BLI_duplicatelist(&to->vertbase, &from->vertbase);
	BLI_duplicatelist(&to->edgebase, &from->edgebase);
	BLI_duplicatelist(&to->areabase, &from->areabase);
	BLI_listbase_clear(&to->regionbase);
	
	s2 = to->vertbase.first;
	for (s1 = from->vertbase.first; s1; s1 = s1->next, s2 = s2->next) {
		s1->newv = s2;
	}
	
	for (se = to->edgebase.first; se; se = se->next) {
		se->v1 = se->v1->newv;
		se->v2 = se->v2->newv;
		sortscrvert(&(se->v1), &(se->v2));
	}
	
	saf = from->areabase.first;
	for (sa = to->areabase.first; sa; sa = sa->next, saf = saf->next) {
		sa->v1 = sa->v1->newv;
		sa->v2 = sa->v2->newv;
		sa->v3 = sa->v3->newv;
		sa->v4 = sa->v4->newv;

		BLI_listbase_clear(&sa->spacedata);
		BLI_listbase_clear(&sa->regionbase);
		BLI_listbase_clear(&sa->actionzones);
		BLI_listbase_clear(&sa->handlers);
		
		ED_area_data_copy(sa, saf, true);
	}
	
	/* put at zero (needed?) */
	for (s1 = from->vertbase.first; s1; s1 = s1->next)
		s1->newv = NULL;
}

/**
 * Prepare a newly created screen for initializing it as active screen.
 */
void screen_new_activate_prepare(const wmWindow *win, bScreen *screen_new)
{
	screen_new->winid = win->winid;
	screen_new->do_refresh = true;
	screen_new->do_draw = true;
}


/* with sa as center, sb is located at: 0=W, 1=N, 2=E, 3=S */
/* -1 = not valid check */
/* used with join operator */
int area_getorientation(ScrArea *sa, ScrArea *sb)
{
	ScrVert *sav1, *sav2, *sav3, *sav4;
	ScrVert *sbv1, *sbv2, *sbv3, *sbv4;

	if (sa == NULL || sb == NULL) return -1;

	sav1 = sa->v1;
	sav2 = sa->v2;
	sav3 = sa->v3;
	sav4 = sa->v4;
	sbv1 = sb->v1;
	sbv2 = sb->v2;
	sbv3 = sb->v3;
	sbv4 = sb->v4;
	
	if (sav1 == sbv4 && sav2 == sbv3) { /* sa to right of sb = W */
		return 0;
	}
	else if (sav2 == sbv1 && sav3 == sbv4) { /* sa to bottom of sb = N */
		return 1;
	}
	else if (sav3 == sbv2 && sav4 == sbv1) { /* sa to left of sb = E */
		return 2;
	}
	else if (sav1 == sbv2 && sav4 == sbv3) { /* sa on top of sb = S*/
		return 3;
	}
	
	return -1;
}

/* Helper function to join 2 areas, it has a return value, 0=failed 1=success
 *  used by the split, join operators
 */
int screen_area_join(bContext *C, bScreen *scr, ScrArea *sa1, ScrArea *sa2)
{
	int dir;
	
	dir = area_getorientation(sa1, sa2);
	/*printf("dir is : %i\n", dir);*/
	
	if (dir == -1) {
		if (sa1) sa1->flag &= ~AREA_FLAG_DRAWJOINFROM;
		if (sa2) sa2->flag &= ~AREA_FLAG_DRAWJOINTO;
		return 0;
	}
	
	if (dir == 0) {
		sa1->v1 = sa2->v1;
		sa1->v2 = sa2->v2;
		screen_addedge(scr, sa1->v2, sa1->v3);
		screen_addedge(scr, sa1->v1, sa1->v4);
	}
	else if (dir == 1) {
		sa1->v2 = sa2->v2;
		sa1->v3 = sa2->v3;
		screen_addedge(scr, sa1->v1, sa1->v2);
		screen_addedge(scr, sa1->v3, sa1->v4);
	}
	else if (dir == 2) {
		sa1->v3 = sa2->v3;
		sa1->v4 = sa2->v4;
		screen_addedge(scr, sa1->v2, sa1->v3);
		screen_addedge(scr, sa1->v1, sa1->v4);
	}
	else if (dir == 3) {
		sa1->v1 = sa2->v1;
		sa1->v4 = sa2->v4;
		screen_addedge(scr, sa1->v1, sa1->v2);
		screen_addedge(scr, sa1->v3, sa1->v4);
	}
	
	screen_delarea(C, scr, sa2);
	removedouble_scrverts(scr);
	sa1->flag &= ~AREA_FLAG_DRAWJOINFROM;
	/* Update preview thumbnail */
	BKE_icon_changed(scr->id.icon_id);

	return 1;
}

void select_connected_scredge(bScreen *sc, ScrEdge *edge)
{
	ScrEdge *se;
	ScrVert *sv;
	int oneselected;
	char dir;
	
	/* select connected, only in the right direction */
	/* 'dir' is the direction of EDGE */
	
	if (edge->v1->vec.x == edge->v2->vec.x) dir = 'v';
	else dir = 'h';
	
	sv = sc->vertbase.first;
	while (sv) {
		sv->flag = 0;
		sv = sv->next;
	}
	
	edge->v1->flag = 1;
	edge->v2->flag = 1;
	
	oneselected = 1;
	while (oneselected) {
		se = sc->edgebase.first;
		oneselected = 0;
		while (se) {
			if (se->v1->flag + se->v2->flag == 1) {
				if (dir == 'h') {
					if (se->v1->vec.y == se->v2->vec.y) {
						se->v1->flag = se->v2->flag = 1;
						oneselected = 1;
					}
				}
				if (dir == 'v') {
					if (se->v1->vec.x == se->v2->vec.x) {
						se->v1->flag = se->v2->flag = 1;
						oneselected = 1;
					}
				}
			}
			se = se->next;
		}
	}
}

/* test if screen vertices should be scaled */
static void screen_test_scale(bScreen *sc, int winsize_x, int winsize_y)
{
	/* clamp Y size of header sized areas when expanding windows
	 * avoids annoying empty space around file menu */
#define USE_HEADER_SIZE_CLAMP

	const int headery_init = ED_area_headersize();
	ScrVert *sv = NULL;
	ScrArea *sa;
	int winsize_x_prev, winsize_y_prev;
	float facx, facy, tempf, min[2], max[2];
	
	/* calculate size */
	min[0] = min[1] = 20000.0f;
	max[0] = max[1] = 0.0f;
	
	for (sv = sc->vertbase.first; sv; sv = sv->next) {
		const float fv[2] = {(float)sv->vec.x, (float)sv->vec.y};
		minmax_v2v2_v2(min, max, fv);
	}
	
	/* always make 0.0 left under */
	for (sv = sc->vertbase.first; sv; sv = sv->next) {
		sv->vec.x -= min[0];
		sv->vec.y -= min[1];
	}
	
	winsize_x_prev = (max[0] - min[0]) + 1;
	winsize_y_prev = (max[1] - min[1]) + 1;


#ifdef USE_HEADER_SIZE_CLAMP
#define TEMP_BOTTOM 1
#define TEMP_TOP 2

	/* if the window's Y axis grows, clamp header sized areas */
	if (winsize_y_prev < winsize_y) {  /* growing? */
		const int headery_margin_max = headery_init + 4;
		for (sa = sc->areabase.first; sa; sa = sa->next) {
			ARegion *ar = BKE_area_find_region_type(sa, RGN_TYPE_HEADER);
			sa->temp = 0;

			if (ar && !(ar->flag & RGN_FLAG_HIDDEN)) {
				if (sa->v2->vec.y == winsize_y_prev - 1) {
					if ((sa->v2->vec.y - sa->v1->vec.y) < headery_margin_max) {
						sa->temp = TEMP_TOP;
					}
				}
				else if (sa->v1->vec.y == 0) {
					if ((sa->v2->vec.y - sa->v1->vec.y) < headery_margin_max) {
						sa->temp = TEMP_BOTTOM;
					}
				}
			}
		}
	}
#endif


	if (winsize_x_prev != winsize_x || winsize_y_prev != winsize_y) {
		facx = ((float)winsize_x - 1) / ((float)winsize_x_prev - 1);
		facy = ((float)winsize_y - 1) / ((float)winsize_y_prev - 1);
		
		/* make sure it fits! */
		for (sv = sc->vertbase.first; sv; sv = sv->next) {
			/* FIXME, this re-sizing logic is no good when re-sizing the window + redrawing [#24428]
			 * need some way to store these as floats internally and re-apply from there. */
			tempf = ((float)sv->vec.x) * facx;
			sv->vec.x = (short)(tempf + 0.5f);
			//sv->vec.x += AREAGRID - 1;
			//sv->vec.x -=  (sv->vec.x % AREAGRID);

			CLAMP(sv->vec.x, 0, winsize_x - 1);
			
			tempf = ((float)sv->vec.y) * facy;
			sv->vec.y = (short)(tempf + 0.5f);
			//sv->vec.y += AREAGRID - 1;
			//sv->vec.y -=  (sv->vec.y % AREAGRID);

			CLAMP(sv->vec.y, 0, winsize_y - 1);
		}
	}


#ifdef USE_HEADER_SIZE_CLAMP
	if (winsize_y_prev < winsize_y) {  /* growing? */
		for (sa = sc->areabase.first; sa; sa = sa->next) {
			ScrEdge *se = NULL;

			if (sa->temp == 0)
				continue;

			if (sa->v1 == sa->v2)
				continue;

			/* adjust headery if verts are along the edge of window */
			if (sa->temp == TEMP_TOP) {
				/* lower edge */
				const int yval = sa->v2->vec.y - headery_init;
				se = screen_findedge(sc, sa->v4, sa->v1);
				select_connected_scredge(sc, se);
				for (sv = sc->vertbase.first; sv; sv = sv->next) {
					if (sv != sa->v2 && sv != sa->v3) {
						if (sv->flag) {
							sv->vec.y = yval;
						}
					}
				}
			}
			else {
				/* upper edge */
				const int yval = sa->v1->vec.y + headery_init;
				se = screen_findedge(sc, sa->v2, sa->v3);
				select_connected_scredge(sc, se);
				for (sv = sc->vertbase.first; sv; sv = sv->next) {
					if (sv != sa->v1 && sv != sa->v4) {
						if (sv->flag) {
							sv->vec.y = yval;
						}
					}
				}
			}
		}
	}

#undef USE_HEADER_SIZE_CLAMP
#undef TEMP_BOTTOM
#undef TEMP_TOP
#endif


	/* test for collapsed areas. This could happen in some blender version... */
	/* ton: removed option now, it needs Context... */
	
	/* make each window at least ED_area_headersize() high */
	for (sa = sc->areabase.first; sa; sa = sa->next) {
		int headery = headery_init;
		
		/* adjust headery if verts are along the edge of window */
		if (sa->v1->vec.y > 0)
			headery += U.pixelsize;
		if (sa->v2->vec.y < winsize_y - 1)
			headery += U.pixelsize;
		
		if (sa->v2->vec.y - sa->v1->vec.y + 1 < headery) {
			/* lower edge */
			ScrEdge *se = screen_findedge(sc, sa->v4, sa->v1);
			if (se && sa->v1 != sa->v2) {
				int yval;
				
				select_connected_scredge(sc, se);
				
				/* all selected vertices get the right offset */
				yval = sa->v2->vec.y - headery + 1;
				for (sv = sc->vertbase.first; sv; sv = sv->next) {
					/* if is a collapsed area */
					if (sv != sa->v2 && sv != sa->v3) {
						if (sv->flag) {
							sv->vec.y = yval;
						}
					}
				}
			}
		}
	}
	
}


/* ****************** EXPORTED API TO OTHER MODULES *************************** */

/* screen sets cursor based on swinid */
static void region_cursor_set(wmWindow *win, int swinid, int swin_changed)
{
	bScreen *screen = WM_window_get_active_screen(win);

	for (ScrArea *sa = screen->areabase.first; sa; sa = sa->next) {
		for (ARegion *ar = sa->regionbase.first; ar; ar = ar->next) {
			if (ar->swinid == swinid) {
				if (swin_changed || (ar->type && ar->type->event_cursor)) {
					if (WM_manipulatormap_cursor_set(ar->manipulator_map, win)) {
						return;
					}
					ED_region_cursor_set(win, sa, ar);
				}
				return;
			}
		}
	}
}

void ED_screen_do_listen(bContext *C, wmNotifier *note)
{
	wmWindow *win = CTX_wm_window(C);
	bScreen *screen = CTX_wm_screen(C);

	/* generic notes */
	switch (note->category) {
		case NC_WM:
			if (note->data == ND_FILEREAD)
				screen->do_draw = true;
			break;
		case NC_WINDOW:
			screen->do_draw = true;
			break;
		case NC_WORKSPACE:
			if (note->action == NA_EDITED)
				screen->do_draw = screen->do_refresh = true;
			break;
		case NC_SCENE:
			if (note->data == ND_MODE)
				region_cursor_set(win, note->swinid, true);
			break;
	}
}

/* helper call for below, dpi changes headers */
static void screen_refresh_headersizes(void)
{
	const ListBase *lb = BKE_spacetypes_list();
	SpaceType *st;
	
	for (st = lb->first; st; st = st->next) {
		ARegionType *art = BKE_regiontype_from_id(st, RGN_TYPE_HEADER);
		if (art) art->prefsizey = ED_area_headersize();
	}
}

/* make this screen usable */
/* for file read and first use, for scaling window, area moves */
void ED_screen_refresh(wmWindowManager *wm, wmWindow *win)
{
	bScreen *screen = WM_window_get_active_screen(win);

	/* exception for bg mode, we only need the screen context */
	if (!G.background) {
		const int winsize_x = WM_window_pixels_x(win);
		const int winsize_y = WM_window_pixels_y(win);
		ScrArea *sa;
		rcti winrct;
	
		winrct.xmin = 0;
		winrct.xmax = winsize_x - 1;
		winrct.ymin = 0;
		winrct.ymax = winsize_y - 1;
		
		/* header size depends on DPI, let's verify */
		screen_refresh_headersizes();
		
		screen_test_scale(screen, winsize_x, winsize_y);
		
		if (screen->mainwin == 0) {
			screen->mainwin = wm_subwindow_open(win, &winrct, false);
		}
		else {
			wm_subwindow_position(win, screen->mainwin, &winrct, false);
		}
		
		for (sa = screen->areabase.first; sa; sa = sa->next) {
			/* set spacetype and region callbacks, calls init() */
			/* sets subwindows for regions, adds handlers */
			ED_area_initialize(wm, win, sa);
		}
	
		/* wake up animtimer */
		if (screen->animtimer)
			WM_event_timer_sleep(wm, win, screen->animtimer, false);
	}

	if (G.debug & G_DEBUG_EVENTS) {
		printf("%s: set screen\n", __func__);
	}
	screen->do_refresh = false;
	/* prevent multiwin errors */
	screen->winid = win->winid;

	screen->context = ed_screen_context;
}

/* file read, set all screens, ... */
void ED_screens_initialize(wmWindowManager *wm)
{
	wmWindow *win;
	
	for (win = wm->windows.first; win; win = win->next) {
		if (WM_window_get_active_workspace(win) == NULL) {
			WM_window_set_active_workspace(win, G.main->workspaces.first);
		}

		ED_screen_refresh(wm, win);
	}
}


/* *********** exit calls are for closing running stuff ******** */

void ED_region_exit(bContext *C, ARegion *ar)
{
	wmWindowManager *wm = CTX_wm_manager(C);
	wmWindow *win = CTX_wm_window(C);
	ARegion *prevar = CTX_wm_region(C);

	if (ar->type && ar->type->exit)
		ar->type->exit(wm, ar);

	CTX_wm_region_set(C, ar);

	WM_event_remove_handlers(C, &ar->handlers);
	WM_event_modal_handler_region_replace(win, ar, NULL);
	if (ar->swinid) {
		wm_subwindow_close(win, ar->swinid);
		ar->swinid = 0;
	}

	if (ar->headerstr) {
		MEM_freeN(ar->headerstr);
		ar->headerstr = NULL;
	}
	
	if (ar->regiontimer) {
		WM_event_remove_timer(wm, win, ar->regiontimer);
		ar->regiontimer = NULL;
	}

	CTX_wm_region_set(C, prevar);
}

void ED_area_exit(bContext *C, ScrArea *sa)
{
	wmWindowManager *wm = CTX_wm_manager(C);
	wmWindow *win = CTX_wm_window(C);
	ScrArea *prevsa = CTX_wm_area(C);
	ARegion *ar;

	if (sa->type && sa->type->exit)
		sa->type->exit(wm, sa);

	CTX_wm_area_set(C, sa);

	for (ar = sa->regionbase.first; ar; ar = ar->next)
		ED_region_exit(C, ar);

	WM_event_remove_handlers(C, &sa->handlers);
	WM_event_modal_handler_area_replace(win, sa, NULL);

	CTX_wm_area_set(C, prevsa);
}

void ED_screen_exit(bContext *C, wmWindow *window, bScreen *screen)
{
	wmWindowManager *wm = CTX_wm_manager(C);
	wmWindow *prevwin = CTX_wm_window(C);
	ScrArea *sa;
	ARegion *ar;

	CTX_wm_window_set(C, window);
	
	if (screen->animtimer)
		WM_event_remove_timer(wm, window, screen->animtimer);
	screen->animtimer = NULL;
	screen->scrubbing = false;

	if (screen->mainwin)
		wm_subwindow_close(window, screen->mainwin);
	screen->mainwin = 0;
	screen->subwinactive = 0;
	
	for (ar = screen->regionbase.first; ar; ar = ar->next)
		ED_region_exit(C, ar);

	for (sa = screen->areabase.first; sa; sa = sa->next)
		ED_area_exit(C, sa);

	/* mark it available for use for other windows */
	screen->winid = 0;
	
	if (!WM_window_is_temp_screen(prevwin)) {
		/* use previous window if possible */
		CTX_wm_window_set(C, prevwin);
	}
	else {
		/* none otherwise */
		CTX_wm_window_set(C, NULL);
	}
	
}

/* *********************************** */

/* case when on area-edge or in azones, or outside window */
static void screen_cursor_set(wmWindow *win, wmEvent *event)
{
	const bScreen *screen = WM_window_get_active_screen(win);
	const int winsize_x = WM_window_pixels_x(win);
	const int winsize_y = WM_window_pixels_y(win);

	AZone *az = NULL;
	ScrArea *sa;
	
	for (sa = screen->areabase.first; sa; sa = sa->next)
		if ((az = is_in_area_actionzone(sa, &event->x)))
			break;
	
	if (sa) {
		if (az->type == AZONE_AREA)
			WM_cursor_set(win, CURSOR_EDIT);
		else if (az->type == AZONE_REGION) {
			if (az->edge == AE_LEFT_TO_TOPRIGHT || az->edge == AE_RIGHT_TO_TOPLEFT)
				WM_cursor_set(win, CURSOR_X_MOVE);
			else
				WM_cursor_set(win, CURSOR_Y_MOVE);
		}
	}
	else {
		ScrEdge *actedge = screen_find_active_scredge(screen, winsize_x, winsize_y, event->x, event->y);
		
		if (actedge) {
			if (scredge_is_horizontal(actedge))
				WM_cursor_set(win, CURSOR_Y_MOVE);
			else
				WM_cursor_set(win, CURSOR_X_MOVE);
		}
		else
			WM_cursor_set(win, CURSOR_STD);
	}
}


/* called in wm_event_system.c. sets state vars in screen, cursors */
/* event type is mouse move */
void ED_screen_set_subwinactive(bContext *C, wmEvent *event)
{
	wmWindow *win = CTX_wm_window(C);
	bScreen *scr = WM_window_get_active_screen(win);

	if (scr) {
		ScrArea *sa;
		ARegion *ar;
		int oldswin = scr->subwinactive;

		for (sa = scr->areabase.first; sa; sa = sa->next) {
			if (event->x > sa->totrct.xmin && event->x < sa->totrct.xmax)
				if (event->y > sa->totrct.ymin && event->y < sa->totrct.ymax)
					if (NULL == is_in_area_actionzone(sa, &event->x))
						break;
		}
		if (sa) {
			/* make overlap active when mouse over */
			for (ar = sa->regionbase.first; ar; ar = ar->next) {
				if (BLI_rcti_isect_pt_v(&ar->winrct, &event->x)) {
					scr->subwinactive = ar->swinid;
					break;
				}
			}
		}
		else
			scr->subwinactive = scr->mainwin;
		
		/* check for redraw headers */
		if (oldswin != scr->subwinactive) {

			for (sa = scr->areabase.first; sa; sa = sa->next) {
				bool do_draw = false;
				
				for (ar = sa->regionbase.first; ar; ar = ar->next)
					if (ar->swinid == oldswin || ar->swinid == scr->subwinactive)
						do_draw = true;
				
				if (do_draw) {
					for (ar = sa->regionbase.first; ar; ar = ar->next)
						if (ar->regiontype == RGN_TYPE_HEADER)
							ED_region_tag_redraw(ar);
				}
			}
		}
		
		/* cursors, for time being set always on edges, otherwise aregion doesnt switch */
		if (scr->subwinactive == scr->mainwin) {
			screen_cursor_set(win, event);
		}
		else {
			/* notifier invokes freeing the buttons... causing a bit too much redraws */
			if (oldswin != scr->subwinactive) {
				region_cursor_set(win, scr->subwinactive, true);

				/* this used to be a notifier, but needs to be done immediate
				 * because it can undo setting the right button as active due
				 * to delayed notifier handling */
				UI_screen_free_active_but(C, scr);
			}
			else
				region_cursor_set(win, scr->subwinactive, false);
		}
	}
}

int ED_screen_area_active(const bContext *C)
{
	wmWindow *win = CTX_wm_window(C);
	bScreen *sc = CTX_wm_screen(C);
	ScrArea *sa = CTX_wm_area(C);

	if (win && sc && sa) {
		AZone *az = is_in_area_actionzone(sa, &win->eventstate->x);
		ARegion *ar;
		
		if (az && az->type == AZONE_REGION)
			return 1;
		
		for (ar = sa->regionbase.first; ar; ar = ar->next)
			if (ar->swinid == sc->subwinactive)
				return 1;
	}
	return 0;
}


/* -------------------------------------------------------------------- */
/* Screen changing */

static bScreen *screen_find_associated_fullscreen(const Main *bmain, bScreen *screen)
{
	for (bScreen *screen_iter = bmain->screen.first; screen_iter; screen_iter = screen_iter->id.next) {
		ScrArea *sa = screen_iter->areabase.first;
		if (sa->full == screen) {
			return screen_iter;
		}
	}

	return screen;
}

/**
 * \return the screen to activate.
 * \warning The returned screen may not always equal \a screen_new!
 */
bScreen *screen_change_prepare(bScreen *screen_old, bScreen *screen_new, Main *bmain, bContext *C, wmWindow *win)
{
	/* validate screen, it's called with notifier reference */
	if (BLI_findindex(&bmain->screen, screen_new) == -1) {
		return NULL;
	}

	if (ELEM(screen_new->state, SCREENMAXIMIZED, SCREENFULL)) {
		screen_new = screen_find_associated_fullscreen(bmain, screen_new);
	}

	/* check for valid winid */
	if (!(screen_new->winid == 0 || screen_new->winid == win->winid)) {
		return NULL;
	}

	if (screen_old != screen_new) {
		wmTimer *wt = screen_old->animtimer;

		/* remove handlers referencing areas in old screen */
		for (ScrArea *sa = screen_old->areabase.first; sa; sa = sa->next) {
			WM_event_remove_area_handler(&win->modalhandlers, sa);
		}

		/* we put timer to sleep, so screen_exit has to think there's no timer */
		screen_old->animtimer = NULL;
		if (wt) {
			WM_event_timer_sleep(CTX_wm_manager(C), win, wt, true);
		}
		ED_screen_exit(C, win, screen_old);

		/* Same scene, "transfer" playback to new screen. */
		if (wt) {
			screen_new->animtimer = wt;
		}

		return screen_new;
	}

	return NULL;
}

void screen_changed_update(bContext *C, wmWindow *win, bScreen *sc)
{
	Scene *scene = WM_window_get_active_scene(win);

	CTX_wm_window_set(C, win);  /* stores C->wm.screen... hrmf */

	ED_screen_refresh(CTX_wm_manager(C), win);

	BKE_screen_view3d_scene_sync(sc, scene); /* sync new screen with scene data */
	WM_event_add_notifier(C, NC_WINDOW, NULL);
	WM_event_add_notifier(C, NC_WORKSPACE | ND_SCREENSET, sc);

	/* makes button hilites work */
	WM_event_add_mousemove(C);
}


/**
 * \brief Change the active screen.
 *
 * Operator call, WM + Window + screen already existed before
 *
 * \warning Do NOT call in area/region queues!
 * \returns if screen changing was successful.
 */
bool ED_screen_change(bContext *C, bScreen *sc)
{
	Main *bmain = CTX_data_main(C);
	wmWindow *win = CTX_wm_window(C);
	bScreen *screen_old = CTX_wm_screen(C);
	bScreen *screen_new = screen_change_prepare(screen_old, sc, bmain, C, win);

	if (screen_new) {
		WorkSpace *workspace = BKE_workspace_active_get(win->workspace_hook);
		WM_window_set_active_screen(win, workspace, sc);
		screen_changed_update(C, win, screen_new);

		return true;
	}

	return false;
}

static void screen_set_3dview_camera(Scene *scene, ScrArea *sa, View3D *v3d)
{
	/* fix any cameras that are used in the 3d view but not in the scene */
	BKE_screen_view3d_sync(v3d, scene);

	if (!v3d->camera || !BKE_scene_base_find(scene, v3d->camera)) {
		v3d->camera = BKE_scene_camera_find(scene);
		// XXX if (sc == curscreen) handle_view3d_lock();
		if (!v3d->camera) {
			ARegion *ar;
			ListBase *regionbase;
			
			/* regionbase is in different place depending if space is active */
			if (v3d == sa->spacedata.first)
				regionbase = &sa->regionbase;
			else
				regionbase = &v3d->regionbase;
				
			for (ar = regionbase->first; ar; ar = ar->next) {
				if (ar->regiontype == RGN_TYPE_WINDOW) {
					RegionView3D *rv3d = ar->regiondata;
					if (rv3d->persp == RV3D_CAMOB) {
						rv3d->persp = RV3D_PERSP;
					}
				}
			}
		}
	}
}

void ED_screen_update_after_scene_change(const bScreen *screen, Scene *scene_new)
{
	for (ScrArea *sa = screen->areabase.first; sa; sa = sa->next) {
		for (SpaceLink *sl = sa->spacedata.first; sl; sl = sl->next) {
			if (sl->spacetype == SPACE_VIEW3D) {
				View3D *v3d = (View3D *)sl;
				screen_set_3dview_camera(scene_new, sa, v3d);
			}
		}
	}
}

ScrArea *ED_screen_full_newspace(bContext *C, ScrArea *sa, int type)
{
	wmWindow *win = CTX_wm_window(C);
	bScreen *screen = CTX_wm_screen(C);
	ScrArea *newsa = NULL;

	if (!sa || sa->full == NULL) {
		newsa = ED_screen_state_toggle(C, win, sa, SCREENMAXIMIZED);
	}
	
	if (!newsa) {
		if (sa->full && (screen->state == SCREENMAXIMIZED)) {
			/* if this has been called from the temporary info header generated in
			 * temp fullscreen layouts, find the correct fullscreen area to change
			 * to create a new space inside */
			for (newsa = screen->areabase.first; newsa; newsa = newsa->next) {
				if (!(sa->flag & AREA_TEMP_INFO))
					break;
			}
		}
		else {
			newsa = sa;
		}
	}

	BLI_assert(newsa);

	if (sa && (sa->spacetype != type)) {
		newsa->flag |= AREA_FLAG_TEMP_TYPE;
	}
	else {
		newsa->flag &= ~AREA_FLAG_TEMP_TYPE;
	}

	ED_area_newspace(C, newsa, type, (newsa->flag & AREA_FLAG_TEMP_TYPE));

	return newsa;
}

/**
 * \a was_prev_temp for the case previous space was a temporary fullscreen as well
 */
void ED_screen_full_prevspace(bContext *C, ScrArea *sa)
{
	BLI_assert(sa->full);

	if (sa->flag & AREA_FLAG_STACKED_FULLSCREEN) {
		/* stacked fullscreen -> only go back to previous screen and don't toggle out of fullscreen */
		ED_area_prevspace(C, sa);
	}
	else {
		ED_screen_restore_temp_type(C, sa);
	}
}

void ED_screen_restore_temp_type(bContext *C, ScrArea *sa)
{
	/* incase nether functions below run */
	ED_area_tag_redraw(sa);

	if (sa->flag & AREA_FLAG_TEMP_TYPE) {
		ED_area_prevspace(C, sa);
		sa->flag &= ~AREA_FLAG_TEMP_TYPE;
	}

	if (sa->full) {
		ED_screen_state_toggle(C, CTX_wm_window(C), sa, SCREENMAXIMIZED);
	}
}

/* restore a screen / area back to default operation, after temp fullscreen modes */
void ED_screen_full_restore(bContext *C, ScrArea *sa)
{
	wmWindow *win = CTX_wm_window(C);
	SpaceLink *sl = sa->spacedata.first;
	bScreen *screen = CTX_wm_screen(C);
	short state = (screen ? screen->state : SCREENMAXIMIZED);
	
	/* if fullscreen area has a temporary space (such as a file browser or fullscreen render
	 * overlaid on top of an existing setup) then return to the previous space */
	
	if (sl->next) {
		if (sa->flag & AREA_FLAG_TEMP_TYPE) {
			ED_screen_full_prevspace(C, sa);
		}
		else {
			ED_screen_state_toggle(C, win, sa, state);
		}
		/* warning: 'sa' may be freed */
	}
	/* otherwise just tile the area again */
	else {
		ED_screen_state_toggle(C, win, sa, state);
	}
}

/**
 * this function toggles: if area is maximized/full then the parent will be restored
 *
 * \warning \a sa may be freed.
 */
ScrArea *ED_screen_state_toggle(bContext *C, wmWindow *win, ScrArea *sa, const short state)
{
	wmWindowManager *wm = CTX_wm_manager(C);
	WorkSpace *workspace = WM_window_get_active_workspace(win);
	bScreen *sc, *oldscreen;
	ARegion *ar;

	if (sa) {
		/* ensure we don't have a button active anymore, can crash when
		 * switching screens with tooltip open because region and tooltip
		 * are no longer in the same screen */
		for (ar = sa->regionbase.first; ar; ar = ar->next) {
			UI_blocklist_free(C, &ar->uiblocks);

			if (ar->regiontimer) {
				WM_event_remove_timer(wm, NULL, ar->regiontimer);
				ar->regiontimer = NULL;
			}
		}

		/* prevent hanging header prints */
		ED_area_headerprint(sa, NULL);
	}

	if (sa && sa->full) {
		WorkSpaceLayout *layout_old = WM_window_get_active_layout(win);
		/* restoring back to SCREENNORMAL */
		ScrArea *old;

		sc = sa->full;       /* the old screen to restore */
		oldscreen = WM_window_get_active_screen(win); /* the one disappearing */

		sc->state = SCREENNORMAL;

		/* find old area */
		for (old = sc->areabase.first; old; old = old->next)
			if (old->full) break;
		if (old == NULL) {
			if (G.debug & G_DEBUG)
				printf("%s: something wrong in areafullscreen\n", __func__);
			return NULL;
		}

		if (state == SCREENFULL) {
			/* restore the old side panels/header visibility */
			for (ar = sa->regionbase.first; ar; ar = ar->next) {
				ar->flag = ar->flagfullscreen;
			}
		}

		ED_area_data_swap(old, sa);
		if (sa->flag & AREA_TEMP_INFO) sa->flag &= ~AREA_TEMP_INFO;
		old->full = NULL;

		/* animtimer back */
		sc->animtimer = oldscreen->animtimer;
		oldscreen->animtimer = NULL;

		ED_screen_change(C, sc);

		BKE_workspace_layout_remove(workspace, layout_old, CTX_data_main(C));

		/* After we've restored back to SCREENNORMAL, we have to wait with
		 * screen handling as it uses the area coords which aren't updated yet.
		 * Without doing so, the screen handling gets wrong area coords,
		 * which in worst case can lead to crashes (see T43139) */
		sc->skip_handling = true;
	}
	else {
		/* change from SCREENNORMAL to new state */
		WorkSpaceLayout *layout_new;
		ScrArea *newa;
		char newname[MAX_ID_NAME - 2];

		oldscreen = WM_window_get_active_screen(win);

		oldscreen->state = state;
		BLI_snprintf(newname, sizeof(newname), "%s-%s", oldscreen->id.name + 2, "nonnormal");

		layout_new = ED_workspace_layout_add(workspace, win, newname);

		sc = BKE_workspace_layout_screen_get(layout_new);
		sc->state = state;
		sc->redraws_flag = oldscreen->redraws_flag;
		sc->temp = oldscreen->temp;

		/* timer */
		sc->animtimer = oldscreen->animtimer;
		oldscreen->animtimer = NULL;

		/* use random area when we have no active one, e.g. when the
		 * mouse is outside of the window and we open a file browser */
		if (!sa)
			sa = oldscreen->areabase.first;

		if (state == SCREENMAXIMIZED) {
			/* returns the top small area */
			newa = area_split(sc, (ScrArea *)sc->areabase.first, 'h', 0.99f, 1);
			ED_area_newspace(C, newa, SPACE_INFO, false);

			/* copy area */
			newa = newa->prev;
			ED_area_data_swap(newa, sa);
			sa->flag |= AREA_TEMP_INFO;

			sa->full = oldscreen;
			newa->full = oldscreen;
			newa->next->full = oldscreen; // XXX
		}
		else if (state == SCREENFULL) {
			newa = (ScrArea *)sc->areabase.first;

			/* copy area */
			ED_area_data_swap(newa, sa);
			newa->flag = sa->flag; /* mostly for AREA_FLAG_WASFULLSCREEN */

			/* temporarily hide the side panels/header */
			for (ar = newa->regionbase.first; ar; ar = ar->next) {
				ar->flagfullscreen = ar->flag;

				if (ELEM(ar->regiontype,
				         RGN_TYPE_UI,
				         RGN_TYPE_HEADER,
				         RGN_TYPE_TOOLS))
				{
					ar->flag |= RGN_FLAG_HIDDEN;
				}
			}

			sa->full = oldscreen;
			newa->full = oldscreen;
		}
		else {
			BLI_assert(false);
		}

		ED_screen_change(C, sc);
	}

	/* XXX bad code: setscreen() ends with first area active. fullscreen render assumes this too */
	CTX_wm_area_set(C, sc->areabase.first);

	return sc->areabase.first;
}

/* update frame rate info for viewport drawing */
void ED_refresh_viewport_fps(bContext *C)
{
	wmTimer *animtimer = CTX_wm_screen(C)->animtimer;
	Scene *scene = CTX_data_scene(C);
	
	/* is anim playback running? */
	if (animtimer && (U.uiflag & USER_SHOW_FPS)) {
		ScreenFrameRateInfo *fpsi = scene->fps_info;
		
		/* if there isn't any info, init it first */
		if (fpsi == NULL)
			fpsi = scene->fps_info = MEM_callocN(sizeof(ScreenFrameRateInfo), "refresh_viewport_fps fps_info");
		
		/* update the values */
		fpsi->redrawtime = fpsi->lredrawtime;
		fpsi->lredrawtime = animtimer->ltime;
	}
	else {
		/* playback stopped or shouldn't be running */
		if (scene->fps_info)
			MEM_freeN(scene->fps_info);
		scene->fps_info = NULL;
	}
}

/* redraws: uses defines from stime->redraws 
 * enable: 1 - forward on, -1 - backwards on, 0 - off
 */
void ED_screen_animation_timer(bContext *C, int redraws, int refresh, int sync, int enable)
{
	bScreen *screen = CTX_wm_screen(C);
	wmWindowManager *wm = CTX_wm_manager(C);
	wmWindow *win = CTX_wm_window(C);
	Scene *scene = CTX_data_scene(C);
	bScreen *stopscreen = ED_screen_animation_playing(wm);
	
	if (stopscreen) {
		WM_event_remove_timer(wm, win, stopscreen->animtimer);
		stopscreen->animtimer = NULL;
	}
	
	if (enable) {
		ScreenAnimData *sad = MEM_callocN(sizeof(ScreenAnimData), "ScreenAnimData");
		
		screen->animtimer = WM_event_add_timer(wm, win, TIMER0, (1.0 / FPS));
		
		sad->ar = CTX_wm_region(C);
		/* if startframe is larger than current frame, we put currentframe on startframe.
		 * note: first frame then is not drawn! (ton) */
		if (PRVRANGEON) {
			if (scene->r.psfra > scene->r.cfra) {
				sad->sfra = scene->r.cfra;
				scene->r.cfra = scene->r.psfra;
			}
			else
				sad->sfra = scene->r.cfra;
		}
		else {
			if (scene->r.sfra > scene->r.cfra) {
				sad->sfra = scene->r.cfra;
				scene->r.cfra = scene->r.sfra;
			}
			else
				sad->sfra = scene->r.cfra;
		}
		sad->redraws = redraws;
		sad->refresh = refresh;
		sad->flag |= (enable < 0) ? ANIMPLAY_FLAG_REVERSE : 0;
		sad->flag |= (sync == 0) ? ANIMPLAY_FLAG_NO_SYNC : (sync == 1) ? ANIMPLAY_FLAG_SYNC : 0;

		ScrArea *sa = CTX_wm_area(C);

		char spacetype = -1;

		if (sa)
			spacetype = sa->spacetype;

		sad->from_anim_edit = (ELEM(spacetype, SPACE_IPO, SPACE_ACTION, SPACE_NLA, SPACE_TIME));

		screen->animtimer->customdata = sad;
		
	}

	/* notifier catched by top header, for button */
	WM_event_add_notifier(C, NC_WORKSPACE | ND_ANIMPLAY, NULL);
}

/* helper for screen_animation_play() - only to be used for TimeLine */
static ARegion *time_top_left_3dwindow(bScreen *screen)
{
	ARegion *aret = NULL;
	ScrArea *sa;
	int min = 10000;
	
	for (sa = screen->areabase.first; sa; sa = sa->next) {
		if (sa->spacetype == SPACE_VIEW3D) {
			ARegion *ar;
			for (ar = sa->regionbase.first; ar; ar = ar->next) {
				if (ar->regiontype == RGN_TYPE_WINDOW) {
					if (ar->winrct.xmin - ar->winrct.ymin < min) {
						aret = ar;
						min = ar->winrct.xmin - ar->winrct.ymin;
					}
				}
			}
		}
	}

	return aret;
}

void ED_screen_animation_timer_update(bScreen *screen, int redraws, int refresh)
{
	if (screen && screen->animtimer) {
		wmTimer *wt = screen->animtimer;
		ScreenAnimData *sad = wt->customdata;
		
		sad->redraws = redraws;
		sad->refresh = refresh;
		sad->ar = NULL;
		if (redraws & TIME_REGION)
			sad->ar = time_top_left_3dwindow(screen);
	}
}

/* results in fully updated anim system
 * screen can be NULL */
void ED_update_for_newframe(Main *bmain, Scene *scene, int UNUSED(mute))
{
#ifdef DURIAN_CAMERA_SWITCH
	void *camera = BKE_scene_camera_switch_find(scene);
	if (camera && scene->camera != camera) {
		bScreen *sc;
		scene->camera = camera;
		/* are there cameras in the views that are not in the scene? */
		for (sc = bmain->screen.first; sc; sc = sc->id.next) {
			BKE_screen_view3d_scene_sync(sc, scene);
		}
	}
#endif
	
	ED_clip_update_frame(bmain, scene->r.cfra);

<<<<<<< HEAD
	/* get layers from all windows */
	for (window = wm->windows.first; window; window = window->next)
		layers |= BKE_screen_visible_layers(WM_window_get_active_screen(window), scene);

=======
>>>>>>> 204e0671
	/* this function applies the changes too */
	BKE_scene_update_for_newframe(bmain->eval_ctx, bmain, scene);

	/* composite */
	if (scene->use_nodes && scene->nodetree)
		ntreeCompositTagAnimated(scene->nodetree);
	
	/* update animated texture nodes */
	{
		Tex *tex;
		for (tex = bmain->tex.first; tex; tex = tex->id.next)
			if (tex->use_nodes && tex->nodetree) {
				ntreeTexTagAnimated(tex->nodetree);
			}
	}
	
}

/*
 * return true if any active area requires to see in 3D
 */
bool ED_screen_stereo3d_required(const bScreen *screen, const Scene *scene)
{
	ScrArea *sa;
	const bool is_multiview = (scene->r.scemode & R_MULTIVIEW) != 0;

	for (sa = screen->areabase.first; sa; sa = sa->next) {
		switch (sa->spacetype) {
			case SPACE_VIEW3D:
			{
				View3D *v3d;

				if (!is_multiview)
					continue;

				v3d = sa->spacedata.first;
				if (v3d->camera && v3d->stereo3d_camera == STEREO_3D_ID) {
					ARegion *ar;
					for (ar = sa->regionbase.first; ar; ar = ar->next) {
						if (ar->regiondata && ar->regiontype == RGN_TYPE_WINDOW) {
							RegionView3D *rv3d = ar->regiondata;
							if (rv3d->persp == RV3D_CAMOB) {
								return true;
							}
						}
					}
				}
				break;
			}
			case SPACE_IMAGE:
			{
				SpaceImage *sima;

				/* images should always show in stereo, even if
				 * the file doesn't have views enabled */
				sima = sa->spacedata.first;
				if (sima->image && BKE_image_is_stereo(sima->image) &&
				    (sima->iuser.flag & IMA_SHOW_STEREO))
				{
					return true;
				}
				break;
			}
			case SPACE_NODE:
			{
				SpaceNode *snode;

				if (!is_multiview)
					continue;

				snode = sa->spacedata.first;
				if ((snode->flag & SNODE_BACKDRAW) && ED_node_is_compositor(snode)) {
					return true;
				}
				break;
			}
			case SPACE_SEQ:
			{
				SpaceSeq *sseq;

				if (!is_multiview)
					continue;

				sseq = sa->spacedata.first;
				if (ELEM(sseq->view, SEQ_VIEW_PREVIEW, SEQ_VIEW_SEQUENCE_PREVIEW)) {
					return true;
				}

				if (sseq->draw_flag & SEQ_DRAW_BACKDROP) {
					return true;
				}

				break;
			}
		}
	}

	return false;
}

/**
 * Find the scene displayed in \a screen.
 * \note Assumes \a screen to be visible/active!
 */
Scene *ED_screen_scene_find(const bScreen *screen, const wmWindowManager *wm)
{
	for (wmWindow *win = wm->windows.first; win; win = win->next) {
		if (WM_window_get_active_screen(win) == screen) {
			return WM_window_get_active_scene(win);
		}
	}

	BLI_assert(0);
	return NULL;
}<|MERGE_RESOLUTION|>--- conflicted
+++ resolved
@@ -1725,13 +1725,6 @@
 	
 	ED_clip_update_frame(bmain, scene->r.cfra);
 
-<<<<<<< HEAD
-	/* get layers from all windows */
-	for (window = wm->windows.first; window; window = window->next)
-		layers |= BKE_screen_visible_layers(WM_window_get_active_screen(window), scene);
-
-=======
->>>>>>> 204e0671
 	/* this function applies the changes too */
 	BKE_scene_update_for_newframe(bmain->eval_ctx, bmain, scene);
 
