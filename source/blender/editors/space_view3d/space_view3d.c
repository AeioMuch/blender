/*
 * This program is free software; you can redistribute it and/or
 * modify it under the terms of the GNU General Public License
 * as published by the Free Software Foundation; either version 2
 * of the License, or (at your option) any later version.
 *
 * This program is distributed in the hope that it will be useful,
 * but WITHOUT ANY WARRANTY; without even the implied warranty of
 * MERCHANTABILITY or FITNESS FOR A PARTICULAR PURPOSE.  See the
 * GNU General Public License for more details.
 *
 * You should have received a copy of the GNU General Public License
 * along with this program; if not, write to the Free Software Foundation,
 * Inc., 51 Franklin Street, Fifth Floor, Boston, MA 02110-1301, USA.
 *
 * The Original Code is Copyright (C) 2008 Blender Foundation.
 * All rights reserved.
 */

/** \file
 * \ingroup spview3d
 */

#include <stdio.h>
#include <string.h>

#include "DNA_defaults.h"
#include "DNA_gpencil_types.h"
#include "DNA_lightprobe_types.h"
#include "DNA_material_types.h"
#include "DNA_object_types.h"
#include "DNA_scene_types.h"

#include "MEM_guardedalloc.h"

#include "BLI_blenlib.h"
#include "BLI_math.h"
#include "BLI_utildefines.h"

#include "BLT_translation.h"

#include "BKE_context.h"
#include "BKE_curve.h"
#include "BKE_global.h"
#include "BKE_icons.h"
#include "BKE_idprop.h"
#include "BKE_lattice.h"
#include "BKE_main.h"
#include "BKE_mball.h"
#include "BKE_mesh.h"
#include "BKE_object.h"
#include "BKE_scene.h"
#include "BKE_screen.h"
#include "BKE_workspace.h"

#include "ED_screen.h"
#include "ED_space_api.h"
#include "ED_transform.h"

#include "GPU_matrix.h"

#include "DRW_engine.h"

#include "WM_api.h"
#include "WM_message.h"
#include "WM_toolsystem.h"
#include "WM_types.h"

#include "RE_engine.h"
#include "RE_pipeline.h"

#include "RNA_access.h"

#include "UI_interface.h"
#include "UI_resources.h"

#ifdef WITH_PYTHON
#  include "BPY_extern.h"
#endif

#include "DEG_depsgraph.h"

#include "view3d_intern.h" /* own include */

/* ******************** manage regions ********************* */

/* function to always find a regionview3d context inside 3D window */
RegionView3D *ED_view3d_context_rv3d(bContext *C)
{
  RegionView3D *rv3d = CTX_wm_region_view3d(C);

  if (rv3d == NULL) {
    ScrArea *area = CTX_wm_area(C);
    if (area && area->spacetype == SPACE_VIEW3D) {
      ARegion *region = BKE_area_find_region_active_win(area);
      if (region) {
        rv3d = region->regiondata;
      }
    }
  }
  return rv3d;
}

/* ideally would return an rv3d but in some cases the region is needed too
 * so return that, the caller can then access the region->regiondata */
bool ED_view3d_context_user_region(bContext *C, View3D **r_v3d, ARegion **r_region)
{
  ScrArea *area = CTX_wm_area(C);

  *r_v3d = NULL;
  *r_region = NULL;

  if (area && area->spacetype == SPACE_VIEW3D) {
    ARegion *region = CTX_wm_region(C);
    View3D *v3d = (View3D *)area->spacedata.first;

    if (region) {
      RegionView3D *rv3d;
      if ((region->regiontype == RGN_TYPE_WINDOW) && (rv3d = region->regiondata) &&
          (rv3d->viewlock & RV3D_LOCK_ROTATION) == 0) {
        *r_v3d = v3d;
        *r_region = region;
        return true;
      }

      if (ED_view3d_area_user_region(area, v3d, r_region)) {
        *r_v3d = v3d;
        return true;
      }
    }
  }

  return false;
}

/**
 * Similar to #ED_view3d_context_user_region() but does not use context. Always performs a lookup.
 * Also works if \a v3d is not the active space.
 */
bool ED_view3d_area_user_region(const ScrArea *area, const View3D *v3d, ARegion **r_region)
{
  RegionView3D *rv3d = NULL;
  ARegion *region_unlock_user = NULL;
  ARegion *region_unlock = NULL;
  const ListBase *region_list = (v3d == area->spacedata.first) ? &area->regionbase :
                                                                 &v3d->regionbase;

  BLI_assert(v3d->spacetype == SPACE_VIEW3D);

  LISTBASE_FOREACH (ARegion *, region, region_list) {
    /* find the first unlocked rv3d */
    if (region->regiondata && region->regiontype == RGN_TYPE_WINDOW) {
      rv3d = region->regiondata;
      if ((rv3d->viewlock & RV3D_LOCK_ROTATION) == 0) {
        region_unlock = region;
        if (ELEM(rv3d->persp, RV3D_PERSP, RV3D_CAMOB)) {
          region_unlock_user = region;
          break;
        }
      }
    }
  }

  /* camera/perspective view get priority when the active region is locked */
  if (region_unlock_user) {
    *r_region = region_unlock_user;
    return true;
  }

  if (region_unlock) {
    *r_region = region_unlock;
    return true;
  }

  return false;
}

/* Most of the time this isn't needed since you could assume the view matrix was
 * set while drawing, however when functions like mesh_foreachScreenVert are
 * called by selection tools, we can't be sure this object was the last.
 *
 * for example, transparent objects are drawn after editmode and will cause
 * the rv3d mat's to change and break selection.
 *
 * 'ED_view3d_init_mats_rv3d' should be called before
 * view3d_project_short_clip and view3d_project_short_noclip in cases where
 * these functions are not used during draw_object
 */
void ED_view3d_init_mats_rv3d(struct Object *ob, struct RegionView3D *rv3d)
{
  /* local viewmat and persmat, to calculate projections */
  mul_m4_m4m4(rv3d->viewmatob, rv3d->viewmat, ob->obmat);
  mul_m4_m4m4(rv3d->persmatob, rv3d->persmat, ob->obmat);

  /* initializes object space clipping, speeds up clip tests */
  ED_view3d_clipping_local(rv3d, ob->obmat);
}

void ED_view3d_init_mats_rv3d_gl(struct Object *ob, struct RegionView3D *rv3d)
{
  ED_view3d_init_mats_rv3d(ob, rv3d);

  /* we have to multiply instead of loading viewmatob to make
   * it work with duplis using displists, otherwise it will
   * override the dupli-matrix */
  GPU_matrix_mul(ob->obmat);
}

#ifdef DEBUG
/* ensure we correctly initialize */
void ED_view3d_clear_mats_rv3d(struct RegionView3D *rv3d)
{
  zero_m4(rv3d->viewmatob);
  zero_m4(rv3d->persmatob);
}

void ED_view3d_check_mats_rv3d(struct RegionView3D *rv3d)
{
  BLI_ASSERT_ZERO_M4(rv3d->viewmatob);
  BLI_ASSERT_ZERO_M4(rv3d->persmatob);
}
#endif

void ED_view3d_stop_render_preview(wmWindowManager *wm, ARegion *region)
{
  RegionView3D *rv3d = region->regiondata;

  if (rv3d->render_engine) {
#ifdef WITH_PYTHON
    BPy_BEGIN_ALLOW_THREADS;
#endif

    WM_jobs_kill_type(wm, region, WM_JOB_TYPE_RENDER_PREVIEW);

#ifdef WITH_PYTHON
    BPy_END_ALLOW_THREADS;
#endif

    RE_engine_free(rv3d->render_engine);
    rv3d->render_engine = NULL;
  }

  /* A bit overkill but this make sure the viewport is reset completely. (fclem) */
  WM_draw_region_free(region, false);
}

void ED_view3d_shade_update(Main *bmain, View3D *v3d, ScrArea *area)
{
  wmWindowManager *wm = bmain->wm.first;

  if (v3d->shading.type != OB_RENDER) {
    ARegion *region;

    for (region = area->regionbase.first; region; region = region->next) {
      if ((region->regiontype == RGN_TYPE_WINDOW) && region->regiondata) {
        ED_view3d_stop_render_preview(wm, region);
        break;
      }
    }
  }
}

/* ******************** default callbacks for view3d space ***************** */

static SpaceLink *view3d_create(const ScrArea *UNUSED(area), const Scene *scene)
{
  ARegion *region;
  View3D *v3d;
  RegionView3D *rv3d;

  v3d = DNA_struct_default_alloc(View3D);

  if (scene) {
    v3d->camera = scene->camera;
  }

  /* tool header */
  region = MEM_callocN(sizeof(ARegion), "tool header for view3d");

  BLI_addtail(&v3d->regionbase, region);
  region->regiontype = RGN_TYPE_TOOL_HEADER;
  region->alignment = (U.uiflag & USER_HEADER_BOTTOM) ? RGN_ALIGN_BOTTOM : RGN_ALIGN_TOP;
  region->flag = RGN_FLAG_HIDDEN | RGN_FLAG_HIDDEN_BY_USER;

  /* header */
  region = MEM_callocN(sizeof(ARegion), "header for view3d");

  BLI_addtail(&v3d->regionbase, region);
  region->regiontype = RGN_TYPE_HEADER;
  region->alignment = (U.uiflag & USER_HEADER_BOTTOM) ? RGN_ALIGN_BOTTOM : RGN_ALIGN_TOP;

  /* tool shelf */
  region = MEM_callocN(sizeof(ARegion), "toolshelf for view3d");

  BLI_addtail(&v3d->regionbase, region);
  region->regiontype = RGN_TYPE_TOOLS;
  region->alignment = RGN_ALIGN_LEFT;
  region->flag = RGN_FLAG_HIDDEN;

  /* buttons/list view */
  region = MEM_callocN(sizeof(ARegion), "buttons for view3d");

  BLI_addtail(&v3d->regionbase, region);
  region->regiontype = RGN_TYPE_UI;
  region->alignment = RGN_ALIGN_RIGHT;
  region->flag = RGN_FLAG_HIDDEN;

  /* main region */
  region = MEM_callocN(sizeof(ARegion), "main region for view3d");

  BLI_addtail(&v3d->regionbase, region);
  region->regiontype = RGN_TYPE_WINDOW;

  region->regiondata = MEM_callocN(sizeof(RegionView3D), "region view3d");
  rv3d = region->regiondata;
  rv3d->viewquat[0] = 1.0f;
  rv3d->persp = RV3D_PERSP;
  rv3d->view = RV3D_VIEW_USER;
  rv3d->dist = 10.0;

  return (SpaceLink *)v3d;
}

/* not spacelink itself */
static void view3d_free(SpaceLink *sl)
{
  View3D *vd = (View3D *)sl;

  if (vd->localvd) {
    MEM_freeN(vd->localvd);
  }

  if (vd->runtime.properties_storage) {
    MEM_freeN(vd->runtime.properties_storage);
  }

  if (vd->shading.prop) {
    IDP_FreeProperty(vd->shading.prop);
    vd->shading.prop = NULL;
  }
}

/* spacetype; init callback */
static void view3d_init(wmWindowManager *UNUSED(wm), ScrArea *UNUSED(area))
{
}

static SpaceLink *view3d_duplicate(SpaceLink *sl)
{
  View3D *v3do = (View3D *)sl;
  View3D *v3dn = MEM_dupallocN(sl);

  /* clear or remove stuff from old */

  if (v3dn->localvd) {
    v3dn->localvd = NULL;
    v3dn->runtime.properties_storage = NULL;
  }
  /* Only one View3D is allowed to have this flag! */
  v3dn->runtime.flag &= ~V3D_RUNTIME_XR_SESSION_ROOT;

  v3dn->local_collections_uuid = 0;
  v3dn->flag &= ~(V3D_LOCAL_COLLECTIONS | V3D_XR_SESSION_MIRROR);

  if (v3dn->shading.type == OB_RENDER) {
    v3dn->shading.type = OB_SOLID;
  }

  if (v3dn->shading.prop) {
    v3dn->shading.prop = IDP_CopyProperty(v3do->shading.prop);
  }

  /* copy or clear inside new stuff */

  v3dn->runtime.properties_storage = NULL;

  return (SpaceLink *)v3dn;
}

/* add handlers, stuff you only do once or on area/region changes */
static void view3d_main_region_init(wmWindowManager *wm, ARegion *region)
{
  ListBase *lb;
  wmKeyMap *keymap;

  /* object ops. */

  /* important to be before Pose keymap since they can both be enabled at once */
  keymap = WM_keymap_ensure(wm->defaultconf, "Paint Face Mask (Weight, Vertex, Texture)", 0, 0);
  WM_event_add_keymap_handler(&region->handlers, keymap);

  keymap = WM_keymap_ensure(wm->defaultconf, "Paint Vertex Selection (Weight, Vertex)", 0, 0);
  WM_event_add_keymap_handler(&region->handlers, keymap);

  /* Before 'Pose' so weight paint menus aren't overridden by pose menus. */
  keymap = WM_keymap_ensure(wm->defaultconf, "Weight Paint", 0, 0);
  WM_event_add_keymap_handler(&region->handlers, keymap);

  keymap = WM_keymap_ensure(wm->defaultconf, "Vertex Paint", 0, 0);
  WM_event_add_keymap_handler(&region->handlers, keymap);

  /* pose is not modal, operator poll checks for this */
  keymap = WM_keymap_ensure(wm->defaultconf, "Pose", 0, 0);
  WM_event_add_keymap_handler(&region->handlers, keymap);

  keymap = WM_keymap_ensure(wm->defaultconf, "Object Mode", 0, 0);
  WM_event_add_keymap_handler(&region->handlers, keymap);

  keymap = WM_keymap_ensure(wm->defaultconf, "Paint Curve", 0, 0);
  WM_event_add_keymap_handler(&region->handlers, keymap);

  keymap = WM_keymap_ensure(wm->defaultconf, "Curve", 0, 0);
  WM_event_add_keymap_handler(&region->handlers, keymap);

  keymap = WM_keymap_ensure(wm->defaultconf, "Image Paint", 0, 0);
  WM_event_add_keymap_handler(&region->handlers, keymap);

  keymap = WM_keymap_ensure(wm->defaultconf, "Sculpt", 0, 0);
  WM_event_add_keymap_handler(&region->handlers, keymap);

  keymap = WM_keymap_ensure(wm->defaultconf, "Mesh", 0, 0);
  WM_event_add_keymap_handler(&region->handlers, keymap);

  keymap = WM_keymap_ensure(wm->defaultconf, "Armature", 0, 0);
  WM_event_add_keymap_handler(&region->handlers, keymap);

  keymap = WM_keymap_ensure(wm->defaultconf, "Metaball", 0, 0);
  WM_event_add_keymap_handler(&region->handlers, keymap);

  keymap = WM_keymap_ensure(wm->defaultconf, "Lattice", 0, 0);
  WM_event_add_keymap_handler(&region->handlers, keymap);

  keymap = WM_keymap_ensure(wm->defaultconf, "Particle", 0, 0);
  WM_event_add_keymap_handler(&region->handlers, keymap);

  /* editfont keymap swallows all... */
  keymap = WM_keymap_ensure(wm->defaultconf, "Font", 0, 0);
  WM_event_add_keymap_handler(&region->handlers, keymap);

  keymap = WM_keymap_ensure(wm->defaultconf, "Object Non-modal", 0, 0);
  WM_event_add_keymap_handler(&region->handlers, keymap);

  keymap = WM_keymap_ensure(wm->defaultconf, "Frames", 0, 0);
  WM_event_add_keymap_handler(&region->handlers, keymap);

  /* own keymap, last so modes can override it */
  keymap = WM_keymap_ensure(wm->defaultconf, "3D View Generic", SPACE_VIEW3D, 0);
  WM_event_add_keymap_handler(&region->handlers, keymap);

  keymap = WM_keymap_ensure(wm->defaultconf, "3D View", SPACE_VIEW3D, 0);
  WM_event_add_keymap_handler(&region->handlers, keymap);

  /* add drop boxes */
  lb = WM_dropboxmap_find("View3D", SPACE_VIEW3D, RGN_TYPE_WINDOW);

  WM_event_add_dropbox_handler(&region->handlers, lb);
}

static void view3d_main_region_exit(wmWindowManager *wm, ARegion *region)
{
  ED_view3d_stop_render_preview(wm, region);
}

static bool view3d_drop_in_main_region_poll(bContext *C, const wmEvent *event)
{
  ScrArea *area = CTX_wm_area(C);
  return ED_region_overlap_isect_any_xy(area, &event->x) == false;
}

static ID *view3d_drop_id_in_main_region_poll_id(bContext *C,
                                                 wmDrag *drag,
                                                 const wmEvent *event,
                                                 ID_Type id_type)
{
<<<<<<< HEAD
  return view3d_drop_in_main_region_poll(C, event) ? WM_drag_ID(drag, id_type) : NULL;
=======
  ScrArea *area = CTX_wm_area(C);
  if (ED_region_overlap_isect_any_xy(area, &event->x)) {
    return NULL;
  }
  return WM_drag_ID(drag, id_type);
>>>>>>> 72a199e1
}

static bool view3d_drop_id_in_main_region_poll(bContext *C,
                                               wmDrag *drag,
                                               const wmEvent *event,
                                               ID_Type id_type)
{
  if (!view3d_drop_in_main_region_poll(C, event)) {
    return false;
  }

  return WM_drag_ID(drag, id_type) || WM_drag_asset_data(drag, id_type);
}

static bool view3d_ob_drop_poll(bContext *C,
                                wmDrag *drag,
                                const wmEvent *event,
                                const char **UNUSED(r_tooltip))
{
  return view3d_drop_id_in_main_region_poll(C, drag, event, ID_OB);
}

static bool view3d_collection_drop_poll(bContext *C,
                                        wmDrag *drag,
                                        const wmEvent *event,
                                        const char **UNUSED(r_tooltip))
{
  return view3d_drop_id_in_main_region_poll(C, drag, event, ID_GR);
}

static bool view3d_mat_drop_poll(bContext *C,
                                 wmDrag *drag,
                                 const wmEvent *event,
                                 const char **UNUSED(r_tooltip))
{
  return view3d_drop_id_in_main_region_poll(C, drag, event, ID_MA);
}

static bool view3d_object_data_drop_poll(bContext *C,
                                         wmDrag *drag,
                                         const wmEvent *event,
                                         const char **r_tooltip)
{
  ID *id = view3d_drop_id_in_main_region_poll_id(C, drag, event, 0);
  if (id != NULL) {
    if (BKE_object_obdata_to_type(id) != -1) {
      *r_tooltip = TIP_("Create object instance from object-data");
      return true;
    }
  }
  return false;
}

static bool view3d_ima_drop_poll(bContext *C,
                                 wmDrag *drag,
                                 const wmEvent *event,
                                 const char **UNUSED(r_tooltip))
{
  if (ED_region_overlap_isect_any_xy(CTX_wm_area(C), &event->x)) {
    return false;
  }
  if (drag->type == WM_DRAG_PATH) {
    /* rule might not work? */
    return (ELEM(drag->icon, 0, ICON_FILE_IMAGE, ICON_FILE_MOVIE));
  }

  return WM_drag_ID(drag, ID_IM) || WM_drag_asset_data(drag, ID_IM);
}

static bool view3d_ima_bg_is_camera_view(bContext *C)
{
  RegionView3D *rv3d = CTX_wm_region_view3d(C);
  if ((rv3d && (rv3d->persp == RV3D_CAMOB))) {
    View3D *v3d = CTX_wm_view3d(C);
    if (v3d && v3d->camera && v3d->camera->type == OB_CAMERA) {
      return true;
    }
  }
  return false;
}

static bool view3d_ima_bg_drop_poll(bContext *C,
                                    wmDrag *drag,
                                    const wmEvent *event,
                                    const char **r_tooltip)
{
  if (!view3d_ima_drop_poll(C, drag, event, r_tooltip)) {
    return false;
  }

  if (ED_view3d_is_object_under_cursor(C, event->mval)) {
    return false;
  }

  return view3d_ima_bg_is_camera_view(C);
}

static bool view3d_ima_empty_drop_poll(bContext *C,
                                       wmDrag *drag,
                                       const wmEvent *event,
                                       const char **r_tooltip)
{
  if (!view3d_ima_drop_poll(C, drag, event, r_tooltip)) {
    return false;
  }

  Object *ob = ED_view3d_give_object_under_cursor(C, event->mval);

  if (ob == NULL) {
    return true;
  }

  if (ob->type == OB_EMPTY && ob->empty_drawtype == OB_EMPTY_IMAGE) {
    return true;
  }

  return false;
}

static bool view3d_volume_drop_poll(bContext *UNUSED(C),
                                    wmDrag *drag,
                                    const wmEvent *UNUSED(event),
                                    const char **UNUSED(r_tooltip))
{
  return (drag->type == WM_DRAG_PATH) && (drag->icon == ICON_FILE_VOLUME);
}

static void view3d_ob_drop_copy(wmDrag *drag, wmDropBox *drop)
{
  ID *id = WM_drag_asset_id(drag, ID_OB);

  RNA_string_set(drop->ptr, "name", id->name + 2);
}

static void view3d_collection_drop_copy(wmDrag *drag, wmDropBox *drop)
{
  ID *id = WM_drag_asset_id(drag, ID_GR);

  drop->opcontext = WM_OP_EXEC_DEFAULT;
  RNA_string_set(drop->ptr, "name", id->name + 2);
}

static void view3d_id_drop_copy(wmDrag *drag, wmDropBox *drop)
{
  ID *id = WM_drag_asset_id(drag, 0);

  RNA_string_set(drop->ptr, "name", id->name + 2);
}

static void view3d_id_drop_copy_with_type(wmDrag *drag, wmDropBox *drop)
{
  ID *id = WM_drag_ID(drag, 0);

  RNA_string_set(drop->ptr, "name", id->name + 2);
  RNA_enum_set(drop->ptr, "type", GS(id->name));
}

static void view3d_id_path_drop_copy(wmDrag *drag, wmDropBox *drop)
{
  ID *id = WM_drag_asset_id(drag, 0);

  if (id) {
    RNA_string_set(drop->ptr, "name", id->name + 2);
    RNA_struct_property_unset(drop->ptr, "filepath");
  }
  else if (drag->path[0]) {
    RNA_string_set(drop->ptr, "filepath", drag->path);
    RNA_struct_property_unset(drop->ptr, "image");
  }
}

static void view3d_lightcache_update(bContext *C)
{
  PointerRNA op_ptr;

  Scene *scene = CTX_data_scene(C);

  if (!BKE_scene_uses_blender_eevee(scene)) {
    /* Only do auto bake if eevee is the active engine */
    return;
  }

  wmOperatorType *ot = WM_operatortype_find("SCENE_OT_light_cache_bake", true);
  WM_operator_properties_create_ptr(&op_ptr, ot);
  RNA_int_set(&op_ptr, "delay", 200);
  RNA_enum_set_identifier(C, &op_ptr, "subset", "DIRTY");

  WM_operator_name_call_ptr(C, ot, WM_OP_INVOKE_DEFAULT, &op_ptr);

  WM_operator_properties_free(&op_ptr);
}

/* region dropbox definition */
static void view3d_dropboxes(void)
{
  ListBase *lb = WM_dropboxmap_find("View3D", SPACE_VIEW3D, RGN_TYPE_WINDOW);

  WM_dropbox_add(lb, "OBJECT_OT_add_named", view3d_ob_drop_poll, view3d_ob_drop_copy);
  WM_dropbox_add(lb, "OBJECT_OT_drop_named_material", view3d_mat_drop_poll, view3d_id_drop_copy);
  WM_dropbox_add(
      lb, "VIEW3D_OT_background_image_add", view3d_ima_bg_drop_poll, view3d_id_path_drop_copy);
  WM_dropbox_add(
      lb, "OBJECT_OT_drop_named_image", view3d_ima_empty_drop_poll, view3d_id_path_drop_copy);
  WM_dropbox_add(lb, "OBJECT_OT_volume_import", view3d_volume_drop_poll, view3d_id_path_drop_copy);
  WM_dropbox_add(lb,
                 "OBJECT_OT_collection_instance_add",
                 view3d_collection_drop_poll,
                 view3d_collection_drop_copy);
  WM_dropbox_add(lb,
                 "OBJECT_OT_data_instance_add",
                 view3d_object_data_drop_poll,
                 view3d_id_drop_copy_with_type);
}

static void view3d_widgets(void)
{
  wmGizmoMapType *gzmap_type = WM_gizmomaptype_ensure(
      &(const struct wmGizmoMapType_Params){SPACE_VIEW3D, RGN_TYPE_WINDOW});

  WM_gizmogrouptype_append_and_link(gzmap_type, VIEW3D_GGT_xform_gizmo_context);
  WM_gizmogrouptype_append_and_link(gzmap_type, VIEW3D_GGT_light_spot);
  WM_gizmogrouptype_append_and_link(gzmap_type, VIEW3D_GGT_light_area);
  WM_gizmogrouptype_append_and_link(gzmap_type, VIEW3D_GGT_light_target);
  WM_gizmogrouptype_append_and_link(gzmap_type, VIEW3D_GGT_force_field);
  WM_gizmogrouptype_append_and_link(gzmap_type, VIEW3D_GGT_camera);
  WM_gizmogrouptype_append_and_link(gzmap_type, VIEW3D_GGT_camera_view);
  WM_gizmogrouptype_append_and_link(gzmap_type, VIEW3D_GGT_empty_image);
  /* TODO(campbell): Not working well enough, disable for now. */
#if 0
  WM_gizmogrouptype_append_and_link(gzmap_type, VIEW3D_GGT_armature_spline);
#endif

  WM_gizmogrouptype_append(VIEW3D_GGT_xform_gizmo);
  WM_gizmogrouptype_append(VIEW3D_GGT_xform_cage);
  WM_gizmogrouptype_append(VIEW3D_GGT_xform_shear);
  WM_gizmogrouptype_append(VIEW3D_GGT_xform_extrude);
  WM_gizmogrouptype_append(VIEW3D_GGT_mesh_preselect_elem);
  WM_gizmogrouptype_append(VIEW3D_GGT_mesh_preselect_edgering);
  WM_gizmogrouptype_append(VIEW3D_GGT_tool_generic_handle_normal);
  WM_gizmogrouptype_append(VIEW3D_GGT_tool_generic_handle_free);

  WM_gizmogrouptype_append(VIEW3D_GGT_ruler);
  WM_gizmotype_append(VIEW3D_GT_ruler_item);

  WM_gizmogrouptype_append(VIEW3D_GGT_placement);

  WM_gizmogrouptype_append_and_link(gzmap_type, VIEW3D_GGT_navigate);
  WM_gizmotype_append(VIEW3D_GT_navigate_rotate);
}

/* type callback, not region itself */
static void view3d_main_region_free(ARegion *region)
{
  RegionView3D *rv3d = region->regiondata;

  if (rv3d) {
    if (rv3d->localvd) {
      MEM_freeN(rv3d->localvd);
    }
    if (rv3d->clipbb) {
      MEM_freeN(rv3d->clipbb);
    }

    if (rv3d->render_engine) {
      RE_engine_free(rv3d->render_engine);
    }

    if (rv3d->depths) {
      if (rv3d->depths->depths) {
        MEM_freeN(rv3d->depths->depths);
      }
      MEM_freeN(rv3d->depths);
    }
    if (rv3d->sms) {
      MEM_freeN(rv3d->sms);
    }

    MEM_freeN(rv3d);
    region->regiondata = NULL;
  }
}

/* copy regiondata */
static void *view3d_main_region_duplicate(void *poin)
{
  if (poin) {
    RegionView3D *rv3d = poin, *new;

    new = MEM_dupallocN(rv3d);
    if (rv3d->localvd) {
      new->localvd = MEM_dupallocN(rv3d->localvd);
    }
    if (rv3d->clipbb) {
      new->clipbb = MEM_dupallocN(rv3d->clipbb);
    }

    new->depths = NULL;
    new->render_engine = NULL;
    new->sms = NULL;
    new->smooth_timer = NULL;

    return new;
  }
  return NULL;
}

static void view3d_main_region_listener(
    wmWindow *UNUSED(win), ScrArea *area, ARegion *region, wmNotifier *wmn, const Scene *scene)
{
  View3D *v3d = area->spacedata.first;
  RegionView3D *rv3d = region->regiondata;
  wmGizmoMap *gzmap = region->gizmo_map;

  /* context changes */
  switch (wmn->category) {
    case NC_WM:
      if (ELEM(wmn->data, ND_UNDO)) {
        WM_gizmomap_tag_refresh(gzmap);
      }
      else if (ELEM(wmn->data, ND_XR_DATA_CHANGED)) {
        /* Only cause a redraw if this a VR session mirror. Should more features be added that
         * require redraws, we could pass something to wmn->reference, e.g. the flag value. */
        if (v3d->flag & V3D_XR_SESSION_MIRROR) {
          ED_region_tag_redraw(region);
        }
      }
      break;
    case NC_ANIMATION:
      switch (wmn->data) {
        case ND_KEYFRAME_PROP:
        case ND_NLA_ACTCHANGE:
          ED_region_tag_redraw(region);
          break;
        case ND_NLA:
        case ND_KEYFRAME:
          if (ELEM(wmn->action, NA_EDITED, NA_ADDED, NA_REMOVED)) {
            ED_region_tag_redraw(region);
          }
          break;
        case ND_ANIMCHAN:
          if (ELEM(wmn->action, NA_EDITED, NA_ADDED, NA_REMOVED, NA_SELECTED)) {
            ED_region_tag_redraw(region);
          }
          break;
      }
      break;
    case NC_SCENE:
      switch (wmn->data) {
        case ND_SCENEBROWSE:
        case ND_LAYER_CONTENT:
          ED_region_tag_redraw(region);
          WM_gizmomap_tag_refresh(gzmap);
          break;
        case ND_LAYER:
          if (wmn->reference) {
            BKE_screen_view3d_sync(v3d, wmn->reference);
          }
          ED_region_tag_redraw(region);
          WM_gizmomap_tag_refresh(gzmap);
          break;
        case ND_OB_ACTIVE:
        case ND_OB_SELECT:
          ATTR_FALLTHROUGH;
        case ND_FRAME:
        case ND_TRANSFORM:
        case ND_OB_VISIBLE:
        case ND_RENDER_OPTIONS:
        case ND_MARKERS:
        case ND_MODE:
          ED_region_tag_redraw(region);
          WM_gizmomap_tag_refresh(gzmap);
          break;
        case ND_WORLD:
          /* handled by space_view3d_listener() for v3d access */
          break;
        case ND_DRAW_RENDER_VIEWPORT: {
          if (v3d->camera && (scene == wmn->reference)) {
            if (rv3d->persp == RV3D_CAMOB) {
              ED_region_tag_redraw(region);
            }
          }
          break;
        }
      }
      if (wmn->action == NA_EDITED) {
        ED_region_tag_redraw(region);
      }
      break;
    case NC_OBJECT:
      switch (wmn->data) {
        case ND_BONE_ACTIVE:
        case ND_BONE_SELECT:
        case ND_TRANSFORM:
        case ND_POSE:
        case ND_DRAW:
        case ND_MODIFIER:
        case ND_SHADERFX:
        case ND_CONSTRAINT:
        case ND_KEYS:
        case ND_PARTICLE:
        case ND_POINTCACHE:
        case ND_LOD:
          ED_region_tag_redraw(region);
          WM_gizmomap_tag_refresh(gzmap);
          break;
      }
      switch (wmn->action) {
        case NA_ADDED:
          ED_region_tag_redraw(region);
          break;
      }
      break;
    case NC_GEOM:
      switch (wmn->data) {
        case ND_SELECT: {
          WM_gizmomap_tag_refresh(gzmap);
          ATTR_FALLTHROUGH;
        }
        case ND_DATA:
          ED_region_tag_redraw(region);
          WM_gizmomap_tag_refresh(gzmap);
          break;
        case ND_VERTEX_GROUP:
          ED_region_tag_redraw(region);
          break;
      }
      switch (wmn->action) {
        case NA_EDITED:
          ED_region_tag_redraw(region);
          break;
      }
      break;
    case NC_CAMERA:
      switch (wmn->data) {
        case ND_DRAW_RENDER_VIEWPORT: {
          if (v3d->camera && (v3d->camera->data == wmn->reference)) {
            if (rv3d->persp == RV3D_CAMOB) {
              ED_region_tag_redraw(region);
            }
          }
          break;
        }
      }
      break;
    case NC_GROUP:
      /* all group ops for now */
      ED_region_tag_redraw(region);
      break;
    case NC_BRUSH:
      switch (wmn->action) {
        case NA_EDITED:
          ED_region_tag_redraw_cursor(region);
          break;
        case NA_SELECTED:
          /* used on brush changes - needed because 3d cursor
           * has to be drawn if clone brush is selected */
          ED_region_tag_redraw(region);
          break;
      }
      break;
    case NC_MATERIAL:
      switch (wmn->data) {
        case ND_SHADING:
        case ND_NODES:
          /* TODO(sergey): This is a bit too much updates, but needed to
           * have proper material drivers update in the viewport.
           *
           * How to solve?
           */
          ED_region_tag_redraw(region);
          break;
        case ND_SHADING_DRAW:
        case ND_SHADING_LINKS:
          ED_region_tag_redraw(region);
          break;
      }
      break;
    case NC_WORLD:
      switch (wmn->data) {
        case ND_WORLD_DRAW:
          /* handled by space_view3d_listener() for v3d access */
          break;
        case ND_WORLD:
          /* Needed for updating world materials */
          ED_region_tag_redraw(region);
          break;
      }
      break;
    case NC_LAMP:
      switch (wmn->data) {
        case ND_LIGHTING:
          /* TODO(sergey): This is a bit too much, but needed to
           * handle updates from new depsgraph.
           */
          ED_region_tag_redraw(region);
          break;
        case ND_LIGHTING_DRAW:
          ED_region_tag_redraw(region);
          WM_gizmomap_tag_refresh(gzmap);
          break;
      }
      break;
    case NC_LIGHTPROBE:
      ED_area_tag_refresh(area);
      break;
    case NC_IMAGE:
      /* this could be more fine grained checks if we had
       * more context than just the region */
      ED_region_tag_redraw(region);
      break;
    case NC_TEXTURE:
      /* same as above */
      ED_region_tag_redraw(region);
      break;
    case NC_MOVIECLIP:
      if (wmn->data == ND_DISPLAY || wmn->action == NA_EDITED) {
        ED_region_tag_redraw(region);
      }
      break;
    case NC_SPACE:
      if (wmn->data == ND_SPACE_VIEW3D) {
        if (wmn->subtype == NS_VIEW3D_GPU) {
          rv3d->rflag |= RV3D_GPULIGHT_UPDATE;
        }
#ifdef WITH_XR_OPENXR
        else if (wmn->subtype == NS_VIEW3D_SHADING) {
          ED_view3d_xr_shading_update(G_MAIN->wm.first, v3d, scene);
        }
#endif
        ED_region_tag_redraw(region);
        WM_gizmomap_tag_refresh(gzmap);
      }
      break;
    case NC_ID:
      if (wmn->action == NA_RENAME) {
        ED_region_tag_redraw(region);
      }
      break;
    case NC_SCREEN:
      switch (wmn->data) {
        case ND_ANIMPLAY:
        case ND_SKETCH:
          ED_region_tag_redraw(region);
          break;
        case ND_LAYOUTBROWSE:
        case ND_LAYOUTDELETE:
        case ND_LAYOUTSET:
          WM_gizmomap_tag_refresh(gzmap);
          ED_region_tag_redraw(region);
          break;
        case ND_LAYER:
          ED_region_tag_redraw(region);
          break;
      }

      break;
    case NC_GPENCIL:
      if (wmn->data == ND_DATA || ELEM(wmn->action, NA_EDITED, NA_SELECTED)) {
        ED_region_tag_redraw(region);
      }
      break;
  }
}

static void view3d_main_region_message_subscribe(const struct bContext *C,
                                                 struct WorkSpace *UNUSED(workspace),
                                                 struct Scene *UNUSED(scene),
                                                 struct bScreen *UNUSED(screen),
                                                 struct ScrArea *area,
                                                 struct ARegion *region,
                                                 struct wmMsgBus *mbus)
{
  /* Developer note: there are many properties that impact 3D view drawing,
   * so instead of subscribing to individual properties, just subscribe to types
   * accepting some redundant redraws.
   *
   * For other space types we might try avoid this, keep the 3D view as an exceptional case! */
  wmMsgParams_RNA msg_key_params = {{0}};

  /* Only subscribe to types. */
  StructRNA *type_array[] = {
      &RNA_Window,

      /* These object have properties that impact drawing. */
      &RNA_AreaLight,
      &RNA_Camera,
      &RNA_Light,
      &RNA_Speaker,
      &RNA_SunLight,

      /* General types the 3D view depends on. */
      &RNA_Object,
      &RNA_UnitSettings, /* grid-floor */

      &RNA_View3DOverlay,
      &RNA_View3DShading,
      &RNA_World,
  };

  wmMsgSubscribeValue msg_sub_value_region_tag_redraw = {
      .owner = region,
      .user_data = region,
      .notify = ED_region_do_msg_notify_tag_redraw,
  };

  for (int i = 0; i < ARRAY_SIZE(type_array); i++) {
    msg_key_params.ptr.type = type_array[i];
    WM_msg_subscribe_rna_params(mbus, &msg_key_params, &msg_sub_value_region_tag_redraw, __func__);
  }

  /* Subscribe to a handful of other properties. */
  RegionView3D *rv3d = region->regiondata;

  WM_msg_subscribe_rna_anon_prop(mbus, RenderSettings, engine, &msg_sub_value_region_tag_redraw);
  WM_msg_subscribe_rna_anon_prop(
      mbus, RenderSettings, resolution_x, &msg_sub_value_region_tag_redraw);
  WM_msg_subscribe_rna_anon_prop(
      mbus, RenderSettings, resolution_y, &msg_sub_value_region_tag_redraw);
  WM_msg_subscribe_rna_anon_prop(
      mbus, RenderSettings, pixel_aspect_x, &msg_sub_value_region_tag_redraw);
  WM_msg_subscribe_rna_anon_prop(
      mbus, RenderSettings, pixel_aspect_y, &msg_sub_value_region_tag_redraw);
  if (rv3d->persp == RV3D_CAMOB) {
    WM_msg_subscribe_rna_anon_prop(
        mbus, RenderSettings, use_border, &msg_sub_value_region_tag_redraw);
  }

  WM_msg_subscribe_rna_anon_type(mbus, SceneEEVEE, &msg_sub_value_region_tag_redraw);
  WM_msg_subscribe_rna_anon_type(mbus, SceneDisplay, &msg_sub_value_region_tag_redraw);
  WM_msg_subscribe_rna_anon_type(mbus, ObjectDisplay, &msg_sub_value_region_tag_redraw);

  ViewLayer *view_layer = CTX_data_view_layer(C);
  Object *obact = OBACT(view_layer);
  if (obact != NULL) {
    switch (obact->mode) {
      case OB_MODE_PARTICLE_EDIT:
        WM_msg_subscribe_rna_anon_type(mbus, ParticleEdit, &msg_sub_value_region_tag_redraw);
        break;
      default:
        break;
    }
  }

  {
    wmMsgSubscribeValue msg_sub_value_region_tag_refresh = {
        .owner = region,
        .user_data = area,
        .notify = WM_toolsystem_do_msg_notify_tag_refresh,
    };
    WM_msg_subscribe_rna_anon_prop(mbus, Object, mode, &msg_sub_value_region_tag_refresh);
    WM_msg_subscribe_rna_anon_prop(mbus, LayerObjects, active, &msg_sub_value_region_tag_refresh);
  }
}

/* concept is to retrieve cursor type context-less */
static void view3d_main_region_cursor(wmWindow *win, ScrArea *area, ARegion *region)
{
  if (WM_cursor_set_from_tool(win, area, region)) {
    return;
  }

  ViewLayer *view_layer = WM_window_get_active_view_layer(win);
  Object *obedit = OBEDIT_FROM_VIEW_LAYER(view_layer);
  if (obedit) {
    WM_cursor_set(win, WM_CURSOR_EDIT);
  }
  else {
    WM_cursor_set(win, WM_CURSOR_DEFAULT);
  }
}

/* add handlers, stuff you only do once or on area/region changes */
static void view3d_header_region_init(wmWindowManager *wm, ARegion *region)
{
  wmKeyMap *keymap = WM_keymap_ensure(wm->defaultconf, "3D View Generic", SPACE_VIEW3D, 0);

  WM_event_add_keymap_handler(&region->handlers, keymap);

  ED_region_header_init(region);
}

static void view3d_header_region_draw(const bContext *C, ARegion *region)
{
  ED_region_header(C, region);
}

static void view3d_header_region_listener(wmWindow *UNUSED(win),
                                          ScrArea *UNUSED(area),
                                          ARegion *region,
                                          wmNotifier *wmn,
                                          const Scene *UNUSED(scene))
{
  /* context changes */
  switch (wmn->category) {
    case NC_SCENE:
      switch (wmn->data) {
        case ND_FRAME:
        case ND_OB_ACTIVE:
        case ND_OB_SELECT:
        case ND_OB_VISIBLE:
        case ND_MODE:
        case ND_LAYER:
        case ND_TOOLSETTINGS:
        case ND_LAYER_CONTENT:
        case ND_RENDER_OPTIONS:
          ED_region_tag_redraw(region);
          break;
      }
      break;
    case NC_SPACE:
      if (wmn->data == ND_SPACE_VIEW3D) {
        ED_region_tag_redraw(region);
      }
      break;
    case NC_GPENCIL:
      if (wmn->data & ND_GPENCIL_EDITMODE) {
        ED_region_tag_redraw(region);
      }
      else if (wmn->action == NA_EDITED) {
        ED_region_tag_redraw(region);
      }
      break;
    case NC_BRUSH:
      ED_region_tag_redraw(region);
      break;
  }

    /* From topbar, which ones are needed? split per header? */
    /* Disable for now, re-enable if needed, or remove - campbell. */
#if 0
  /* context changes */
  switch (wmn->category) {
    case NC_WM:
      if (wmn->data == ND_HISTORY) {
        ED_region_tag_redraw(region);
      }
      break;
    case NC_SCENE:
      if (wmn->data == ND_MODE) {
        ED_region_tag_redraw(region);
      }
      break;
    case NC_SPACE:
      if (wmn->data == ND_SPACE_VIEW3D) {
        ED_region_tag_redraw(region);
      }
      break;
    case NC_GPENCIL:
      if (wmn->data == ND_DATA) {
        ED_region_tag_redraw(region);
      }
      break;
  }
#endif
}

static void view3d_header_region_message_subscribe(const struct bContext *UNUSED(C),
                                                   struct WorkSpace *UNUSED(workspace),
                                                   struct Scene *UNUSED(scene),
                                                   struct bScreen *UNUSED(screen),
                                                   struct ScrArea *UNUSED(area),
                                                   struct ARegion *region,
                                                   struct wmMsgBus *mbus)
{
  wmMsgParams_RNA msg_key_params = {{0}};

  /* Only subscribe to types. */
  StructRNA *type_array[] = {
      &RNA_View3DShading,
  };

  wmMsgSubscribeValue msg_sub_value_region_tag_redraw = {
      .owner = region,
      .user_data = region,
      .notify = ED_region_do_msg_notify_tag_redraw,
  };

  for (int i = 0; i < ARRAY_SIZE(type_array); i++) {
    msg_key_params.ptr.type = type_array[i];
    WM_msg_subscribe_rna_params(mbus, &msg_key_params, &msg_sub_value_region_tag_redraw, __func__);
  }
}

/* add handlers, stuff you only do once or on area/region changes */
static void view3d_buttons_region_init(wmWindowManager *wm, ARegion *region)
{
  wmKeyMap *keymap;

  ED_region_panels_init(wm, region);

  keymap = WM_keymap_ensure(wm->defaultconf, "3D View Generic", SPACE_VIEW3D, 0);
  WM_event_add_keymap_handler(&region->handlers, keymap);
}

void ED_view3d_buttons_region_layout_ex(const bContext *C,
                                        ARegion *region,
                                        const char *category_override)
{
  const enum eContextObjectMode mode = CTX_data_mode_enum(C);

  const char *contexts_base[4] = {NULL};
  contexts_base[0] = CTX_data_mode_string(C);

  const char **contexts = &contexts_base[1];

  switch (mode) {
    case CTX_MODE_EDIT_MESH:
      ARRAY_SET_ITEMS(contexts, ".mesh_edit");
      break;
    case CTX_MODE_EDIT_CURVE:
      ARRAY_SET_ITEMS(contexts, ".curve_edit");
      break;
    case CTX_MODE_EDIT_SURFACE:
      ARRAY_SET_ITEMS(contexts, ".curve_edit");
      break;
    case CTX_MODE_EDIT_TEXT:
      ARRAY_SET_ITEMS(contexts, ".text_edit");
      break;
    case CTX_MODE_EDIT_ARMATURE:
      ARRAY_SET_ITEMS(contexts, ".armature_edit");
      break;
    case CTX_MODE_EDIT_METABALL:
      ARRAY_SET_ITEMS(contexts, ".mball_edit");
      break;
    case CTX_MODE_EDIT_LATTICE:
      ARRAY_SET_ITEMS(contexts, ".lattice_edit");
      break;
    case CTX_MODE_POSE:
      ARRAY_SET_ITEMS(contexts, ".posemode");
      break;
    case CTX_MODE_SCULPT:
      ARRAY_SET_ITEMS(contexts, ".paint_common", ".sculpt_mode");
      break;
    case CTX_MODE_PAINT_WEIGHT:
      ARRAY_SET_ITEMS(contexts, ".paint_common", ".weightpaint");
      break;
    case CTX_MODE_PAINT_VERTEX:
      ARRAY_SET_ITEMS(contexts, ".paint_common", ".vertexpaint");
      break;
    case CTX_MODE_PAINT_TEXTURE:
      ARRAY_SET_ITEMS(contexts, ".paint_common", ".imagepaint");
      break;
    case CTX_MODE_PARTICLE:
      ARRAY_SET_ITEMS(contexts, ".paint_common", ".particlemode");
      break;
    case CTX_MODE_OBJECT:
      ARRAY_SET_ITEMS(contexts, ".objectmode");
      break;
    case CTX_MODE_PAINT_GPENCIL:
      ARRAY_SET_ITEMS(contexts, ".greasepencil_paint");
      break;
    case CTX_MODE_SCULPT_GPENCIL:
      ARRAY_SET_ITEMS(contexts, ".greasepencil_sculpt");
      break;
    case CTX_MODE_WEIGHT_GPENCIL:
      ARRAY_SET_ITEMS(contexts, ".greasepencil_weight");
      break;
    case CTX_MODE_VERTEX_GPENCIL:
      ARRAY_SET_ITEMS(contexts, ".greasepencil_vertex");
      break;
    default:
      break;
  }

  switch (mode) {
    case CTX_MODE_PAINT_GPENCIL:
      ARRAY_SET_ITEMS(contexts, ".greasepencil_paint");
      break;
    case CTX_MODE_SCULPT_GPENCIL:
      ARRAY_SET_ITEMS(contexts, ".greasepencil_sculpt");
      break;
    case CTX_MODE_WEIGHT_GPENCIL:
      ARRAY_SET_ITEMS(contexts, ".greasepencil_weight");
      break;
    case CTX_MODE_EDIT_GPENCIL:
      ARRAY_SET_ITEMS(contexts, ".greasepencil_edit");
      break;
    case CTX_MODE_VERTEX_GPENCIL:
      ARRAY_SET_ITEMS(contexts, ".greasepencil_vertex");
      break;
    default:
      break;
  }

  ListBase *paneltypes = &region->type->paneltypes;

  /* Allow drawing 3D view toolbar from non 3D view space type. */
  if (category_override != NULL) {
    SpaceType *st = BKE_spacetype_from_id(SPACE_VIEW3D);
    ARegionType *art = BKE_regiontype_from_id(st, RGN_TYPE_UI);
    paneltypes = &art->paneltypes;
  }

  ED_region_panels_layout_ex(C, region, paneltypes, contexts_base, category_override);
}

static void view3d_buttons_region_layout(const bContext *C, ARegion *region)
{
  ED_view3d_buttons_region_layout_ex(C, region, NULL);
}

static void view3d_buttons_region_listener(wmWindow *UNUSED(win),
                                           ScrArea *UNUSED(area),
                                           ARegion *region,
                                           wmNotifier *wmn,
                                           const Scene *UNUSED(scene))
{
  /* context changes */
  switch (wmn->category) {
    case NC_ANIMATION:
      switch (wmn->data) {
        case ND_KEYFRAME_PROP:
        case ND_NLA_ACTCHANGE:
          ED_region_tag_redraw(region);
          break;
        case ND_NLA:
        case ND_KEYFRAME:
          if (ELEM(wmn->action, NA_EDITED, NA_ADDED, NA_REMOVED)) {
            ED_region_tag_redraw(region);
          }
          break;
      }
      break;
    case NC_SCENE:
      switch (wmn->data) {
        case ND_FRAME:
        case ND_OB_ACTIVE:
        case ND_OB_SELECT:
        case ND_OB_VISIBLE:
        case ND_MODE:
        case ND_LAYER:
        case ND_LAYER_CONTENT:
        case ND_TOOLSETTINGS:
          ED_region_tag_redraw(region);
          break;
      }
      switch (wmn->action) {
        case NA_EDITED:
          ED_region_tag_redraw(region);
          break;
      }
      break;
    case NC_OBJECT:
      switch (wmn->data) {
        case ND_BONE_ACTIVE:
        case ND_BONE_SELECT:
        case ND_TRANSFORM:
        case ND_POSE:
        case ND_DRAW:
        case ND_KEYS:
        case ND_MODIFIER:
        case ND_SHADERFX:
          ED_region_tag_redraw(region);
          break;
      }
      break;
    case NC_GEOM:
      switch (wmn->data) {
        case ND_DATA:
        case ND_VERTEX_GROUP:
        case ND_SELECT:
          ED_region_tag_redraw(region);
          break;
      }
      if (wmn->action == NA_EDITED) {
        ED_region_tag_redraw(region);
      }
      break;
    case NC_TEXTURE:
    case NC_MATERIAL:
      /* for brush textures */
      ED_region_tag_redraw(region);
      break;
    case NC_BRUSH:
      /* NA_SELECTED is used on brush changes */
      if (ELEM(wmn->action, NA_EDITED, NA_SELECTED)) {
        ED_region_tag_redraw(region);
      }
      break;
    case NC_SPACE:
      if (wmn->data == ND_SPACE_VIEW3D) {
        ED_region_tag_redraw(region);
      }
      break;
    case NC_ID:
      if (wmn->action == NA_RENAME) {
        ED_region_tag_redraw(region);
      }
      break;
    case NC_GPENCIL:
      if ((wmn->data & (ND_DATA | ND_GPENCIL_EDITMODE)) || (wmn->action == NA_EDITED)) {
        ED_region_tag_redraw(region);
      }
      break;
    case NC_IMAGE:
      /* Update for the image layers in texture paint. */
      if (wmn->action == NA_EDITED) {
        ED_region_tag_redraw(region);
      }
      break;
    case NC_WM:
      if (wmn->data == ND_XR_DATA_CHANGED) {
        ED_region_tag_redraw(region);
      }
      break;
  }
}

/* add handlers, stuff you only do once or on area/region changes */
static void view3d_tools_region_init(wmWindowManager *wm, ARegion *region)
{
  wmKeyMap *keymap;

  ED_region_panels_init(wm, region);

  keymap = WM_keymap_ensure(wm->defaultconf, "3D View Generic", SPACE_VIEW3D, 0);
  WM_event_add_keymap_handler(&region->handlers, keymap);
}

static void view3d_tools_region_draw(const bContext *C, ARegion *region)
{
  ED_region_panels_ex(C, region, (const char *[]){CTX_data_mode_string(C), NULL});
}

/* area (not region) level listener */
static void space_view3d_listener(wmWindow *UNUSED(win),
                                  ScrArea *area,
                                  struct wmNotifier *wmn,
                                  Scene *UNUSED(scene))
{
  View3D *v3d = area->spacedata.first;

  /* context changes */
  switch (wmn->category) {
    case NC_SCENE:
      switch (wmn->data) {
        case ND_WORLD:
          if (v3d->flag2 & V3D_HIDE_OVERLAYS) {
            ED_area_tag_redraw_regiontype(area, RGN_TYPE_WINDOW);
          }
          break;
      }
      break;
    case NC_WORLD:
      switch (wmn->data) {
        case ND_WORLD_DRAW:
        case ND_WORLD:
          if (v3d->shading.background_type == V3D_SHADING_BACKGROUND_WORLD) {
            ED_area_tag_redraw_regiontype(area, RGN_TYPE_WINDOW);
          }
          break;
      }
      break;
    case NC_MATERIAL:
      switch (wmn->data) {
        case ND_NODES:
          if (v3d->shading.type == OB_TEXTURE) {
            ED_area_tag_redraw_regiontype(area, RGN_TYPE_WINDOW);
          }
          break;
      }
      break;
  }
}

static void space_view3d_refresh(const bContext *C, ScrArea *UNUSED(area))
{
  Scene *scene = CTX_data_scene(C);
  LightCache *lcache = scene->eevee.light_cache_data;

  if (lcache && (lcache->flag & LIGHTCACHE_UPDATE_AUTO) != 0) {
    lcache->flag &= ~LIGHTCACHE_UPDATE_AUTO;
    view3d_lightcache_update((bContext *)C);
  }
}

const char *view3d_context_dir[] = {
    "active_base",
    "active_object",
    NULL,
};

static int view3d_context(const bContext *C, const char *member, bContextDataResult *result)
{
  /* fallback to the scene layer,
   * allows duplicate and other object operators to run outside the 3d view */

  if (CTX_data_dir(member)) {
    CTX_data_dir_set(result, view3d_context_dir);
  }
  else if (CTX_data_equals(member, "active_base")) {
    Scene *scene = CTX_data_scene(C);
    ViewLayer *view_layer = CTX_data_view_layer(C);
    if (view_layer->basact) {
      Object *ob = view_layer->basact->object;
      /* if hidden but in edit mode, we still display, can happen with animation */
      if ((view_layer->basact->flag & BASE_VISIBLE_DEPSGRAPH) != 0 || (ob->mode & OB_MODE_EDIT)) {
        CTX_data_pointer_set(result, &scene->id, &RNA_ObjectBase, view_layer->basact);
      }
    }

    return 1;
  }
  else if (CTX_data_equals(member, "active_object")) {
    ViewLayer *view_layer = CTX_data_view_layer(C);
    if (view_layer->basact) {
      Object *ob = view_layer->basact->object;
      /* if hidden but in edit mode, we still display, can happen with animation */
      if ((view_layer->basact->flag & BASE_VISIBLE_DEPSGRAPH) != 0 ||
          (ob->mode & OB_MODE_EDIT) != 0) {
        CTX_data_id_pointer_set(result, &ob->id);
      }
    }

    return 1;
  }
  else {
    return 0; /* not found */
  }

  return -1; /* found but not available */
}

static void view3d_id_remap(ScrArea *area, SpaceLink *slink, ID *old_id, ID *new_id)
{
  View3D *v3d;
  ARegion *region;
  bool is_local = false;

  if (!ELEM(GS(old_id->name), ID_OB, ID_MA, ID_IM, ID_MC)) {
    return;
  }

  for (v3d = (View3D *)slink; v3d; v3d = v3d->localvd, is_local = true) {
    if ((ID *)v3d->camera == old_id) {
      v3d->camera = (Object *)new_id;
      if (!new_id) {
        /* 3D view might be inactive, in that case needs to use slink->regionbase */
        ListBase *regionbase = (slink == area->spacedata.first) ? &area->regionbase :
                                                                  &slink->regionbase;
        for (region = regionbase->first; region; region = region->next) {
          if (region->regiontype == RGN_TYPE_WINDOW) {
            RegionView3D *rv3d = is_local ? ((RegionView3D *)region->regiondata)->localvd :
                                            region->regiondata;
            if (rv3d && (rv3d->persp == RV3D_CAMOB)) {
              rv3d->persp = RV3D_PERSP;
            }
          }
        }
      }
    }

    /* Values in local-view aren't used, see: T52663 */
    if (is_local == false) {
      if ((ID *)v3d->ob_center == old_id) {
        v3d->ob_center = (Object *)new_id;
        /* Otherwise, bonename may remain valid...
         * We could be smart and check this, too? */
        if (new_id == NULL) {
          v3d->ob_center_bone[0] = '\0';
        }
      }
    }

    if (is_local) {
      break;
    }
  }
}

/* only called once, from space/spacetypes.c */
void ED_spacetype_view3d(void)
{
  SpaceType *st = MEM_callocN(sizeof(SpaceType), "spacetype view3d");
  ARegionType *art;

  st->spaceid = SPACE_VIEW3D;
  strncpy(st->name, "View3D", BKE_ST_MAXNAME);

  st->create = view3d_create;
  st->free = view3d_free;
  st->init = view3d_init;
  st->listener = space_view3d_listener;
  st->refresh = space_view3d_refresh;
  st->duplicate = view3d_duplicate;
  st->operatortypes = view3d_operatortypes;
  st->keymap = view3d_keymap;
  st->dropboxes = view3d_dropboxes;
  st->gizmos = view3d_widgets;
  st->context = view3d_context;
  st->id_remap = view3d_id_remap;

  /* regions: main window */
  art = MEM_callocN(sizeof(ARegionType), "spacetype view3d main region");
  art->regionid = RGN_TYPE_WINDOW;
  art->keymapflag = ED_KEYMAP_GIZMO | ED_KEYMAP_TOOL | ED_KEYMAP_GPENCIL;
  art->draw = view3d_main_region_draw;
  art->init = view3d_main_region_init;
  art->exit = view3d_main_region_exit;
  art->free = view3d_main_region_free;
  art->duplicate = view3d_main_region_duplicate;
  art->listener = view3d_main_region_listener;
  art->message_subscribe = view3d_main_region_message_subscribe;
  art->cursor = view3d_main_region_cursor;
  art->lock = 1; /* can become flag, see BKE_spacedata_draw_locks */
  BLI_addhead(&st->regiontypes, art);

  /* regions: listview/buttons */
  art = MEM_callocN(sizeof(ARegionType), "spacetype view3d buttons region");
  art->regionid = RGN_TYPE_UI;
  art->prefsizex = UI_SIDEBAR_PANEL_WIDTH;
  art->keymapflag = ED_KEYMAP_UI | ED_KEYMAP_FRAMES;
  art->listener = view3d_buttons_region_listener;
  art->message_subscribe = ED_area_do_mgs_subscribe_for_tool_ui;
  art->init = view3d_buttons_region_init;
  art->layout = view3d_buttons_region_layout;
  art->draw = ED_region_panels_draw;
  BLI_addhead(&st->regiontypes, art);

  view3d_buttons_register(art);

  /* regions: tool(bar) */
  art = MEM_callocN(sizeof(ARegionType), "spacetype view3d tools region");
  art->regionid = RGN_TYPE_TOOLS;
  art->prefsizex = 58; /* XXX */
  art->prefsizey = 50; /* XXX */
  art->keymapflag = ED_KEYMAP_UI | ED_KEYMAP_FRAMES;
  art->listener = view3d_buttons_region_listener;
  art->message_subscribe = ED_region_generic_tools_region_message_subscribe;
  art->snap_size = ED_region_generic_tools_region_snap_size;
  art->init = view3d_tools_region_init;
  art->draw = view3d_tools_region_draw;
  BLI_addhead(&st->regiontypes, art);

  /* regions: tool header */
  art = MEM_callocN(sizeof(ARegionType), "spacetype view3d tool header region");
  art->regionid = RGN_TYPE_TOOL_HEADER;
  art->prefsizey = HEADERY;
  art->keymapflag = ED_KEYMAP_UI | ED_KEYMAP_VIEW2D | ED_KEYMAP_FRAMES | ED_KEYMAP_HEADER;
  art->listener = view3d_header_region_listener;
  art->message_subscribe = ED_area_do_mgs_subscribe_for_tool_header;
  art->init = view3d_header_region_init;
  art->draw = view3d_header_region_draw;
  BLI_addhead(&st->regiontypes, art);

  /* regions: header */
  art = MEM_callocN(sizeof(ARegionType), "spacetype view3d header region");
  art->regionid = RGN_TYPE_HEADER;
  art->prefsizey = HEADERY;
  art->keymapflag = ED_KEYMAP_UI | ED_KEYMAP_VIEW2D | ED_KEYMAP_FRAMES | ED_KEYMAP_HEADER;
  art->listener = view3d_header_region_listener;
  art->message_subscribe = view3d_header_region_message_subscribe;
  art->init = view3d_header_region_init;
  art->draw = view3d_header_region_draw;
  BLI_addhead(&st->regiontypes, art);

  /* regions: hud */
  art = ED_area_type_hud(st->spaceid);
  BLI_addhead(&st->regiontypes, art);

  BKE_spacetype_register(st);
}<|MERGE_RESOLUTION|>--- conflicted
+++ resolved
@@ -472,15 +472,11 @@
                                                  const wmEvent *event,
                                                  ID_Type id_type)
 {
-<<<<<<< HEAD
-  return view3d_drop_in_main_region_poll(C, event) ? WM_drag_ID(drag, id_type) : NULL;
-=======
   ScrArea *area = CTX_wm_area(C);
   if (ED_region_overlap_isect_any_xy(area, &event->x)) {
     return NULL;
   }
-  return WM_drag_ID(drag, id_type);
->>>>>>> 72a199e1
+  return view3d_drop_in_main_region_poll(C, event) ? WM_drag_ID(drag, id_type) : NULL;
 }
 
 static bool view3d_drop_id_in_main_region_poll(bContext *C,
