--- conflicted
+++ resolved
@@ -442,173 +442,14 @@
   WM_event_add_keymap_handler(&region->handlers, keymap);
 
   keymap = WM_keymap_ensure(wm->defaultconf, "3D View", SPACE_VIEW3D, 0);
-<<<<<<< HEAD
-  WM_event_add_keymap_handler(&ar->handlers, keymap);
-=======
-  WM_event_add_keymap_handler(&region->handlers, keymap);
-
-  /* add drop boxes */
-  lb = WM_dropboxmap_find("View3D", SPACE_VIEW3D, RGN_TYPE_WINDOW);
-
-  WM_event_add_dropbox_handler(&region->handlers, lb);
+  WM_event_add_keymap_handler(&region->handlers, keymap);
 }
 
 static void view3d_main_region_exit(wmWindowManager *wm, ARegion *region)
 {
   ED_view3d_stop_render_preview(wm, region);
->>>>>>> afb1a64c
-}
-
-static bool view3d_drop_id_in_main_region_poll(bContext *C,
-                                               wmDrag *drag,
-                                               const wmEvent *event,
-                                               ID_Type id_type)
-{
-  ScrArea *area = CTX_wm_area(C);
-  if (ED_region_overlap_isect_any_xy(area, &event->x)) {
-    return false;
-  }
-  return WM_drag_ID(drag, id_type) != NULL;
-}
-
-<<<<<<< HEAD
-=======
-static bool view3d_ob_drop_poll(bContext *C,
-                                wmDrag *drag,
-                                const wmEvent *event,
-                                const char **UNUSED(r_tooltip))
-{
-  return view3d_drop_id_in_main_region_poll(C, drag, event, ID_OB);
-}
-
-static bool view3d_collection_drop_poll(bContext *C,
-                                        wmDrag *drag,
-                                        const wmEvent *event,
-                                        const char **UNUSED(r_tooltip))
-{
-  return view3d_drop_id_in_main_region_poll(C, drag, event, ID_GR);
-}
-
-static bool view3d_mat_drop_poll(bContext *C,
-                                 wmDrag *drag,
-                                 const wmEvent *event,
-                                 const char **UNUSED(r_tooltip))
-{
-  return view3d_drop_id_in_main_region_poll(C, drag, event, ID_MA);
-}
-
-static bool view3d_ima_drop_poll(bContext *C,
-                                 wmDrag *drag,
-                                 const wmEvent *event,
-                                 const char **UNUSED(r_tooltip))
-{
-  if (ED_region_overlap_isect_any_xy(CTX_wm_area(C), &event->x)) {
-    return false;
-  }
-  if (drag->type == WM_DRAG_PATH) {
-    /* rule might not work? */
-    return (ELEM(drag->icon, 0, ICON_FILE_IMAGE, ICON_FILE_MOVIE));
-  }
-  else {
-    return WM_drag_ID(drag, ID_IM) != NULL;
-  }
-}
-
-static bool view3d_ima_bg_is_camera_view(bContext *C)
-{
-  RegionView3D *rv3d = CTX_wm_region_view3d(C);
-  if ((rv3d && (rv3d->persp == RV3D_CAMOB))) {
-    View3D *v3d = CTX_wm_view3d(C);
-    if (v3d && v3d->camera && v3d->camera->type == OB_CAMERA) {
-      return true;
-    }
-  }
-  return false;
-}
-
-static bool view3d_ima_bg_drop_poll(bContext *C,
-                                    wmDrag *drag,
-                                    const wmEvent *event,
-                                    const char **r_tooltip)
-{
-  if (!view3d_ima_drop_poll(C, drag, event, r_tooltip)) {
-    return false;
-  }
-
-  if (ED_view3d_is_object_under_cursor(C, event->mval)) {
-    return false;
-  }
-
-  return view3d_ima_bg_is_camera_view(C);
-}
-
-static bool view3d_ima_empty_drop_poll(bContext *C,
-                                       wmDrag *drag,
-                                       const wmEvent *event,
-                                       const char **r_tooltip)
-{
-  if (!view3d_ima_drop_poll(C, drag, event, r_tooltip)) {
-    return false;
-  }
-
-  Object *ob = ED_view3d_give_object_under_cursor(C, event->mval);
-
-  if (ob == NULL) {
-    return true;
-  }
-
-  if (ob->type == OB_EMPTY && ob->empty_drawtype == OB_EMPTY_IMAGE) {
-    return true;
-  }
-
-  return false;
-}
-
-static bool view3d_volume_drop_poll(bContext *UNUSED(C),
-                                    wmDrag *drag,
-                                    const wmEvent *UNUSED(event),
-                                    const char **UNUSED(r_tooltip))
-{
-  return (drag->type == WM_DRAG_PATH) && (drag->icon == ICON_FILE_VOLUME);
-}
-
-static void view3d_ob_drop_copy(wmDrag *drag, wmDropBox *drop)
-{
-  ID *id = WM_drag_ID(drag, ID_OB);
-
-  RNA_string_set(drop->ptr, "name", id->name + 2);
-}
-
-static void view3d_collection_drop_copy(wmDrag *drag, wmDropBox *drop)
-{
-  ID *id = WM_drag_ID(drag, ID_GR);
-
-  drop->opcontext = WM_OP_EXEC_DEFAULT;
-  RNA_string_set(drop->ptr, "name", id->name + 2);
-}
-
-static void view3d_id_drop_copy(wmDrag *drag, wmDropBox *drop)
-{
-  ID *id = WM_drag_ID(drag, 0);
-
-  RNA_string_set(drop->ptr, "name", id->name + 2);
-}
-
-static void view3d_id_path_drop_copy(wmDrag *drag, wmDropBox *drop)
-{
-  ID *id = WM_drag_ID(drag, 0);
-
-  if (id) {
-    RNA_string_set(drop->ptr, "name", id->name + 2);
-    RNA_struct_property_unset(drop->ptr, "filepath");
-  }
-  else if (drag->path[0]) {
-    RNA_string_set(drop->ptr, "filepath", drag->path);
-    RNA_struct_property_unset(drop->ptr, "image");
-  }
-}
-
->>>>>>> afb1a64c
+}
+
 static void view3d_lightcache_update(bContext *C)
 {
   PointerRNA op_ptr;
@@ -629,27 +470,6 @@
   WM_operator_properties_free(&op_ptr);
 }
 
-<<<<<<< HEAD
-=======
-/* region dropbox definition */
-static void view3d_dropboxes(void)
-{
-  ListBase *lb = WM_dropboxmap_find("View3D", SPACE_VIEW3D, RGN_TYPE_WINDOW);
-
-  WM_dropbox_add(lb, "OBJECT_OT_add_named", view3d_ob_drop_poll, view3d_ob_drop_copy);
-  WM_dropbox_add(lb, "OBJECT_OT_drop_named_material", view3d_mat_drop_poll, view3d_id_drop_copy);
-  WM_dropbox_add(
-      lb, "VIEW3D_OT_background_image_add", view3d_ima_bg_drop_poll, view3d_id_path_drop_copy);
-  WM_dropbox_add(
-      lb, "OBJECT_OT_drop_named_image", view3d_ima_empty_drop_poll, view3d_id_path_drop_copy);
-  WM_dropbox_add(lb, "OBJECT_OT_volume_import", view3d_volume_drop_poll, view3d_id_path_drop_copy);
-  WM_dropbox_add(lb,
-                 "OBJECT_OT_collection_instance_add",
-                 view3d_collection_drop_poll,
-                 view3d_collection_drop_copy);
-}
-
->>>>>>> afb1a64c
 static void view3d_widgets(void)
 {
   wmGizmoMapType *gzmap_type = WM_gizmomaptype_ensure(
