/*
 * ***** BEGIN GPL LICENSE BLOCK *****
 *
 * This program is free software; you can redistribute it and/or
 * modify it under the terms of the GNU General Public License
 * as published by the Free Software Foundation; either version 2
 * of the License, or (at your option) any later version. 
 *
 * This program is distributed in the hope that it will be useful,
 * but WITHOUT ANY WARRANTY; without even the implied warranty of
 * MERCHANTABILITY or FITNESS FOR A PARTICULAR PURPOSE.  See the
 * GNU General Public License for more details.
 *
 * You should have received a copy of the GNU General Public License
 * along with this program; if not, write to the Free Software Foundation,
 * Inc., 51 Franklin Street, Fifth Floor, Boston, MA 02110-1301, USA.
 *
 * The Original Code is Copyright (C) 2008 Blender Foundation.
 * All rights reserved.
 *
 * 
 * Contributor(s): Blender Foundation
 *
 * ***** END GPL LICENSE BLOCK *****
 */

/** \file blender/editors/space_view3d/view3d_draw.c
 *  \ingroup spview3d
 */

#include <string.h>
#include <stdio.h>
#include <math.h>

#include "DNA_armature_types.h"
#include "DNA_camera_types.h"
#include "DNA_customdata_types.h"
#include "DNA_object_types.h"
#include "DNA_group_types.h"
#include "DNA_mesh_types.h"
#include "DNA_key_types.h"
#include "DNA_lamp_types.h"
#include "DNA_scene_types.h"
#include "DNA_world_types.h"
#include "DNA_brush_types.h"

#include "MEM_guardedalloc.h"

#include "BLI_blenlib.h"
#include "BLI_math.h"
#include "BLI_jitter.h"
#include "BLI_utildefines.h"
#include "BLI_endian_switch.h"
#include "BLI_threads.h"

#include "BKE_anim.h"
#include "BKE_camera.h"
#include "BKE_context.h"
#include "BKE_customdata.h"
#include "BKE_DerivedMesh.h"
#include "BKE_image.h"
#include "BKE_key.h"
#include "BKE_main.h"
#include "BKE_object.h"
#include "BKE_global.h"
#include "BKE_paint.h"
#include "BKE_scene.h"
#include "BKE_screen.h"
#include "BKE_unit.h"
#include "BKE_movieclip.h"

#include "RE_engine.h"

#include "IMB_imbuf_types.h"
#include "IMB_imbuf.h"
#include "IMB_colormanagement.h"

#include "BIF_gl.h"
#include "BIF_glutil.h"

#include "WM_api.h"

#include "BLF_api.h"
#include "BLT_translation.h"

#include "ED_armature.h"
#include "ED_keyframing.h"
#include "ED_gpencil.h"
#include "ED_screen.h"
#include "ED_space_api.h"
#include "ED_screen_types.h"
#include "ED_transform.h"

#include "UI_interface.h"
#include "UI_interface_icons.h"
#include "UI_resources.h"

#include "GPU_draw.h"
#include "GPU_framebuffer.h"
#include "GPU_material.h"
#include "GPU_compositing.h"
#include "GPU_extensions.h"
#include "GPU_probe.h"
#include "GPU_pbr.h"

#include "view3d_intern.h"  /* own include */

/* prototypes */
static void view3d_stereo3d_setup(Scene *scene, View3D *v3d, ARegion *ar);
static void view3d_stereo3d_setup_offscreen(Scene *scene, View3D *v3d, ARegion *ar,
                                            float winmat[4][4], const char *viewname);

/* handy utility for drawing shapes in the viewport for arbitrary code.
 * could add lines and points too */
// #define DEBUG_DRAW
#ifdef DEBUG_DRAW
static void bl_debug_draw(void);
/* add these locally when using these functions for testing */
extern void bl_debug_draw_quad_clear(void);
extern void bl_debug_draw_quad_add(const float v0[3], const float v1[3], const float v2[3], const float v3[3]);
extern void bl_debug_draw_edge_add(const float v0[3], const float v1[3]);
extern void bl_debug_color_set(const unsigned int col);
#endif

void circf(float x, float y, float rad)
{
	GLUquadricObj *qobj = gluNewQuadric(); 
	
	gluQuadricDrawStyle(qobj, GLU_FILL); 
	
	glPushMatrix(); 
	
	glTranslatef(x, y, 0.0);
	
	gluDisk(qobj, 0.0,  rad, 32, 1);
	
	glPopMatrix(); 
	
	gluDeleteQuadric(qobj);
}

void circ(float x, float y, float rad)
{
	GLUquadricObj *qobj = gluNewQuadric(); 
	
	gluQuadricDrawStyle(qobj, GLU_SILHOUETTE); 
	
	glPushMatrix(); 
	
	glTranslatef(x, y, 0.0);
	
	gluDisk(qobj, 0.0,  rad, 32, 1);
	
	glPopMatrix(); 
	
	gluDeleteQuadric(qobj);
}


/* ********* custom clipping *********** */

static void view3d_draw_clipping(RegionView3D *rv3d)
{
	BoundBox *bb = rv3d->clipbb;

	if (bb) {
		const unsigned int clipping_index[6][4] = {
			{0, 1, 2, 3},
			{0, 4, 5, 1},
			{4, 7, 6, 5},
			{7, 3, 2, 6},
			{1, 5, 6, 2},
			{7, 4, 0, 3}
		};

		/* fill in zero alpha for rendering & re-projection [#31530] */
		unsigned char col[4];
		UI_GetThemeColor4ubv(TH_V3D_CLIPPING_BORDER, col);
		glColor4ubv(col);

		glEnable(GL_BLEND);
		glEnableClientState(GL_VERTEX_ARRAY);
		glVertexPointer(3, GL_FLOAT, 0, bb->vec);
		glDrawElements(GL_QUADS, sizeof(clipping_index) / sizeof(unsigned int), GL_UNSIGNED_INT, clipping_index);
		glDisableClientState(GL_VERTEX_ARRAY);
		glDisable(GL_BLEND);
	}
}

void ED_view3d_clipping_set(RegionView3D *rv3d)
{
	double plane[4];
	const unsigned int tot = (rv3d->viewlock & RV3D_BOXCLIP) ? 4 : 6;
	unsigned int a;

	for (a = 0; a < tot; a++) {
		copy_v4db_v4fl(plane, rv3d->clip[a]);
		glClipPlane(GL_CLIP_PLANE0 + a, plane);
		glEnable(GL_CLIP_PLANE0 + a);
	}
}

/* use these to temp disable/enable clipping when 'rv3d->rflag & RV3D_CLIPPING' is set */
void ED_view3d_clipping_disable(void)
{
	unsigned int a;

	for (a = 0; a < 6; a++) {
		glDisable(GL_CLIP_PLANE0 + a);
	}
}
void ED_view3d_clipping_enable(void)
{
	unsigned int a;

	for (a = 0; a < 6; a++) {
		glEnable(GL_CLIP_PLANE0 + a);
	}
}

static bool view3d_clipping_test(const float co[3], const float clip[6][4])
{
	if (plane_point_side_v3(clip[0], co) > 0.0f)
		if (plane_point_side_v3(clip[1], co) > 0.0f)
			if (plane_point_side_v3(clip[2], co) > 0.0f)
				if (plane_point_side_v3(clip[3], co) > 0.0f)
					return false;

	return true;
}

/* for 'local' ED_view3d_clipping_local must run first
 * then all comparisons can be done in localspace */
bool ED_view3d_clipping_test(const RegionView3D *rv3d, const float co[3], const bool is_local)
{
	return view3d_clipping_test(co, is_local ? rv3d->clip_local : rv3d->clip);
}

/* ********* end custom clipping *********** */


static void drawgrid_draw(ARegion *ar, double wx, double wy, double x, double y, double dx)
{	
	double verts[2][2];

	x += (wx);
	y += (wy);

	/* set fixed 'Y' */
	verts[0][1] = 0.0f;
	verts[1][1] = (double)ar->winy;

	/* iter over 'X' */
	verts[0][0] = verts[1][0] = x - dx * floor(x / dx);
	glEnableClientState(GL_VERTEX_ARRAY);
	glVertexPointer(2, GL_DOUBLE, 0, verts);

	while (verts[0][0] < ar->winx) {
		glDrawArrays(GL_LINES, 0, 2);
		verts[0][0] = verts[1][0] = verts[0][0] + dx;
	}

	/* set fixed 'X' */
	verts[0][0] = 0.0f;
	verts[1][0] = (double)ar->winx;

	/* iter over 'Y' */
	verts[0][1] = verts[1][1] = y - dx * floor(y / dx);
	while (verts[0][1] < ar->winy) {
		glDrawArrays(GL_LINES, 0, 2);
		verts[0][1] = verts[1][1] = verts[0][1] + dx;
	}

	glDisableClientState(GL_VERTEX_ARRAY);
}

#define GRID_MIN_PX_D   6.0
#define GRID_MIN_PX_F 6.0f

static void drawgrid(UnitSettings *unit, ARegion *ar, View3D *v3d, const char **grid_unit)
{
	/* extern short bgpicmode; */
	RegionView3D *rv3d = ar->regiondata;
	double wx, wy, x, y, fw, fx, fy, dx;
	double vec4[4];
	unsigned char col[3], col2[3];

	fx = rv3d->persmat[3][0];
	fy = rv3d->persmat[3][1];
	fw = rv3d->persmat[3][3];

	wx = (ar->winx / 2.0); /* because of rounding errors, grid at wrong location */
	wy = (ar->winy / 2.0);

	x = (wx) * fx / fw;
	y = (wy) * fy / fw;

	vec4[0] = vec4[1] = v3d->grid;

	vec4[2] = 0.0;
	vec4[3] = 1.0;
	mul_m4_v4d(rv3d->persmat, vec4);
	fx = vec4[0];
	fy = vec4[1];
	fw = vec4[3];

	dx = fabs(x - (wx) * fx / fw);
	if (dx == 0) dx = fabs(y - (wy) * fy / fw);
	
	glLineWidth(1.0f);

	glDepthMask(GL_FALSE);     /* disable write in zbuffer */

	/* check zoom out */
	UI_ThemeColor(TH_GRID);
	
	if (unit->system) {
		/* Use GRID_MIN_PX * 2 for units because very very small grid
		 * items are less useful when dealing with units */
		const void *usys;
		int len, i;
		double dx_scalar;
		float blend_fac;

		bUnit_GetSystem(unit->system, B_UNIT_LENGTH, &usys, &len);

		if (usys) {
			i = len;
			while (i--) {
				double scalar = bUnit_GetScaler(usys, i);

				dx_scalar = dx * scalar / (double)unit->scale_length;
				if (dx_scalar < (GRID_MIN_PX_D * 2.0))
					continue;

				/* Store the smallest drawn grid size units name so users know how big each grid cell is */
				if (*grid_unit == NULL) {
					*grid_unit = bUnit_GetNameDisplay(usys, i);
					rv3d->gridview = (float)((scalar * (double)v3d->grid) / (double)unit->scale_length);
				}
				blend_fac = 1.0f - ((GRID_MIN_PX_F * 2.0f) / (float)dx_scalar);

				/* tweak to have the fade a bit nicer */
				blend_fac = (blend_fac * blend_fac) * 2.0f;
				CLAMP(blend_fac, 0.3f, 1.0f);


				UI_ThemeColorBlend(TH_HIGH_GRAD, TH_GRID, blend_fac);

				drawgrid_draw(ar, wx, wy, x, y, dx_scalar);
			}
		}
	}
	else {
		const double sublines    = v3d->gridsubdiv;
		const float  sublines_fl = v3d->gridsubdiv;

		if (dx < GRID_MIN_PX_D) {
			rv3d->gridview *= sublines_fl;
			dx *= sublines;

			if (dx < GRID_MIN_PX_D) {
				rv3d->gridview *= sublines_fl;
				dx *= sublines;

				if (dx < GRID_MIN_PX_D) {
					rv3d->gridview *= sublines_fl;
					dx *= sublines;
					if (dx < GRID_MIN_PX_D) {
						/* pass */
					}
					else {
						UI_ThemeColor(TH_GRID);
						drawgrid_draw(ar, wx, wy, x, y, dx);
					}
				}
				else {  /* start blending out */
					UI_ThemeColorBlend(TH_HIGH_GRAD, TH_GRID, dx / (GRID_MIN_PX_D * 6.0));
					drawgrid_draw(ar, wx, wy, x, y, dx);

					UI_ThemeColor(TH_GRID);
					drawgrid_draw(ar, wx, wy, x, y, sublines * dx);
				}
			}
			else {  /* start blending out (GRID_MIN_PX < dx < (GRID_MIN_PX * 10)) */
				UI_ThemeColorBlend(TH_HIGH_GRAD, TH_GRID, dx / (GRID_MIN_PX_D * 6.0));
				drawgrid_draw(ar, wx, wy, x, y, dx);

				UI_ThemeColor(TH_GRID);
				drawgrid_draw(ar, wx, wy, x, y, sublines * dx);
			}
		}
		else {
			if (dx > (GRID_MIN_PX_D * 10.0)) {  /* start blending in */
				rv3d->gridview /= sublines_fl;
				dx /= sublines;
				if (dx > (GRID_MIN_PX_D * 10.0)) {  /* start blending in */
					rv3d->gridview /= sublines_fl;
					dx /= sublines;
					if (dx > (GRID_MIN_PX_D * 10.0)) {
						UI_ThemeColor(TH_GRID);
						drawgrid_draw(ar, wx, wy, x, y, dx);
					}
					else {
						UI_ThemeColorBlend(TH_HIGH_GRAD, TH_GRID, dx / (GRID_MIN_PX_D * 6.0));
						drawgrid_draw(ar, wx, wy, x, y, dx);
						UI_ThemeColor(TH_GRID);
						drawgrid_draw(ar, wx, wy, x, y, dx * sublines);
					}
				}
				else {
					UI_ThemeColorBlend(TH_HIGH_GRAD, TH_GRID, dx / (GRID_MIN_PX_D * 6.0));
					drawgrid_draw(ar, wx, wy, x, y, dx);
					UI_ThemeColor(TH_GRID);
					drawgrid_draw(ar, wx, wy, x, y, dx * sublines);
				}
			}
			else {
				UI_ThemeColorBlend(TH_HIGH_GRAD, TH_GRID, dx / (GRID_MIN_PX_D * 6.0));
				drawgrid_draw(ar, wx, wy, x, y, dx);
				UI_ThemeColor(TH_GRID);
				drawgrid_draw(ar, wx, wy, x, y, dx * sublines);
			}
		}
	}


	x += (wx);
	y += (wy);
	UI_GetThemeColor3ubv(TH_GRID, col);

	setlinestyle(0);
	
	/* center cross */
	/* horizontal line */
	if (ELEM(rv3d->view, RV3D_VIEW_RIGHT, RV3D_VIEW_LEFT))
		UI_make_axis_color(col, col2, 'Y');
	else UI_make_axis_color(col, col2, 'X');
	glColor3ubv(col2);
	
	fdrawline(0.0,  y,  (float)ar->winx,  y); 
	
	/* vertical line */
	if (ELEM(rv3d->view, RV3D_VIEW_TOP, RV3D_VIEW_BOTTOM))
		UI_make_axis_color(col, col2, 'Y');
	else UI_make_axis_color(col, col2, 'Z');
	glColor3ubv(col2);

	fdrawline(x, 0.0, x, (float)ar->winy); 

	glDepthMask(GL_TRUE);  /* enable write in zbuffer */
}
#undef GRID_MIN_PX

/** could move this elsewhere, but tied into #ED_view3d_grid_scale */
float ED_scene_grid_scale(Scene *scene, const char **grid_unit)
{
	/* apply units */
	if (scene->unit.system) {
		const void *usys;
		int len;

		bUnit_GetSystem(scene->unit.system, B_UNIT_LENGTH, &usys, &len);

		if (usys) {
			int i = bUnit_GetBaseUnit(usys);
			if (grid_unit)
				*grid_unit = bUnit_GetNameDisplay(usys, i);
			return (float)bUnit_GetScaler(usys, i) / scene->unit.scale_length;
		}
	}

	return 1.0f;
}

float ED_view3d_grid_scale(Scene *scene, View3D *v3d, const char **grid_unit)
{
	return v3d->grid * ED_scene_grid_scale(scene, grid_unit);
}

static void drawfloor(Scene *scene, View3D *v3d, const char **grid_unit, bool write_depth)
{
	float grid, grid_scale;
	unsigned char col_grid[3];
	const int gridlines = v3d->gridlines / 2;

	if (v3d->gridlines < 3) return;
	
	/* use 'grid_scale' instead of 'v3d->grid' from now on */
	grid_scale = ED_view3d_grid_scale(scene, v3d, grid_unit);
	grid = gridlines * grid_scale;

	if (!write_depth)
		glDepthMask(GL_FALSE);

	UI_GetThemeColor3ubv(TH_GRID, col_grid);

	glLineWidth(1);

	/* draw the Y axis and/or grid lines */
	if (v3d->gridflag & V3D_SHOW_FLOOR) {
		const int sublines = v3d->gridsubdiv;
		float vert[4][3] = {{0.0f}};
		unsigned char col_bg[3];
		unsigned char col_grid_emphasise[3], col_grid_light[3];
		int a;
		int prev_emphasise = -1;

		UI_GetThemeColor3ubv(TH_BACK, col_bg);

		/* emphasise division lines lighter instead of darker, if background is darker than grid */
		UI_GetColorPtrShade3ubv(col_grid, col_grid_light, 10);
		UI_GetColorPtrShade3ubv(col_grid, col_grid_emphasise,
		                        (((col_grid[0] + col_grid[1] + col_grid[2]) + 30) >
		                         (col_bg[0] + col_bg[1] + col_bg[2])) ? 20 : -10);

		/* set fixed axis */
		vert[0][0] = vert[2][1] = grid;
		vert[1][0] = vert[3][1] = -grid;

		glEnableClientState(GL_VERTEX_ARRAY);
		glVertexPointer(3, GL_FLOAT, 0, vert);

		for (a = -gridlines; a <= gridlines; a++) {
			const float line = a * grid_scale;
			const int is_emphasise = (a % sublines) == 0;

			if (is_emphasise != prev_emphasise) {
				glColor3ubv(is_emphasise ? col_grid_emphasise : col_grid_light);
				prev_emphasise = is_emphasise;
			}

			/* set variable axis */
			vert[0][1] = vert[1][1] = vert[2][0] = vert[3][0] = line;

			glDrawArrays(GL_LINES, 0, 4);
		}

		glDisableClientState(GL_VERTEX_ARRAY);
	}
	
	/* draw the Z axis line */
	/* check for the 'show Z axis' preference */
	if (v3d->gridflag & (V3D_SHOW_X | V3D_SHOW_Y | V3D_SHOW_Z)) {
		glBegin(GL_LINES);
		int axis;
		for (axis = 0; axis < 3; axis++) {
			if (v3d->gridflag & (V3D_SHOW_X << axis)) {
				float vert[3];
				unsigned char tcol[3];

				UI_make_axis_color(col_grid, tcol, 'X' + axis);
				glColor3ubv(tcol);

				zero_v3(vert);
				vert[axis] = grid;
				glVertex3fv(vert);
				vert[axis] = -grid;
				glVertex3fv(vert);
			}
		}
		glEnd();
	}
	
	glDepthMask(GL_TRUE);
}


static void drawcursor(Scene *scene, ARegion *ar, View3D *v3d)
{
	int co[2];

	/* we don't want the clipping for cursor */
	if (ED_view3d_project_int_global(ar, ED_view3d_cursor3d_get(scene, v3d), co, V3D_PROJ_TEST_NOP) == V3D_PROJ_RET_OK) {
		const float f5 = 0.25f * U.widget_unit;
		const float f10 = 0.5f * U.widget_unit;
		const float f20 = U.widget_unit;
		
		glLineWidth(1);
		setlinestyle(0); 
		cpack(0xFF);
		circ((float)co[0], (float)co[1], f10);
		setlinestyle(4);
		cpack(0xFFFFFF);
		circ((float)co[0], (float)co[1], f10);
		setlinestyle(0);

		UI_ThemeColor(TH_VIEW_OVERLAY);
		sdrawline(co[0] - f20, co[1], co[0] - f5, co[1]);
		sdrawline(co[0] + f5, co[1], co[0] + f20, co[1]);
		sdrawline(co[0], co[1] - f20, co[0], co[1] - f5);
		sdrawline(co[0], co[1] + f5, co[0], co[1] + f20);
	}
}

/* Draw a live substitute of the view icon, which is always shown
 * colors copied from transform_manipulator.c, we should keep these matching. */
static void draw_view_axis(RegionView3D *rv3d, rcti *rect)
{
	const float k = U.rvisize * U.pixelsize;   /* axis size */
	const float toll = 0.5;      /* used to see when view is quasi-orthogonal */
	float startx = k + 1.0f; /* axis center in screen coordinates, x=y */
	float starty = k + 1.0f;
	float ydisp = 0.0;          /* vertical displacement to allow obj info text */
	int bright = - 20 * (10 - U.rvibright); /* axis alpha offset (rvibright has range 0-10) */
	float vec[3];
	float dx, dy;

	int axis_order[3] = {0, 1, 2};
	int axis_i;

	startx += rect->xmin;
	starty += rect->ymin;

	axis_sort_v3(rv3d->viewinv[2], axis_order);

	/* thickness of lines is proportional to k */
	glLineWidth(2);

	glEnable(GL_BLEND);
	glBlendFunc(GL_SRC_ALPHA, GL_ONE_MINUS_SRC_ALPHA);

	for (axis_i = 0; axis_i < 3; axis_i++) {
		int i = axis_order[axis_i];
		const char axis_text[2] = {'x' + i, '\0'};

		zero_v3(vec);
		vec[i] = 1.0f;
		mul_qt_v3(rv3d->viewquat, vec);
		dx = vec[0] * k;
		dy = vec[1] * k;

		UI_ThemeColorShadeAlpha(TH_AXIS_X + i, 0, bright);
		glBegin(GL_LINES);
		glVertex2f(startx, starty + ydisp);
		glVertex2f(startx + dx, starty + dy + ydisp);
		glEnd();

		if (fabsf(dx) > toll || fabsf(dy) > toll) {
			BLF_draw_default_ascii(startx + dx + 2, starty + dy + ydisp + 2, 0.0f, axis_text, 1);

			/* BLF_draw_default disables blending */
			glEnable(GL_BLEND);
		}
	}

	glDisable(GL_BLEND);
}

#ifdef WITH_INPUT_NDOF
/* draw center and axis of rotation for ongoing 3D mouse navigation */
static void draw_rotation_guide(RegionView3D *rv3d)
{
	float o[3];    /* center of rotation */
	float end[3];  /* endpoints for drawing */

	float color[4] = {0.0f, 0.4235f, 1.0f, 1.0f};  /* bright blue so it matches device LEDs */

	negate_v3_v3(o, rv3d->ofs);

	glEnable(GL_BLEND);
	glBlendFunc(GL_SRC_ALPHA, GL_ONE_MINUS_SRC_ALPHA);
	glPointSize(5);
	glEnable(GL_POINT_SMOOTH);
	glDepthMask(0);  /* don't overwrite zbuf */

	if (rv3d->rot_angle != 0.0f) {
		/* -- draw rotation axis -- */
		float scaled_axis[3];
		const float scale = rv3d->dist;
		mul_v3_v3fl(scaled_axis, rv3d->rot_axis, scale);


		glBegin(GL_LINE_STRIP);
		color[3] = 0.0f;  /* more transparent toward the ends */
		glColor4fv(color);
		add_v3_v3v3(end, o, scaled_axis);
		glVertex3fv(end);

#if 0
		color[3] = 0.2f + fabsf(rv3d->rot_angle);  /* modulate opacity with angle */
		/* ^^ neat idea, but angle is frame-rate dependent, so it's usually close to 0.2 */
#endif

		color[3] = 0.5f;  /* more opaque toward the center */
		glColor4fv(color);
		glVertex3fv(o);

		color[3] = 0.0f;
		glColor4fv(color);
		sub_v3_v3v3(end, o, scaled_axis);
		glVertex3fv(end);
		glEnd();
		
		/* -- draw ring around rotation center -- */
		{
#define     ROT_AXIS_DETAIL 13

			const float s = 0.05f * scale;
			const float step = 2.0f * (float)(M_PI / ROT_AXIS_DETAIL);
			float angle;
			int i;

			float q[4];  /* rotate ring so it's perpendicular to axis */
			const int upright = fabsf(rv3d->rot_axis[2]) >= 0.95f;
			if (!upright) {
				const float up[3] = {0.0f, 0.0f, 1.0f};
				float vis_angle, vis_axis[3];

				cross_v3_v3v3(vis_axis, up, rv3d->rot_axis);
				vis_angle = acosf(dot_v3v3(up, rv3d->rot_axis));
				axis_angle_to_quat(q, vis_axis, vis_angle);
			}

			color[3] = 0.25f;  /* somewhat faint */
			glColor4fv(color);
			glBegin(GL_LINE_LOOP);
			for (i = 0, angle = 0.0f; i < ROT_AXIS_DETAIL; ++i, angle += step) {
				float p[3] = {s * cosf(angle), s * sinf(angle), 0.0f};

				if (!upright) {
					mul_qt_v3(q, p);
				}

				add_v3_v3(p, o);
				glVertex3fv(p);
			}
			glEnd();

#undef      ROT_AXIS_DETAIL
		}

		color[3] = 1.0f;  /* solid dot */
	}
	else
		color[3] = 0.5f;  /* see-through dot */

	/* -- draw rotation center -- */
	glColor4fv(color);
	glBegin(GL_POINTS);
	glVertex3fv(o);
	glEnd();

#if 0
	/* find screen coordinates for rotation center, then draw pretty icon */
	mul_m4_v3(rv3d->persinv, rot_center);
	UI_icon_draw(rot_center[0], rot_center[1], ICON_NDOF_TURN);
	/* ^^ just playing around, does not work */
#endif

	glDisable(GL_BLEND);
	glDisable(GL_POINT_SMOOTH);
	glDepthMask(1);
}
#endif /* WITH_INPUT_NDOF */

static void draw_view_icon(RegionView3D *rv3d, rcti *rect)
{
	BIFIconID icon;
	
	if (ELEM(rv3d->view, RV3D_VIEW_TOP, RV3D_VIEW_BOTTOM))
		icon = ICON_AXIS_TOP;
	else if (ELEM(rv3d->view, RV3D_VIEW_FRONT, RV3D_VIEW_BACK))
		icon = ICON_AXIS_FRONT;
	else if (ELEM(rv3d->view, RV3D_VIEW_RIGHT, RV3D_VIEW_LEFT))
		icon = ICON_AXIS_SIDE;
	else return;
	
	glEnable(GL_BLEND);
	glBlendFunc(GL_SRC_ALPHA,  GL_ONE_MINUS_SRC_ALPHA); 
	
	UI_icon_draw(5.0 + rect->xmin, 5.0 + rect->ymin, icon);
	
	glDisable(GL_BLEND);
}

static const char *view3d_get_name(View3D *v3d, RegionView3D *rv3d)
{
	const char *name = NULL;
	
	switch (rv3d->view) {
		case RV3D_VIEW_FRONT:
			if (rv3d->persp == RV3D_ORTHO) name = IFACE_("Front Ortho");
			else name = IFACE_("Front Persp");
			break;
		case RV3D_VIEW_BACK:
			if (rv3d->persp == RV3D_ORTHO) name = IFACE_("Back Ortho");
			else name = IFACE_("Back Persp");
			break;
		case RV3D_VIEW_TOP:
			if (rv3d->persp == RV3D_ORTHO) name = IFACE_("Top Ortho");
			else name = IFACE_("Top Persp");
			break;
		case RV3D_VIEW_BOTTOM:
			if (rv3d->persp == RV3D_ORTHO) name = IFACE_("Bottom Ortho");
			else name = IFACE_("Bottom Persp");
			break;
		case RV3D_VIEW_RIGHT:
			if (rv3d->persp == RV3D_ORTHO) name = IFACE_("Right Ortho");
			else name = IFACE_("Right Persp");
			break;
		case RV3D_VIEW_LEFT:
			if (rv3d->persp == RV3D_ORTHO) name = IFACE_("Left Ortho");
			else name = IFACE_("Left Persp");
			break;
			
		default:
			if (rv3d->persp == RV3D_CAMOB) {
				if ((v3d->camera) && (v3d->camera->type == OB_CAMERA)) {
					Camera *cam;
					cam = v3d->camera->data;
					if (cam->type == CAM_PERSP) {
						name = IFACE_("Camera Persp");
					}
					else if (cam->type == CAM_ORTHO) {
						name = IFACE_("Camera Ortho");
					}
					else {
						BLI_assert(cam->type == CAM_PANO);
						name = IFACE_("Camera Pano");
					}
				}
				else {
					name = IFACE_("Object as Camera");
				}
			}
			else {
				name = (rv3d->persp == RV3D_ORTHO) ? IFACE_("User Ortho") : IFACE_("User Persp");
			}
			break;
	}
	
	return name;
}

static void draw_viewport_name(ARegion *ar, View3D *v3d, rcti *rect)
{
	RegionView3D *rv3d = ar->regiondata;
	const char *name = view3d_get_name(v3d, rv3d);
	/* increase size for unicode languages (Chinese in utf-8...) */
#ifdef WITH_INTERNATIONAL
	char tmpstr[96];
#else
	char tmpstr[32];
#endif

	if (v3d->localvd) {
		BLI_snprintf(tmpstr, sizeof(tmpstr), IFACE_("%s (Local)"), name);
		name = tmpstr;
	}

	UI_ThemeColor(TH_TEXT_HI);
#ifdef WITH_INTERNATIONAL
	BLF_draw_default(U.widget_unit + rect->xmin,  rect->ymax - U.widget_unit, 0.0f, name, sizeof(tmpstr));
#else
	BLF_draw_default_ascii(U.widget_unit + rect->xmin,  rect->ymax - U.widget_unit, 0.0f, name, sizeof(tmpstr));
#endif
}

/* draw info beside axes in bottom left-corner: 
 * framenum, object name, bone name (if available), marker name (if available)
 */

static void draw_selected_name(Scene *scene, Object *ob, rcti *rect)
{
	const int cfra = CFRA;
	const char *msg_pin = " (Pinned)";
	const char *msg_sep = " : ";

	char info[300];
	const char *markern;
	char *s = info;
	short offset = 1.5f * UI_UNIT_X + rect->xmin;

	s += sprintf(s, "(%d)", cfra);

	/* 
	 * info can contain:
	 * - a frame (7 + 2)
	 * - 3 object names (MAX_NAME)
	 * - 2 BREAD_CRUMB_SEPARATORs (6)
	 * - a SHAPE_KEY_PINNED marker and a trailing '\0' (9+1) - translated, so give some room!
	 * - a marker name (MAX_NAME + 3)
	 */

	/* get name of marker on current frame (if available) */
	markern = BKE_scene_find_marker_name(scene, cfra);
	
	/* check if there is an object */
	if (ob) {
		*s++ = ' ';
		s += BLI_strcpy_rlen(s, ob->id.name + 2);

		/* name(s) to display depends on type of object */
		if (ob->type == OB_ARMATURE) {
			bArmature *arm = ob->data;
			
			/* show name of active bone too (if possible) */
			if (arm->edbo) {
				if (arm->act_edbone) {
					s += BLI_strcpy_rlen(s, msg_sep);
					s += BLI_strcpy_rlen(s, arm->act_edbone->name);
				}
			}
			else if (ob->mode & OB_MODE_POSE) {
				if (arm->act_bone) {

					if (arm->act_bone->layer & arm->layer) {
						s += BLI_strcpy_rlen(s, msg_sep);
						s += BLI_strcpy_rlen(s, arm->act_bone->name);
					}
				}
			}
		}
		else if (ELEM(ob->type, OB_MESH, OB_LATTICE, OB_CURVE)) {
			Key *key = NULL;
			KeyBlock *kb = NULL;

			/* try to display active bone and active shapekey too (if they exist) */

			if (ob->type == OB_MESH && ob->mode & OB_MODE_WEIGHT_PAINT) {
				Object *armobj = BKE_object_pose_armature_get(ob);
				if (armobj  && armobj->mode & OB_MODE_POSE) {
					bArmature *arm = armobj->data;
					if (arm->act_bone) {
						if (arm->act_bone->layer & arm->layer) {
							s += BLI_strcpy_rlen(s, msg_sep);
							s += BLI_strcpy_rlen(s, arm->act_bone->name);
						}
					}
				}
			}

			key = BKE_key_from_object(ob);
			if (key) {
				kb = BLI_findlink(&key->block, ob->shapenr - 1);
				if (kb) {
					s += BLI_strcpy_rlen(s, msg_sep);
					s += BLI_strcpy_rlen(s, kb->name);
					if (ob->shapeflag & OB_SHAPE_LOCK) {
						s += BLI_strcpy_rlen(s, IFACE_(msg_pin));
					}
				}
			}
		}
		
		/* color depends on whether there is a keyframe */
		if (id_frame_has_keyframe((ID *)ob, /* BKE_scene_frame_get(scene) */ (float)cfra, ANIMFILTER_KEYS_LOCAL))
			UI_ThemeColor(TH_TIME_KEYFRAME);
		else if (ED_gpencil_has_keyframe_v3d(scene, ob, cfra))
			UI_ThemeColor(TH_TIME_GP_KEYFRAME);
		else
			UI_ThemeColor(TH_TEXT_HI);
	}
	else {
		/* no object */
		if (ED_gpencil_has_keyframe_v3d(scene, NULL, cfra))
			UI_ThemeColor(TH_TIME_GP_KEYFRAME);
		else
			UI_ThemeColor(TH_TEXT_HI);
	}

	if (markern) {
		s += sprintf(s, " <%s>", markern);
	}
	
	if (U.uiflag & USER_SHOW_ROTVIEWICON)
		offset = U.widget_unit + (U.rvisize * 2) + rect->xmin;

	BLF_draw_default(offset, 0.5f * U.widget_unit, 0.0f, info, sizeof(info));
}

static void view3d_camera_border(
        const Scene *scene, const ARegion *ar, const View3D *v3d, const RegionView3D *rv3d,
        rctf *r_viewborder, const bool no_shift, const bool no_zoom)
{
	CameraParams params;
	rctf rect_view, rect_camera;

	/* get viewport viewplane */
	BKE_camera_params_init(&params);
	BKE_camera_params_from_view3d(&params, v3d, rv3d);
	if (no_zoom)
		params.zoom = 1.0f;
	BKE_camera_params_compute_viewplane(&params, ar->winx, ar->winy, 1.0f, 1.0f);
	rect_view = params.viewplane;

	/* get camera viewplane */
	BKE_camera_params_init(&params);
	/* fallback for non camera objects */
	params.clipsta = v3d->near;
	params.clipend = v3d->far;
	BKE_camera_params_from_object(&params, v3d->camera);
	if (no_shift) {
		params.shiftx = 0.0f;
		params.shifty = 0.0f;
	}
	BKE_camera_params_compute_viewplane(&params, scene->r.xsch, scene->r.ysch, scene->r.xasp, scene->r.yasp);
	rect_camera = params.viewplane;

	/* get camera border within viewport */
	r_viewborder->xmin = ((rect_camera.xmin - rect_view.xmin) / BLI_rctf_size_x(&rect_view)) * ar->winx;
	r_viewborder->xmax = ((rect_camera.xmax - rect_view.xmin) / BLI_rctf_size_x(&rect_view)) * ar->winx;
	r_viewborder->ymin = ((rect_camera.ymin - rect_view.ymin) / BLI_rctf_size_y(&rect_view)) * ar->winy;
	r_viewborder->ymax = ((rect_camera.ymax - rect_view.ymin) / BLI_rctf_size_y(&rect_view)) * ar->winy;
}

void ED_view3d_calc_camera_border_size(
        const Scene *scene, const ARegion *ar, const View3D *v3d, const RegionView3D *rv3d,
        float r_size[2])
{
	rctf viewborder;

	view3d_camera_border(scene, ar, v3d, rv3d, &viewborder, true, true);
	r_size[0] = BLI_rctf_size_x(&viewborder);
	r_size[1] = BLI_rctf_size_y(&viewborder);
}

void ED_view3d_calc_camera_border(
        const Scene *scene, const ARegion *ar, const View3D *v3d, const RegionView3D *rv3d,
        rctf *r_viewborder, const bool no_shift)
{
	view3d_camera_border(scene, ar, v3d, rv3d, r_viewborder, no_shift, false);
}

static void drawviewborder_grid3(float x1, float x2, float y1, float y2, float fac)
{
	float x3, y3, x4, y4;

	x3 = x1 + fac * (x2 - x1);
	y3 = y1 + fac * (y2 - y1);
	x4 = x1 + (1.0f - fac) * (x2 - x1);
	y4 = y1 + (1.0f - fac) * (y2 - y1);

	glBegin(GL_LINES);
	glVertex2f(x1, y3);
	glVertex2f(x2, y3);

	glVertex2f(x1, y4);
	glVertex2f(x2, y4);

	glVertex2f(x3, y1);
	glVertex2f(x3, y2);

	glVertex2f(x4, y1);
	glVertex2f(x4, y2);
	glEnd();
}

/* harmonious triangle */
static void drawviewborder_triangle(float x1, float x2, float y1, float y2, const char golden, const char dir)
{
	float ofs;
	float w = x2 - x1;
	float h = y2 - y1;

	glBegin(GL_LINES);
	if (w > h) {
		if (golden) {
			ofs = w * (1.0f - (1.0f / 1.61803399f));
		}
		else {
			ofs = h * (h / w);
		}
		if (dir == 'B') SWAP(float, y1, y2);

		glVertex2f(x1, y1);
		glVertex2f(x2, y2);

		glVertex2f(x2, y1);
		glVertex2f(x1 + (w - ofs), y2);

		glVertex2f(x1, y2);
		glVertex2f(x1 + ofs, y1);
	}
	else {
		if (golden) {
			ofs = h * (1.0f - (1.0f / 1.61803399f));
		}
		else {
			ofs = w * (w / h);
		}
		if (dir == 'B') SWAP(float, x1, x2);

		glVertex2f(x1, y1);
		glVertex2f(x2, y2);

		glVertex2f(x2, y1);
		glVertex2f(x1, y1 + ofs);

		glVertex2f(x1, y2);
		glVertex2f(x2, y1 + (h - ofs));
	}
	glEnd();
}

static void drawviewborder(Scene *scene, ARegion *ar, View3D *v3d)
{
	float x1, x2, y1, y2;
	float x1i, x2i, y1i, y2i;

	rctf viewborder;
	Camera *ca = NULL;
	RegionView3D *rv3d = ar->regiondata;

	if (v3d->camera == NULL)
		return;
	if (v3d->camera->type == OB_CAMERA)
		ca = v3d->camera->data;
	
	ED_view3d_calc_camera_border(scene, ar, v3d, rv3d, &viewborder, false);
	/* the offsets */
	x1 = viewborder.xmin;
	y1 = viewborder.ymin;
	x2 = viewborder.xmax;
	y2 = viewborder.ymax;
	
	glLineWidth(1.0f);

	/* apply offsets so the real 3D camera shows through */

	/* note: quite un-scientific but without this bit extra
	 * 0.0001 on the lower left the 2D border sometimes
	 * obscures the 3D camera border */
	/* note: with VIEW3D_CAMERA_BORDER_HACK defined this error isn't noticeable
	 * but keep it here in case we need to remove the workaround */
	x1i = (int)(x1 - 1.0001f);
	y1i = (int)(y1 - 1.0001f);
	x2i = (int)(x2 + (1.0f - 0.0001f));
	y2i = (int)(y2 + (1.0f - 0.0001f));
	
	/* passepartout, specified in camera edit buttons */
	if (ca && (ca->flag & CAM_SHOWPASSEPARTOUT) && ca->passepartalpha > 0.000001f) {
		const float winx = (ar->winx + 1);
		const float winy = (ar->winy + 1);

		if (ca->passepartalpha == 1.0f) {
			glColor3f(0, 0, 0);
		}
		else {
			glBlendFunc(GL_SRC_ALPHA, GL_ONE_MINUS_SRC_ALPHA);
			glEnable(GL_BLEND);
			glColor4f(0, 0, 0, ca->passepartalpha);
		}

		if (x1i > 0.0f)
			glRectf(0.0, winy, x1i, 0.0);
		if (x2i < winx)
			glRectf(x2i, winy, winx, 0.0);
		if (y2i < winy)
			glRectf(x1i, winy, x2i, y2i);
		if (y2i > 0.0f)
			glRectf(x1i, y1i, x2i, 0.0);
		
		glDisable(GL_BLEND);
	}

	setlinestyle(0);

	UI_ThemeColor(TH_BACK);
		
	fdrawbox(x1i, y1i, x2i, y2i);

#ifdef VIEW3D_CAMERA_BORDER_HACK
	if (view3d_camera_border_hack_test == true) {
		glColor3ubv(view3d_camera_border_hack_col);
		fdrawbox(x1i + 1, y1i + 1, x2i - 1, y2i - 1);
		view3d_camera_border_hack_test = false;
	}
#endif

	setlinestyle(3);

	/* outer line not to confuse with object selecton */
	if (v3d->flag2 & V3D_LOCK_CAMERA) {
		UI_ThemeColor(TH_REDALERT);
		fdrawbox(x1i - 1, y1i - 1, x2i + 1, y2i + 1);
	}

	UI_ThemeColor(TH_VIEW_OVERLAY);
	fdrawbox(x1i, y1i, x2i, y2i);

	/* border */
	if (scene->r.mode & R_BORDER) {
		float x3, y3, x4, y4;

		x3 = floorf(x1 + (scene->r.border.xmin * (x2 - x1))) - 1;
		y3 = floorf(y1 + (scene->r.border.ymin * (y2 - y1))) - 1;
		x4 = floorf(x1 + (scene->r.border.xmax * (x2 - x1))) + (U.pixelsize - 1);
		y4 = floorf(y1 + (scene->r.border.ymax * (y2 - y1))) + (U.pixelsize - 1);

		cpack(0x4040FF);
		sdrawbox(x3,  y3,  x4,  y4);
	}

	/* safety border */
	if (ca) {
		if (ca->dtx & CAM_DTX_CENTER) {
			float x3, y3;

			UI_ThemeColorBlendShade(TH_VIEW_OVERLAY, TH_BACK, 0.25, 0);

			x3 = x1 + 0.5f * (x2 - x1);
			y3 = y1 + 0.5f * (y2 - y1);

			glBegin(GL_LINES);
			glVertex2f(x1, y3);
			glVertex2f(x2, y3);

			glVertex2f(x3, y1);
			glVertex2f(x3, y2);
			glEnd();
		}

		if (ca->dtx & CAM_DTX_CENTER_DIAG) {
			UI_ThemeColorBlendShade(TH_VIEW_OVERLAY, TH_BACK, 0.25, 0);

			glBegin(GL_LINES);
			glVertex2f(x1, y1);
			glVertex2f(x2, y2);

			glVertex2f(x1, y2);
			glVertex2f(x2, y1);
			glEnd();
		}

		if (ca->dtx & CAM_DTX_THIRDS) {
			UI_ThemeColorBlendShade(TH_VIEW_OVERLAY, TH_BACK, 0.25, 0);
			drawviewborder_grid3(x1, x2, y1, y2, 1.0f / 3.0f);
		}

		if (ca->dtx & CAM_DTX_GOLDEN) {
			UI_ThemeColorBlendShade(TH_VIEW_OVERLAY, TH_BACK, 0.25, 0);
			drawviewborder_grid3(x1, x2, y1, y2, 1.0f - (1.0f / 1.61803399f));
		}

		if (ca->dtx & CAM_DTX_GOLDEN_TRI_A) {
			UI_ThemeColorBlendShade(TH_VIEW_OVERLAY, TH_BACK, 0.25, 0);
			drawviewborder_triangle(x1, x2, y1, y2, 0, 'A');
		}

		if (ca->dtx & CAM_DTX_GOLDEN_TRI_B) {
			UI_ThemeColorBlendShade(TH_VIEW_OVERLAY, TH_BACK, 0.25, 0);
			drawviewborder_triangle(x1, x2, y1, y2, 0, 'B');
		}

		if (ca->dtx & CAM_DTX_HARMONY_TRI_A) {
			UI_ThemeColorBlendShade(TH_VIEW_OVERLAY, TH_BACK, 0.25, 0);
			drawviewborder_triangle(x1, x2, y1, y2, 1, 'A');
		}

		if (ca->dtx & CAM_DTX_HARMONY_TRI_B) {
			UI_ThemeColorBlendShade(TH_VIEW_OVERLAY, TH_BACK, 0.25, 0);
			drawviewborder_triangle(x1, x2, y1, y2, 1, 'B');
		}

		if (ca->flag & CAM_SHOW_SAFE_MARGINS) {
			UI_draw_safe_areas(
			        x1, x2, y1, y2,
			        scene->safe_areas.title,
			        scene->safe_areas.action);

			if (ca->flag & CAM_SHOW_SAFE_CENTER) {
				UI_draw_safe_areas(
				        x1, x2, y1, y2,
				        scene->safe_areas.title_center,
				        scene->safe_areas.action_center);
			}
		}

		if (ca->flag & CAM_SHOWSENSOR) {
			/* determine sensor fit, and get sensor x/y, for auto fit we
			 * assume and square sensor and only use sensor_x */
			float sizex = scene->r.xsch * scene->r.xasp;
			float sizey = scene->r.ysch * scene->r.yasp;
			int sensor_fit = BKE_camera_sensor_fit(ca->sensor_fit, sizex, sizey);
			float sensor_x = ca->sensor_x;
			float sensor_y = (ca->sensor_fit == CAMERA_SENSOR_FIT_AUTO) ? ca->sensor_x : ca->sensor_y;

			/* determine sensor plane */
			rctf rect;

			if (sensor_fit == CAMERA_SENSOR_FIT_HOR) {
				float sensor_scale = (x2i - x1i) / sensor_x;
				float sensor_height = sensor_scale * sensor_y;

				rect.xmin = x1i;
				rect.xmax = x2i;
				rect.ymin = (y1i + y2i) * 0.5f - sensor_height * 0.5f;
				rect.ymax = rect.ymin + sensor_height;
			}
			else {
				float sensor_scale = (y2i - y1i) / sensor_y;
				float sensor_width = sensor_scale * sensor_x;

				rect.xmin = (x1i + x2i) * 0.5f - sensor_width * 0.5f;
				rect.xmax = rect.xmin + sensor_width;
				rect.ymin = y1i;
				rect.ymax = y2i;
			}

			/* draw */
			UI_ThemeColorShade(TH_VIEW_OVERLAY, 100);
			UI_draw_roundbox_gl_mode(GL_LINE_LOOP, rect.xmin, rect.ymin, rect.xmax, rect.ymax, 2.0f);
		}
	}

	setlinestyle(0);

	/* camera name - draw in highlighted text color */
	if (ca && (ca->flag & CAM_SHOWNAME)) {
		UI_ThemeColor(TH_TEXT_HI);
		BLF_draw_default(
		        x1i, y1i - (0.7f * U.widget_unit), 0.0f,
		        v3d->camera->id.name + 2, sizeof(v3d->camera->id.name) - 2);
	}
}

/* *********************** backdraw for selection *************** */

static void backdrawview3d(Scene *scene, wmWindow *win, ARegion *ar, View3D *v3d)
{
	RegionView3D *rv3d = ar->regiondata;
	struct Base *base = scene->basact;
	int multisample_enabled;

	BLI_assert(ar->regiontype == RGN_TYPE_WINDOW);

	if (base && (base->object->mode & (OB_MODE_VERTEX_PAINT | OB_MODE_WEIGHT_PAINT) ||
	             BKE_paint_select_face_test(base->object)))
	{
		/* do nothing */
	}
	/* texture paint mode sampling */
	else if (base && (base->object->mode & OB_MODE_TEXTURE_PAINT) &&
	         (v3d->drawtype > OB_WIRE))
	{
		/* do nothing */
	}
	else if ((base && (base->object->mode & OB_MODE_PARTICLE_EDIT)) &&
	         V3D_IS_ZBUF(v3d))
	{
		/* do nothing */
	}
	else if (scene->obedit &&
	         V3D_IS_ZBUF(v3d))
	{
		/* do nothing */
	}
	else {
		v3d->flag &= ~V3D_INVALID_BACKBUF;
		return;
	}

	if (!(v3d->flag & V3D_INVALID_BACKBUF))
		return;

#if 0
	if (test) {
		if (qtest()) {
			addafterqueue(ar->win, BACKBUFDRAW, 1);
			return;
		}
	}
#endif

	if (v3d->drawtype > OB_WIRE) v3d->zbuf = true;
	
	/* dithering and AA break color coding, so disable */
	glDisable(GL_DITHER);

	multisample_enabled = glIsEnabled(GL_MULTISAMPLE);
	if (multisample_enabled)
		glDisable(GL_MULTISAMPLE);

	if (win->multisamples != USER_MULTISAMPLE_NONE) {
		/* for multisample we use an offscreen FBO. multisample drawing can fail
		 * with color coded selection drawing, and reading back depths from such
		 * a buffer can also cause a few seconds freeze on OS X / NVidia. */
		int w = BLI_rcti_size_x(&ar->winrct);
		int h = BLI_rcti_size_y(&ar->winrct);
		char error[256];

		if (rv3d->gpuoffscreen) {
			if (GPU_offscreen_width(rv3d->gpuoffscreen)  != w ||
			    GPU_offscreen_height(rv3d->gpuoffscreen) != h)
			{
				GPU_offscreen_free(rv3d->gpuoffscreen);
				rv3d->gpuoffscreen = NULL;
			}
		}

		if (!rv3d->gpuoffscreen) {
			rv3d->gpuoffscreen = GPU_offscreen_create(w, h, 0, error);

			if (!rv3d->gpuoffscreen)
				fprintf(stderr, "Failed to create offscreen selection buffer for multisample: %s\n", error);
		}
	}

	if (rv3d->gpuoffscreen)
		GPU_offscreen_bind(rv3d->gpuoffscreen, true);
	else
		glScissor(ar->winrct.xmin, ar->winrct.ymin, BLI_rcti_size_x(&ar->winrct), BLI_rcti_size_y(&ar->winrct));

	glClearColor(0.0, 0.0, 0.0, 0.0);
	if (v3d->zbuf) {
		glEnable(GL_DEPTH_TEST);
		glClear(GL_COLOR_BUFFER_BIT | GL_DEPTH_BUFFER_BIT);
	}
	else {
		glClear(GL_COLOR_BUFFER_BIT);
		glDisable(GL_DEPTH_TEST);
	}
	
	if (rv3d->rflag & RV3D_CLIPPING)
		ED_view3d_clipping_set(rv3d);
	
	G.f |= G_BACKBUFSEL;
	
	if (base && (base->lay & v3d->lay))
		draw_object_backbufsel(scene, v3d, rv3d, base->object);
	
	if (rv3d->gpuoffscreen)
		GPU_offscreen_unbind(rv3d->gpuoffscreen, true);
	else
		ar->swap = 0; /* mark invalid backbuf for wm draw */

	v3d->flag &= ~V3D_INVALID_BACKBUF;

	G.f &= ~G_BACKBUFSEL;
	v3d->zbuf = false;
	glDisable(GL_DEPTH_TEST);
	glEnable(GL_DITHER);
	if (multisample_enabled)
		glEnable(GL_MULTISAMPLE);

	if (rv3d->rflag & RV3D_CLIPPING)
		ED_view3d_clipping_disable();
}

void view3d_opengl_read_pixels(ARegion *ar, int x, int y, int w, int h, int format, int type, void *data)
{
	RegionView3D *rv3d = ar->regiondata;

	if (rv3d->gpuoffscreen) {
		GPU_offscreen_bind(rv3d->gpuoffscreen, true);
		glReadBuffer(GL_COLOR_ATTACHMENT0_EXT);
		glReadPixels(x, y, w, h, format, type, data);
		GPU_offscreen_unbind(rv3d->gpuoffscreen, true);
	}
	else {
		glReadPixels(ar->winrct.xmin + x, ar->winrct.ymin + y, w, h, format, type, data);
	}
}

/* XXX depth reading exception, for code not using gpu offscreen */
static void view3d_opengl_read_Z_pixels(ARegion *ar, int x, int y, int w, int h, int format, int type, void *data)
{

	glReadPixels(ar->winrct.xmin + x, ar->winrct.ymin + y, w, h, format, type, data);
}

void ED_view3d_backbuf_validate(ViewContext *vc)
{
	if (vc->v3d->flag & V3D_INVALID_BACKBUF)
		backdrawview3d(vc->scene, vc->win, vc->ar, vc->v3d);
}

/**
 * allow for small values [0.5 - 2.5],
 * and large values, FLT_MAX by clamping by the area size
 */
int ED_view3d_backbuf_sample_size_clamp(ARegion *ar, const float dist)
{
	return (int)min_ff(ceilf(dist), (float)max_ii(ar->winx, ar->winx));
}

/* samples a single pixel (copied from vpaint) */
unsigned int ED_view3d_backbuf_sample(ViewContext *vc, int x, int y)
{
	unsigned int col;
	
	if (x >= vc->ar->winx || y >= vc->ar->winy) {
		return 0;
	}

	ED_view3d_backbuf_validate(vc);

	view3d_opengl_read_pixels(vc->ar, x, y, 1, 1, GL_RGBA, GL_UNSIGNED_BYTE, &col);
	glReadBuffer(GL_BACK);
	
	if (ENDIAN_ORDER == B_ENDIAN) {
		BLI_endian_switch_uint32(&col);
	}
	
	return GPU_select_to_index(col);
}

/* reads full rect, converts indices */
ImBuf *ED_view3d_backbuf_read(ViewContext *vc, int xmin, int ymin, int xmax, int ymax)
{
	struct ImBuf *ibuf_clip;
	/* clip */
	const rcti clip = {
	    max_ii(xmin, 0), min_ii(xmax, vc->ar->winx - 1),
	    max_ii(ymin, 0), min_ii(ymax, vc->ar->winy - 1)};
	const int size_clip[2] = {
	    BLI_rcti_size_x(&clip) + 1,
	    BLI_rcti_size_y(&clip) + 1};

	if (UNLIKELY((clip.xmin > clip.xmax) ||
	             (clip.ymin > clip.ymax)))
	{
		return NULL;
	}

	ibuf_clip = IMB_allocImBuf(size_clip[0], size_clip[1], 32, IB_rect);

	ED_view3d_backbuf_validate(vc);

	view3d_opengl_read_pixels(vc->ar, clip.xmin, clip.ymin, size_clip[0], size_clip[1], GL_RGBA, GL_UNSIGNED_BYTE, ibuf_clip->rect);

	glReadBuffer(GL_BACK);

	if (ENDIAN_ORDER == B_ENDIAN) {
		IMB_convert_rgba_to_abgr(ibuf_clip);
	}

	GPU_select_to_index_array(ibuf_clip->rect, size_clip[0] * size_clip[1]);
	
	if ((clip.xmin == xmin) &&
	    (clip.xmax == xmax) &&
	    (clip.ymin == ymin) &&
	    (clip.ymax == ymax))
	{
		return ibuf_clip;
	}
	else {
		/* put clipped result into a non-clipped buffer */
		struct ImBuf *ibuf_full;
		const int size[2] = {
		    (xmax - xmin + 1),
		    (ymax - ymin + 1)};

		ibuf_full = IMB_allocImBuf(size[0], size[1], 32, IB_rect);

		IMB_rectcpy(
		        ibuf_full, ibuf_clip,
		        clip.xmin - xmin, clip.ymin - ymin,
		        0, 0,
		        size_clip[0], size_clip[1]);
		IMB_freeImBuf(ibuf_clip);
		return ibuf_full;
	}
}

/* smart function to sample a rect spiralling outside, nice for backbuf selection */
unsigned int ED_view3d_backbuf_sample_rect(
        ViewContext *vc, const int mval[2], int size,
        unsigned int min, unsigned int max, float *r_dist)
{
	struct ImBuf *buf;
	const unsigned int *bufmin, *bufmax, *tbuf;
	int minx, miny;
	int a, b, rc, nr, amount, dirvec[4][2];
	unsigned int index = 0;

	amount = (size - 1) / 2;

	minx = mval[0] - (amount + 1);
	miny = mval[1] - (amount + 1);
	buf = ED_view3d_backbuf_read(vc, minx, miny, minx + size - 1, miny + size - 1);
	if (!buf) return 0;

	rc = 0;
	
	dirvec[0][0] = 1; dirvec[0][1] = 0;
	dirvec[1][0] = 0; dirvec[1][1] = -size;
	dirvec[2][0] = -1; dirvec[2][1] = 0;
	dirvec[3][0] = 0; dirvec[3][1] = size;
	
	bufmin = buf->rect;
	tbuf = buf->rect;
	bufmax = buf->rect + size * size;
	tbuf += amount * size + amount;
	
	for (nr = 1; nr <= size; nr++) {
		
		for (a = 0; a < 2; a++) {
			for (b = 0; b < nr; b++) {
				if (*tbuf && *tbuf >= min && *tbuf < max) {
					/* we got a hit */

					/* get x,y pixel coords from the offset
					 * (manhatten distance in keeping with other screen-based selection) */
					*r_dist = (float)(
					        abs(((int)(tbuf - buf->rect) % size) - (size / 2)) +
					        abs(((int)(tbuf - buf->rect) / size) - (size / 2)));

					/* indices start at 1 here */
					index = (*tbuf - min) + 1;
					goto exit;
				}
				
				tbuf += (dirvec[rc][0] + dirvec[rc][1]);
				
				if (tbuf < bufmin || tbuf >= bufmax) {
					goto exit;
				}
			}
			rc++;
			rc &= 3;
		}
	}

exit:
	IMB_freeImBuf(buf);
	return index;
}


/* ************************************************************* */

static void view3d_stereo_bgpic_setup(Scene *scene, View3D *v3d, Image *ima, ImageUser *iuser)
{
	if (BKE_image_is_stereo(ima)) {
		iuser->flag |= IMA_SHOW_STEREO;

		if ((scene->r.scemode & R_MULTIVIEW) == 0) {
			iuser->multiview_eye = STEREO_LEFT_ID;
		}
		else if (v3d->stereo3d_camera != STEREO_3D_ID) {
			/* show only left or right camera */
			iuser->multiview_eye = v3d->stereo3d_camera;
		}

		BKE_image_multiview_index(ima, iuser);
	}
	else {
		iuser->flag &= ~IMA_SHOW_STEREO;
	}
}

static void view3d_draw_bgpic(Scene *scene, ARegion *ar, View3D *v3d,
                              const bool do_foreground, const bool do_camera_frame)
{
	RegionView3D *rv3d = ar->regiondata;
	BGpic *bgpic;
	int fg_flag = do_foreground ? V3D_BGPIC_FOREGROUND : 0;

	for (bgpic = v3d->bgpicbase.first; bgpic; bgpic = bgpic->next) {
		bgpic->iuser.scene = scene;  /* Needed for render results. */

		if ((bgpic->flag & V3D_BGPIC_FOREGROUND) != fg_flag)
			continue;

		if ((bgpic->view == 0) || /* zero for any */
		    (bgpic->view & (1 << rv3d->view)) || /* check agaist flags */
		    (rv3d->persp == RV3D_CAMOB && bgpic->view == (1 << RV3D_VIEW_CAMERA)))
		{
			float image_aspect[2];
			float fac, asp, zoomx, zoomy;
			float x1, y1, x2, y2, centx, centy;

			ImBuf *ibuf = NULL, *freeibuf, *releaseibuf;
			void *lock;
			rctf clip_rect;

			Image *ima = NULL;
			MovieClip *clip = NULL;

			/* disable individual images */
			if ((bgpic->flag & V3D_BGPIC_DISABLED))
				continue;

			freeibuf = NULL;
			releaseibuf = NULL;
			if (bgpic->source == V3D_BGPIC_IMAGE) {
				ima = bgpic->ima;
				if (ima == NULL)
					continue;
				BKE_image_user_frame_calc(&bgpic->iuser, CFRA, 0);
				if (ima->source == IMA_SRC_SEQUENCE && !(bgpic->iuser.flag & IMA_USER_FRAME_IN_RANGE)) {
					ibuf = NULL; /* frame is out of range, dont show */
				}
				else {
					view3d_stereo_bgpic_setup(scene, v3d, ima, &bgpic->iuser);
					ibuf = BKE_image_acquire_ibuf(ima, &bgpic->iuser, &lock);
					releaseibuf = ibuf;
				}

				image_aspect[0] = ima->aspx;
				image_aspect[1] = ima->aspy;
			}
			else if (bgpic->source == V3D_BGPIC_MOVIE) {
				/* TODO: skip drawing when out of frame range (as image sequences do above) */

				if (bgpic->flag & V3D_BGPIC_CAMERACLIP) {
					if (scene->camera)
						clip = BKE_object_movieclip_get(scene, scene->camera, true);
				}
				else {
					clip = bgpic->clip;
				}

				if (clip == NULL)
					continue;

				BKE_movieclip_user_set_frame(&bgpic->cuser, CFRA);
				ibuf = BKE_movieclip_get_ibuf(clip, &bgpic->cuser);

				image_aspect[0] = clip->aspx;
				image_aspect[1] = clip->aspy;

				/* working with ibuf from image and clip has got different workflow now.
				 * ibuf acquired from clip is referenced by cache system and should
				 * be dereferenced after usage. */
				freeibuf = ibuf;
			}
			else {
				/* perhaps when loading future files... */
				BLI_assert(0);
				copy_v2_fl(image_aspect, 1.0f);
			}

			if (ibuf == NULL)
				continue;

			if ((ibuf->rect == NULL && ibuf->rect_float == NULL) || ibuf->channels != 4) { /* invalid image format */
				if (freeibuf)
					IMB_freeImBuf(freeibuf);
				if (releaseibuf)
					BKE_image_release_ibuf(ima, releaseibuf, lock);

				continue;
			}

			if (ibuf->rect == NULL)
				IMB_rect_from_float(ibuf);

			if (rv3d->persp == RV3D_CAMOB) {

				if (do_camera_frame) {
					rctf vb;
					ED_view3d_calc_camera_border(scene, ar, v3d, rv3d, &vb, false);
					x1 = vb.xmin;
					y1 = vb.ymin;
					x2 = vb.xmax;
					y2 = vb.ymax;
				}
				else {
					x1 = ar->winrct.xmin;
					y1 = ar->winrct.ymin;
					x2 = ar->winrct.xmax;
					y2 = ar->winrct.ymax;
				}

				/* apply offset last - camera offset is different to offset in blender units */
				/* so this has some sane way of working - this matches camera's shift _exactly_ */
				{
					const float max_dim = max_ff(x2 - x1, y2 - y1);
					const float xof_scale = bgpic->xof * max_dim;
					const float yof_scale = bgpic->yof * max_dim;

					x1 += xof_scale;
					y1 += yof_scale;
					x2 += xof_scale;
					y2 += yof_scale;
				}

				centx = (x1 + x2) / 2.0f;
				centy = (y1 + y2) / 2.0f;

				/* aspect correction */
				if (bgpic->flag & V3D_BGPIC_CAMERA_ASPECT) {
					/* apply aspect from clip */
					const float w_src = ibuf->x * image_aspect[0];
					const float h_src = ibuf->y * image_aspect[1];

					/* destination aspect is already applied from the camera frame */
					const float w_dst = x1 - x2;
					const float h_dst = y1 - y2;

					const float asp_src = w_src / h_src;
					const float asp_dst = w_dst / h_dst;

					if (fabsf(asp_src - asp_dst) >= FLT_EPSILON) {
						if ((asp_src > asp_dst) == ((bgpic->flag & V3D_BGPIC_CAMERA_CROP) != 0)) {
							/* fit X */
							const float div = asp_src / asp_dst;
							x1 = ((x1 - centx) * div) + centx;
							x2 = ((x2 - centx) * div) + centx;
						}
						else {
							/* fit Y */
							const float div = asp_dst / asp_src;
							y1 = ((y1 - centy) * div) + centy;
							y2 = ((y2 - centy) * div) + centy;
						}
					}
				}
			}
			else {
				float tvec[3];
				float sco[2];
				const float mval_f[2] = {1.0f, 0.0f};
				const float co_zero[3] = {0};
				float zfac;

				/* calc window coord */
				zfac = ED_view3d_calc_zfac(rv3d, co_zero, NULL);
				ED_view3d_win_to_delta(ar, mval_f, tvec, zfac);
				fac = max_ff(fabsf(tvec[0]), max_ff(fabsf(tvec[1]), fabsf(tvec[2]))); /* largest abs axis */
				fac = 1.0f / fac;

				asp = (float)ibuf->y / (float)ibuf->x;

				zero_v3(tvec);
				ED_view3d_project_float_v2_m4(ar, tvec, sco, rv3d->persmat);

				x1 =  sco[0] + fac * (bgpic->xof - bgpic->size);
				y1 =  sco[1] + asp * fac * (bgpic->yof - bgpic->size);
				x2 =  sco[0] + fac * (bgpic->xof + bgpic->size);
				y2 =  sco[1] + asp * fac * (bgpic->yof + bgpic->size);

				centx = (x1 + x2) / 2.0f;
				centy = (y1 + y2) / 2.0f;
			}

			/* complete clip? */
			BLI_rctf_init(&clip_rect, x1, x2, y1, y2);
			if (bgpic->rotation) {
				BLI_rctf_rotate_expand(&clip_rect, &clip_rect, bgpic->rotation);
			}

			if (clip_rect.xmax < 0 || clip_rect.ymax < 0 || clip_rect.xmin > ar->winx || clip_rect.ymin > ar->winy) {
				if (freeibuf)
					IMB_freeImBuf(freeibuf);
				if (releaseibuf)
					BKE_image_release_ibuf(ima, releaseibuf, lock);

				continue;
			}

			zoomx = (x2 - x1) / ibuf->x;
			zoomy = (y2 - y1) / ibuf->y;

			/* for some reason; zoomlevels down refuses to use GL_ALPHA_SCALE */
			if (zoomx < 1.0f || zoomy < 1.0f) {
				float tzoom = min_ff(zoomx, zoomy);
				int mip = 0;

				if ((ibuf->userflags & IB_MIPMAP_INVALID) != 0) {
					IMB_remakemipmap(ibuf, 0);
					ibuf->userflags &= ~IB_MIPMAP_INVALID;
				}
				else if (ibuf->mipmap[0] == NULL)
					IMB_makemipmap(ibuf, 0);

				while (tzoom < 1.0f && mip < 8 && ibuf->mipmap[mip]) {
					tzoom *= 2.0f;
					zoomx *= 2.0f;
					zoomy *= 2.0f;
					mip++;
				}
				if (mip > 0)
					ibuf = ibuf->mipmap[mip - 1];
			}

			if (v3d->zbuf) glDisable(GL_DEPTH_TEST);
			glDepthMask(0);

			glEnable(GL_BLEND);
			glBlendFunc(GL_SRC_ALPHA,  GL_ONE_MINUS_SRC_ALPHA);

			glMatrixMode(GL_PROJECTION);
			glPushMatrix();
			glMatrixMode(GL_MODELVIEW);
			glPushMatrix();
			ED_region_pixelspace(ar);

			glTranslatef(centx, centy, 0.0);
			glRotatef(RAD2DEGF(-bgpic->rotation), 0.0f, 0.0f, 1.0f);

			if (bgpic->flag & V3D_BGPIC_FLIP_X) {
				zoomx *= -1.0f;
				x1 = x2;
			}
			if (bgpic->flag & V3D_BGPIC_FLIP_Y) {
				zoomy *= -1.0f;
				y1 = y2;
			}
			glPixelZoom(zoomx, zoomy);
			glColor4f(1.0f, 1.0f, 1.0f, 1.0f - bgpic->blend);

			/* could not use glaDrawPixelsAuto because it could fallback to
			 * glaDrawPixelsSafe in some cases, which will end up in missing
			 * alpha transparency for the background image (sergey)
			 */
			glaDrawPixelsTex(x1 - centx, y1 - centy, ibuf->x, ibuf->y, GL_RGBA, GL_UNSIGNED_BYTE, GL_LINEAR, ibuf->rect);

			glPixelZoom(1.0, 1.0);
			glPixelTransferf(GL_ALPHA_SCALE, 1.0f);

			glMatrixMode(GL_PROJECTION);
			glPopMatrix();
			glMatrixMode(GL_MODELVIEW);
			glPopMatrix();

			glDisable(GL_BLEND);

			glDepthMask(1);
			if (v3d->zbuf) glEnable(GL_DEPTH_TEST);

			if (freeibuf)
				IMB_freeImBuf(freeibuf);
			if (releaseibuf)
				BKE_image_release_ibuf(ima, releaseibuf, lock);
		}
	}
}

static void view3d_draw_bgpic_test(Scene *scene, ARegion *ar, View3D *v3d,
                                   const bool do_foreground, const bool do_camera_frame)
{
	RegionView3D *rv3d = ar->regiondata;

	if ((v3d->flag & V3D_DISPBGPICS) == 0)
		return;

	/* disabled - mango request, since footage /w only render is quite useful
	 * and this option is easy to disable all background images at once */
#if 0
	if (v3d->flag2 & V3D_RENDER_OVERRIDE)
		return;
#endif

	if ((rv3d->view == RV3D_VIEW_USER) || (rv3d->persp != RV3D_ORTHO)) {
		if (rv3d->persp == RV3D_CAMOB) {
			view3d_draw_bgpic(scene, ar, v3d, do_foreground, do_camera_frame);
		}
	}
	else {
		view3d_draw_bgpic(scene, ar, v3d, do_foreground, do_camera_frame);
	}
}

/* ****************** View3d afterdraw *************** */

typedef struct View3DAfter {
	struct View3DAfter *next, *prev;
	struct Base *base;
	short dflag;
} View3DAfter;

/* temp storage of Objects that need to be drawn as last */
void ED_view3d_after_add(ListBase *lb, Base *base, const short dflag)
{
	View3DAfter *v3da = MEM_callocN(sizeof(View3DAfter), "View 3d after");
	BLI_assert((base->flag & OB_FROMDUPLI) == 0);
	BLI_addtail(lb, v3da);
	v3da->base = base;
	v3da->dflag = dflag;
}

/* disables write in zbuffer and draws it over */
static void view3d_draw_transp(Scene *scene, ARegion *ar, View3D *v3d)
{
	View3DAfter *v3da;
	
	glDepthMask(GL_FALSE);
	v3d->transp = true;
	
	while ((v3da = BLI_pophead(&v3d->afterdraw_transp))) {
		draw_object(scene, ar, v3d, v3da->base, v3da->dflag);
		MEM_freeN(v3da);
	}
	v3d->transp = false;
	
	glDepthMask(GL_TRUE);
	
}

/* clears zbuffer and draws it over */
static void view3d_draw_xray(Scene *scene, ARegion *ar, View3D *v3d, bool *clear)
{
	View3DAfter *v3da;

	if (*clear && v3d->zbuf) {
		glClear(GL_DEPTH_BUFFER_BIT);
		*clear = false;
	}

	v3d->xray = true;
	while ((v3da = BLI_pophead(&v3d->afterdraw_xray))) {
		draw_object(scene, ar, v3d, v3da->base, v3da->dflag);
		MEM_freeN(v3da);
	}
	v3d->xray = false;
}


/* clears zbuffer and draws it over */
static void view3d_draw_xraytransp(Scene *scene, ARegion *ar, View3D *v3d, const bool clear)
{
	View3DAfter *v3da;

	if (clear && v3d->zbuf)
		glClear(GL_DEPTH_BUFFER_BIT);

	v3d->xray = true;
	v3d->transp = true;
	
	glDepthMask(GL_FALSE);

	while ((v3da = BLI_pophead(&v3d->afterdraw_xraytransp))) {
		draw_object(scene, ar, v3d, v3da->base, v3da->dflag);
		MEM_freeN(v3da);
	}

	v3d->transp = false;
	v3d->xray = false;

	glDepthMask(GL_TRUE);
}

/* *********************** */

/*
 * In most cases call draw_dupli_objects,
 * draw_dupli_objects_color was added because when drawing set dupli's
 * we need to force the color
 */

#if 0
int dupli_ob_sort(void *arg1, void *arg2)
{
	void *p1 = ((DupliObject *)arg1)->ob;
	void *p2 = ((DupliObject *)arg2)->ob;
	int val = 0;
	if (p1 < p2) val = -1;
	else if (p1 > p2) val = 1;
	return val;
}
#endif


static DupliObject *dupli_step(DupliObject *dob)
{
	while (dob && dob->no_draw)
		dob = dob->next;
	return dob;
}

static void draw_dupli_objects_color(
        Scene *scene, ARegion *ar, View3D *v3d, Base *base,
        const short dflag, const int color)
{
	RegionView3D *rv3d = ar->regiondata;
	ListBase *lb;
	LodLevel *savedlod;
	DupliObject *dob_prev = NULL, *dob, *dob_next = NULL;
	Base tbase = {NULL};
	BoundBox bb, *bb_tmp; /* use a copy because draw_object, calls clear_mesh_caches */
	GLuint displist = 0;
	unsigned char color_rgb[3];
	const short dflag_dupli = dflag | DRAW_CONSTCOLOR;
	short transflag;
	bool use_displist = false;  /* -1 is initialize */
	char dt;
	short dtx;
	DupliApplyData *apply_data;

	if (base->object->restrictflag & OB_RESTRICT_VIEW) return;
	if ((base->object->restrictflag & OB_RESTRICT_RENDER) && (v3d->flag2 & V3D_RENDER_OVERRIDE)) return;

	if (dflag & DRAW_CONSTCOLOR) {
		BLI_assert(color == TH_UNDEFINED);
	}
	else {
		UI_GetThemeColorBlend3ubv(color, TH_BACK, 0.5f, color_rgb);
	}

	tbase.flag = OB_FROMDUPLI | base->flag;
	lb = object_duplilist(G.main->eval_ctx, scene, base->object);
	// BLI_listbase_sort(lb, dupli_ob_sort); /* might be nice to have if we have a dupli list with mixed objects. */

	apply_data = duplilist_apply(base->object, scene, lb);

	dob = dupli_step(lb->first);
	if (dob) dob_next = dupli_step(dob->next);

	for (; dob; dob_prev = dob, dob = dob_next, dob_next = dob_next ? dupli_step(dob_next->next) : NULL) {
		bool testbb = false;

		tbase.object = dob->ob;

		/* Make sure lod is updated from dupli's position */
		savedlod = dob->ob->currentlod;

#ifdef WITH_GAMEENGINE
		if (rv3d->rflag & RV3D_IS_GAME_ENGINE) {
			BKE_object_lod_update(dob->ob, rv3d->viewinv[3]);
		}
#endif

		/* extra service: draw the duplicator in drawtype of parent, minimum taken
		 * to allow e.g. boundbox box objects in groups for LOD */
		dt = tbase.object->dt;
		tbase.object->dt = MIN2(tbase.object->dt, base->object->dt);

		/* inherit draw extra, but not if a boundbox under the assumption that this
		 * is intended to speed up drawing, and drawing extra (especially wire) can
		 * slow it down too much */
		dtx = tbase.object->dtx;
		if (tbase.object->dt != OB_BOUNDBOX)
			tbase.object->dtx = base->object->dtx;

		/* negative scale flag has to propagate */
		transflag = tbase.object->transflag;

		if (is_negative_m4(dob->mat))
			tbase.object->transflag |= OB_NEG_SCALE;
		else
			tbase.object->transflag &= ~OB_NEG_SCALE;
		
		/* should move outside the loop but possible color is set in draw_object still */
		if ((dflag & DRAW_CONSTCOLOR) == 0) {
			glColor3ubv(color_rgb);
		}
		
		/* generate displist, test for new object */
		if (dob_prev && dob_prev->ob != dob->ob) {
			if (use_displist == true)
				glDeleteLists(displist, 1);
			
			use_displist = false;
		}
		
		if ((bb_tmp = BKE_object_boundbox_get(dob->ob))) {
			bb = *bb_tmp; /* must make a copy  */
			testbb = true;
		}

		if (!testbb || ED_view3d_boundbox_clip_ex(rv3d, &bb, dob->mat)) {
			/* generate displist */
			if (use_displist == false) {
				
				/* note, since this was added, its checked (dob->type == OB_DUPLIGROUP)
				 * however this is very slow, it was probably needed for the NLA
				 * offset feature (used in group-duplicate.blend but no longer works in 2.5)
				 * so for now it should be ok to - campbell */
				
				if ( /* if this is the last no need  to make a displist */
				     (dob_next == NULL || dob_next->ob != dob->ob) ||
				     /* lamp drawing messes with matrices, could be handled smarter... but this works */
				     (dob->ob->type == OB_LAMP) ||
				     (dob->type == OB_DUPLIGROUP && dob->animated) ||
				     !bb_tmp ||
				     draw_glsl_material(scene, dob->ob, v3d, dt) ||
				     check_object_draw_texture(scene, v3d, dt) ||
				     (v3d->flag2 & V3D_SOLID_MATCAP) != 0)
				{
					// printf("draw_dupli_objects_color: skipping displist for %s\n", dob->ob->id.name + 2);
					use_displist = false;
				}
				else {
					// printf("draw_dupli_objects_color: using displist for %s\n", dob->ob->id.name + 2);
					
					/* disable boundbox check for list creation */
					BKE_object_boundbox_flag(dob->ob, BOUNDBOX_DISABLED, 1);
					/* need this for next part of code */
					unit_m4(dob->ob->obmat);    /* obmat gets restored */
					
					displist = glGenLists(1);
					glNewList(displist, GL_COMPILE);
					draw_object(scene, ar, v3d, &tbase, dflag_dupli);
					glEndList();
					
					use_displist = true;
					BKE_object_boundbox_flag(dob->ob, BOUNDBOX_DISABLED, 0);
				}		
			}
			
			if (use_displist) {
				glPushMatrix();
				glMultMatrixf(dob->mat);
				glCallList(displist);
				glPopMatrix();
			}	
			else {
				copy_m4_m4(dob->ob->obmat, dob->mat);
				GPU_begin_dupli_object(dob);
				draw_object(scene, ar, v3d, &tbase, dflag_dupli);
				GPU_end_dupli_object();
			}
		}
		
		tbase.object->dt = dt;
		tbase.object->dtx = dtx;
		tbase.object->transflag = transflag;
		tbase.object->currentlod = savedlod;
	}

	if (apply_data) {
		duplilist_restore(lb, apply_data);
		duplilist_free_apply_data(apply_data);
	}

	free_object_duplilist(lb);
	
	if (use_displist)
		glDeleteLists(displist, 1);
}

static void draw_dupli_objects(Scene *scene, ARegion *ar, View3D *v3d, Base *base)
{
	/* define the color here so draw_dupli_objects_color can be called
	 * from the set loop */
	
	int color = (base->flag & SELECT) ? TH_SELECT : TH_WIRE;
	/* debug */
	if (base->object->dup_group && base->object->dup_group->id.us < 1)
		color = TH_REDALERT;
	
	draw_dupli_objects_color(scene, ar, v3d, base, 0, color);
}

/* XXX warning, not using gpu offscreen here */
void view3d_update_depths_rect(ARegion *ar, ViewDepths *d, rcti *rect)
{
	int x, y, w, h;
	rcti r;
	/* clamp rect by region */

	r.xmin = 0;
	r.xmax = ar->winx - 1;
	r.ymin = 0;
	r.ymax = ar->winy - 1;

	/* Constrain rect to depth bounds */
	BLI_rcti_isect(&r, rect, rect);

	/* assign values to compare with the ViewDepths */
	x = rect->xmin;
	y = rect->ymin;

	w = BLI_rcti_size_x(rect);
	h = BLI_rcti_size_y(rect);

	if (w <= 0 || h <= 0) {
		if (d->depths)
			MEM_freeN(d->depths);
		d->depths = NULL;

		d->damaged = false;
	}
	else if (d->w != w ||
	         d->h != h ||
	         d->x != x ||
	         d->y != y ||
	         d->depths == NULL
	         )
	{
		d->x = x;
		d->y = y;
		d->w = w;
		d->h = h;

		if (d->depths)
			MEM_freeN(d->depths);

		d->depths = MEM_mallocN(sizeof(float) * d->w * d->h, "View depths Subset");
		
		d->damaged = true;
	}

	if (d->damaged) {
		/* XXX using special function here, it doesn't use the gpu offscreen system */
		view3d_opengl_read_Z_pixels(ar, d->x, d->y, d->w, d->h, GL_DEPTH_COMPONENT, GL_FLOAT, d->depths);
		glGetDoublev(GL_DEPTH_RANGE, d->depth_range);
		d->damaged = false;
	}
}

/* note, with nouveau drivers the glReadPixels() is very slow. [#24339] */
void ED_view3d_depth_update(ARegion *ar)
{
	RegionView3D *rv3d = ar->regiondata;
	
	/* Create storage for, and, if necessary, copy depth buffer */
	if (!rv3d->depths) rv3d->depths = MEM_callocN(sizeof(ViewDepths), "ViewDepths");
	if (rv3d->depths) {
		ViewDepths *d = rv3d->depths;
		if (d->w != ar->winx ||
		    d->h != ar->winy ||
		    !d->depths)
		{
			d->w = ar->winx;
			d->h = ar->winy;
			if (d->depths)
				MEM_freeN(d->depths);
			d->depths = MEM_mallocN(sizeof(float) * d->w * d->h, "View depths");
			d->damaged = true;
		}
		
		if (d->damaged) {
			view3d_opengl_read_pixels(ar, 0, 0, d->w, d->h, GL_DEPTH_COMPONENT, GL_FLOAT, d->depths);
			glGetDoublev(GL_DEPTH_RANGE, d->depth_range);
			
			d->damaged = false;
		}
	}
}

/* utility function to find the closest Z value, use for autodepth */
float view3d_depth_near(ViewDepths *d)
{
	/* convert to float for comparisons */
	const float near = (float)d->depth_range[0];
	const float far_real = (float)d->depth_range[1];
	float far = far_real;

	const float *depths = d->depths;
	float depth = FLT_MAX;
	int i = (int)d->w * (int)d->h; /* cast to avoid short overflow */

	/* far is both the starting 'far' value
	 * and the closest value found. */
	while (i--) {
		depth = *depths++;
		if ((depth < far) && (depth > near)) {
			far = depth;
		}
	}

	return far == far_real ? FLT_MAX : far;
}

void ED_view3d_draw_depth_gpencil(Scene *scene, ARegion *ar, View3D *v3d)
{
	short zbuf = v3d->zbuf;
	RegionView3D *rv3d = ar->regiondata;

	view3d_winmatrix_set(ar, v3d, NULL);
	view3d_viewmatrix_set(scene, v3d, rv3d);  /* note: calls BKE_object_where_is_calc for camera... */

	mul_m4_m4m4(rv3d->persmat, rv3d->winmat, rv3d->viewmat);
	invert_m4_m4(rv3d->persinv, rv3d->persmat);
	invert_m4_m4(rv3d->viewinv, rv3d->viewmat);

	glClear(GL_DEPTH_BUFFER_BIT);

	glLoadMatrixf(rv3d->viewmat);

	v3d->zbuf = true;
	glEnable(GL_DEPTH_TEST);

	if (v3d->flag2 & V3D_SHOW_GPENCIL) {
		ED_gpencil_draw_view3d(NULL, scene, v3d, ar, true);
	}
	
	v3d->zbuf = zbuf;

}

void ED_view3d_draw_depth(Scene *scene, ARegion *ar, View3D *v3d, bool alphaoverride)
{
	RegionView3D *rv3d = ar->regiondata;
	Base *base;
	short zbuf = v3d->zbuf;
	short flag = v3d->flag;
	float glalphaclip = U.glalphaclip;
	int obcenter_dia = U.obcenter_dia;
	/* no need for color when drawing depth buffer */
	const short dflag_depth = DRAW_CONSTCOLOR;
	/* temp set drawtype to solid */
	
	/* Setting these temporarily is not nice */
	v3d->flag &= ~V3D_SELECT_OUTLINE;
	U.glalphaclip = alphaoverride ? 0.5f : glalphaclip; /* not that nice but means we wont zoom into billboards */
	U.obcenter_dia = 0;
	
	view3d_winmatrix_set(ar, v3d, NULL);
	view3d_viewmatrix_set(scene, v3d, rv3d);  /* note: calls BKE_object_where_is_calc for camera... */
	
	mul_m4_m4m4(rv3d->persmat, rv3d->winmat, rv3d->viewmat);
	invert_m4_m4(rv3d->persinv, rv3d->persmat);
	invert_m4_m4(rv3d->viewinv, rv3d->viewmat);
	
	glClear(GL_DEPTH_BUFFER_BIT);
	
	glLoadMatrixf(rv3d->viewmat);
	
	if (rv3d->rflag & RV3D_CLIPPING) {
		ED_view3d_clipping_set(rv3d);
	}
	/* get surface depth without bias */
	rv3d->rflag |= RV3D_ZOFFSET_DISABLED;

	v3d->zbuf = true;
	glEnable(GL_DEPTH_TEST);
	
	/* draw set first */
	if (scene->set) {
		Scene *sce_iter;
		for (SETLOOPER(scene->set, sce_iter, base)) {
			if (v3d->lay & base->lay) {
				draw_object(scene, ar, v3d, base, 0);
				if (base->object->transflag & OB_DUPLI) {
					draw_dupli_objects_color(scene, ar, v3d, base, dflag_depth, TH_UNDEFINED);
				}
			}
		}
	}
	
	for (base = scene->base.first; base; base = base->next) {
		if (v3d->lay & base->lay) {
			/* dupli drawing */
			if (base->object->transflag & OB_DUPLI) {
				draw_dupli_objects_color(scene, ar, v3d, base, dflag_depth, TH_UNDEFINED);
			}
			draw_object(scene, ar, v3d, base, dflag_depth);
		}
	}
	
	/* this isn't that nice, draw xray objects as if they are normal */
	if (v3d->afterdraw_transp.first ||
	    v3d->afterdraw_xray.first ||
	    v3d->afterdraw_xraytransp.first)
	{
		View3DAfter *v3da;
		int mask_orig;

		v3d->xray = true;
		
		/* transp materials can change the depth mask, see #21388 */
		glGetIntegerv(GL_DEPTH_WRITEMASK, &mask_orig);


		if (v3d->afterdraw_xray.first || v3d->afterdraw_xraytransp.first) {
			glDepthFunc(GL_ALWAYS); /* always write into the depth bufer, overwriting front z values */
			for (v3da = v3d->afterdraw_xray.first; v3da; v3da = v3da->next) {
				draw_object(scene, ar, v3d, v3da->base, dflag_depth);
			}
			glDepthFunc(GL_LEQUAL); /* Now write the depth buffer normally */
		}

		/* draw 3 passes, transp/xray/xraytransp */
		v3d->xray = false;
		v3d->transp = true;
		while ((v3da = BLI_pophead(&v3d->afterdraw_transp))) {
			draw_object(scene, ar, v3d, v3da->base, dflag_depth);
			MEM_freeN(v3da);
		}

		v3d->xray = true;
		v3d->transp = false;
		while ((v3da = BLI_pophead(&v3d->afterdraw_xray))) {
			draw_object(scene, ar, v3d, v3da->base, dflag_depth);
			MEM_freeN(v3da);
		}

		v3d->xray = true;
		v3d->transp = true;
		while ((v3da = BLI_pophead(&v3d->afterdraw_xraytransp))) {
			draw_object(scene, ar, v3d, v3da->base, dflag_depth);
			MEM_freeN(v3da);
		}

		
		v3d->xray = false;
		v3d->transp = false;

		glDepthMask(mask_orig);
	}
	
	if (rv3d->rflag & RV3D_CLIPPING) {
		ED_view3d_clipping_disable();
	}
	rv3d->rflag &= ~RV3D_ZOFFSET_DISABLED;
	
	v3d->zbuf = zbuf;
	if (!v3d->zbuf) glDisable(GL_DEPTH_TEST);

	U.glalphaclip = glalphaclip;
	v3d->flag = flag;
	U.obcenter_dia = obcenter_dia;
}

typedef struct View3DShadow {
	struct View3DShadow *next, *prev;
	GPULamp *lamp;
} View3DShadow;

static void gpu_render_lamp_update(Scene *scene, View3D *v3d,
                                   Object *ob, Object *par,
                                   float obmat[4][4], unsigned int lay,
                                   ListBase *shadows, SceneRenderLayer *srl)
{
	GPULamp *lamp;
	Lamp *la = (Lamp *)ob->data;
	View3DShadow *shadow;
	unsigned int layers;
	
	lamp = GPU_lamp_from_blender(scene, ob, par, BKE_scene_use_new_shading_nodes(scene));
	
	if (lamp) {
		bool hide = (ob->restrictflag & OB_RESTRICT_VIEW);
		GPU_lamp_update(lamp, lay, hide, obmat);
		GPU_lamp_update_colors(lamp, la->r, la->g, la->b, la->energy);

		if (la->area_shape == LA_AREA_SQUARE)
			GPU_lamp_update_size(lamp, la->area_size, la->area_size);
		else
			GPU_lamp_update_size(lamp, la->area_size, la->area_sizey);
		
		layers = lay & v3d->lay;
		if (srl)
			layers &= srl->lay;

		if (layers &&
		    GPU_lamp_has_shadow_buffer(lamp) &&
		    /* keep last, may do string lookup */
		    GPU_lamp_override_visible(lamp, srl, NULL))
		{
			shadow = MEM_callocN(sizeof(View3DShadow), "View3DShadow");
			shadow->lamp = lamp;
			BLI_addtail(shadows, shadow);
		}
	}
}

static void gpu_update_lamps_shadows_world(Scene *scene, View3D *v3d)
{
	ListBase shadows;
	View3DShadow *shadow;
	Scene *sce_iter;
	Base *base;
	Object *ob;
	World *world = scene->world;
	SceneRenderLayer *srl = v3d->scenelock ? BLI_findlink(&scene->r.layers, scene->r.actlay) : NULL;
	
	BLI_listbase_clear(&shadows);
	
	/* update lamp transform and gather shadow lamps */
	for (SETLOOPER(scene, sce_iter, base)) {
		ob = base->object;
		
		if (ob->type == OB_LAMP)
			gpu_render_lamp_update(scene, v3d, ob, NULL, ob->obmat, ob->lay, &shadows, srl);
		
		if (ob->transflag & OB_DUPLI) {
			DupliObject *dob;
			ListBase *lb = object_duplilist(G.main->eval_ctx, scene, ob);
			
			for (dob = lb->first; dob; dob = dob->next)
				if (dob->ob->type == OB_LAMP)
					gpu_render_lamp_update(scene, v3d, dob->ob, ob, dob->mat, ob->lay, &shadows, srl);
			
			free_object_duplilist(lb);
		}
	}
	
	/* render shadows after updating all lamps, nested object_duplilist
	 * don't work correct since it's replacing object matrices */
	for (shadow = shadows.first; shadow; shadow = shadow->next) {
		/* this needs to be done better .. */
		float viewmat[4][4], winmat[4][4];
		int drawtype, lay, winsize, flag2 = v3d->flag2;
		ARegion ar = {NULL};
		RegionView3D rv3d = {{{0}}};
		
		drawtype = v3d->drawtype;
		lay = v3d->lay;
		
		v3d->drawtype = OB_SOLID;
		v3d->lay &= GPU_lamp_shadow_layer(shadow->lamp);
		v3d->flag2 &= ~(V3D_SOLID_TEX | V3D_SHOW_SOLID_MATCAP);
		v3d->flag2 |= V3D_RENDER_OVERRIDE | V3D_RENDER_SHADOW;
		
		GPU_lamp_shadow_buffer_bind(shadow->lamp, viewmat, &winsize, winmat);

		ar.regiondata = &rv3d;
		ar.regiontype = RGN_TYPE_WINDOW;
		rv3d.persp = RV3D_CAMOB;
		copy_m4_m4(rv3d.winmat, winmat);
		copy_m4_m4(rv3d.viewmat, viewmat);
		invert_m4_m4(rv3d.viewinv, rv3d.viewmat);
		mul_m4_m4m4(rv3d.persmat, rv3d.winmat, rv3d.viewmat);
		invert_m4_m4(rv3d.persinv, rv3d.viewinv);

		/* no need to call ED_view3d_draw_offscreen_init since shadow buffers were already updated */
		ED_view3d_draw_offscreen(
		            scene, v3d, &ar, winsize, winsize, viewmat, winmat,
		            false, false, true, true,
		            NULL, NULL, NULL, NULL);
		GPU_lamp_shadow_buffer_unbind(shadow->lamp);
		
		v3d->drawtype = drawtype;
		v3d->lay = lay;
		v3d->flag2 = flag2;
	}
	
	BLI_freelistN(&shadows);

	/* update world values */
	if (world) {
		GPU_mist_update_enable(world->mode & WO_MIST);
		GPU_mist_update_values(world->mistype, world->miststa, world->mistdist, world->misi, &world->horr);
		GPU_horizon_update_color(&world->horr);
		GPU_ambient_update_color(&world->ambr);
		GPU_zenith_update_color(&world->zenr);
	}
}

/* ***************** Probes rendering *************** */

typedef struct View3DProbe {
	struct View3DProbe *next, *prev;
	GPUProbe *probe;
} View3DProbe;

static void gpu_update_probes(Scene *scene, View3D *v3d, ARegion *basear)
{
	ListBase probelist;
	ListBase afterlist;
	int i = 0;
	bool do_sky = false;
	View3DProbe *vprobe;
	GPUProbe *probe;
	Scene *sce_iter;
	Object *ob;
	Base *base;
	RegionView3D *baserv3d = basear->regiondata;

	/* gathering probes */
	BLI_listbase_clear(&probelist);
	BLI_listbase_clear(&afterlist);

	/* Order matters : watch BLI_addhead and BLI_addtail
	 * rendering the world first
	 * then the cubemaps
	 * finally the planar reflections. */

	/* Objects Probe (don't do dupliobjects) */
	for (SETLOOPER(scene, sce_iter, base)) {
		ob = base->object;

		if (ob->probetype == OB_PROBE_CUBEMAP || ob->probetype == OB_PROBE_PLANAR) {
			probe = GPU_probe_object(scene, ob);

			/* XXX free probes if size or type changes */
			if (probe && ((GPU_probe_get_size(probe) != ob->probesize) ||
				(GPU_probe_get_type(probe) != ob->probetype))) {
				if (ob->gpuprobe.first)
					GPU_probe_free(&ob->gpuprobe);
				probe = GPU_probe_object(scene, ob);
			}

			if (probe) {
				if (ob->probetype == OB_PROBE_CUBEMAP) {
					GPU_probe_update_layers(probe, ob->lay);

					if (ob->parallaxcorrect)
						GPU_probe_update_parallax(probe, ob->parallaxcorrect->obmat, ob->obmat);
					else
						GPU_probe_update_parallax(probe, ob->obmat, ob->obmat);

					if (GPU_probe_get_update(probe)) {
						GPU_probe_update_clip(probe, ob->probeclipsta, ob->probeclipend);
						GPU_probe_update_sh_res(probe, ob->probeshres);

						vprobe = MEM_callocN(sizeof(View3DProbe), "View3DProbe");
						vprobe->probe = probe;
						BLI_addhead(&probelist, vprobe);

						if (ob->probeflags & OB_PROBE_DOUBLE_UPDATE) {
							vprobe = MEM_callocN(sizeof(View3DProbe), "View3DProbe");
							vprobe->probe = probe;
							BLI_addhead(&afterlist, vprobe);
						}
					}
				}
				else if (ob->probetype == OB_PROBE_PLANAR) {

					GPU_probe_update_layers(probe, ob->lay);
					GPU_probe_update_clip(probe, ob->probeclipbias, ob->probeclipend);

					if (ob->probe) {
						if (ob->probe->parallaxcorrect)
							GPU_probe_update_parallax(probe, ob->probe->parallaxcorrect->obmat, ob->probe->obmat);
						else
							GPU_probe_update_parallax(probe, ob->probe->obmat, ob->probe->obmat);
					}

					if (ob->reflectionplane)
						GPU_probe_update_ref_plane(probe, ob->reflectionplane->obmat);
					else
						GPU_probe_update_ref_plane(probe, ob->obmat);

					vprobe = MEM_callocN(sizeof(View3DProbe), "View3DProbe");
					vprobe->probe = probe;
					BLI_addtail(&probelist, vprobe);

					if (ob->probeflags & OB_PROBE_DOUBLE_UPDATE) {
						vprobe = MEM_callocN(sizeof(View3DProbe), "View3DProbe");
						vprobe->probe = probe;
						BLI_addtail(&afterlist, vprobe);
					}
				}
			}
		}
		else {
			if (ob->gpuprobe.first)
				GPU_probe_free(&ob->gpuprobe);
		}
	}

	/* World Probe */
	if (scene->world) {
		do_sky = true;
		probe = GPU_probe_world(scene, scene->world);

		/* XXX free probes if size change */
		if (probe && (GPU_probe_get_size(probe) != scene->world->probesize)) {
			if (scene->world->gpuprobe.first)
				GPU_probe_free(&scene->world->gpuprobe);
			probe = GPU_probe_world(scene, scene->world);
		}

		if (probe && GPU_probe_get_update(probe)) {
			GPU_probe_update_sh_res(probe, scene->world->probeshres);

			vprobe = MEM_callocN(sizeof(View3DProbe), "View3DProbe");
			vprobe->probe = probe;
			BLI_addhead(&probelist, vprobe);
		}
	}

	BLI_movelisttolist(&probelist, &afterlist);

	/* Updating probes */
	for (vprobe = probelist.first, i = 0; vprobe; vprobe = vprobe->next, i++) {

		float viewmat[4][4], winmat[4][4];
		int drawtype, lay, winsize, flag2 = v3d->flag2, flag3 = v3d->flag3, restrictflag;
		int pbr_flag = v3d->pbr_settings.pbr_flag;
		ARegion ar = {NULL};
		RegionView3D rv3d = {{{0}}};
		Object *ob = GPU_probe_get_object(vprobe->probe);
		bool is_cubemap = (GPU_probe_get_type(vprobe->probe) == OB_PROBE_CUBEMAP);

		drawtype = v3d->drawtype;
		lay = v3d->lay;

		v3d->drawtype = OB_MATERIAL;
		v3d->lay = GPU_probe_get_layers(vprobe->probe);
		v3d->flag2 &= ~(V3D_SOLID_TEX | V3D_SHOW_SOLID_MATCAP);
		v3d->flag2 |= V3D_RENDER_OVERRIDE;
		v3d->flag3 |= V3D_SHOW_WORLD;
		v3d->flag3 &= ~V3D_SHOW_WORLD_DIFFUSE;
		v3d->flag3 |= V3D_PROBE_CAPTURE;
		v3d->pbr_settings.pbr_flag &= ~GPU_PBR_FLAG_SSR;
		v3d->pbr_settings.pbr_flag &= ~GPU_PBR_FLAG_SSAO;

		if (ob) {
			restrictflag = ob->restrictflag;
			ob->restrictflag |= OB_RESTRICT_VIEW;
			v3d->probe_source = ob;
		}
		else {
			v3d->probe_source = NULL;
		}

		GPU_probe_buffer_bind(vprobe->probe);

		/* cubemap */
		if (is_cubemap) {
			for (int face = 0; face < 6; face++) {
				GPU_probe_switch_fb_cubeface(vprobe->probe, face, viewmat, &winsize, winmat);

				ar.regiondata = &rv3d;
				ar.regiontype = RGN_TYPE_WINDOW;
				rv3d.persp = RV3D_CAMOB;
				copy_m4_m4(rv3d.winmat, winmat);
				copy_m4_m4(rv3d.viewmat, viewmat);
				invert_m4_m4(rv3d.viewinv, rv3d.viewmat);
				mul_m4_m4m4(rv3d.persmat, rv3d.winmat, rv3d.viewmat);
				invert_m4_m4(rv3d.persinv, rv3d.viewinv);

				ED_view3d_draw_offscreen(
		            scene, v3d, &ar, winsize, winsize, viewmat, winmat,
		            false, do_sky, true, (bool)ob,
		            NULL, NULL, NULL, NULL);
			}
		}
		/* planar */
		else {
			ar.regiondata = &rv3d;
			ar.regiontype = RGN_TYPE_WINDOW;
			rv3d.persp = RV3D_CAMOB;

			/* Getting normal camera */
			view3d_winmatrix_set(basear, v3d, NULL);
			view3d_viewmatrix_set(scene, v3d, baserv3d);  /* note: calls BKE_object_where_is_calc for camera... */

			/* Flip it along the plane */
			GPU_probe_attach_planar_fb(vprobe->probe, baserv3d->viewmat, baserv3d->winmat, viewmat, &winsize, false);

			copy_m4_m4(rv3d.viewmat, viewmat);
			invert_m4_m4(rv3d.viewinv, rv3d.viewmat);
			mul_m4_m4m4(rv3d.persmat, baserv3d->winmat, rv3d.viewmat);
			invert_m4_m4(rv3d.persinv, rv3d.viewinv);

			v3d->flag3 |= V3D_FLIP_NORMALS;

			ED_view3d_draw_offscreen(
	            scene, v3d, &ar, winsize, winsize, viewmat, baserv3d->winmat,
	            false, do_sky, true, true,
	            NULL, NULL, NULL, NULL);

			/* Non-fliped Camera for refraction */
			GPU_probe_attach_planar_fb(vprobe->probe, baserv3d->viewmat, baserv3d->winmat, viewmat, &winsize, true);

			copy_m4_m4(rv3d.viewmat, viewmat);
			invert_m4_m4(rv3d.viewinv, rv3d.viewmat);
			mul_m4_m4m4(rv3d.persmat, baserv3d->winmat, rv3d.viewmat);
			invert_m4_m4(rv3d.persinv, rv3d.viewinv);

			v3d->flag3 &= ~V3D_FLIP_NORMALS;

			ED_view3d_draw_offscreen(
	            scene, v3d, &ar, winsize, winsize, viewmat, baserv3d->winmat,
	            false, do_sky, true, true,
	            NULL, NULL, NULL, NULL);

		}

		GPU_probe_buffer_unbind(vprobe->probe);

		v3d->drawtype = drawtype;
		v3d->lay = lay;
		v3d->flag2 = flag2;
		v3d->flag3 = flag3;
		v3d->probe_source = NULL;
		v3d->pbr_settings.pbr_flag = pbr_flag;

		if (ob)
			ob->restrictflag = restrictflag;

		GPU_probe_rebuild_mipmaps(vprobe->probe);

		GPU_probe_sh_compute(vprobe->probe);

		GPU_probe_set_update(vprobe->probe, false);
	}

	BLI_freelistN(&probelist);
}

/* ***************** Scene buffer update *************** */

static void gpu_update_scene_buffer(Scene *scene, View3D *v3d, ARegion *basear)
{
	int drawtype = v3d->drawtype, winsize[2], flag2 = v3d->flag2, flag3 = v3d->flag3;
	float clipsta, clipend;
	ARegion ar = {NULL};
	RegionView3D *baserv3d = basear->regiondata;
	RegionView3D rv3d = {{{0}}};
	GPUScreenBuffer *scene_buffer;
	int res[2] = {basear->winx, basear->winy};
	int pbr_flag = v3d->pbr_settings.pbr_flag;

	scene_buffer = GPU_pbr_scene_buffer(v3d->pbr, res[0], res[1]);

	v3d->drawtype = OB_MATERIAL;
	v3d->flag2 &= ~(V3D_SOLID_TEX | V3D_SHOW_SOLID_MATCAP);
	v3d->flag2 |= V3D_RENDER_OVERRIDE;
	v3d->flag3 |= V3D_SHOW_WORLD;
	v3d->flag3 &= ~V3D_SHOW_WORLD_DIFFUSE;
	v3d->flag3 |= V3D_PROBE_CAPTURE;
	v3d->pbr_settings.pbr_flag &= ~GPU_PBR_FLAG_SSR;
	v3d->pbr_settings.pbr_flag &= ~GPU_PBR_FLAG_SSAO;

	ar.regiondata = &rv3d;
	ar.regiontype = RGN_TYPE_WINDOW;
	rv3d.persp = RV3D_CAMOB;

	/* Getting camera coords */
	ED_view3d_viewplane_get(v3d, baserv3d, basear->winx, basear->winy, NULL, &clipsta, &clipend, NULL);
	view3d_winmatrix_set(basear, v3d, NULL);
	view3d_viewmatrix_set(scene, v3d, baserv3d);  /* note: calls BKE_object_where_is_calc for camera... */

	GPU_scenebuf_bind(scene_buffer, baserv3d->winmat, winsize, clipsta, clipend);

	copy_m4_m4(rv3d.viewmat, baserv3d->viewmat);
	invert_m4_m4(rv3d.viewinv, rv3d.viewmat);
	mul_m4_m4m4(rv3d.persmat, baserv3d->winmat, rv3d.viewmat);
	invert_m4_m4(rv3d.persinv, rv3d.viewinv);

	ED_view3d_draw_offscreen(
        scene, v3d, &ar, winsize[0], winsize[1], baserv3d->viewmat, baserv3d->winmat,
        false, (bool)scene->world, true, true,
        NULL, NULL, NULL, NULL);

	v3d->drawtype = drawtype;
	v3d->flag2 = flag2;
	v3d->flag3 = flag3;
	v3d->pbr_settings.pbr_flag = pbr_flag;

	GPU_scenebuf_unbind(scene_buffer);
	GPU_scenebuf_filter_texture(scene_buffer);
}

static void gpu_update_backface_buffer(Scene *scene, View3D *v3d, ARegion *basear)
{
	int drawtype = v3d->drawtype, winsize[2], flag2 = v3d->flag2, flag3 = v3d->flag3;
	float clipsta, clipend;
	ARegion ar = {NULL};
	RegionView3D *baserv3d = basear->regiondata;
	RegionView3D rv3d = {{{0}}};
	GPUScreenBuffer *backface_buffer;
	int res[2] = {basear->winx, basear->winy};

	backface_buffer = GPU_pbr_backface_buffer(v3d->pbr, res[0], res[1]);

	v3d->drawtype = OB_SOLID;
	v3d->flag2 &= ~(V3D_SOLID_TEX | V3D_SHOW_SOLID_MATCAP);
	v3d->flag2 |= V3D_BACKFACE_CULLING | V3D_RENDER_OVERRIDE | V3D_RENDER_SHADOW;
	v3d->flag3 |= V3D_FLIP_NORMALS;

	ar.regiondata = &rv3d;
	ar.regiontype = RGN_TYPE_WINDOW;
	rv3d.persp = RV3D_CAMOB;

	/* Getting camera coords */
	ED_view3d_viewplane_get(v3d, baserv3d, basear->winx, basear->winy, NULL, &clipsta, &clipend, NULL);
	view3d_winmatrix_set(basear, v3d, NULL);
	view3d_viewmatrix_set(scene, v3d, baserv3d);  /* note: calls BKE_object_where_is_calc for camera... */

	GPU_scenebuf_bind(backface_buffer, baserv3d->winmat, winsize, clipsta, clipend);

	copy_m4_m4(rv3d.viewmat, baserv3d->viewmat);
	invert_m4_m4(rv3d.viewinv, rv3d.viewmat);
	mul_m4_m4m4(rv3d.persmat, baserv3d->winmat, rv3d.viewmat);
	invert_m4_m4(rv3d.persinv, rv3d.viewinv);

	ED_view3d_draw_offscreen(
        scene, v3d, &ar, winsize[0], winsize[1], baserv3d->viewmat, baserv3d->winmat,
        false, (bool)scene->world, true, true,
        NULL, NULL, NULL, NULL);

	v3d->drawtype = drawtype;
	v3d->flag2 = flag2;
	v3d->flag3 = flag3;

	GPU_scenebuf_unbind(backface_buffer);
	GPU_scenebuf_filter_texture(backface_buffer);
}


static void gpu_pbr_update(Scene *scene, View3D *v3d, ARegion *ar)
{
	GPUPBR *pbr = v3d->pbr;

	gpu_update_probes(scene, v3d, ar);

	if (v3d->pbr_settings.pbr_flag & (GPU_PBR_FLAG_SSR | GPU_PBR_FLAG_SSAO))
		gpu_update_scene_buffer(scene, v3d, ar);
	else if (pbr->scene) {
		GPU_scenebuf_free(pbr->scene);
		pbr->scene = NULL;
	}

	if ((v3d->pbr_settings.pbr_flag & GPU_PBR_FLAG_BACKFACE) && (v3d->pbr_settings.pbr_flag & (GPU_PBR_FLAG_SSR | GPU_PBR_FLAG_SSAO)))
		gpu_update_backface_buffer(scene, v3d, ar);
	else if (pbr->backface) {
		GPU_scenebuf_free(pbr->backface);
		pbr->backface = NULL;
	}
}

/* *********************** customdata **************** */

CustomDataMask ED_view3d_datamask(const Scene *scene, const View3D *v3d)
{
	CustomDataMask mask = 0;
	const int drawtype = view3d_effective_drawtype(v3d);

	if (ELEM(drawtype, OB_TEXTURE, OB_MATERIAL) ||
	    ((drawtype == OB_SOLID) && (v3d->flag2 & V3D_SOLID_TEX)))
	{
		mask |= CD_MASK_MTEXPOLY | CD_MASK_MLOOPUV | CD_MASK_MLOOPCOL;

		if (BKE_scene_use_new_shading_nodes(scene)) {
			if (drawtype == OB_MATERIAL)
				mask |= CD_MASK_ORCO;
		}
		else {
			if ((scene->gm.matmode == GAME_MAT_GLSL && drawtype == OB_TEXTURE) || 
			    (drawtype == OB_MATERIAL))
			{
				mask |= CD_MASK_ORCO;
			}
		}
	}

	return mask;
}

/* goes over all modes and view3d settings */
CustomDataMask ED_view3d_screen_datamask(const bScreen *screen)
{
	const Scene *scene = screen->scene;
	CustomDataMask mask = CD_MASK_BAREMESH;
	const ScrArea *sa;
	
	/* check if we need tfaces & mcols due to view mode */
	for (sa = screen->areabase.first; sa; sa = sa->next) {
		if (sa->spacetype == SPACE_VIEW3D) {
			mask |= ED_view3d_datamask(scene, sa->spacedata.first);
		}
	}

	return mask;
}

/**
 * \note keep this synced with #ED_view3d_mats_rv3d_backup/#ED_view3d_mats_rv3d_restore
 */
void ED_view3d_update_viewmat(Scene *scene, View3D *v3d, ARegion *ar, float viewmat[4][4], float winmat[4][4])
{
	RegionView3D *rv3d = ar->regiondata;
	rctf cameraborder;

	/* setup window matrices */
	if (winmat)
		copy_m4_m4(rv3d->winmat, winmat);
	else
		view3d_winmatrix_set(ar, v3d, NULL);

	/* setup view matrix */
	if (viewmat)
		copy_m4_m4(rv3d->viewmat, viewmat);
	else
		view3d_viewmatrix_set(scene, v3d, rv3d);  /* note: calls BKE_object_where_is_calc for camera... */

	/* update utilitity matrices */
	mul_m4_m4m4(rv3d->persmat, rv3d->winmat, rv3d->viewmat);
	invert_m4_m4(rv3d->persinv, rv3d->persmat);
	invert_m4_m4(rv3d->viewinv, rv3d->viewmat);
	
	/* calculate GLSL view dependent values */

	/* store window coordinates scaling/offset */
	if (rv3d->persp == RV3D_CAMOB && v3d->camera) {
		ED_view3d_calc_camera_border(scene, ar, v3d, rv3d, &cameraborder, false);
		rv3d->viewcamtexcofac[0] = (float)ar->winx / BLI_rctf_size_x(&cameraborder);
		rv3d->viewcamtexcofac[1] = (float)ar->winy / BLI_rctf_size_y(&cameraborder);
		
		rv3d->viewcamtexcofac[2] = -rv3d->viewcamtexcofac[0] * cameraborder.xmin / (float)ar->winx;
		rv3d->viewcamtexcofac[3] = -rv3d->viewcamtexcofac[1] * cameraborder.ymin / (float)ar->winy;
	}
	else {
		rv3d->viewcamtexcofac[0] = rv3d->viewcamtexcofac[1] = 1.0f;
		rv3d->viewcamtexcofac[2] = rv3d->viewcamtexcofac[3] = 0.0f;
	}

	/* calculate pixelsize factor once, is used for lamps and obcenters */
	{
		/* note:  '1.0f / len_v3(v1)'  replaced  'len_v3(rv3d->viewmat[0])'
		 * because of float point precision problems at large values [#23908] */
		float v1[3], v2[3];
		float len_px, len_sc;

		v1[0] = rv3d->persmat[0][0];
		v1[1] = rv3d->persmat[1][0];
		v1[2] = rv3d->persmat[2][0];

		v2[0] = rv3d->persmat[0][1];
		v2[1] = rv3d->persmat[1][1];
		v2[2] = rv3d->persmat[2][1];

		len_px = 2.0f / sqrtf(min_ff(len_squared_v3(v1), len_squared_v3(v2)));
		len_sc = (float)MAX2(ar->winx, ar->winy);

		rv3d->pixsize = len_px / len_sc;
	}
}

/**
 * Shared by #ED_view3d_draw_offscreen and #view3d_main_region_draw_objects
 *
 * \note \a C and \a grid_unit will be NULL when \a draw_offscreen is set.
 * \note Drawing lamps and opengl render uses this, so dont do grease pencil or view widgets here.
 */
static void view3d_draw_objects(
        const bContext *C,
        Scene *scene, View3D *v3d, ARegion *ar,
        const char **grid_unit,
        const bool do_bgpic, const bool draw_offscreen, GPUFX *fx)
{
	RegionView3D *rv3d = ar->regiondata;
	Base *base;
	const bool do_camera_frame = !draw_offscreen;
	const bool draw_grids = !draw_offscreen && (v3d->flag2 & V3D_RENDER_OVERRIDE) == 0;
	const bool draw_floor = (rv3d->view == RV3D_VIEW_USER) || (rv3d->persp != RV3D_ORTHO);
	/* only draw grids after in solid modes, else it hovers over mesh wires */
	const bool draw_grids_after = draw_grids && draw_floor && (v3d->drawtype > OB_WIRE) && fx;
	bool do_composite_xray = false;
	bool xrayclear = true;

	if (!draw_offscreen) {
		ED_region_draw_cb_draw(C, ar, REGION_DRAW_PRE_VIEW);
	}

	if (rv3d->rflag & RV3D_CLIPPING)
		view3d_draw_clipping(rv3d);

	/* set zbuffer after we draw clipping region */
	if (v3d->drawtype > OB_WIRE) {
		v3d->zbuf = true;
	}
	else {
		v3d->zbuf = false;
	}

	/* special case (depth for wire color) */
	if (v3d->drawtype <= OB_WIRE) {
		if (scene->obedit && scene->obedit->type == OB_MESH) {
			Mesh *me = scene->obedit->data;
			if (me->drawflag & ME_DRAWEIGHT) {
				v3d->zbuf = true;
			}
		}
	}

	if (v3d->zbuf) {
		glEnable(GL_DEPTH_TEST);
	}

	/* ortho grid goes first, does not write to depth buffer and doesn't need depth test so it will override
	 * objects if done last */
	if (draw_grids) {
		/* needs to be done always, gridview is adjusted in drawgrid() now, but only for ortho views. */
		rv3d->gridview = ED_view3d_grid_scale(scene, v3d, grid_unit);

		if (!draw_floor) {
			ED_region_pixelspace(ar);
			*grid_unit = NULL;  /* drawgrid need this to detect/affect smallest valid unit... */
			drawgrid(&scene->unit, ar, v3d, grid_unit);
			/* XXX make function? replaces persp(1) */
			glMatrixMode(GL_PROJECTION);
			glLoadMatrixf(rv3d->winmat);
			glMatrixMode(GL_MODELVIEW);
			glLoadMatrixf(rv3d->viewmat);
		}
		else if (!draw_grids_after) {
			drawfloor(scene, v3d, grid_unit, true);
		}
	}

	/* important to do before clipping */
	if (do_bgpic) {
		view3d_draw_bgpic_test(scene, ar, v3d, false, do_camera_frame);
	}

	if (rv3d->rflag & RV3D_CLIPPING) {
		ED_view3d_clipping_set(rv3d);
	}

	/* draw set first */
	if (scene->set) {
		const short dflag = DRAW_CONSTCOLOR | DRAW_SCENESET;
		Scene *sce_iter;
		for (SETLOOPER(scene->set, sce_iter, base)) {
			if (v3d->lay & base->lay) {
				UI_ThemeColorBlend(TH_WIRE, TH_BACK, 0.6f);
				draw_object(scene, ar, v3d, base, dflag);

				if (base->object->transflag & OB_DUPLI) {
					draw_dupli_objects_color(scene, ar, v3d, base, dflag, TH_UNDEFINED);
				}
			}
		}

		/* Transp and X-ray afterdraw stuff for sets is done later */
	}


	if (draw_offscreen) {
		for (base = scene->base.first; base; base = base->next) {
			if (v3d->lay & base->lay) {
				/* dupli drawing */
				if (base->object->transflag & OB_DUPLI)
					draw_dupli_objects(scene, ar, v3d, base);

				draw_object(scene, ar, v3d, base, 0);
			}
		}
	}
	else {
		unsigned int lay_used = 0;

		/* then draw not selected and the duplis, but skip editmode object */
		for (base = scene->base.first; base; base = base->next) {
			lay_used |= base->lay;

			if (v3d->lay & base->lay) {

				/* dupli drawing */
				if (base->object->transflag & OB_DUPLI) {
					draw_dupli_objects(scene, ar, v3d, base);
				}
				if ((base->flag & SELECT) == 0) {
					if (base->object != scene->obedit)
						draw_object(scene, ar, v3d, base, 0);
				}
			}
		}

		/* mask out localview */
		v3d->lay_used = lay_used & ((1 << 20) - 1);

		/* draw selected and editmode */
		for (base = scene->base.first; base; base = base->next) {
			if (v3d->lay & base->lay) {
				if (base->object == scene->obedit || (base->flag & SELECT)) {
					draw_object(scene, ar, v3d, base, 0);
				}
			}
		}
	}

	/* perspective floor goes last to use scene depth and avoid writing to depth buffer */
	if (draw_grids_after) {
		drawfloor(scene, v3d, grid_unit, false);
	}

	/* must be before xray draw which clears the depth buffer */
	if (v3d->flag2 & V3D_SHOW_GPENCIL) {
		wmWindowManager *wm = (C != NULL) ? CTX_wm_manager(C) : NULL;
		
		/* must be before xray draw which clears the depth buffer */
		if (v3d->zbuf) glDisable(GL_DEPTH_TEST);
		ED_gpencil_draw_view3d(wm, scene, v3d, ar, true);
		if (v3d->zbuf) glEnable(GL_DEPTH_TEST);
	}

	/* transp and X-ray afterdraw stuff */
	if (v3d->afterdraw_transp.first)     view3d_draw_transp(scene, ar, v3d);

	/* always do that here to cleanup depth buffers if none needed */
	if (fx) {
		do_composite_xray = v3d->zbuf && (v3d->afterdraw_xray.first || v3d->afterdraw_xraytransp.first);
		GPU_fx_compositor_setup_XRay_pass(fx, do_composite_xray);
	}

	if (v3d->afterdraw_xray.first)       view3d_draw_xray(scene, ar, v3d, &xrayclear);
	if (v3d->afterdraw_xraytransp.first) view3d_draw_xraytransp(scene, ar, v3d, xrayclear);

	if (fx && do_composite_xray) {
		GPU_fx_compositor_XRay_resolve(fx);
	}

	if (!draw_offscreen) {
		ED_region_draw_cb_draw(C, ar, REGION_DRAW_POST_VIEW);
	}

	if (rv3d->rflag & RV3D_CLIPPING)
		ED_view3d_clipping_disable();

	/* important to do after clipping */
	if (do_bgpic) {
		view3d_draw_bgpic_test(scene, ar, v3d, true, do_camera_frame);
	}

	if (!draw_offscreen) {
		BIF_draw_manipulator(C);
	}

	/* cleanup */
	if (v3d->zbuf) {
		v3d->zbuf = false;
		glDisable(GL_DEPTH_TEST);
	}

	if ((v3d->flag2 & V3D_RENDER_SHADOW) == 0) {
		GPU_free_images_old();
	}
}

static void view3d_main_region_setup_view(Scene *scene, View3D *v3d, ARegion *ar, float viewmat[4][4], float winmat[4][4])
{
	RegionView3D *rv3d = ar->regiondata;

	ED_view3d_update_viewmat(scene, v3d, ar, viewmat, winmat);

	/* set for opengl */
	glMatrixMode(GL_PROJECTION);
	glLoadMatrixf(rv3d->winmat);
	glMatrixMode(GL_MODELVIEW);
	glLoadMatrixf(rv3d->viewmat);
}

/**
 * Store values from #RegionView3D, set when drawing.
 * This is needed when we draw with to a viewport using a different matrix (offscreen drawing for example).
 *
 * Values set by #ED_view3d_update_viewmat should be handled here.
 */
struct RV3DMatrixStore {
	float winmat[4][4];
	float viewmat[4][4];
	float viewinv[4][4];
	float persmat[4][4];
	float persinv[4][4];
	float viewcamtexcofac[4];
	float pixsize;
};

void *ED_view3d_mats_rv3d_backup(struct RegionView3D *rv3d)
{
	struct RV3DMatrixStore *rv3dmat = MEM_mallocN(sizeof(*rv3dmat), __func__);
	copy_m4_m4(rv3dmat->winmat, rv3d->winmat);
	copy_m4_m4(rv3dmat->viewmat, rv3d->viewmat);
	copy_m4_m4(rv3dmat->persmat, rv3d->persmat);
	copy_m4_m4(rv3dmat->persinv, rv3d->persinv);
	copy_m4_m4(rv3dmat->viewinv, rv3d->viewinv);
	copy_v4_v4(rv3dmat->viewcamtexcofac, rv3d->viewcamtexcofac);
	rv3dmat->pixsize = rv3d->pixsize;
	return (void *)rv3dmat;
}

void ED_view3d_mats_rv3d_restore(struct RegionView3D *rv3d, void *rv3dmat_pt)
{
	struct RV3DMatrixStore *rv3dmat = rv3dmat_pt;
	copy_m4_m4(rv3d->winmat, rv3dmat->winmat);
	copy_m4_m4(rv3d->viewmat, rv3dmat->viewmat);
	copy_m4_m4(rv3d->persmat, rv3dmat->persmat);
	copy_m4_m4(rv3d->persinv, rv3dmat->persinv);
	copy_m4_m4(rv3d->viewinv, rv3dmat->viewinv);
	copy_v4_v4(rv3d->viewcamtexcofac, rv3dmat->viewcamtexcofac);
	rv3d->pixsize = rv3dmat->pixsize;
}

void ED_view3d_draw_offscreen_init(Scene *scene, View3D *v3d, ARegion *ar)
{
	/* shadow buffers, before we setup matrices */
	if (draw_glsl_material(scene, NULL, v3d, v3d->drawtype)){
		gpu_update_lamps_shadows_world(scene, v3d);

		/* Cycles Material Mode only */
		if (BKE_scene_use_new_shading_nodes(scene) && (v3d->pbr_settings.pbr_flag & GPU_PBR_FLAG_ENABLE)) {
			GPU_pbr_settings_validate(&v3d->pbr_settings);

			if (!v3d->pbr)
				v3d->pbr = GPU_pbr_create();

			gpu_pbr_update(scene, v3d, ar);
		}
	}
}

/*
 * Function to clear the view
 */
static void view3d_main_region_clear(Scene *scene, View3D *v3d, ARegion *ar)
{
	GPUFXSettings *fx_settings = &v3d->fx_settings;
	bool use_color_correction = (fx_settings->fx_flag2 && (fx_settings->fx_flag2 & GPU_FX_FLAG_COLORMANAGEMENT)) ? false : true;

	if (scene->world && (v3d->flag3 & V3D_SHOW_WORLD)) {
<<<<<<< HEAD
		bool glsl = GPU_glsl_support();

		if (glsl) {
			RegionView3D *rv3d = ar->regiondata;
			GPUMaterial *gpumat;
			GPUProbe *gpuprobe;
			bool material_not_bound;

			if (v3d->flag3 & V3D_SHOW_WORLD_DIFFUSE) {
				gpuprobe = GPU_probe_world(scene, scene->world);
				GPU_probe_sh_shader_bind(gpuprobe);
			}
			else {
				gpumat = GPU_material_world(scene, scene->world);

				/* calculate full shader for background */
				GPU_material_bind(gpumat, 1, 1, 1.0, true, rv3d->viewmat, rv3d->viewinv, rv3d->viewcamtexcofac, (v3d->scenelock != 0));

				material_not_bound = !GPU_material_bound(gpumat);

				if (material_not_bound) {
					glMatrixMode(GL_PROJECTION);
					glPushMatrix();
					glLoadIdentity();
					glMatrixMode(GL_MODELVIEW);
					glPushMatrix();
					glLoadIdentity();
					glColor4f(0.0f, 0.0f, 0.0f, 1.0f);
				}
			}
			// Draw world
			glEnable(GL_DEPTH_TEST);
			glDepthFunc(GL_ALWAYS);
			glBegin(GL_TRIANGLE_STRIP);
			glVertex3f(-1.0, -1.0, 1.0);
			glVertex3f(1.0, -1.0, 1.0);
			glVertex3f(-1.0, 1.0, 1.0);
			glVertex3f(1.0, 1.0, 1.0);
			glEnd();

			if (v3d->flag3 & V3D_SHOW_WORLD_DIFFUSE) {
				GPU_probe_sh_shader_unbind();
			}
			else {
				if (material_not_bound) {
					glMatrixMode(GL_PROJECTION);
					glPopMatrix();
					glMatrixMode(GL_MODELVIEW);
					glPopMatrix();
				}

				GPU_material_unbind(gpumat);
			}
			
			glDepthFunc(GL_LEQUAL);
			glDisable(GL_DEPTH_TEST);
		}
		else if (scene->world->skytype & WO_SKYBLEND) {  /* blend sky */
			int x, y;
			float col_hor[3];
			float col_zen[3];

#define VIEWGRAD_RES_X 16
#define VIEWGRAD_RES_Y 16

			GLubyte grid_col[VIEWGRAD_RES_X][VIEWGRAD_RES_Y][4];
			static float grid_pos[VIEWGRAD_RES_X][VIEWGRAD_RES_Y][3];
			static GLushort indices[VIEWGRAD_RES_X - 1][VIEWGRAD_RES_X - 1][4];
			static bool buf_calculated = false;

			if (use_color_correction) {
				IMB_colormanagement_pixel_to_display_space_v3(col_hor, &scene->world->horr, &scene->view_settings,
				                                              &scene->display_settings);
				IMB_colormanagement_pixel_to_display_space_v3(col_zen, &scene->world->zenr, &scene->view_settings,
				                                              &scene->display_settings);
			}
			else {
				copy_v3_v3(col_hor, &scene->world->horr);
				copy_v3_v3(col_zen, &scene->world->zenr);
			}

=======
		RegionView3D *rv3d = ar->regiondata;
		GPUMaterial *gpumat = GPU_material_world(scene, scene->world);

		/* calculate full shader for background */
		GPU_material_bind(gpumat, 1, 1, 1.0, false, rv3d->viewmat, rv3d->viewinv, rv3d->viewcamtexcofac, (v3d->scenelock != 0));
		
		bool material_not_bound = !GPU_material_bound(gpumat);
>>>>>>> 0c4d949e

		if (material_not_bound) {
			glMatrixMode(GL_PROJECTION);
			glPushMatrix();
			glLoadIdentity();
			glMatrixMode(GL_MODELVIEW);
			glPushMatrix();
			glLoadIdentity();
			glColor4f(0.0f, 0.0f, 0.0f, 1.0f);
		}

		/* Draw world */
		glEnable(GL_DEPTH_TEST);
		glDepthFunc(GL_ALWAYS);
		glBegin(GL_TRIANGLE_STRIP);
		glVertex3f(-1.0, -1.0, 1.0);
		glVertex3f(1.0, -1.0, 1.0);
		glVertex3f(-1.0, 1.0, 1.0);
		glVertex3f(1.0, 1.0, 1.0);
		glEnd();

		if (material_not_bound) {
			glMatrixMode(GL_PROJECTION);
			glPopMatrix();
			glMatrixMode(GL_MODELVIEW);
			glPopMatrix();
		}
<<<<<<< HEAD
		else {  /* solid sky */
			float col_hor[3];
			if (use_color_correction) {
				IMB_colormanagement_pixel_to_display_space_v3(col_hor, &scene->world->horr, &scene->view_settings,
			                                              &scene->display_settings);
			}
			else {
				copy_v3_v3(col_hor, &scene->world->horr);
			}
=======
>>>>>>> 0c4d949e

		GPU_material_unbind(gpumat);
		
		glDepthFunc(GL_LEQUAL);
		glDisable(GL_DEPTH_TEST);
	}
	else {
		if (UI_GetThemeValue(TH_SHOW_BACK_GRAD)) {
			glMatrixMode(GL_PROJECTION);
			glPushMatrix();
			glLoadIdentity();
			glMatrixMode(GL_MODELVIEW);
			glPushMatrix();
			glLoadIdentity();

			glEnable(GL_DEPTH_TEST);
			glDepthFunc(GL_ALWAYS);
			glBegin(GL_QUADS);
			UI_ThemeColor(TH_LOW_GRAD);
			glVertex3f(-1.0, -1.0, 1.0);
			glVertex3f(1.0, -1.0, 1.0);
			UI_ThemeColor(TH_HIGH_GRAD);
			glVertex3f(1.0, 1.0, 1.0);
			glVertex3f(-1.0, 1.0, 1.0);
			glEnd();
			glDepthFunc(GL_LEQUAL);
			glDisable(GL_DEPTH_TEST);

			glMatrixMode(GL_PROJECTION);
			glPopMatrix();

			glMatrixMode(GL_MODELVIEW);
			glPopMatrix();
		}
		else {
			UI_ThemeClearColorAlpha(TH_HIGH_GRAD, 1.0f);
			glClear(GL_COLOR_BUFFER_BIT | GL_DEPTH_BUFFER_BIT);
		}
	}
}

/* ED_view3d_draw_offscreen_init should be called before this to initialize
 * stuff like shadow buffers
 */
void ED_view3d_draw_offscreen(
        Scene *scene, View3D *v3d, ARegion *ar, int winx, int winy,
        float viewmat[4][4], float winmat[4][4],
        bool do_bgpic, bool do_sky, bool is_persp, bool do_meshes, const char *viewname,
        GPUFX *fx, GPUFXSettings *fx_settings,
        GPUOffScreen *ofs)
{
	struct bThemeState theme_state;
	int bwinx, bwiny;
	rcti brect;
	bool do_compositing = false;
	RegionView3D *rv3d = ar->regiondata;

	glPushMatrix();

	/* set temporary new size */
	bwinx = ar->winx;
	bwiny = ar->winy;
	brect = ar->winrct;

	ar->winx = winx;
	ar->winy = winy;
	ar->winrct.xmin = 0;
	ar->winrct.ymin = 0;
	ar->winrct.xmax = winx;
	ar->winrct.ymax = winy;

	UI_Theme_Store(&theme_state);
	UI_SetTheme(SPACE_VIEW3D, RGN_TYPE_WINDOW);

	/* set flags */
	G.f |= G_RENDER_OGL;

	if ((v3d->flag2 & V3D_RENDER_SHADOW) == 0) {
		/* free images which can have changed on frame-change
		 * warning! can be slow so only free animated images - campbell */
		GPU_free_images_anim();
	}

	/* setup view matrices before fx or unbinding the offscreen buffers will cause issues */
	if ((viewname != NULL && viewname[0] != '\0') && (viewmat == NULL) && rv3d->persp == RV3D_CAMOB && v3d->camera)
		view3d_stereo3d_setup_offscreen(scene, v3d, ar, winmat, viewname);
	else
		view3d_main_region_setup_view(scene, v3d, ar, viewmat, winmat);

	/* framebuffer fx needed, we need to draw offscreen first */
	if ((v3d->fx_settings.fx_flag || v3d->fx_settings.fx_flag2) && fx) {
		GPUSSAOSettings *ssao = NULL;
		char fx_flag2 = v3d->fx_settings.fx_flag2;

		/* Don't do color management fx for offscreen */
		v3d->fx_settings.fx_flag2 &= ~GPU_FX_FLAG_COLORMANAGEMENT;

		if (v3d->drawtype < OB_SOLID) {
			ssao = v3d->fx_settings.ssao;
			v3d->fx_settings.ssao = NULL;
		}

		do_compositing = GPU_fx_compositor_initialize_passes(fx, &ar->winrct, NULL, fx_settings, scene);
		
		v3d->fx_settings.fx_flag2 = fx_flag2;

		if (ssao)
			v3d->fx_settings.ssao = ssao;
	}

	/* clear opengl buffers */
	if (do_sky) {
		view3d_main_region_clear(scene, v3d, ar);
	}
	else {
		glClearColor(0.0f, 0.0f, 0.0f, 0.0f);
		glClear(GL_COLOR_BUFFER_BIT | GL_DEPTH_BUFFER_BIT);
	}

	/* main drawing call */
	if (do_meshes)
		view3d_draw_objects(NULL, scene, v3d, ar, NULL, do_bgpic, true, do_compositing ? fx : NULL);

	/* post process */
	if (do_compositing) {
		if (!winmat)
			is_persp = rv3d->is_persp;
		GPU_fx_do_composite_pass(fx, winmat, is_persp, scene, ofs);
	}

	if ((v3d->flag2 & V3D_RENDER_SHADOW) == 0) {
		/* draw grease-pencil stuff */
		ED_region_pixelspace(ar);


		if (v3d->flag2 & V3D_SHOW_GPENCIL) {
			/* draw grease-pencil stuff - needed to get paint-buffer shown too (since it's 2D) */
			ED_gpencil_draw_view3d(NULL, scene, v3d, ar, false);
		}

		/* freeing the images again here could be done after the operator runs, leaving for now */
		GPU_free_images_anim();
	}

	/* restore size */
	ar->winx = bwinx;
	ar->winy = bwiny;
	ar->winrct = brect;

	glPopMatrix();

	UI_Theme_Restore(&theme_state);

	G.f &= ~G_RENDER_OGL;
}

/**
 * Utility func for ED_view3d_draw_offscreen
 *
 * \param ofs: Optional off-screen buffer, can be NULL.
 * (avoids re-creating when doing multiple GL renders).
 */
ImBuf *ED_view3d_draw_offscreen_imbuf(
        Scene *scene, View3D *v3d, ARegion *ar, int sizex, int sizey,
        unsigned int flag, bool draw_background,
        int alpha_mode, int samples, bool full_samples, const char *viewname,
        /* output vars */
        GPUFX *fx, GPUOffScreen *ofs, char err_out[256])
{
	RegionView3D *rv3d = ar->regiondata;
	ImBuf *ibuf;
	const bool draw_sky = (alpha_mode == R_ADDSKY);

	/* view state */
	GPUFXSettings fx_settings = v3d->fx_settings;
	bool is_ortho = false;
	float winmat[4][4];

	if (ofs && ((GPU_offscreen_width(ofs) != sizex) || (GPU_offscreen_height(ofs) != sizey))) {
		/* sizes differ, can't reuse */
		ofs = NULL;
	}

	const bool own_ofs = (ofs == NULL);

	if (own_ofs) {
		/* bind */
		ofs = GPU_offscreen_create(sizex, sizey, full_samples ? 0 : samples, err_out);
		if (ofs == NULL) {
			return NULL;
		}
	}

	ED_view3d_draw_offscreen_init(scene, v3d, ar);

	GPU_offscreen_bind(ofs, true);

	/* read in pixels & stamp */
	ibuf = IMB_allocImBuf(sizex, sizey, 32, flag);

	/* render 3d view */
	if (rv3d->persp == RV3D_CAMOB && v3d->camera) {
		CameraParams params;
		Object *camera = BKE_camera_multiview_render(scene, v3d->camera, viewname);

		BKE_camera_params_init(&params);
		/* fallback for non camera objects */
		params.clipsta = v3d->near;
		params.clipend = v3d->far;
		BKE_camera_params_from_object(&params, camera);
		BKE_camera_multiview_params(&scene->r, &params, camera, viewname);
		BKE_camera_params_compute_viewplane(&params, sizex, sizey, scene->r.xasp, scene->r.yasp);
		BKE_camera_params_compute_matrix(&params);

		BKE_camera_to_gpu_dof(camera, &fx_settings);

		is_ortho = params.is_ortho;
		copy_m4_m4(winmat, params.winmat);
	}
	else {
		rctf viewplane;
		float clipsta, clipend;

		is_ortho = ED_view3d_viewplane_get(v3d, rv3d, sizex, sizey, &viewplane, &clipsta, &clipend, NULL);
		if (is_ortho) {
			orthographic_m4(winmat, viewplane.xmin, viewplane.xmax, viewplane.ymin, viewplane.ymax, -clipend, clipend);
		}
		else {
			perspective_m4(winmat, viewplane.xmin, viewplane.xmax, viewplane.ymin, viewplane.ymax, clipsta, clipend);
		}
	}

	if ((samples && full_samples) == 0) {
		/* Single-pass render, common case */
		ED_view3d_draw_offscreen(
		        scene, v3d, ar, sizex, sizey, NULL, winmat,
		        draw_background, draw_sky, !is_ortho, true, viewname,
		        fx, &fx_settings, ofs);

		if (ibuf->rect_float) {
			GPU_offscreen_read_pixels(ofs, GL_FLOAT, ibuf->rect_float);
		}
		else if (ibuf->rect) {
			GPU_offscreen_read_pixels(ofs, GL_UNSIGNED_BYTE, ibuf->rect);
		}
	}
	else {
		/* Multi-pass render, use accumulation buffer & jitter for 'full' oversampling.
		 * Use because OpenGL may use a lower quality MSAA, and only over-sample edges. */
		static float jit_ofs[32][2];
		float winmat_jitter[4][4];
		/* use imbuf as temp storage, before writing into it from accumulation buffer */
		unsigned char *rect_temp = ibuf->rect ? (void *)ibuf->rect : (void *)ibuf->rect_float;
		unsigned int *accum_buffer = MEM_mallocN(sizex * sizey * sizeof(int[4]), "accum1");
		unsigned int i;
		int j;

		BLI_jitter_init(jit_ofs, samples);

		/* first sample buffer, also initializes 'rv3d->persmat' */
		ED_view3d_draw_offscreen(
		        scene, v3d, ar, sizex, sizey, NULL, winmat,
		        draw_background, draw_sky, !is_ortho, true, viewname,
		        fx, &fx_settings, ofs);
		GPU_offscreen_read_pixels(ofs, GL_UNSIGNED_BYTE, rect_temp);

		i = sizex * sizey * 4;
		while (i--) {
			accum_buffer[i] = rect_temp[i];
		}

		/* skip the first sample */
		for (j = 1; j < samples; j++) {
			copy_m4_m4(winmat_jitter, winmat);
			window_translate_m4(
			        winmat_jitter, rv3d->persmat,
			        (jit_ofs[j][0] * 2.0f) / sizex,
			        (jit_ofs[j][1] * 2.0f) / sizey);

			ED_view3d_draw_offscreen(
			        scene, v3d, ar, sizex, sizey, NULL, winmat_jitter,
			        draw_background, draw_sky, !is_ortho, true, viewname,
			        fx, &fx_settings, ofs);
			GPU_offscreen_read_pixels(ofs, GL_UNSIGNED_BYTE, rect_temp);

			i = sizex * sizey * 4;
			while (i--) {
				accum_buffer[i] += rect_temp[i];
			}
		}

		if (ibuf->rect_float) {
			float *rect_float = ibuf->rect_float;
			i = sizex * sizey * 4;
			while (i--) {
				rect_float[i] = (float)(accum_buffer[i] / samples) * (1.0f / 255.0f);
			}
		}
		else {
			unsigned char *rect_ub = (unsigned char *)ibuf->rect;
			i = sizex * sizey * 4;
			while (i--) {
				rect_ub[i] = accum_buffer[i] / samples;
			}
		}

		MEM_freeN(accum_buffer);
	}

	/* unbind */
	GPU_offscreen_unbind(ofs, true);

	if (own_ofs) {
		GPU_offscreen_free(ofs);
	}

	if (ibuf->rect_float && ibuf->rect)
		IMB_rect_from_float(ibuf);

	return ibuf;
}

/**
 * Creates own fake 3d views (wrapping #ED_view3d_draw_offscreen_imbuf)
 *
 * \param ofs: Optional off-screen buffer can be NULL.
 * (avoids re-creating when doing multiple GL renders).
 *
 * \note used by the sequencer
 */
ImBuf *ED_view3d_draw_offscreen_imbuf_simple(
        Scene *scene, Object *camera, int width, int height,
        unsigned int flag, int drawtype, bool use_solid_tex, bool use_gpencil, bool draw_background,
        int alpha_mode, int samples, bool full_samples, const char *viewname,
        GPUFX *fx, GPUOffScreen *ofs, char err_out[256])
{
	View3D v3d = {NULL};
	ARegion ar = {NULL};
	RegionView3D rv3d = {{{0}}};

	/* connect data */
	v3d.regionbase.first = v3d.regionbase.last = &ar;
	ar.regiondata = &rv3d;
	ar.regiontype = RGN_TYPE_WINDOW;

	v3d.camera = camera;
	v3d.lay = scene->lay;
	v3d.drawtype = drawtype;
	v3d.flag2 = V3D_RENDER_OVERRIDE;
	
	if (use_gpencil)
		v3d.flag2 |= V3D_SHOW_GPENCIL;

	if (use_solid_tex)
		v3d.flag2 |= V3D_SOLID_TEX;
		
	if (draw_background)
		v3d.flag3 |= V3D_SHOW_WORLD;

	rv3d.persp = RV3D_CAMOB;

	copy_m4_m4(rv3d.viewinv, v3d.camera->obmat);
	normalize_m4(rv3d.viewinv);
	invert_m4_m4(rv3d.viewmat, rv3d.viewinv);

	{
		CameraParams params;
		Object *view_camera = BKE_camera_multiview_render(scene, v3d.camera, viewname);

		BKE_camera_params_init(&params);
		BKE_camera_params_from_object(&params, view_camera);
		BKE_camera_multiview_params(&scene->r, &params, view_camera, viewname);
		BKE_camera_params_compute_viewplane(&params, width, height, scene->r.xasp, scene->r.yasp);
		BKE_camera_params_compute_matrix(&params);

		copy_m4_m4(rv3d.winmat, params.winmat);
		v3d.near = params.clipsta;
		v3d.far = params.clipend;
		v3d.lens = params.lens;
	}

	mul_m4_m4m4(rv3d.persmat, rv3d.winmat, rv3d.viewmat);
	invert_m4_m4(rv3d.persinv, rv3d.viewinv);

	return ED_view3d_draw_offscreen_imbuf(
	        scene, &v3d, &ar, width, height, flag,
	        draw_background, alpha_mode, samples, full_samples, viewname,
	        fx, ofs, err_out);
}


/**
 * \note The info that this uses is updated in #ED_refresh_viewport_fps,
 * which currently gets called during #SCREEN_OT_animation_step.
 */
void ED_scene_draw_fps(Scene *scene, const rcti *rect)
{
	ScreenFrameRateInfo *fpsi = scene->fps_info;
	float fps;
	char printable[16];
	int i, tot;
	
	if (!fpsi || !fpsi->lredrawtime || !fpsi->redrawtime)
		return;
	
	printable[0] = '\0';
	
#if 0
	/* this is too simple, better do an average */
	fps = (float)(1.0 / (fpsi->lredrawtime - fpsi->redrawtime))
#else
	fpsi->redrawtimes_fps[fpsi->redrawtime_index] = (float)(1.0 / (fpsi->lredrawtime - fpsi->redrawtime));
	
	for (i = 0, tot = 0, fps = 0.0f; i < REDRAW_FRAME_AVERAGE; i++) {
		if (fpsi->redrawtimes_fps[i]) {
			fps += fpsi->redrawtimes_fps[i];
			tot++;
		}
	}
	if (tot) {
		fpsi->redrawtime_index = (fpsi->redrawtime_index + 1) % REDRAW_FRAME_AVERAGE;
		
		//fpsi->redrawtime_index++;
		//if (fpsi->redrawtime >= REDRAW_FRAME_AVERAGE)
		//	fpsi->redrawtime = 0;
		
		fps = fps / tot;
	}
#endif

	/* is this more than half a frame behind? */
	if (fps + 0.5f < (float)(FPS)) {
		UI_ThemeColor(TH_REDALERT);
		BLI_snprintf(printable, sizeof(printable), IFACE_("fps: %.2f"), fps);
	}
	else {
		UI_ThemeColor(TH_TEXT_HI);
		BLI_snprintf(printable, sizeof(printable), IFACE_("fps: %i"), (int)(fps + 0.5f));
	}

#ifdef WITH_INTERNATIONAL
	BLF_draw_default(rect->xmin + U.widget_unit,  rect->ymax - U.widget_unit, 0.0f, printable, sizeof(printable));
#else
	BLF_draw_default_ascii(rect->xmin + U.widget_unit,  rect->ymax - U.widget_unit, 0.0f, printable, sizeof(printable));
#endif
}

static bool view3d_main_region_do_render_draw(Scene *scene)
{
	RenderEngineType *type = RE_engines_find(scene->r.engine);

	return (type && type->view_update && type->view_draw);
}

bool ED_view3d_calc_render_border(Scene *scene, View3D *v3d, ARegion *ar, rcti *rect)
{
	RegionView3D *rv3d = ar->regiondata;
	rctf viewborder;
	bool use_border;

	/* test if there is a 3d view rendering */
	if (v3d->drawtype != OB_RENDER || !view3d_main_region_do_render_draw(scene))
		return false;

	/* test if there is a border render */
	if (rv3d->persp == RV3D_CAMOB)
		use_border = (scene->r.mode & R_BORDER) != 0;
	else
		use_border = (v3d->flag2 & V3D_RENDER_BORDER) != 0;
	
	if (!use_border)
		return false;

	/* compute border */
	if (rv3d->persp == RV3D_CAMOB) {
		ED_view3d_calc_camera_border(scene, ar, v3d, rv3d, &viewborder, false);

		rect->xmin = viewborder.xmin + scene->r.border.xmin * BLI_rctf_size_x(&viewborder);
		rect->ymin = viewborder.ymin + scene->r.border.ymin * BLI_rctf_size_y(&viewborder);
		rect->xmax = viewborder.xmin + scene->r.border.xmax * BLI_rctf_size_x(&viewborder);
		rect->ymax = viewborder.ymin + scene->r.border.ymax * BLI_rctf_size_y(&viewborder);
	}
	else {
		rect->xmin = v3d->render_border.xmin * ar->winx;
		rect->xmax = v3d->render_border.xmax * ar->winx;
		rect->ymin = v3d->render_border.ymin * ar->winy;
		rect->ymax = v3d->render_border.ymax * ar->winy;
	}

	BLI_rcti_translate(rect, ar->winrct.xmin, ar->winrct.ymin);
	BLI_rcti_isect(&ar->winrct, rect, rect);

	return true;
}

static bool view3d_main_region_draw_engine(const bContext *C, Scene *scene,
                                         ARegion *ar, View3D *v3d,
                                         bool clip_border, const rcti *border_rect)
{
	RegionView3D *rv3d = ar->regiondata;
	RenderEngineType *type;
	GLint scissor[4];

	/* create render engine */
	if (!rv3d->render_engine) {
		RenderEngine *engine;

		type = RE_engines_find(scene->r.engine);

		if (!(type->view_update && type->view_draw))
			return false;

		engine = RE_engine_create_ex(type, true);

		engine->tile_x = scene->r.tilex;
		engine->tile_y = scene->r.tiley;

		type->view_update(engine, C);

		rv3d->render_engine = engine;
	}

	/* setup view matrices */
	view3d_main_region_setup_view(scene, v3d, ar, NULL, NULL);

	/* background draw */
	ED_region_pixelspace(ar);

	if (clip_border) {
		/* for border draw, we only need to clear a subset of the 3d view */
		if (border_rect->xmax > border_rect->xmin && border_rect->ymax > border_rect->ymin) {
			glGetIntegerv(GL_SCISSOR_BOX, scissor);
			glScissor(border_rect->xmin, border_rect->ymin,
			          BLI_rcti_size_x(border_rect), BLI_rcti_size_y(border_rect));
		}
		else {
			return false;
		}
	}

	glClearColor(0.0f, 0.0f, 0.0f, 0.0f);
	glClear(GL_COLOR_BUFFER_BIT | GL_DEPTH_BUFFER_BIT);

	if (v3d->flag & V3D_DISPBGPICS)
		view3d_draw_bgpic_test(scene, ar, v3d, false, true);
	else
		fdrawcheckerboard(0, 0, ar->winx, ar->winy);

	/* render result draw */
	type = rv3d->render_engine->type;
	type->view_draw(rv3d->render_engine, C);

	if (v3d->flag & V3D_DISPBGPICS)
		view3d_draw_bgpic_test(scene, ar, v3d, true, true);

	if (clip_border) {
		/* restore scissor as it was before */
		glScissor(scissor[0], scissor[1], scissor[2], scissor[3]);
	}

	return true;
}

static void view3d_main_region_draw_engine_info(View3D *v3d, RegionView3D *rv3d, ARegion *ar, bool render_border)
{
	float fill_color[4] = {0.0f, 0.0f, 0.0f, 0.25f};

	if (!rv3d->render_engine || !rv3d->render_engine->text[0])
		return;
	
	if (render_border) {
		/* draw darkened background color. no alpha because border render does
		 * partial redraw and will not redraw the region behind this info bar */
		float alpha = 1.0f - fill_color[3];
		Camera *camera = ED_view3d_camera_data_get(v3d, rv3d);

		if (camera) {
			if (camera->flag & CAM_SHOWPASSEPARTOUT) {
				alpha *= (1.0f - camera->passepartalpha);
			}
		}

		UI_GetThemeColor3fv(TH_HIGH_GRAD, fill_color);
		mul_v3_fl(fill_color, alpha);
		fill_color[3] = 1.0f;
	}

	ED_region_info_draw(ar, rv3d->render_engine->text, fill_color, true);
}

static bool view3d_stereo3d_active(const bContext *C, Scene *scene, View3D *v3d, RegionView3D *rv3d)
{
	wmWindow *win = CTX_wm_window(C);

	if ((scene->r.scemode & R_MULTIVIEW) == 0)
		return false;

	if (WM_stereo3d_enabled(win, true) == false)
		return false;

	if ((v3d->camera == NULL) || (v3d->camera->type != OB_CAMERA) || rv3d->persp != RV3D_CAMOB)
		return false;

	if (scene->r.views_format & SCE_VIEWS_FORMAT_MULTIVIEW) {
		if (v3d->stereo3d_camera == STEREO_MONO_ID)
			return false;

		return BKE_scene_multiview_is_stereo3d(&scene->r);
	}

	return true;
}

/* setup the view and win matrices for the multiview cameras
 *
 * unlike view3d_stereo3d_setup_offscreen, when view3d_stereo3d_setup is called
 * we have no winmatrix (i.e., projection matrix) defined at that time.
 * Since the camera and the camera shift are needed for the winmat calculation
 * we do a small hack to replace it temporarily so we don't need to change the
 * view3d)main_region_setup_view() code to account for that.
 */
static void view3d_stereo3d_setup(Scene *scene, View3D *v3d, ARegion *ar)
{
	bool is_left;
	const char *names[2] = {STEREO_LEFT_NAME, STEREO_RIGHT_NAME};
	const char *viewname;

	/* show only left or right camera */
	if (v3d->stereo3d_camera != STEREO_3D_ID)
		v3d->multiview_eye = v3d->stereo3d_camera;

	is_left = v3d->multiview_eye == STEREO_LEFT_ID;
	viewname = names[is_left ? STEREO_LEFT_ID : STEREO_RIGHT_ID];

	/* update the viewport matrices with the new camera */
	if (scene->r.views_format == SCE_VIEWS_FORMAT_STEREO_3D) {
		Camera *data;
		float viewmat[4][4];
		float shiftx;

		data = (Camera *)v3d->camera->data;
		shiftx = data->shiftx;

		BLI_lock_thread(LOCK_VIEW3D);
		data->shiftx = BKE_camera_multiview_shift_x(&scene->r, v3d->camera, viewname);

		BKE_camera_multiview_view_matrix(&scene->r, v3d->camera, is_left, viewmat);
		view3d_main_region_setup_view(scene, v3d, ar, viewmat, NULL);

		data->shiftx = shiftx;
		BLI_unlock_thread(LOCK_VIEW3D);
	}
	else { /* SCE_VIEWS_FORMAT_MULTIVIEW */
		float viewmat[4][4];
		Object *view_ob = v3d->camera;
		Object *camera = BKE_camera_multiview_render(scene, v3d->camera, viewname);

		BLI_lock_thread(LOCK_VIEW3D);
		v3d->camera = camera;

		BKE_camera_multiview_view_matrix(&scene->r, camera, false, viewmat);
		view3d_main_region_setup_view(scene, v3d, ar, viewmat, NULL);

		v3d->camera = view_ob;
		BLI_unlock_thread(LOCK_VIEW3D);
	}
}

static void view3d_stereo3d_setup_offscreen(Scene *scene, View3D *v3d, ARegion *ar,
                                            float winmat[4][4], const char *viewname)
{
	/* update the viewport matrices with the new camera */
	if (scene->r.views_format == SCE_VIEWS_FORMAT_STEREO_3D) {
		float viewmat[4][4];
		const bool is_left = STREQ(viewname, STEREO_LEFT_NAME);

		BKE_camera_multiview_view_matrix(&scene->r, v3d->camera, is_left, viewmat);
		view3d_main_region_setup_view(scene, v3d, ar, viewmat, winmat);
	}
	else { /* SCE_VIEWS_FORMAT_MULTIVIEW */
		float viewmat[4][4];
		Object *camera = BKE_camera_multiview_render(scene, v3d->camera, viewname);

		BKE_camera_multiview_view_matrix(&scene->r, camera, false, viewmat);
		view3d_main_region_setup_view(scene, v3d, ar, viewmat, winmat);
	}
}

#ifdef WITH_GAMEENGINE
static void update_lods(Scene *scene, float camera_pos[3])
{
	Scene *sce_iter;
	Base *base;
	Object *ob;

	for (SETLOOPER(scene, sce_iter, base)) {
		ob = base->object;
		BKE_object_lod_update(ob, camera_pos);
	}
}
#endif

static void view3d_main_region_draw_objects(const bContext *C, Scene *scene, View3D *v3d,
                                          ARegion *ar, const char **grid_unit)
{
	wmWindow *win = CTX_wm_window(C);
	RegionView3D *rv3d = ar->regiondata;
	unsigned int lay_used = v3d->lay_used;


	/* post processing */
	bool do_compositing = false;
	
	/* shadow buffers, before we setup matrices */
	if (draw_glsl_material(scene, NULL, v3d, v3d->drawtype)) {
		gpu_update_lamps_shadows_world(scene, v3d);

		if (BKE_scene_use_new_shading_nodes(scene) && (v3d->pbr_settings.pbr_flag & GPU_PBR_FLAG_ENABLE)) {
			GPU_pbr_settings_validate(&v3d->pbr_settings);

			if (!v3d->pbr)
				v3d->pbr = GPU_pbr_create();

			gpu_pbr_update(scene, v3d, ar);
		}
	}

	/* reset default OpenGL lights if needed (i.e. after preferences have been altered) */
	if (rv3d->rflag & RV3D_GPULIGHT_UPDATE) {
		rv3d->rflag &= ~RV3D_GPULIGHT_UPDATE;
		GPU_default_lights();
	}

	/* setup the view matrix */
	if (view3d_stereo3d_active(C, scene, v3d, rv3d))
		view3d_stereo3d_setup(scene, v3d, ar);
	else
		view3d_main_region_setup_view(scene, v3d, ar, NULL, NULL);

	rv3d->rflag &= ~RV3D_IS_GAME_ENGINE;
#ifdef WITH_GAMEENGINE
	if (STREQ(scene->r.engine, RE_engine_id_BLENDER_GAME)) {
		rv3d->rflag |= RV3D_IS_GAME_ENGINE;

		/* Make sure LoDs are up to date */
		update_lods(scene, rv3d->viewinv[3]);
	}
#endif

	/* framebuffer fx needed, we need to draw offscreen first */
	if ((v3d->fx_settings.fx_flag || v3d->fx_settings.fx_flag2) && v3d->drawtype >= OB_SOLID) {
		GPUFXSettings fx_settings;
		BKE_screen_gpu_fx_validate(&v3d->fx_settings);
		fx_settings = v3d->fx_settings;
		if (!rv3d->compositor)
			rv3d->compositor = GPU_fx_compositor_create();
		
		if (rv3d->persp == RV3D_CAMOB && v3d->camera)
			BKE_camera_to_gpu_dof(v3d->camera, &fx_settings);
		else {
			fx_settings.dof = NULL;
		}

		do_compositing = GPU_fx_compositor_initialize_passes(rv3d->compositor, &ar->winrct, &ar->drawrct, &fx_settings, scene);
	}
	
	/* clear the background */
	view3d_main_region_clear(scene, v3d, ar);

	/* enables anti-aliasing for 3D view drawing */
	if (win->multisamples != USER_MULTISAMPLE_NONE) {
		glEnable(GL_MULTISAMPLE);
	}

	/* main drawing call */
	view3d_draw_objects(C, scene, v3d, ar, grid_unit, true, false, do_compositing ? rv3d->compositor : NULL);

	/* post process */
	if (do_compositing) {
		GPU_fx_do_composite_pass(rv3d->compositor, rv3d->winmat, rv3d->is_persp, scene, NULL);
	}

	/* Disable back anti-aliasing */
	if (win->multisamples != USER_MULTISAMPLE_NONE) {
		glDisable(GL_MULTISAMPLE);
	}

	if (v3d->lay_used != lay_used) { /* happens when loading old files or loading with UI load */
		/* find header and force tag redraw */
		ScrArea *sa = CTX_wm_area(C);
		ARegion *ar_header = BKE_area_find_region_type(sa, RGN_TYPE_HEADER);
		ED_region_tag_redraw(ar_header); /* can be NULL */
	}

	if ((v3d->flag2 & V3D_RENDER_OVERRIDE) == 0) {
		BDR_drawSketch(C);
	}

#ifdef WITH_INPUT_NDOF
	if ((U.ndof_flag & NDOF_SHOW_GUIDE) && ((rv3d->viewlock & RV3D_LOCKED) == 0) && (rv3d->persp != RV3D_CAMOB))
		/* TODO: draw something else (but not this) during fly mode */
		draw_rotation_guide(rv3d);
#endif
}

static bool is_cursor_visible(Scene *scene)
{
	Object *ob = OBACT;

	/* don't draw cursor in paint modes, but with a few exceptions */
	if (ob && ob->mode & OB_MODE_ALL_PAINT) {
		/* exception: object is in weight paint and has deforming armature in pose mode */
		if (ob->mode & OB_MODE_WEIGHT_PAINT) {
			if (BKE_object_pose_armature_get(ob) != NULL) {
				return true;
			}
		}
		/* exception: object in texture paint mode, clone brush, use_clone_layer disabled */
		else if (ob->mode & OB_MODE_TEXTURE_PAINT) {
			const Paint *p = BKE_paint_get_active(scene);

			if (p && p->brush && p->brush->imagepaint_tool == PAINT_TOOL_CLONE) {
				if ((scene->toolsettings->imapaint.flag & IMAGEPAINT_PROJECT_LAYER_CLONE) == 0) {
					return true;
				}
			}
		}

		/* no exception met? then don't draw cursor! */
		return false;
	}

	return true;
}

static void view3d_main_region_draw_info(const bContext *C, Scene *scene,
                                       ARegion *ar, View3D *v3d,
                                       const char *grid_unit, bool render_border)
{
	wmWindowManager *wm = CTX_wm_manager(C);
	RegionView3D *rv3d = ar->regiondata;
	rcti rect;
	
	/* local coordinate visible rect inside region, to accomodate overlapping ui */
	ED_region_visible_rect(ar, &rect);

	if (rv3d->persp == RV3D_CAMOB) {
		drawviewborder(scene, ar, v3d);
	}
	else if (v3d->flag2 & V3D_RENDER_BORDER) {
		glLineWidth(1.0f);
		setlinestyle(3);
		cpack(0x4040FF);

		sdrawbox(v3d->render_border.xmin * ar->winx, v3d->render_border.ymin * ar->winy,
		         v3d->render_border.xmax * ar->winx, v3d->render_border.ymax * ar->winy);

		setlinestyle(0);
	}

	if (v3d->flag2 & V3D_SHOW_GPENCIL) {
		/* draw grease-pencil stuff - needed to get paint-buffer shown too (since it's 2D) */
		ED_gpencil_draw_view3d(wm, scene, v3d, ar, false);
	}

	if ((v3d->flag2 & V3D_RENDER_OVERRIDE) == 0) {
		Object *ob;

		/* 3d cursor */
		if (is_cursor_visible(scene)) {
			drawcursor(scene, ar, v3d);
		}

		if (U.uiflag & USER_SHOW_ROTVIEWICON)
			draw_view_axis(rv3d, &rect);
		else
			draw_view_icon(rv3d, &rect);

		ob = OBACT;
		if (U.uiflag & USER_DRAWVIEWINFO)
			draw_selected_name(scene, ob, &rect);
	}

	if (rv3d->render_engine) {
		view3d_main_region_draw_engine_info(v3d, rv3d, ar, render_border);
		return;
	}

	if ((v3d->flag2 & V3D_RENDER_OVERRIDE) == 0) {
		if ((U.uiflag & USER_SHOW_FPS) && ED_screen_animation_no_scrub(wm)) {
			ED_scene_draw_fps(scene, &rect);
		}
		else if (U.uiflag & USER_SHOW_VIEWPORTNAME) {
			draw_viewport_name(ar, v3d, &rect);
		}

		if (grid_unit) { /* draw below the viewport name */
			char numstr[32] = "";

			UI_ThemeColor(TH_TEXT_HI);
			if (v3d->grid != 1.0f) {
				BLI_snprintf(numstr, sizeof(numstr), "%s x %.4g", grid_unit, v3d->grid);
			}

			BLF_draw_default_ascii(rect.xmin + U.widget_unit,
			                       rect.ymax - (USER_SHOW_VIEWPORTNAME ? 2 * U.widget_unit : U.widget_unit), 0.0f,
			                       numstr[0] ? numstr : grid_unit, sizeof(numstr));
		}
	}
}

void view3d_main_region_draw(const bContext *C, ARegion *ar)
{
	Scene *scene = CTX_data_scene(C);
	View3D *v3d = CTX_wm_view3d(C);
	const char *grid_unit = NULL;
	rcti border_rect;
	bool render_border, clip_border;

	/* if we only redraw render border area, skip opengl draw and also
	 * don't do scissor because it's already set */
	render_border = ED_view3d_calc_render_border(scene, v3d, ar, &border_rect);
	clip_border = (render_border && !BLI_rcti_compare(&ar->drawrct, &border_rect));

	/* draw viewport using opengl */
	if (v3d->drawtype != OB_RENDER || !view3d_main_region_do_render_draw(scene) || clip_border) {
		view3d_main_region_draw_objects(C, scene, v3d, ar, &grid_unit);
		
#ifdef DEBUG_DRAW
		bl_debug_draw();
#endif
		if (G.debug & G_DEBUG_SIMDATA)
			draw_sim_debug_data(scene, v3d, ar);
		
		ED_region_pixelspace(ar);
	}

	/* draw viewport using external renderer */
	if (v3d->drawtype == OB_RENDER)
		view3d_main_region_draw_engine(C, scene, ar, v3d, clip_border, &border_rect);
	
	view3d_main_region_draw_info(C, scene, ar, v3d, grid_unit, render_border);

	v3d->flag |= V3D_INVALID_BACKBUF;

	BLI_assert(BLI_listbase_is_empty(&v3d->afterdraw_transp));
	BLI_assert(BLI_listbase_is_empty(&v3d->afterdraw_xray));
	BLI_assert(BLI_listbase_is_empty(&v3d->afterdraw_xraytransp));
}

#ifdef DEBUG_DRAW
/* debug drawing */
#define _DEBUG_DRAW_QUAD_TOT 1024
#define _DEBUG_DRAW_EDGE_TOT 1024
static float _bl_debug_draw_quads[_DEBUG_DRAW_QUAD_TOT][4][3];
static int   _bl_debug_draw_quads_tot = 0;
static float _bl_debug_draw_edges[_DEBUG_DRAW_QUAD_TOT][2][3];
static int   _bl_debug_draw_edges_tot = 0;
static unsigned int _bl_debug_draw_quads_color[_DEBUG_DRAW_QUAD_TOT];
static unsigned int _bl_debug_draw_edges_color[_DEBUG_DRAW_EDGE_TOT];
static unsigned int _bl_debug_draw_color;

void bl_debug_draw_quad_clear(void)
{
	_bl_debug_draw_quads_tot = 0;
	_bl_debug_draw_edges_tot = 0;
	_bl_debug_draw_color = 0x00FF0000;
}
void bl_debug_color_set(const unsigned int color)
{
	_bl_debug_draw_color = color;
}
void bl_debug_draw_quad_add(const float v0[3], const float v1[3], const float v2[3], const float v3[3])
{
	if (_bl_debug_draw_quads_tot >= _DEBUG_DRAW_QUAD_TOT) {
		printf("%s: max quad count hit %d!", __func__, _bl_debug_draw_quads_tot);
	}
	else {
		float *pt = &_bl_debug_draw_quads[_bl_debug_draw_quads_tot][0][0];
		copy_v3_v3(pt, v0); pt += 3;
		copy_v3_v3(pt, v1); pt += 3;
		copy_v3_v3(pt, v2); pt += 3;
		copy_v3_v3(pt, v3); pt += 3;
		_bl_debug_draw_quads_color[_bl_debug_draw_quads_tot] = _bl_debug_draw_color;
		_bl_debug_draw_quads_tot++;
	}
}
void bl_debug_draw_edge_add(const float v0[3], const float v1[3])
{
	if (_bl_debug_draw_quads_tot >= _DEBUG_DRAW_EDGE_TOT) {
		printf("%s: max edge count hit %d!", __func__, _bl_debug_draw_edges_tot);
	}
	else {
		float *pt = &_bl_debug_draw_edges[_bl_debug_draw_edges_tot][0][0];
		copy_v3_v3(pt, v0); pt += 3;
		copy_v3_v3(pt, v1); pt += 3;
		_bl_debug_draw_edges_color[_bl_debug_draw_edges_tot] = _bl_debug_draw_color;
		_bl_debug_draw_edges_tot++;
	}
}
static void bl_debug_draw(void)
{
	unsigned int color;
	if (_bl_debug_draw_quads_tot) {
		int i;
		color = _bl_debug_draw_quads_color[0];
		cpack(color);
		for (i = 0; i < _bl_debug_draw_quads_tot; i ++) {
			if (_bl_debug_draw_quads_color[i] != color) {
				color = _bl_debug_draw_quads_color[i];
				cpack(color);
			}
			glBegin(GL_LINE_LOOP);
			glVertex3fv(_bl_debug_draw_quads[i][0]);
			glVertex3fv(_bl_debug_draw_quads[i][1]);
			glVertex3fv(_bl_debug_draw_quads[i][2]);
			glVertex3fv(_bl_debug_draw_quads[i][3]);
			glEnd();
		}
	}
	if (_bl_debug_draw_edges_tot) {
		int i;
		color = _bl_debug_draw_edges_color[0];
		cpack(color);
		glBegin(GL_LINES);
		for (i = 0; i < _bl_debug_draw_edges_tot; i ++) {
			if (_bl_debug_draw_edges_color[i] != color) {
				color = _bl_debug_draw_edges_color[i];
				cpack(color);
			}
			glVertex3fv(_bl_debug_draw_edges[i][0]);
			glVertex3fv(_bl_debug_draw_edges[i][1]);
		}
		glEnd();
		color = _bl_debug_draw_edges_color[0];
		cpack(color);
		glPointSize(4.0);
		glBegin(GL_POINTS);
		for (i = 0; i < _bl_debug_draw_edges_tot; i ++) {
			if (_bl_debug_draw_edges_color[i] != color) {
				color = _bl_debug_draw_edges_color[i];
				cpack(color);
			}
			glVertex3fv(_bl_debug_draw_edges[i][0]);
			glVertex3fv(_bl_debug_draw_edges[i][1]);
		}
		glEnd();
	}
}
#endif<|MERGE_RESOLUTION|>--- conflicted
+++ resolved
@@ -3373,106 +3373,32 @@
 	bool use_color_correction = (fx_settings->fx_flag2 && (fx_settings->fx_flag2 & GPU_FX_FLAG_COLORMANAGEMENT)) ? false : true;
 
 	if (scene->world && (v3d->flag3 & V3D_SHOW_WORLD)) {
-<<<<<<< HEAD
-		bool glsl = GPU_glsl_support();
-
-		if (glsl) {
-			RegionView3D *rv3d = ar->regiondata;
-			GPUMaterial *gpumat;
-			GPUProbe *gpuprobe;
-			bool material_not_bound;
-
-			if (v3d->flag3 & V3D_SHOW_WORLD_DIFFUSE) {
-				gpuprobe = GPU_probe_world(scene, scene->world);
-				GPU_probe_sh_shader_bind(gpuprobe);
-			}
-			else {
-				gpumat = GPU_material_world(scene, scene->world);
-
-				/* calculate full shader for background */
-				GPU_material_bind(gpumat, 1, 1, 1.0, true, rv3d->viewmat, rv3d->viewinv, rv3d->viewcamtexcofac, (v3d->scenelock != 0));
-
-				material_not_bound = !GPU_material_bound(gpumat);
-
-				if (material_not_bound) {
-					glMatrixMode(GL_PROJECTION);
-					glPushMatrix();
-					glLoadIdentity();
-					glMatrixMode(GL_MODELVIEW);
-					glPushMatrix();
-					glLoadIdentity();
-					glColor4f(0.0f, 0.0f, 0.0f, 1.0f);
-				}
-			}
-			// Draw world
-			glEnable(GL_DEPTH_TEST);
-			glDepthFunc(GL_ALWAYS);
-			glBegin(GL_TRIANGLE_STRIP);
-			glVertex3f(-1.0, -1.0, 1.0);
-			glVertex3f(1.0, -1.0, 1.0);
-			glVertex3f(-1.0, 1.0, 1.0);
-			glVertex3f(1.0, 1.0, 1.0);
-			glEnd();
-
-			if (v3d->flag3 & V3D_SHOW_WORLD_DIFFUSE) {
-				GPU_probe_sh_shader_unbind();
-			}
-			else {
-				if (material_not_bound) {
-					glMatrixMode(GL_PROJECTION);
-					glPopMatrix();
-					glMatrixMode(GL_MODELVIEW);
-					glPopMatrix();
-				}
-
-				GPU_material_unbind(gpumat);
-			}
+		RegionView3D *rv3d = ar->regiondata;
+		GPUMaterial *gpumat;
+		GPUProbe *gpuprobe;
+		bool material_not_bound;
+
+		if (v3d->flag3 & V3D_SHOW_WORLD_DIFFUSE) {
+			gpuprobe = GPU_probe_world(scene, scene->world);
+			GPU_probe_sh_shader_bind(gpuprobe);
+		}
+		else {
+			gpumat = GPU_material_world(scene, scene->world);
+
+			/* calculate full shader for background */
+			GPU_material_bind(gpumat, 1, 1, 1.0, false, rv3d->viewmat, rv3d->viewinv, rv3d->viewcamtexcofac, (v3d->scenelock != 0));
 			
-			glDepthFunc(GL_LEQUAL);
-			glDisable(GL_DEPTH_TEST);
-		}
-		else if (scene->world->skytype & WO_SKYBLEND) {  /* blend sky */
-			int x, y;
-			float col_hor[3];
-			float col_zen[3];
-
-#define VIEWGRAD_RES_X 16
-#define VIEWGRAD_RES_Y 16
-
-			GLubyte grid_col[VIEWGRAD_RES_X][VIEWGRAD_RES_Y][4];
-			static float grid_pos[VIEWGRAD_RES_X][VIEWGRAD_RES_Y][3];
-			static GLushort indices[VIEWGRAD_RES_X - 1][VIEWGRAD_RES_X - 1][4];
-			static bool buf_calculated = false;
-
-			if (use_color_correction) {
-				IMB_colormanagement_pixel_to_display_space_v3(col_hor, &scene->world->horr, &scene->view_settings,
-				                                              &scene->display_settings);
-				IMB_colormanagement_pixel_to_display_space_v3(col_zen, &scene->world->zenr, &scene->view_settings,
-				                                              &scene->display_settings);
-			}
-			else {
-				copy_v3_v3(col_hor, &scene->world->horr);
-				copy_v3_v3(col_zen, &scene->world->zenr);
-			}
-
-=======
-		RegionView3D *rv3d = ar->regiondata;
-		GPUMaterial *gpumat = GPU_material_world(scene, scene->world);
-
-		/* calculate full shader for background */
-		GPU_material_bind(gpumat, 1, 1, 1.0, false, rv3d->viewmat, rv3d->viewinv, rv3d->viewcamtexcofac, (v3d->scenelock != 0));
-		
-		bool material_not_bound = !GPU_material_bound(gpumat);
->>>>>>> 0c4d949e
-
-		if (material_not_bound) {
-			glMatrixMode(GL_PROJECTION);
-			glPushMatrix();
-			glLoadIdentity();
-			glMatrixMode(GL_MODELVIEW);
-			glPushMatrix();
-			glLoadIdentity();
-			glColor4f(0.0f, 0.0f, 0.0f, 1.0f);
+			material_not_bound = !GPU_material_bound(gpumat);
+
+			if (material_not_bound) {
+				glMatrixMode(GL_PROJECTION);
+				glPushMatrix();
+				glLoadIdentity();
+				glMatrixMode(GL_MODELVIEW);
+				glPushMatrix();
+				glLoadIdentity();
+				glColor4f(0.0f, 0.0f, 0.0f, 1.0f);
+			}
 		}
 
 		/* Draw world */
@@ -3485,26 +3411,19 @@
 		glVertex3f(1.0, 1.0, 1.0);
 		glEnd();
 
-		if (material_not_bound) {
-			glMatrixMode(GL_PROJECTION);
-			glPopMatrix();
-			glMatrixMode(GL_MODELVIEW);
-			glPopMatrix();
-		}
-<<<<<<< HEAD
-		else {  /* solid sky */
-			float col_hor[3];
-			if (use_color_correction) {
-				IMB_colormanagement_pixel_to_display_space_v3(col_hor, &scene->world->horr, &scene->view_settings,
-			                                              &scene->display_settings);
-			}
-			else {
-				copy_v3_v3(col_hor, &scene->world->horr);
-			}
-=======
->>>>>>> 0c4d949e
-
-		GPU_material_unbind(gpumat);
+		if (v3d->flag3 & V3D_SHOW_WORLD_DIFFUSE) {
+			GPU_probe_sh_shader_unbind();
+		}
+		else {
+			if (material_not_bound) {
+				glMatrixMode(GL_PROJECTION);
+				glPopMatrix();
+				glMatrixMode(GL_MODELVIEW);
+				glPopMatrix();
+			}
+
+			GPU_material_unbind(gpumat);
+		}
 		
 		glDepthFunc(GL_LEQUAL);
 		glDisable(GL_DEPTH_TEST);
