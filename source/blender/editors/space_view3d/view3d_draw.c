/*
 * ***** BEGIN GPL LICENSE BLOCK *****
 *
 * This program is free software; you can redistribute it and/or
 * modify it under the terms of the GNU General Public License
 * as published by the Free Software Foundation; either version 2
 * of the License, or (at your option) any later version. 
 *
 * This program is distributed in the hope that it will be useful,
 * but WITHOUT ANY WARRANTY; without even the implied warranty of
 * MERCHANTABILITY or FITNESS FOR A PARTICULAR PURPOSE.  See the
 * GNU General Public License for more details.
 *
 * You should have received a copy of the GNU General Public License
 * along with this program; if not, write to the Free Software Foundation,
 * Inc., 51 Franklin Street, Fifth Floor, Boston, MA 02110-1301, USA.
 *
 * The Original Code is Copyright (C) 2008 Blender Foundation.
 * All rights reserved.
 *
 * 
 * Contributor(s): Blender Foundation
 *
 * ***** END GPL LICENSE BLOCK *****
 */

/** \file blender/editors/space_view3d/view3d_draw.c
 *  \ingroup spview3d
 */

#include <string.h>
#include <stdio.h>
#include <math.h>

#include "DNA_armature_types.h"
#include "DNA_camera_types.h"
#include "DNA_customdata_types.h"
#include "DNA_object_types.h"
#include "DNA_group_types.h"
#include "DNA_mesh_types.h"
#include "DNA_key_types.h"
#include "DNA_lamp_types.h"
#include "DNA_scene_types.h"
#include "DNA_world_types.h"

#include "MEM_guardedalloc.h"

#include "BLI_blenlib.h"
#include "BLI_math.h"
#include "BLI_utildefines.h"
#include "BLI_endian_switch.h"
#include "BLI_threads.h"

#include "BKE_anim.h"
#include "BKE_camera.h"
#include "BKE_context.h"
#include "BKE_customdata.h"
#include "BKE_image.h"
#include "BKE_key.h"
#include "BKE_main.h"
#include "BKE_object.h"
#include "BKE_global.h"
#include "BKE_paint.h"
#include "BKE_scene.h"
#include "BKE_screen.h"
#include "BKE_unit.h"
#include "BKE_movieclip.h"

#include "RE_engine.h"

#include "IMB_imbuf_types.h"
#include "IMB_imbuf.h"
#include "IMB_colormanagement.h"

#include "BIF_gl.h"
#include "BIF_glutil.h"

#include "WM_api.h"

#include "BLF_api.h"
#include "BLF_translation.h"

#include "ED_armature.h"
#include "ED_keyframing.h"
#include "ED_gpencil.h"
#include "ED_screen.h"
#include "ED_space_api.h"
#include "ED_screen_types.h"
#include "ED_transform.h"

#include "UI_interface.h"
#include "UI_interface_icons.h"
#include "UI_resources.h"

#include "GPU_draw.h"
#include "GPU_material.h"
#include "GPU_extensions.h"

#include "view3d_intern.h"  /* own include */

/* prototypes */
static void view3d_stereo3d_setup(Scene *scene, View3D *v3d, ARegion *ar);
static void view3d_stereo3d_setup_offscreen(Scene *scene, View3D *v3d, ARegion *ar,
                                            float winmat[4][4], const char *viewname);

/* handy utility for drawing shapes in the viewport for arbitrary code.
 * could add lines and points too */
// #define DEBUG_DRAW
#ifdef DEBUG_DRAW
static void bl_debug_draw(void);
/* add these locally when using these functions for testing */
extern void bl_debug_draw_quad_clear(void);
extern void bl_debug_draw_quad_add(const float v0[3], const float v1[3], const float v2[3], const float v3[3]);
extern void bl_debug_draw_edge_add(const float v0[3], const float v1[3]);
extern void bl_debug_color_set(const unsigned int col);
#endif

void circf(float x, float y, float rad)
{
	GLUquadricObj *qobj = gluNewQuadric(); 
	
	gluQuadricDrawStyle(qobj, GLU_FILL); 
	
	glPushMatrix(); 
	
	glTranslatef(x, y, 0.0);
	
	gluDisk(qobj, 0.0,  rad, 32, 1);
	
	glPopMatrix(); 
	
	gluDeleteQuadric(qobj);
}

void circ(float x, float y, float rad)
{
	GLUquadricObj *qobj = gluNewQuadric(); 
	
	gluQuadricDrawStyle(qobj, GLU_SILHOUETTE); 
	
	glPushMatrix(); 
	
	glTranslatef(x, y, 0.0);
	
	gluDisk(qobj, 0.0,  rad, 32, 1);
	
	glPopMatrix(); 
	
	gluDeleteQuadric(qobj);
}


/* ********* custom clipping *********** */

static void view3d_draw_clipping(RegionView3D *rv3d)
{
	BoundBox *bb = rv3d->clipbb;

	if (bb) {
		const unsigned int clipping_index[6][4] = {
			{0, 1, 2, 3},
			{0, 4, 5, 1},
			{4, 7, 6, 5},
			{7, 3, 2, 6},
			{1, 5, 6, 2},
			{7, 4, 0, 3}
		};

		/* fill in zero alpha for rendering & re-projection [#31530] */
		unsigned char col[4];
		UI_GetThemeColorShade3ubv(TH_BACK, -8, col);
		col[3] = 0;
		glColor4ubv(col);

		glEnableClientState(GL_VERTEX_ARRAY);
		glVertexPointer(3, GL_FLOAT, 0, bb->vec);
		glDrawElements(GL_QUADS, sizeof(clipping_index) / sizeof(unsigned int), GL_UNSIGNED_INT, clipping_index);
		glDisableClientState(GL_VERTEX_ARRAY);

	}
}

void ED_view3d_clipping_set(RegionView3D *rv3d)
{
	double plane[4];
	const unsigned int tot = (rv3d->viewlock & RV3D_BOXCLIP) ? 4 : 6;
	unsigned int a;

	for (a = 0; a < tot; a++) {
		copy_v4db_v4fl(plane, rv3d->clip[a]);
		glClipPlane(GL_CLIP_PLANE0 + a, plane);
		glEnable(GL_CLIP_PLANE0 + a);
	}
}

/* use these to temp disable/enable clipping when 'rv3d->rflag & RV3D_CLIPPING' is set */
void ED_view3d_clipping_disable(void)
{
	unsigned int a;

	for (a = 0; a < 6; a++) {
		glDisable(GL_CLIP_PLANE0 + a);
	}
}
void ED_view3d_clipping_enable(void)
{
	unsigned int a;

	for (a = 0; a < 6; a++) {
		glEnable(GL_CLIP_PLANE0 + a);
	}
}

static bool view3d_clipping_test(const float co[3], float clip[6][4])
{
	if (plane_point_side_v3(clip[0], co) > 0.0f)
		if (plane_point_side_v3(clip[1], co) > 0.0f)
			if (plane_point_side_v3(clip[2], co) > 0.0f)
				if (plane_point_side_v3(clip[3], co) > 0.0f)
					return false;

	return true;
}

/* for 'local' ED_view3d_clipping_local must run first
 * then all comparisons can be done in localspace */
bool ED_view3d_clipping_test(RegionView3D *rv3d, const float co[3], const bool is_local)
{
	return view3d_clipping_test(co, is_local ? rv3d->clip_local : rv3d->clip);
}

/* ********* end custom clipping *********** */


static void drawgrid_draw(ARegion *ar, double wx, double wy, double x, double y, double dx)
{	
	double verts[2][2];

	x += (wx);
	y += (wy);

	/* set fixed 'Y' */
	verts[0][1] = 0.0f;
	verts[1][1] = (double)ar->winy;

	/* iter over 'X' */
	verts[0][0] = verts[1][0] = x - dx * floor(x / dx);
	glEnableClientState(GL_VERTEX_ARRAY);
	glVertexPointer(2, GL_DOUBLE, 0, verts);

	while (verts[0][0] < ar->winx) {
		glDrawArrays(GL_LINES, 0, 2);
		verts[0][0] = verts[1][0] = verts[0][0] + dx;
	}

	/* set fixed 'X' */
	verts[0][0] = 0.0f;
	verts[1][0] = (double)ar->winx;

	/* iter over 'Y' */
	verts[0][1] = verts[1][1] = y - dx * floor(y / dx);
	while (verts[0][1] < ar->winy) {
		glDrawArrays(GL_LINES, 0, 2);
		verts[0][1] = verts[1][1] = verts[0][1] + dx;
	}

	glDisableClientState(GL_VERTEX_ARRAY);
}

#define GRID_MIN_PX_D   6.0
#define GRID_MIN_PX_F 6.0f

static void drawgrid(UnitSettings *unit, ARegion *ar, View3D *v3d, const char **grid_unit)
{
	/* extern short bgpicmode; */
	RegionView3D *rv3d = ar->regiondata;
	double wx, wy, x, y, fw, fx, fy, dx;
	double vec4[4];
	unsigned char col[3], col2[3];

	fx = rv3d->persmat[3][0];
	fy = rv3d->persmat[3][1];
	fw = rv3d->persmat[3][3];

	wx = (ar->winx / 2.0); /* because of rounding errors, grid at wrong location */
	wy = (ar->winy / 2.0);

	x = (wx) * fx / fw;
	y = (wy) * fy / fw;

	vec4[0] = vec4[1] = v3d->grid;

	vec4[2] = 0.0;
	vec4[3] = 1.0;
	mul_m4_v4d(rv3d->persmat, vec4);
	fx = vec4[0];
	fy = vec4[1];
	fw = vec4[3];

	dx = fabs(x - (wx) * fx / fw);
	if (dx == 0) dx = fabs(y - (wy) * fy / fw);
	
	glDepthMask(0);     /* disable write in zbuffer */

	/* check zoom out */
	UI_ThemeColor(TH_GRID);
	
	if (unit->system) {
		/* Use GRID_MIN_PX * 2 for units because very very small grid
		 * items are less useful when dealing with units */
		void *usys;
		int len, i;
		double dx_scalar;
		float blend_fac;

		bUnit_GetSystem(&usys, &len, unit->system, B_UNIT_LENGTH);

		if (usys) {
			i = len;
			while (i--) {
				double scalar = bUnit_GetScaler(usys, i);

				dx_scalar = dx * scalar / (double)unit->scale_length;
				if (dx_scalar < (GRID_MIN_PX_D * 2.0))
					continue;

				/* Store the smallest drawn grid size units name so users know how big each grid cell is */
				if (*grid_unit == NULL) {
					*grid_unit = bUnit_GetNameDisplay(usys, i);
					rv3d->gridview = (float)((scalar * (double)v3d->grid) / (double)unit->scale_length);
				}
				blend_fac = 1.0f - ((GRID_MIN_PX_F * 2.0f) / (float)dx_scalar);

				/* tweak to have the fade a bit nicer */
				blend_fac = (blend_fac * blend_fac) * 2.0f;
				CLAMP(blend_fac, 0.3f, 1.0f);


				UI_ThemeColorBlend(TH_HIGH_GRAD, TH_GRID, blend_fac);

				drawgrid_draw(ar, wx, wy, x, y, dx_scalar);
			}
		}
	}
	else {
		const double sublines    = v3d->gridsubdiv;
		const float  sublines_fl = v3d->gridsubdiv;

		if (dx < GRID_MIN_PX_D) {
			rv3d->gridview *= sublines_fl;
			dx *= sublines;

			if (dx < GRID_MIN_PX_D) {
				rv3d->gridview *= sublines_fl;
				dx *= sublines;

				if (dx < GRID_MIN_PX_D) {
					rv3d->gridview *= sublines_fl;
					dx *= sublines;
					if (dx < GRID_MIN_PX_D) {
						/* pass */
					}
					else {
						UI_ThemeColor(TH_GRID);
						drawgrid_draw(ar, wx, wy, x, y, dx);
					}
				}
				else {  /* start blending out */
					UI_ThemeColorBlend(TH_HIGH_GRAD, TH_GRID, dx / (GRID_MIN_PX_D * 6.0));
					drawgrid_draw(ar, wx, wy, x, y, dx);

					UI_ThemeColor(TH_GRID);
					drawgrid_draw(ar, wx, wy, x, y, sublines * dx);
				}
			}
			else {  /* start blending out (GRID_MIN_PX < dx < (GRID_MIN_PX * 10)) */
				UI_ThemeColorBlend(TH_HIGH_GRAD, TH_GRID, dx / (GRID_MIN_PX_D * 6.0));
				drawgrid_draw(ar, wx, wy, x, y, dx);

				UI_ThemeColor(TH_GRID);
				drawgrid_draw(ar, wx, wy, x, y, sublines * dx);
			}
		}
		else {
			if (dx > (GRID_MIN_PX_D * 10.0)) {  /* start blending in */
				rv3d->gridview /= sublines_fl;
				dx /= sublines;
				if (dx > (GRID_MIN_PX_D * 10.0)) {  /* start blending in */
					rv3d->gridview /= sublines_fl;
					dx /= sublines;
					if (dx > (GRID_MIN_PX_D * 10.0)) {
						UI_ThemeColor(TH_GRID);
						drawgrid_draw(ar, wx, wy, x, y, dx);
					}
					else {
						UI_ThemeColorBlend(TH_HIGH_GRAD, TH_GRID, dx / (GRID_MIN_PX_D * 6.0));
						drawgrid_draw(ar, wx, wy, x, y, dx);
						UI_ThemeColor(TH_GRID);
						drawgrid_draw(ar, wx, wy, x, y, dx * sublines);
					}
				}
				else {
					UI_ThemeColorBlend(TH_HIGH_GRAD, TH_GRID, dx / (GRID_MIN_PX_D * 6.0));
					drawgrid_draw(ar, wx, wy, x, y, dx);
					UI_ThemeColor(TH_GRID);
					drawgrid_draw(ar, wx, wy, x, y, dx * sublines);
				}
			}
			else {
				UI_ThemeColorBlend(TH_HIGH_GRAD, TH_GRID, dx / (GRID_MIN_PX_D * 6.0));
				drawgrid_draw(ar, wx, wy, x, y, dx);
				UI_ThemeColor(TH_GRID);
				drawgrid_draw(ar, wx, wy, x, y, dx * sublines);
			}
		}
	}


	x += (wx);
	y += (wy);
	UI_GetThemeColor3ubv(TH_GRID, col);

	setlinestyle(0);
	
	/* center cross */
	/* horizontal line */
	if (ELEM(rv3d->view, RV3D_VIEW_RIGHT, RV3D_VIEW_LEFT))
		UI_make_axis_color(col, col2, 'Y');
	else UI_make_axis_color(col, col2, 'X');
	glColor3ubv(col2);
	
	fdrawline(0.0,  y,  (float)ar->winx,  y); 
	
	/* vertical line */
	if (ELEM(rv3d->view, RV3D_VIEW_TOP, RV3D_VIEW_BOTTOM))
		UI_make_axis_color(col, col2, 'Y');
	else UI_make_axis_color(col, col2, 'Z');
	glColor3ubv(col2);

	fdrawline(x, 0.0, x, (float)ar->winy); 

	glDepthMask(1);  /* enable write in zbuffer */
}
#undef GRID_MIN_PX

/** could move this elsewhere, but tied into #ED_view3d_grid_scale */
float ED_scene_grid_scale(Scene *scene, const char **grid_unit)
{
	/* apply units */
	if (scene->unit.system) {
		void *usys;
		int len;

		bUnit_GetSystem(&usys, &len, scene->unit.system, B_UNIT_LENGTH);

		if (usys) {
			int i = bUnit_GetBaseUnit(usys);
			if (grid_unit)
				*grid_unit = bUnit_GetNameDisplay(usys, i);
			return (float)bUnit_GetScaler(usys, i) / scene->unit.scale_length;
		}
	}

	return 1.0f;
}

float ED_view3d_grid_scale(Scene *scene, View3D *v3d, const char **grid_unit)
{
	return v3d->grid * ED_scene_grid_scale(scene, grid_unit);
}

static void drawfloor(Scene *scene, View3D *v3d, const char **grid_unit)
{
	float grid, grid_scale;
	unsigned char col_grid[3];
	const int gridlines = v3d->gridlines / 2;

	if (v3d->gridlines < 3) return;
	
	/* use 'grid_scale' instead of 'v3d->grid' from now on */
	grid_scale = ED_view3d_grid_scale(scene, v3d, grid_unit);
	grid = gridlines * grid_scale;

	if (v3d->zbuf && scene->obedit)
		glDepthMask(0);  /* for zbuffer-select */

	UI_GetThemeColor3ubv(TH_GRID, col_grid);

	/* draw the Y axis and/or grid lines */
	if (v3d->gridflag & V3D_SHOW_FLOOR) {
		const int sublines = v3d->gridsubdiv;
		float vert[4][3] = {{0.0f}};
		unsigned char col_bg[3];
		unsigned char col_grid_emphasise[3], col_grid_light[3];
		int a;
		int prev_emphasise = -1;

		UI_GetThemeColor3ubv(TH_BACK, col_bg);

		/* emphasise division lines lighter instead of darker, if background is darker than grid */
		UI_GetColorPtrShade3ubv(col_grid, col_grid_light, 10);
		UI_GetColorPtrShade3ubv(col_grid, col_grid_emphasise,
		                        (((col_grid[0] + col_grid[1] + col_grid[2]) + 30) >
		                         (col_bg[0] + col_bg[1] + col_bg[2])) ? 20 : -10);

		/* set fixed axis */
		vert[0][0] = vert[2][1] = grid;
		vert[1][0] = vert[3][1] = -grid;

		glEnableClientState(GL_VERTEX_ARRAY);
		glVertexPointer(3, GL_FLOAT, 0, vert);

		for (a = -gridlines; a <= gridlines; a++) {
			const float line = a * grid_scale;
			const int is_emphasise = (a % sublines) == 0;

			if (is_emphasise != prev_emphasise) {
				glColor3ubv(is_emphasise ? col_grid_emphasise : col_grid_light);
				prev_emphasise = is_emphasise;
			}

			/* set variable axis */
			vert[0][1] = vert[1][1] = vert[2][0] = vert[3][0] = line;

			glDrawArrays(GL_LINES, 0, 4);
		}

		glDisableClientState(GL_VERTEX_ARRAY);
	}
	
	/* draw the Z axis line */
	/* check for the 'show Z axis' preference */
	if (v3d->gridflag & (V3D_SHOW_X | V3D_SHOW_Y | V3D_SHOW_Z)) {
		int axis;
		for (axis = 0; axis < 3; axis++) {
			if (v3d->gridflag & (V3D_SHOW_X << axis)) {
				float vert[3];
				unsigned char tcol[3];

				UI_make_axis_color(col_grid, tcol, 'X' + axis);
				glColor3ubv(tcol);

				glBegin(GL_LINE_STRIP);
				zero_v3(vert);
				vert[axis] = grid;
				glVertex3fv(vert);
				vert[axis] = -grid;
				glVertex3fv(vert);
				glEnd();
			}
		}
	}
	
	if (v3d->zbuf && scene->obedit) glDepthMask(1);
}


static void drawcursor(Scene *scene, ARegion *ar, View3D *v3d)
{
	int co[2];

	/* we don't want the clipping for cursor */
	if (ED_view3d_project_int_global(ar, ED_view3d_cursor3d_get(scene, v3d), co, V3D_PROJ_TEST_NOP) == V3D_PROJ_RET_OK) {
		const float f5 = 0.25f * U.widget_unit;
		const float f10 = 0.5f * U.widget_unit;
		const float f20 = U.widget_unit;
		
		setlinestyle(0); 
		cpack(0xFF);
		circ((float)co[0], (float)co[1], f10);
		setlinestyle(4);
		cpack(0xFFFFFF);
		circ((float)co[0], (float)co[1], f10);
		setlinestyle(0);

		UI_ThemeColor(TH_VIEW_OVERLAY);
		sdrawline(co[0] - f20, co[1], co[0] - f5, co[1]);
		sdrawline(co[0] + f5, co[1], co[0] + f20, co[1]);
		sdrawline(co[0], co[1] - f20, co[0], co[1] - f5);
		sdrawline(co[0], co[1] + f5, co[0], co[1] + f20);
	}
}

/* Draw a live substitute of the view icon, which is always shown
 * colors copied from transform_manipulator.c, we should keep these matching. */
static void draw_view_axis(RegionView3D *rv3d, rcti *rect)
{
	const float k = U.rvisize * U.pixelsize;   /* axis size */
	const float toll = 0.5;      /* used to see when view is quasi-orthogonal */
	float startx = k + 1.0f; /* axis center in screen coordinates, x=y */
	float starty = k + 1.0f;
	float ydisp = 0.0;          /* vertical displacement to allow obj info text */
	int bright = - 20 * (10 - U.rvibright); /* axis alpha offset (rvibright has range 0-10) */
	float vec[3];
	char axis_text[2] = "x";
	float dx, dy;
	int i;
	
	startx += rect->xmin;
	starty += rect->ymin;
	
	/* thickness of lines is proportional to k */
	glLineWidth(2);

	glEnable(GL_BLEND);
	glBlendFunc(GL_SRC_ALPHA, GL_ONE_MINUS_SRC_ALPHA);

	for (i = 0; i < 3; i++) {
		zero_v3(vec);
		vec[i] = 1.0f;
		mul_qt_v3(rv3d->viewquat, vec);
		dx = vec[0] * k;
		dy = vec[1] * k;

		UI_ThemeColorShadeAlpha(TH_AXIS_X + i, 0, bright);
		glBegin(GL_LINES);
		glVertex2f(startx, starty + ydisp);
		glVertex2f(startx + dx, starty + dy + ydisp);
		glEnd();

		if (fabsf(dx) > toll || fabsf(dy) > toll) {
			BLF_draw_default_ascii(startx + dx + 2, starty + dy + ydisp + 2, 0.0f, axis_text, 1);
		}

		axis_text[0]++;

		/* BLF_draw_default disables blending */
		glEnable(GL_BLEND);
	}

	/* restore line-width */
	
	glLineWidth(1.0);
	glDisable(GL_BLEND);
}

/* draw center and axis of rotation for ongoing 3D mouse navigation */
static void draw_rotation_guide(RegionView3D *rv3d)
{
	float o[3];    /* center of rotation */
	float end[3];  /* endpoints for drawing */

	float color[4] = {0.0f, 0.4235f, 1.0f, 1.0f};  /* bright blue so it matches device LEDs */

	negate_v3_v3(o, rv3d->ofs);

	glEnable(GL_BLEND);
	glBlendFunc(GL_SRC_ALPHA, GL_ONE_MINUS_SRC_ALPHA);
	glShadeModel(GL_SMOOTH);
	glPointSize(5);
	glEnable(GL_POINT_SMOOTH);
	glDepthMask(0);  /* don't overwrite zbuf */

	if (rv3d->rot_angle != 0.f) {
		/* -- draw rotation axis -- */
		float scaled_axis[3];
		const float scale = rv3d->dist;
		mul_v3_v3fl(scaled_axis, rv3d->rot_axis, scale);


		glBegin(GL_LINE_STRIP);
		color[3] = 0.f;  /* more transparent toward the ends */
		glColor4fv(color);
		add_v3_v3v3(end, o, scaled_axis);
		glVertex3fv(end);

		// color[3] = 0.2f + fabsf(rv3d->rot_angle);  /* modulate opacity with angle */
		// ^^ neat idea, but angle is frame-rate dependent, so it's usually close to 0.2

		color[3] = 0.5f;  /* more opaque toward the center */
		glColor4fv(color);
		glVertex3fv(o);

		color[3] = 0.f;
		glColor4fv(color);
		sub_v3_v3v3(end, o, scaled_axis);
		glVertex3fv(end);
		glEnd();
		
		/* -- draw ring around rotation center -- */
		{
#define     ROT_AXIS_DETAIL 13

			const float s = 0.05f * scale;
			const float step = 2.f * (float)(M_PI / ROT_AXIS_DETAIL);
			float angle;
			int i;

			float q[4];  /* rotate ring so it's perpendicular to axis */
			const int upright = fabsf(rv3d->rot_axis[2]) >= 0.95f;
			if (!upright) {
				const float up[3] = {0.f, 0.f, 1.f};
				float vis_angle, vis_axis[3];

				cross_v3_v3v3(vis_axis, up, rv3d->rot_axis);
				vis_angle = acosf(dot_v3v3(up, rv3d->rot_axis));
				axis_angle_to_quat(q, vis_axis, vis_angle);
			}

			color[3] = 0.25f;  /* somewhat faint */
			glColor4fv(color);
			glBegin(GL_LINE_LOOP);
			for (i = 0, angle = 0.f; i < ROT_AXIS_DETAIL; ++i, angle += step) {
				float p[3] = {s * cosf(angle), s * sinf(angle), 0.0f};

				if (!upright) {
					mul_qt_v3(q, p);
				}

				add_v3_v3(p, o);
				glVertex3fv(p);
			}
			glEnd();

#undef      ROT_AXIS_DETAIL
		}

		color[3] = 1.0f;  /* solid dot */
	}
	else
		color[3] = 0.5f;  /* see-through dot */

	/* -- draw rotation center -- */
	glColor4fv(color);
	glBegin(GL_POINTS);
	glVertex3fv(o);
	glEnd();

	/* find screen coordinates for rotation center, then draw pretty icon */
#if 0
	mul_m4_v3(rv3d->persinv, rot_center);
	UI_icon_draw(rot_center[0], rot_center[1], ICON_NDOF_TURN);
#endif
	/* ^^ just playing around, does not work */

	glDisable(GL_BLEND);
	glDisable(GL_POINT_SMOOTH);
	glDepthMask(1);
}

static void draw_view_icon(RegionView3D *rv3d, rcti *rect)
{
	BIFIconID icon;
	
	if (ELEM(rv3d->view, RV3D_VIEW_TOP, RV3D_VIEW_BOTTOM))
		icon = ICON_AXIS_TOP;
	else if (ELEM(rv3d->view, RV3D_VIEW_FRONT, RV3D_VIEW_BACK))
		icon = ICON_AXIS_FRONT;
	else if (ELEM(rv3d->view, RV3D_VIEW_RIGHT, RV3D_VIEW_LEFT))
		icon = ICON_AXIS_SIDE;
	else return;
	
	glEnable(GL_BLEND);
	glBlendFunc(GL_SRC_ALPHA,  GL_ONE_MINUS_SRC_ALPHA); 
	
	UI_icon_draw(5.0 + rect->xmin, 5.0 + rect->ymin, icon);
	
	glDisable(GL_BLEND);
}

static const char *view3d_get_name(View3D *v3d, RegionView3D *rv3d)
{
	const char *name = NULL;
	
	switch (rv3d->view) {
		case RV3D_VIEW_FRONT:
			if (rv3d->persp == RV3D_ORTHO) name = IFACE_("Front Ortho");
			else name = IFACE_("Front Persp");
			break;
		case RV3D_VIEW_BACK:
			if (rv3d->persp == RV3D_ORTHO) name = IFACE_("Back Ortho");
			else name = IFACE_("Back Persp");
			break;
		case RV3D_VIEW_TOP:
			if (rv3d->persp == RV3D_ORTHO) name = IFACE_("Top Ortho");
			else name = IFACE_("Top Persp");
			break;
		case RV3D_VIEW_BOTTOM:
			if (rv3d->persp == RV3D_ORTHO) name = IFACE_("Bottom Ortho");
			else name = IFACE_("Bottom Persp");
			break;
		case RV3D_VIEW_RIGHT:
			if (rv3d->persp == RV3D_ORTHO) name = IFACE_("Right Ortho");
			else name = IFACE_("Right Persp");
			break;
		case RV3D_VIEW_LEFT:
			if (rv3d->persp == RV3D_ORTHO) name = IFACE_("Left Ortho");
			else name = IFACE_("Left Persp");
			break;
			
		default:
			if (rv3d->persp == RV3D_CAMOB) {
				if ((v3d->camera) && (v3d->camera->type == OB_CAMERA)) {
					Camera *cam;
					cam = v3d->camera->data;
					if (cam->type == CAM_PERSP) {
						name = IFACE_("Camera Persp");
					}
					else if (cam->type == CAM_ORTHO) {
						name = IFACE_("Camera Ortho");
					}
					else {
						BLI_assert(cam->type == CAM_PANO);
						name = IFACE_("Camera Pano");
					}
				}
				else {
					name = IFACE_("Object as Camera");
				}
			}
			else {
				name = (rv3d->persp == RV3D_ORTHO) ? IFACE_("User Ortho") : IFACE_("User Persp");
			}
			break;
	}
	
	return name;
}

static void draw_viewport_name(ARegion *ar, View3D *v3d, rcti *rect)
{
	RegionView3D *rv3d = ar->regiondata;
	const char *name = view3d_get_name(v3d, rv3d);
	/* increase size for unicode languages (Chinese in utf-8...) */
#ifdef WITH_INTERNATIONAL
	char tmpstr[96];
#else
	char tmpstr[32];
#endif

	if (v3d->localvd) {
		BLI_snprintf(tmpstr, sizeof(tmpstr), IFACE_("%s (Local)"), name);
		name = tmpstr;
	}

	UI_ThemeColor(TH_TEXT_HI);
#ifdef WITH_INTERNATIONAL
	BLF_draw_default(U.widget_unit + rect->xmin,  rect->ymax - U.widget_unit, 0.0f, name, sizeof(tmpstr));
#else
	BLF_draw_default_ascii(U.widget_unit + rect->xmin,  rect->ymax - U.widget_unit, 0.0f, name, sizeof(tmpstr));
#endif
}

/* draw info beside axes in bottom left-corner: 
 * framenum, object name, bone name (if available), marker name (if available)
 */

static void draw_selected_name(Scene *scene, Object *ob, rcti *rect)
{
	const int cfra = CFRA;
	const char *msg_pin = " (Pinned)";
	const char *msg_sep = " : ";

	char info[300];
	const char *markern;
	char *s = info;
	short offset = 1.5f * UI_UNIT_X + rect->xmin;

	s += sprintf(s, "(%d)", cfra);

	/* 
	 * info can contain:
	 * - a frame (7 + 2)
	 * - 3 object names (MAX_NAME)
	 * - 2 BREAD_CRUMB_SEPARATORs (6)
	 * - a SHAPE_KEY_PINNED marker and a trailing '\0' (9+1) - translated, so give some room!
	 * - a marker name (MAX_NAME + 3)
	 */

	/* get name of marker on current frame (if available) */
	markern = BKE_scene_find_marker_name(scene, cfra);
	
	/* check if there is an object */
	if (ob) {
		*s++ = ' ';
		s += BLI_strcpy_rlen(s, ob->id.name + 2);

		/* name(s) to display depends on type of object */
		if (ob->type == OB_ARMATURE) {
			bArmature *arm = ob->data;
			
			/* show name of active bone too (if possible) */
			if (arm->edbo) {
				if (arm->act_edbone) {
					s += BLI_strcpy_rlen(s, msg_sep);
					s += BLI_strcpy_rlen(s, arm->act_edbone->name);
				}
			}
			else if (ob->mode & OB_MODE_POSE) {
				if (arm->act_bone) {

					if (arm->act_bone->layer & arm->layer) {
						s += BLI_strcpy_rlen(s, msg_sep);
						s += BLI_strcpy_rlen(s, arm->act_bone->name);
					}
				}
			}
		}
		else if (ELEM(ob->type, OB_MESH, OB_LATTICE, OB_CURVE)) {
			Key *key = NULL;
			KeyBlock *kb = NULL;

			/* try to display active bone and active shapekey too (if they exist) */

			if (ob->type == OB_MESH && ob->mode & OB_MODE_WEIGHT_PAINT) {
				Object *armobj = BKE_object_pose_armature_get(ob);
				if (armobj  && armobj->mode & OB_MODE_POSE) {
					bArmature *arm = armobj->data;
					if (arm->act_bone) {
						if (arm->act_bone->layer & arm->layer) {
							s += BLI_strcpy_rlen(s, msg_sep);
							s += BLI_strcpy_rlen(s, arm->act_bone->name);
						}
					}
				}
			}

			key = BKE_key_from_object(ob);
			if (key) {
				kb = BLI_findlink(&key->block, ob->shapenr - 1);
				if (kb) {
					s += BLI_strcpy_rlen(s, msg_sep);
					s += BLI_strcpy_rlen(s, kb->name);
					if (ob->shapeflag & OB_SHAPE_LOCK) {
						s += BLI_strcpy_rlen(s, IFACE_(msg_pin));
					}
				}
			}
		}
		
		/* color depends on whether there is a keyframe */
		if (id_frame_has_keyframe((ID *)ob, /* BKE_scene_frame_get(scene) */ (float)cfra, ANIMFILTER_KEYS_LOCAL))
			UI_ThemeColor(TH_VERTEX_SELECT);
		else
			UI_ThemeColor(TH_TEXT_HI);
	}
	else {
		/* no object */		
		/* color is always white */
		UI_ThemeColor(TH_TEXT_HI);
	}

	if (markern) {
		s += sprintf(s, " <%s>", markern);
	}
	
	if (U.uiflag & USER_SHOW_ROTVIEWICON)
		offset = U.widget_unit + (U.rvisize * 2) + rect->xmin;

	BLF_draw_default(offset, 0.5f * U.widget_unit, 0.0f, info, sizeof(info));
}

static void view3d_camera_border(Scene *scene, ARegion *ar, View3D *v3d, RegionView3D *rv3d,
                                 rctf *r_viewborder, const bool no_shift, const bool no_zoom)
{
	CameraParams params;
	rctf rect_view, rect_camera;

	/* get viewport viewplane */
	BKE_camera_params_init(&params);
	BKE_camera_params_from_view3d(&params, v3d, rv3d);
	if (no_zoom)
		params.zoom = 1.0f;
	BKE_camera_params_compute_viewplane(&params, ar->winx, ar->winy, 1.0f, 1.0f);
	rect_view = params.viewplane;

	/* get camera viewplane */
	BKE_camera_params_init(&params);
	/* fallback for non camera objects */
	params.clipsta = v3d->near;
	params.clipend = v3d->far;
	BKE_camera_params_from_object(&params, v3d->camera);
	if (no_shift) {
		params.shiftx = 0.0f;
		params.shifty = 0.0f;
	}
	BKE_camera_params_compute_viewplane(&params, scene->r.xsch, scene->r.ysch, scene->r.xasp, scene->r.yasp);
	rect_camera = params.viewplane;

	/* get camera border within viewport */
	r_viewborder->xmin = ((rect_camera.xmin - rect_view.xmin) / BLI_rctf_size_x(&rect_view)) * ar->winx;
	r_viewborder->xmax = ((rect_camera.xmax - rect_view.xmin) / BLI_rctf_size_x(&rect_view)) * ar->winx;
	r_viewborder->ymin = ((rect_camera.ymin - rect_view.ymin) / BLI_rctf_size_y(&rect_view)) * ar->winy;
	r_viewborder->ymax = ((rect_camera.ymax - rect_view.ymin) / BLI_rctf_size_y(&rect_view)) * ar->winy;
}

void ED_view3d_calc_camera_border_size(Scene *scene, ARegion *ar, View3D *v3d, RegionView3D *rv3d, float r_size[2])
{
	rctf viewborder;

	view3d_camera_border(scene, ar, v3d, rv3d, &viewborder, true, true);
	r_size[0] = BLI_rctf_size_x(&viewborder);
	r_size[1] = BLI_rctf_size_y(&viewborder);
}

void ED_view3d_calc_camera_border(Scene *scene, ARegion *ar, View3D *v3d, RegionView3D *rv3d,
                                  rctf *r_viewborder, const bool no_shift)
{
	view3d_camera_border(scene, ar, v3d, rv3d, r_viewborder, no_shift, false);
}

static void drawviewborder_grid3(float x1, float x2, float y1, float y2, float fac)
{
	float x3, y3, x4, y4;

	x3 = x1 + fac * (x2 - x1);
	y3 = y1 + fac * (y2 - y1);
	x4 = x1 + (1.0f - fac) * (x2 - x1);
	y4 = y1 + (1.0f - fac) * (y2 - y1);

	glBegin(GL_LINES);
	glVertex2f(x1, y3);
	glVertex2f(x2, y3);

	glVertex2f(x1, y4);
	glVertex2f(x2, y4);

	glVertex2f(x3, y1);
	glVertex2f(x3, y2);

	glVertex2f(x4, y1);
	glVertex2f(x4, y2);
	glEnd();
}

/* harmonious triangle */
static void drawviewborder_triangle(float x1, float x2, float y1, float y2, const char golden, const char dir)
{
	float ofs;
	float w = x2 - x1;
	float h = y2 - y1;

	glBegin(GL_LINES);
	if (w > h) {
		if (golden) {
			ofs = w * (1.0f - (1.0f / 1.61803399f));
		}
		else {
			ofs = h * (h / w);
		}
		if (dir == 'B') SWAP(float, y1, y2);

		glVertex2f(x1, y1);
		glVertex2f(x2, y2);

		glVertex2f(x2, y1);
		glVertex2f(x1 + (w - ofs), y2);

		glVertex2f(x1, y2);
		glVertex2f(x1 + ofs, y1);
	}
	else {
		if (golden) {
			ofs = h * (1.0f - (1.0f / 1.61803399f));
		}
		else {
			ofs = w * (w / h);
		}
		if (dir == 'B') SWAP(float, x1, x2);

		glVertex2f(x1, y1);
		glVertex2f(x2, y2);

		glVertex2f(x2, y1);
		glVertex2f(x1, y1 + ofs);

		glVertex2f(x1, y2);
		glVertex2f(x2, y1 + (h - ofs));
	}
	glEnd();
}

static void drawviewborder(Scene *scene, ARegion *ar, View3D *v3d)
{
	float hmargin, vmargin;
	float x1, x2, y1, y2;
	float x1i, x2i, y1i, y2i;

	rctf viewborder;
	Camera *ca = NULL;
	RegionView3D *rv3d = ar->regiondata;
	
	if (v3d->camera == NULL)
		return;
	if (v3d->camera->type == OB_CAMERA)
		ca = v3d->camera->data;
	
	ED_view3d_calc_camera_border(scene, ar, v3d, rv3d, &viewborder, false);
	/* the offsets */
	x1 = viewborder.xmin;
	y1 = viewborder.ymin;
	x2 = viewborder.xmax;
	y2 = viewborder.ymax;
	
	/* apply offsets so the real 3D camera shows through */

	/* note: quite un-scientific but without this bit extra
	 * 0.0001 on the lower left the 2D border sometimes
	 * obscures the 3D camera border */
	/* note: with VIEW3D_CAMERA_BORDER_HACK defined this error isn't noticeable
	 * but keep it here in case we need to remove the workaround */
	x1i = (int)(x1 - 1.0001f);
	y1i = (int)(y1 - 1.0001f);
	x2i = (int)(x2 + (1.0f - 0.0001f));
	y2i = (int)(y2 + (1.0f - 0.0001f));
	
	/* passepartout, specified in camera edit buttons */
	if (ca && (ca->flag & CAM_SHOWPASSEPARTOUT) && ca->passepartalpha > 0.000001f) {
		const float winx = (ar->winx + 1);
		const float winy = (ar->winy + 1);

		if (ca->passepartalpha == 1.0f) {
			glColor3f(0, 0, 0);
		}
		else {
			glBlendFunc(GL_SRC_ALPHA, GL_ONE_MINUS_SRC_ALPHA);
			glEnable(GL_BLEND);
			glColor4f(0, 0, 0, ca->passepartalpha);
		}
		if (x1i > 0.0f)
			glRectf(0.0, winy, x1i, 0.0);
		if (x2i < winx)
			glRectf(x2i, winy, winx, 0.0);
		if (y2i < winy)
			glRectf(x1i, winy, x2i, y2i);
		if (y2i > 0.0f)
			glRectf(x1i, y1i, x2i, 0.0);
		
		glDisable(GL_BLEND);
	}

	/* edge */
	glPolygonMode(GL_FRONT_AND_BACK, GL_LINE);

	setlinestyle(0);

	UI_ThemeColor(TH_BACK);
		
	glRectf(x1i, y1i, x2i, y2i);

#ifdef VIEW3D_CAMERA_BORDER_HACK
	if (view3d_camera_border_hack_test == true) {
		glColor3ubv(view3d_camera_border_hack_col);
		glRectf(x1i + 1, y1i + 1, x2i - 1, y2i - 1);
		view3d_camera_border_hack_test = false;
	}
#endif

	setlinestyle(3);

	/* outer line not to confuse with object selecton */
	if (v3d->flag2 & V3D_LOCK_CAMERA) {
		UI_ThemeColor(TH_REDALERT);
		glRectf(x1i - 1, y1i - 1, x2i + 1, y2i + 1);
	}

	UI_ThemeColor(TH_VIEW_OVERLAY);
	glRectf(x1i, y1i, x2i, y2i);

	/* border */
	if (scene->r.mode & R_BORDER) {
		float x3, y3, x4, y4;

		x3 = x1i + 1 + roundf(scene->r.border.xmin * (x2 - x1));
		y3 = y1i + 1 + roundf(scene->r.border.ymin * (y2 - y1));
		x4 = x1i + 1 + roundf(scene->r.border.xmax * (x2 - x1));
		y4 = y1i + 1 + roundf(scene->r.border.ymax * (y2 - y1));

		cpack(0x4040FF);
		glRecti(x3,  y3,  x4,  y4);
	}

	/* safety border */
	if (ca) {
		if (ca->dtx & CAM_DTX_CENTER) {
			float x3, y3;

			UI_ThemeColorBlendShade(TH_VIEW_OVERLAY, TH_BACK, 0.25, 0);

			x3 = x1 + 0.5f * (x2 - x1);
			y3 = y1 + 0.5f * (y2 - y1);

			glBegin(GL_LINES);
			glVertex2f(x1, y3);
			glVertex2f(x2, y3);

			glVertex2f(x3, y1);
			glVertex2f(x3, y2);
			glEnd();
		}

		if (ca->dtx & CAM_DTX_CENTER_DIAG) {
			UI_ThemeColorBlendShade(TH_VIEW_OVERLAY, TH_BACK, 0.25, 0);

			glBegin(GL_LINES);
			glVertex2f(x1, y1);
			glVertex2f(x2, y2);

			glVertex2f(x1, y2);
			glVertex2f(x2, y1);
			glEnd();
		}

		if (ca->dtx & CAM_DTX_THIRDS) {
			UI_ThemeColorBlendShade(TH_VIEW_OVERLAY, TH_BACK, 0.25, 0);
			drawviewborder_grid3(x1, x2, y1, y2, 1.0f / 3.0f);
		}

		if (ca->dtx & CAM_DTX_GOLDEN) {
			UI_ThemeColorBlendShade(TH_VIEW_OVERLAY, TH_BACK, 0.25, 0);
			drawviewborder_grid3(x1, x2, y1, y2, 1.0f - (1.0f / 1.61803399f));
		}

		if (ca->dtx & CAM_DTX_GOLDEN_TRI_A) {
			UI_ThemeColorBlendShade(TH_VIEW_OVERLAY, TH_BACK, 0.25, 0);
			drawviewborder_triangle(x1, x2, y1, y2, 0, 'A');
		}

		if (ca->dtx & CAM_DTX_GOLDEN_TRI_B) {
			UI_ThemeColorBlendShade(TH_VIEW_OVERLAY, TH_BACK, 0.25, 0);
			drawviewborder_triangle(x1, x2, y1, y2, 0, 'B');
		}

		if (ca->dtx & CAM_DTX_HARMONY_TRI_A) {
			UI_ThemeColorBlendShade(TH_VIEW_OVERLAY, TH_BACK, 0.25, 0);
			drawviewborder_triangle(x1, x2, y1, y2, 1, 'A');
		}

		if (ca->dtx & CAM_DTX_HARMONY_TRI_B) {
			UI_ThemeColorBlendShade(TH_VIEW_OVERLAY, TH_BACK, 0.25, 0);
			drawviewborder_triangle(x1, x2, y1, y2, 1, 'B');
		}

		if (ca->flag & CAM_SHOWTITLESAFE) {
			UI_ThemeColorBlendShade(TH_VIEW_OVERLAY, TH_BACK, 0.25, 0);

			hmargin = 0.1f  * (x2 - x1);
			vmargin = 0.05f * (y2 - y1);
			UI_draw_roundbox_gl_mode(GL_LINE_LOOP, x1 + hmargin, y1 + vmargin, x2 - hmargin, y2 - vmargin, 2.0f);

			hmargin = 0.035f * (x2 - x1);
			vmargin = 0.035f * (y2 - y1);
			UI_draw_roundbox_gl_mode(GL_LINE_LOOP, x1 + hmargin, y1 + vmargin, x2 - hmargin, y2 - vmargin, 2.0f);
		}
		if (ca->flag & CAM_SHOWSENSOR) {
			/* determine sensor fit, and get sensor x/y, for auto fit we
			 * assume and square sensor and only use sensor_x */
			float sizex = scene->r.xsch * scene->r.xasp;
			float sizey = scene->r.ysch * scene->r.yasp;
			int sensor_fit = BKE_camera_sensor_fit(ca->sensor_fit, sizex, sizey);
			float sensor_x = ca->sensor_x;
			float sensor_y = (ca->sensor_fit == CAMERA_SENSOR_FIT_AUTO) ? ca->sensor_x : ca->sensor_y;

			/* determine sensor plane */
			rctf rect;

			if (sensor_fit == CAMERA_SENSOR_FIT_HOR) {
				float sensor_scale = (x2i - x1i) / sensor_x;
				float sensor_height = sensor_scale * sensor_y;

				rect.xmin = x1i;
				rect.xmax = x2i;
				rect.ymin = (y1i + y2i) * 0.5f - sensor_height * 0.5f;
				rect.ymax = rect.ymin + sensor_height;
			}
			else {
				float sensor_scale = (y2i - y1i) / sensor_y;
				float sensor_width = sensor_scale * sensor_x;

				rect.xmin = (x1i + x2i) * 0.5f - sensor_width * 0.5f;
				rect.xmax = rect.xmin + sensor_width;
				rect.ymin = y1i;
				rect.ymax = y2i;
			}

			/* draw */
			UI_ThemeColorShade(TH_VIEW_OVERLAY, 100);
			UI_draw_roundbox_gl_mode(GL_LINE_LOOP, rect.xmin, rect.ymin, rect.xmax, rect.ymax, 2.0f);
		}
	}

	setlinestyle(0);
	glPolygonMode(GL_FRONT_AND_BACK, GL_FILL);

	/* camera name - draw in highlighted text color */
	if (ca && (ca->flag & CAM_SHOWNAME)) {
		UI_ThemeColor(TH_TEXT_HI);
		BLF_draw_default(x1i, y1i - 15, 0.0f, v3d->camera->id.name + 2, sizeof(v3d->camera->id.name) - 2);
		UI_ThemeColor(TH_WIRE);
	}
}

/* *********************** backdraw for selection *************** */

static void backdrawview3d(Scene *scene, ARegion *ar, View3D *v3d)
{
	RegionView3D *rv3d = ar->regiondata;
	struct Base *base = scene->basact;
	int multisample_enabled;

	BLI_assert(ar->regiontype == RGN_TYPE_WINDOW);

	if (base && (base->object->mode & (OB_MODE_VERTEX_PAINT | OB_MODE_WEIGHT_PAINT) ||
	             BKE_paint_select_face_test(base->object)))
	{
		/* do nothing */
	}
	/* texture paint mode sampling */
	else if (base && (base->object->mode & OB_MODE_TEXTURE_PAINT) &&
	         (v3d->drawtype > OB_WIRE))
	{
		/* do nothing */
	}
	else if ((base && (base->object->mode & OB_MODE_PARTICLE_EDIT)) &&
	         v3d->drawtype > OB_WIRE && (v3d->flag & V3D_ZBUF_SELECT))
	{
		/* do nothing */
	}
	else if (scene->obedit && v3d->drawtype > OB_WIRE &&
	         (v3d->flag & V3D_ZBUF_SELECT))
	{
		/* do nothing */
	}
	else {
		v3d->flag &= ~V3D_INVALID_BACKBUF;
		return;
	}

	if (!(v3d->flag & V3D_INVALID_BACKBUF))
		return;

#if 0
	if (test) {
		if (qtest()) {
			addafterqueue(ar->win, BACKBUFDRAW, 1);
			return;
		}
	}
#endif

	if (v3d->drawtype > OB_WIRE) v3d->zbuf = true;
	
	/* dithering and AA break color coding, so disable */
	glDisable(GL_DITHER);

	multisample_enabled = glIsEnabled(GL_MULTISAMPLE_ARB);
	if (multisample_enabled)
		glDisable(GL_MULTISAMPLE_ARB);

	if (U.ogl_multisamples != USER_MULTISAMPLE_NONE) {
		/* for multisample we use an offscreen FBO. multisample drawing can fail
		 * with color coded selection drawing, and reading back depths from such
		 * a buffer can also cause a few seconds freeze on OS X / NVidia. */
		int w = BLI_rcti_size_x(&ar->winrct);
		int h = BLI_rcti_size_y(&ar->winrct);
		char error[256];

		if (rv3d->gpuoffscreen) {
			if (GPU_offscreen_width(rv3d->gpuoffscreen)  != w ||
			    GPU_offscreen_height(rv3d->gpuoffscreen) != h)
			{
				GPU_offscreen_free(rv3d->gpuoffscreen);
				rv3d->gpuoffscreen = NULL;
			}
		}

		if (!rv3d->gpuoffscreen) {
			rv3d->gpuoffscreen = GPU_offscreen_create(w, h, error);

			if (!rv3d->gpuoffscreen)
				fprintf(stderr, "Failed to create offscreen selection buffer for multisample: %s\n", error);
		}
	}

	if (rv3d->gpuoffscreen)
		GPU_offscreen_bind(rv3d->gpuoffscreen);
	else
		glScissor(ar->winrct.xmin, ar->winrct.ymin, BLI_rcti_size_x(&ar->winrct), BLI_rcti_size_y(&ar->winrct));

	glClearColor(0.0, 0.0, 0.0, 0.0);
	if (v3d->zbuf) {
		glEnable(GL_DEPTH_TEST);
		glClear(GL_COLOR_BUFFER_BIT | GL_DEPTH_BUFFER_BIT);
	}
	else {
		glClear(GL_COLOR_BUFFER_BIT);
		glDisable(GL_DEPTH_TEST);
	}
	
	if (rv3d->rflag & RV3D_CLIPPING)
		ED_view3d_clipping_set(rv3d);
	
	G.f |= G_BACKBUFSEL;
	
	if (base && (base->lay & v3d->lay))
		draw_object_backbufsel(scene, v3d, rv3d, base->object);
	
	if (rv3d->gpuoffscreen)
		GPU_offscreen_unbind(rv3d->gpuoffscreen);
	else
		ar->swap = 0; /* mark invalid backbuf for wm draw */

	v3d->flag &= ~V3D_INVALID_BACKBUF;

	G.f &= ~G_BACKBUFSEL;
	v3d->zbuf = false;
	glDisable(GL_DEPTH_TEST);
	glEnable(GL_DITHER);
	if (multisample_enabled)
		glEnable(GL_MULTISAMPLE_ARB);

	if (rv3d->rflag & RV3D_CLIPPING)
		ED_view3d_clipping_disable();

	/* it is important to end a view in a transform compatible with buttons */
//	persp(PERSP_WIN);  /* set ortho */

}

void view3d_opengl_read_pixels(ARegion *ar, int x, int y, int w, int h, int format, int type, void *data)
{
	RegionView3D *rv3d = ar->regiondata;

	if (rv3d->gpuoffscreen) {
		GPU_offscreen_bind(rv3d->gpuoffscreen);
		glReadBuffer(GL_COLOR_ATTACHMENT0_EXT);
		glReadPixels(x, y, w, h, format, type, data);
		GPU_offscreen_unbind(rv3d->gpuoffscreen);
	}
	else {
		glReadPixels(ar->winrct.xmin + x, ar->winrct.ymin + y, w, h, format, type, data);
	}
}

/* XXX depth reading exception, for code not using gpu offscreen */
static void view3d_opengl_read_Z_pixels(ARegion *ar, int x, int y, int w, int h, int format, int type, void *data)
{

	glReadPixels(ar->winrct.xmin + x, ar->winrct.ymin + y, w, h, format, type, data);
}

void view3d_validate_backbuf(ViewContext *vc)
{
	if (vc->v3d->flag & V3D_INVALID_BACKBUF)
		backdrawview3d(vc->scene, vc->ar, vc->v3d);
}

/* samples a single pixel (copied from vpaint) */
unsigned int view3d_sample_backbuf(ViewContext *vc, int x, int y)
{
	unsigned int col;
	
	if (x >= vc->ar->winx || y >= vc->ar->winy) {
		return 0;
	}

	view3d_validate_backbuf(vc);

	view3d_opengl_read_pixels(vc->ar, x, y, 1, 1, GL_RGBA, GL_UNSIGNED_BYTE, &col);
	glReadBuffer(GL_BACK);
	
	if (ENDIAN_ORDER == B_ENDIAN) {
		BLI_endian_switch_uint32(&col);
	}
	
	return WM_framebuffer_to_index(col);
}

/* reads full rect, converts indices */
ImBuf *view3d_read_backbuf(ViewContext *vc, short xmin, short ymin, short xmax, short ymax)
{
	unsigned int *dr, *rd;
	struct ImBuf *ibuf, *ibuf1;
	int a;
	short xminc, yminc, xmaxc, ymaxc, xs, ys;
	
	/* clip */
	if (xmin < 0) xminc = 0; else xminc = xmin;
	if (xmax >= vc->ar->winx) xmaxc = vc->ar->winx - 1; else xmaxc = xmax;
	if (xminc > xmaxc) return NULL;

	if (ymin < 0) yminc = 0; else yminc = ymin;
	if (ymax >= vc->ar->winy) ymaxc = vc->ar->winy - 1; else ymaxc = ymax;
	if (yminc > ymaxc) return NULL;
	
	ibuf = IMB_allocImBuf((xmaxc - xminc + 1), (ymaxc - yminc + 1), 32, IB_rect);

	view3d_validate_backbuf(vc);

	view3d_opengl_read_pixels(vc->ar,
	             xminc, yminc,
	             (xmaxc - xminc + 1),
	             (ymaxc - yminc + 1),
	             GL_RGBA, GL_UNSIGNED_BYTE, ibuf->rect);

	glReadBuffer(GL_BACK);

	if (ENDIAN_ORDER == B_ENDIAN) IMB_convert_rgba_to_abgr(ibuf);

	a = (xmaxc - xminc + 1) * (ymaxc - yminc + 1);
	dr = ibuf->rect;
	while (a--) {
		if (*dr) *dr = WM_framebuffer_to_index(*dr);
		dr++;
	}
	
	/* put clipped result back, if needed */
	if (xminc == xmin && xmaxc == xmax && yminc == ymin && ymaxc == ymax)
		return ibuf;
	
	ibuf1 = IMB_allocImBuf( (xmax - xmin + 1), (ymax - ymin + 1), 32, IB_rect);
	rd = ibuf->rect;
	dr = ibuf1->rect;

	for (ys = ymin; ys <= ymax; ys++) {
		for (xs = xmin; xs <= xmax; xs++, dr++) {
			if (xs >= xminc && xs <= xmaxc && ys >= yminc && ys <= ymaxc) {
				*dr = *rd;
				rd++;
			}
		}
	}
	IMB_freeImBuf(ibuf);
	return ibuf1;
}

/* smart function to sample a rect spiralling outside, nice for backbuf selection */
unsigned int view3d_sample_backbuf_rect(ViewContext *vc, const int mval[2], int size,
                                        unsigned int min, unsigned int max, float *r_dist, short strict,
                                        void *handle, bool (*indextest)(void *handle, unsigned int index))
{
	struct ImBuf *buf;
	unsigned int *bufmin, *bufmax, *tbuf;
	int minx, miny;
	int a, b, rc, nr, amount, dirvec[4][2];
	int distance = 0;
	unsigned int index = 0;
	bool indexok = false;

	amount = (size - 1) / 2;

	minx = mval[0] - (amount + 1);
	miny = mval[1] - (amount + 1);
	buf = view3d_read_backbuf(vc, minx, miny, minx + size - 1, miny + size - 1);
	if (!buf) return 0;

	rc = 0;
	
	dirvec[0][0] = 1; dirvec[0][1] = 0;
	dirvec[1][0] = 0; dirvec[1][1] = -size;
	dirvec[2][0] = -1; dirvec[2][1] = 0;
	dirvec[3][0] = 0; dirvec[3][1] = size;
	
	bufmin = buf->rect;
	tbuf = buf->rect;
	bufmax = buf->rect + size * size;
	tbuf += amount * size + amount;
	
	for (nr = 1; nr <= size; nr++) {
		
		for (a = 0; a < 2; a++) {
			for (b = 0; b < nr; b++, distance++) {
				if (*tbuf && *tbuf >= min && *tbuf < max) {  /* we got a hit */
					if (strict) {
						indexok =  indextest(handle, *tbuf - min + 1);
						if (indexok) {
							*r_dist = sqrtf((float)distance);
							index = *tbuf - min + 1;
							goto exit; 
						}
					}
					else {
						*r_dist = sqrtf((float)distance);  /* XXX, this distance is wrong - */
						index = *tbuf - min + 1;  /* messy yah, but indices start at 1 */
						goto exit;
					}
				}
				
				tbuf += (dirvec[rc][0] + dirvec[rc][1]);
				
				if (tbuf < bufmin || tbuf >= bufmax) {
					goto exit;
				}
			}
			rc++;
			rc &= 3;
		}
	}

exit:
	IMB_freeImBuf(buf);
	return index;
}


/* ************************************************************* */

static void view3d_stereo_bgpic_setup(Scene *scene, View3D *v3d, Image *ima, ImageUser *iuser)
{
	if ((ima->flag & IMA_IS_STEREO)) {
		iuser->flag |= IMA_SHOW_STEREO;

		if ((scene->r.scemode & R_MULTIVIEW) == 0)
			iuser->multiview_eye = STEREO_LEFT_ID;

		/* show only left or right camera */
		else if (v3d->stereo3d_camera != STEREO_3D_ID)
			iuser->multiview_eye = v3d->stereo3d_camera;

		BKE_image_multiview_index(ima, iuser);
	}
	else
		iuser->flag &= ~IMA_SHOW_STEREO;
}

static void view3d_draw_bgpic(Scene *scene, ARegion *ar, View3D *v3d,
                              const bool do_foreground, const bool do_camera_frame)
{
	RegionView3D *rv3d = ar->regiondata;
	BGpic *bgpic;
	int fg_flag = do_foreground ? V3D_BGPIC_FOREGROUND : 0;

	for (bgpic = v3d->bgpicbase.first; bgpic; bgpic = bgpic->next) {
		bgpic->iuser.scene = scene;  /* Needed for render results. */

		if ((bgpic->flag & V3D_BGPIC_FOREGROUND) != fg_flag)
			continue;

		if ((bgpic->view == 0) || /* zero for any */
		    (bgpic->view & (1 << rv3d->view)) || /* check agaist flags */
		    (rv3d->persp == RV3D_CAMOB && bgpic->view == (1 << RV3D_VIEW_CAMERA)))
		{
			float image_aspect[2];
			float fac, asp, zoomx, zoomy;
			float x1, y1, x2, y2;

			ImBuf *ibuf = NULL, *freeibuf, *releaseibuf;
			void *lock;

			Image *ima = NULL;
			MovieClip *clip = NULL;

			/* disable individual images */
			if ((bgpic->flag & V3D_BGPIC_DISABLED))
				continue;

			freeibuf = NULL;
			releaseibuf = NULL;
			if (bgpic->source == V3D_BGPIC_IMAGE) {
				ima = bgpic->ima;
				if (ima == NULL)
					continue;
				BKE_image_user_frame_calc(&bgpic->iuser, CFRA, 0);
				if (ima->source == IMA_SRC_SEQUENCE && !(bgpic->iuser.flag & IMA_USER_FRAME_IN_RANGE)) {
					ibuf = NULL; /* frame is out of range, dont show */
				}
				else {
					view3d_stereo_bgpic_setup(scene, v3d, ima, &bgpic->iuser);
					ibuf = BKE_image_acquire_ibuf(ima, &bgpic->iuser, &lock);
					releaseibuf = ibuf;
				}

				image_aspect[0] = ima->aspx;
				image_aspect[1] = ima->aspy;
			}
			else if (bgpic->source == V3D_BGPIC_MOVIE) {
				/* TODO: skip drawing when out of frame range (as image sequences do above) */

				if (bgpic->flag & V3D_BGPIC_CAMERACLIP) {
					if (scene->camera)
						clip = BKE_object_movieclip_get(scene, scene->camera, true);
				}
				else {
					clip = bgpic->clip;
				}

				if (clip == NULL)
					continue;

				BKE_movieclip_user_set_frame(&bgpic->cuser, CFRA);
				ibuf = BKE_movieclip_get_ibuf(clip, &bgpic->cuser);

				image_aspect[0] = clip->aspx;
				image_aspect[1] = clip->aspy;

				/* working with ibuf from image and clip has got different workflow now.
				 * ibuf acquired from clip is referenced by cache system and should
				 * be dereferenced after usage. */
				freeibuf = ibuf;
			}
			else {
				/* perhaps when loading future files... */
				BLI_assert(0);
				copy_v2_fl(image_aspect, 1.0f);
			}

			if (ibuf == NULL)
				continue;

			if ((ibuf->rect == NULL && ibuf->rect_float == NULL) || ibuf->channels != 4) { /* invalid image format */
				if (freeibuf)
					IMB_freeImBuf(freeibuf);
				if (releaseibuf)
					BKE_image_release_ibuf(ima, releaseibuf, lock);

				continue;
			}

			if (ibuf->rect == NULL)
				IMB_rect_from_float(ibuf);

			if (rv3d->persp == RV3D_CAMOB) {

				if (do_camera_frame) {
					rctf vb;
					ED_view3d_calc_camera_border(scene, ar, v3d, rv3d, &vb, false);
					x1 = vb.xmin;
					y1 = vb.ymin;
					x2 = vb.xmax;
					y2 = vb.ymax;
				}
				else {
					x1 = ar->winrct.xmin;
					y1 = ar->winrct.ymin;
					x2 = ar->winrct.xmax;
					y2 = ar->winrct.ymax;
				}

				/* apply offset last - camera offset is different to offset in blender units */
				/* so this has some sane way of working - this matches camera's shift _exactly_ */
				{
					const float max_dim = max_ff(x2 - x1, y2 - y1);
					const float xof_scale = bgpic->xof * max_dim;
					const float yof_scale = bgpic->yof * max_dim;

					x1 += xof_scale;
					y1 += yof_scale;
					x2 += xof_scale;
					y2 += yof_scale;
				}

				/* aspect correction */
				if (bgpic->flag & V3D_BGPIC_CAMERA_ASPECT) {
					/* apply aspect from clip */
					const float w_src = ibuf->x * image_aspect[0];
					const float h_src = ibuf->y * image_aspect[1];

					/* destination aspect is already applied from the camera frame */
					const float w_dst = x1 - x2;
					const float h_dst = y1 - y2;

					const float asp_src = w_src / h_src;
					const float asp_dst = w_dst / h_dst;

					if (fabsf(asp_src - asp_dst) >= FLT_EPSILON) {
						if ((asp_src > asp_dst) == ((bgpic->flag & V3D_BGPIC_CAMERA_CROP) != 0)) {
							/* fit X */
							const float div = asp_src / asp_dst;
							const float cent = (x1 + x2) / 2.0f;
							x1 = ((x1 - cent) * div) + cent;
							x2 = ((x2 - cent) * div) + cent;
						}
						else {
							/* fit Y */
							const float div = asp_dst / asp_src;
							const float cent = (y1 + y2) / 2.0f;
							y1 = ((y1 - cent) * div) + cent;
							y2 = ((y2 - cent) * div) + cent;
						}
					}
				}
			}
			else {
				float tvec[3];
				float sco[2];
				const float mval_f[2] = {1.0f, 0.0f};
				const float co_zero[3] = {0};
				float zfac;

				/* calc window coord */
				zfac = ED_view3d_calc_zfac(rv3d, co_zero, NULL);
				ED_view3d_win_to_delta(ar, mval_f, tvec, zfac);
				fac = max_ff(fabsf(tvec[0]), max_ff(fabsf(tvec[1]), fabsf(tvec[2]))); /* largest abs axis */
				fac = 1.0f / fac;

				asp = (float)ibuf->y / (float)ibuf->x;

				zero_v3(tvec);
				ED_view3d_project_float_v2_m4(ar, tvec, sco, rv3d->persmat);

				x1 =  sco[0] + fac * (bgpic->xof - bgpic->size);
				y1 =  sco[1] + asp * fac * (bgpic->yof - bgpic->size);
				x2 =  sco[0] + fac * (bgpic->xof + bgpic->size);
				y2 =  sco[1] + asp * fac * (bgpic->yof + bgpic->size);
			}

			/* complete clip? */

			if (x2 < 0 || y2 < 0 || x1 > ar->winx || y1 > ar->winy) {
				if (freeibuf)
					IMB_freeImBuf(freeibuf);
				if (releaseibuf)
					BKE_image_release_ibuf(ima, releaseibuf, lock);

				continue;
			}

			zoomx = (x2 - x1) / ibuf->x;
			zoomy = (y2 - y1) / ibuf->y;

			/* for some reason; zoomlevels down refuses to use GL_ALPHA_SCALE */
			if (zoomx < 1.0f || zoomy < 1.0f) {
				float tzoom = min_ff(zoomx, zoomy);
				int mip = 0;

				if ((ibuf->userflags & IB_MIPMAP_INVALID) != 0) {
					IMB_remakemipmap(ibuf, 0);
					ibuf->userflags &= ~IB_MIPMAP_INVALID;
				}
				else if (ibuf->mipmap[0] == NULL)
					IMB_makemipmap(ibuf, 0);

				while (tzoom < 1.0f && mip < 8 && ibuf->mipmap[mip]) {
					tzoom *= 2.0f;
					zoomx *= 2.0f;
					zoomy *= 2.0f;
					mip++;
				}
				if (mip > 0)
					ibuf = ibuf->mipmap[mip - 1];
			}

			if (v3d->zbuf) glDisable(GL_DEPTH_TEST);
			glDepthMask(0);

			glEnable(GL_BLEND);
			glBlendFunc(GL_SRC_ALPHA,  GL_ONE_MINUS_SRC_ALPHA);

			glMatrixMode(GL_PROJECTION);
			glPushMatrix();
			glMatrixMode(GL_MODELVIEW);
			glPushMatrix();
			ED_region_pixelspace(ar);

			glPixelZoom(zoomx, zoomy);
			glColor4f(1.0f, 1.0f, 1.0f, 1.0f - bgpic->blend);

			/* could not use glaDrawPixelsAuto because it could fallback to
			 * glaDrawPixelsSafe in some cases, which will end up in missing
			 * alpha transparency for the background image (sergey)
			 */
			glaDrawPixelsTex(x1, y1, ibuf->x, ibuf->y, GL_RGBA, GL_UNSIGNED_BYTE, GL_LINEAR, ibuf->rect);

			glPixelZoom(1.0, 1.0);
			glPixelTransferf(GL_ALPHA_SCALE, 1.0f);

			glMatrixMode(GL_PROJECTION);
			glPopMatrix();
			glMatrixMode(GL_MODELVIEW);
			glPopMatrix();

			glDisable(GL_BLEND);

			glDepthMask(1);
			if (v3d->zbuf) glEnable(GL_DEPTH_TEST);

			if (freeibuf)
				IMB_freeImBuf(freeibuf);
			if (releaseibuf)
				BKE_image_release_ibuf(ima, releaseibuf, lock);
		}
	}
}

static void view3d_draw_bgpic_test(Scene *scene, ARegion *ar, View3D *v3d,
                                   const bool do_foreground, const bool do_camera_frame)
{
	RegionView3D *rv3d = ar->regiondata;

	if ((v3d->flag & V3D_DISPBGPICS) == 0)
		return;

	/* disabled - mango request, since footage /w only render is quite useful
	 * and this option is easy to disable all background images at once */
#if 0
	if (v3d->flag2 & V3D_RENDER_OVERRIDE)
		return;
#endif

	if ((rv3d->view == RV3D_VIEW_USER) || (rv3d->persp != RV3D_ORTHO)) {
		if (rv3d->persp == RV3D_CAMOB) {
			view3d_draw_bgpic(scene, ar, v3d, do_foreground, do_camera_frame);
		}
	}
	else {
		view3d_draw_bgpic(scene, ar, v3d, do_foreground, do_camera_frame);
	}
}

/* ****************** View3d afterdraw *************** */

typedef struct View3DAfter {
	struct View3DAfter *next, *prev;
	struct Base *base;
	short dflag;
} View3DAfter;

/* temp storage of Objects that need to be drawn as last */
void ED_view3d_after_add(ListBase *lb, Base *base, const short dflag)
{
	View3DAfter *v3da = MEM_callocN(sizeof(View3DAfter), "View 3d after");
	BLI_assert((base->flag & OB_FROMDUPLI) == 0);
	BLI_addtail(lb, v3da);
	v3da->base = base;
	v3da->dflag = dflag;
}

/* disables write in zbuffer and draws it over */
static void view3d_draw_transp(Scene *scene, ARegion *ar, View3D *v3d)
{
	View3DAfter *v3da, *next;
	
	glDepthMask(0);
	v3d->transp = true;
	
	for (v3da = v3d->afterdraw_transp.first; v3da; v3da = next) {
		next = v3da->next;
		draw_object(scene, ar, v3d, v3da->base, v3da->dflag);
		BLI_remlink(&v3d->afterdraw_transp, v3da);
		MEM_freeN(v3da);
	}
	v3d->transp = false;
	
	glDepthMask(1);
	
}

/* clears zbuffer and draws it over */
static void view3d_draw_xray(Scene *scene, ARegion *ar, View3D *v3d, const bool clear)
{
	View3DAfter *v3da, *next;

	if (clear && v3d->zbuf)
		glClear(GL_DEPTH_BUFFER_BIT);

	v3d->xray = true;
	for (v3da = v3d->afterdraw_xray.first; v3da; v3da = next) {
		next = v3da->next;
		draw_object(scene, ar, v3d, v3da->base, v3da->dflag);
		BLI_remlink(&v3d->afterdraw_xray, v3da);
		MEM_freeN(v3da);
	}
	v3d->xray = false;
}


/* clears zbuffer and draws it over */
static void view3d_draw_xraytransp(Scene *scene, ARegion *ar, View3D *v3d, const bool clear)
{
	View3DAfter *v3da, *next;

	if (clear && v3d->zbuf)
		glClear(GL_DEPTH_BUFFER_BIT);

	v3d->xray = true;
	v3d->transp = true;
	
	for (v3da = v3d->afterdraw_xraytransp.first; v3da; v3da = next) {
		next = v3da->next;
		draw_object(scene, ar, v3d, v3da->base, v3da->dflag);
		BLI_remlink(&v3d->afterdraw_xraytransp, v3da);
		MEM_freeN(v3da);
	}

	v3d->transp = false;
	v3d->xray = false;

}

/* *********************** */

/*
 * In most cases call draw_dupli_objects,
 * draw_dupli_objects_color was added because when drawing set dupli's
 * we need to force the color
 */

#if 0
int dupli_ob_sort(void *arg1, void *arg2)
{
	void *p1 = ((DupliObject *)arg1)->ob;
	void *p2 = ((DupliObject *)arg2)->ob;
	int val = 0;
	if (p1 < p2) val = -1;
	else if (p1 > p2) val = 1;
	return val;
}
#endif


static DupliObject *dupli_step(DupliObject *dob)
{
	while (dob && dob->no_draw)
		dob = dob->next;
	return dob;
}

static void draw_dupli_objects_color(
        Scene *scene, ARegion *ar, View3D *v3d, Base *base,
        const short dflag, const int color)
{
	RegionView3D *rv3d = ar->regiondata;
	ListBase *lb;
	LodLevel *savedlod;
	DupliObject *dob_prev = NULL, *dob, *dob_next = NULL;
	Base tbase = {NULL};
	BoundBox bb, *bb_tmp; /* use a copy because draw_object, calls clear_mesh_caches */
	GLuint displist = 0;
	unsigned char color_rgb[3];
	const short dflag_dupli = dflag | DRAW_CONSTCOLOR;
	short transflag;
	bool use_displist = false;  /* -1 is initialize */
	char dt;
	bool testbb = false;
	short dtx;
	DupliApplyData *apply_data;

	if (base->object->restrictflag & OB_RESTRICT_VIEW) return;
	if ((base->object->restrictflag & OB_RESTRICT_RENDER) && (v3d->flag2 & V3D_RENDER_OVERRIDE)) return;

	if (dflag & DRAW_CONSTCOLOR) {
		BLI_assert(color == TH_UNDEFINED);
	}
	else {
		UI_GetThemeColorBlend3ubv(color, TH_BACK, 0.5f, color_rgb);
	}

	tbase.flag = OB_FROMDUPLI | base->flag;
	lb = object_duplilist(G.main->eval_ctx, scene, base->object);
	// BLI_listbase_sort(lb, dupli_ob_sort); /* might be nice to have if we have a dupli list with mixed objects. */

	apply_data = duplilist_apply(base->object, lb);

	dob = dupli_step(lb->first);
	if (dob) dob_next = dupli_step(dob->next);

	for (; dob; dob_prev = dob, dob = dob_next, dob_next = dob_next ? dupli_step(dob_next->next) : NULL) {
		tbase.object = dob->ob;

		/* Make sure lod is updated from dupli's position */

		savedlod = dob->ob->currentlod;

#ifdef WITH_GAMEENGINE
		if (rv3d->rflag & RV3D_IS_GAME_ENGINE) {
			BKE_object_lod_update(dob->ob, rv3d->viewinv[3]);
		}
#endif

		/* extra service: draw the duplicator in drawtype of parent, minimum taken
		 * to allow e.g. boundbox box objects in groups for LOD */
		dt = tbase.object->dt;
		tbase.object->dt = MIN2(tbase.object->dt, base->object->dt);

		/* inherit draw extra, but not if a boundbox under the assumption that this
		 * is intended to speed up drawing, and drawing extra (especially wire) can
		 * slow it down too much */
		dtx = tbase.object->dtx;
		if (tbase.object->dt != OB_BOUNDBOX)
			tbase.object->dtx = base->object->dtx;

		/* negative scale flag has to propagate */
		transflag = tbase.object->transflag;

		if (is_negative_m4(dob->mat))
			tbase.object->transflag |= OB_NEG_SCALE;
		else
			tbase.object->transflag &= ~OB_NEG_SCALE;
		
		/* should move outside the loop but possible color is set in draw_object still */
		if ((dflag & DRAW_CONSTCOLOR) == 0) {
			glColor3ubv(color_rgb);
		}
		
		/* generate displist, test for new object */
		if (dob_prev && dob_prev->ob != dob->ob) {
			if (use_displist == true)
				glDeleteLists(displist, 1);
			
			use_displist = false;
		}
		
		if ((bb_tmp = BKE_object_boundbox_get(dob->ob))) {
			bb = *bb_tmp; /* must make a copy  */
			testbb = true;
		}

		if (!testbb || ED_view3d_boundbox_clip_ex(rv3d, &bb, dob->mat)) {
			/* generate displist */
			if (use_displist == false) {
				
				/* note, since this was added, its checked (dob->type == OB_DUPLIGROUP)
				 * however this is very slow, it was probably needed for the NLA
				 * offset feature (used in group-duplicate.blend but no longer works in 2.5)
				 * so for now it should be ok to - campbell */
				
				if ( /* if this is the last no need  to make a displist */
				     (dob_next == NULL || dob_next->ob != dob->ob) ||
				     /* lamp drawing messes with matrices, could be handled smarter... but this works */
				     (dob->ob->type == OB_LAMP) ||
				     (dob->type == OB_DUPLIGROUP && dob->animated) ||
				     !bb_tmp ||
				     draw_glsl_material(scene, dob->ob, v3d, dt) ||
				     check_object_draw_texture(scene, v3d, dt) ||
				     (v3d->flag2 & V3D_SOLID_MATCAP) != 0)
				{
					// printf("draw_dupli_objects_color: skipping displist for %s\n", dob->ob->id.name + 2);
					use_displist = false;
				}
				else {
					// printf("draw_dupli_objects_color: using displist for %s\n", dob->ob->id.name + 2);
					
					/* disable boundbox check for list creation */
					BKE_object_boundbox_flag(dob->ob, BOUNDBOX_DISABLED, 1);
					/* need this for next part of code */
					unit_m4(dob->ob->obmat);    /* obmat gets restored */
					
					displist = glGenLists(1);
					glNewList(displist, GL_COMPILE);
					draw_object(scene, ar, v3d, &tbase, dflag_dupli);
					glEndList();
					
					use_displist = true;
					BKE_object_boundbox_flag(dob->ob, BOUNDBOX_DISABLED, 0);
				}		
			}
			
			if (use_displist) {
				glPushMatrix();
				glMultMatrixf(dob->mat);
				glCallList(displist);
				glPopMatrix();
			}	
			else {
				copy_m4_m4(dob->ob->obmat, dob->mat);
				draw_object(scene, ar, v3d, &tbase, dflag_dupli);
			}
		}
		
		tbase.object->dt = dt;
		tbase.object->dtx = dtx;
		tbase.object->transflag = transflag;
		tbase.object->currentlod = savedlod;
	}

	if (apply_data) {
		duplilist_restore(lb, apply_data);
		duplilist_free_apply_data(apply_data);
	}

	free_object_duplilist(lb);
	
	if (use_displist)
		glDeleteLists(displist, 1);
}

static void draw_dupli_objects(Scene *scene, ARegion *ar, View3D *v3d, Base *base)
{
	/* define the color here so draw_dupli_objects_color can be called
	 * from the set loop */
	
	int color = (base->flag & SELECT) ? TH_SELECT : TH_WIRE;
	/* debug */
	if (base->object->dup_group && base->object->dup_group->id.us < 1)
		color = TH_REDALERT;
	
	draw_dupli_objects_color(scene, ar, v3d, base, 0, color);
}

/* XXX warning, not using gpu offscreen here */
void view3d_update_depths_rect(ARegion *ar, ViewDepths *d, rcti *rect)
{
	int x, y, w, h;
	rcti r;
	/* clamp rect by area */

	r.xmin = 0;
	r.xmax = ar->winx - 1;
	r.ymin = 0;
	r.ymax = ar->winy - 1;

	/* Constrain rect to depth bounds */
	BLI_rcti_isect(&r, rect, rect);

	/* assign values to compare with the ViewDepths */
	x = rect->xmin;
	y = rect->ymin;

	w = BLI_rcti_size_x(rect);
	h = BLI_rcti_size_y(rect);

	if (w <= 0 || h <= 0) {
		if (d->depths)
			MEM_freeN(d->depths);
		d->depths = NULL;

		d->damaged = false;
	}
	else if (d->w != w ||
	         d->h != h ||
	         d->x != x ||
	         d->y != y ||
	         d->depths == NULL
	         )
	{
		d->x = x;
		d->y = y;
		d->w = w;
		d->h = h;

		if (d->depths)
			MEM_freeN(d->depths);

		d->depths = MEM_mallocN(sizeof(float) * d->w * d->h, "View depths Subset");
		
		d->damaged = true;
	}

	if (d->damaged) {
		/* XXX using special function here, it doesn't use the gpu offscreen system */
		view3d_opengl_read_Z_pixels(ar, d->x, d->y, d->w, d->h, GL_DEPTH_COMPONENT, GL_FLOAT, d->depths);
		glGetDoublev(GL_DEPTH_RANGE, d->depth_range);
		d->damaged = false;
	}
}

/* note, with nouveau drivers the glReadPixels() is very slow. [#24339] */
void ED_view3d_depth_update(ARegion *ar)
{
	RegionView3D *rv3d = ar->regiondata;
	
	/* Create storage for, and, if necessary, copy depth buffer */
	if (!rv3d->depths) rv3d->depths = MEM_callocN(sizeof(ViewDepths), "ViewDepths");
	if (rv3d->depths) {
		ViewDepths *d = rv3d->depths;
		if (d->w != ar->winx ||
		    d->h != ar->winy ||
		    !d->depths)
		{
			d->w = ar->winx;
			d->h = ar->winy;
			if (d->depths)
				MEM_freeN(d->depths);
			d->depths = MEM_mallocN(sizeof(float) * d->w * d->h, "View depths");
			d->damaged = true;
		}
		
		if (d->damaged) {
			view3d_opengl_read_pixels(ar, 0, 0, d->w, d->h, GL_DEPTH_COMPONENT, GL_FLOAT, d->depths);
			glGetDoublev(GL_DEPTH_RANGE, d->depth_range);
			
			d->damaged = false;
		}
	}
}

/* utility function to find the closest Z value, use for autodepth */
float view3d_depth_near(ViewDepths *d)
{
	/* convert to float for comparisons */
	const float near = (float)d->depth_range[0];
	const float far_real = (float)d->depth_range[1];
	float far = far_real;

	const float *depths = d->depths;
	float depth = FLT_MAX;
	int i = (int)d->w * (int)d->h; /* cast to avoid short overflow */

	/* far is both the starting 'far' value
	 * and the closest value found. */
	while (i--) {
		depth = *depths++;
		if ((depth < far) && (depth > near)) {
			far = depth;
		}
	}

	return far == far_real ? FLT_MAX : far;
}

void ED_view3d_draw_depth_gpencil(Scene *scene, ARegion *ar, View3D *v3d)
{
	short zbuf = v3d->zbuf;
	RegionView3D *rv3d = ar->regiondata;

	view3d_winmatrix_set(ar, v3d, NULL);
	view3d_viewmatrix_set(scene, v3d, rv3d);  /* note: calls BKE_object_where_is_calc for camera... */

	mul_m4_m4m4(rv3d->persmat, rv3d->winmat, rv3d->viewmat);
	invert_m4_m4(rv3d->persinv, rv3d->persmat);
	invert_m4_m4(rv3d->viewinv, rv3d->viewmat);

	glClear(GL_DEPTH_BUFFER_BIT);

	glLoadMatrixf(rv3d->viewmat);

	v3d->zbuf = true;
	glEnable(GL_DEPTH_TEST);

	if (v3d->flag2 & V3D_SHOW_GPENCIL) {
		ED_gpencil_draw_view3d(scene, v3d, ar, true);
	}
	
	v3d->zbuf = zbuf;

}

void ED_view3d_draw_depth(Scene *scene, ARegion *ar, View3D *v3d, bool alphaoverride)
{
	RegionView3D *rv3d = ar->regiondata;
	Base *base;
	short zbuf = v3d->zbuf;
	short flag = v3d->flag;
	float glalphaclip = U.glalphaclip;
	int obcenter_dia = U.obcenter_dia;
	/* no need for color when drawing depth buffer */
	const short dflag_depth = DRAW_CONSTCOLOR;
	/* temp set drawtype to solid */
	
	/* Setting these temporarily is not nice */
	v3d->flag &= ~V3D_SELECT_OUTLINE;
	U.glalphaclip = alphaoverride ? 0.5f : glalphaclip; /* not that nice but means we wont zoom into billboards */
	U.obcenter_dia = 0;
	
	view3d_winmatrix_set(ar, v3d, NULL);
	view3d_viewmatrix_set(scene, v3d, rv3d);  /* note: calls BKE_object_where_is_calc for camera... */
	
	mul_m4_m4m4(rv3d->persmat, rv3d->winmat, rv3d->viewmat);
	invert_m4_m4(rv3d->persinv, rv3d->persmat);
	invert_m4_m4(rv3d->viewinv, rv3d->viewmat);
	
	glClear(GL_DEPTH_BUFFER_BIT);
	
	glLoadMatrixf(rv3d->viewmat);
//	persp(PERSP_STORE);  /* store correct view for persp(PERSP_VIEW) calls */
	
	if (rv3d->rflag & RV3D_CLIPPING) {
		ED_view3d_clipping_set(rv3d);
	}
	
	v3d->zbuf = true;
	glEnable(GL_DEPTH_TEST);
	
	/* draw set first */
	if (scene->set) {
		Scene *sce_iter;
		for (SETLOOPER(scene->set, sce_iter, base)) {
			if (v3d->lay & base->lay) {
				draw_object(scene, ar, v3d, base, 0);
				if (base->object->transflag & OB_DUPLI) {
					draw_dupli_objects_color(scene, ar, v3d, base, dflag_depth, TH_UNDEFINED);
				}
			}
		}
	}
	
	for (base = scene->base.first; base; base = base->next) {
		if (v3d->lay & base->lay) {
			/* dupli drawing */
			if (base->object->transflag & OB_DUPLI) {
				draw_dupli_objects_color(scene, ar, v3d, base, dflag_depth, TH_UNDEFINED);
			}
			draw_object(scene, ar, v3d, base, dflag_depth);
		}
	}
	
	/* this isn't that nice, draw xray objects as if they are normal */
	if (v3d->afterdraw_transp.first ||
	    v3d->afterdraw_xray.first ||
	    v3d->afterdraw_xraytransp.first)
	{
		View3DAfter *v3da, *next;
		int mask_orig;

		v3d->xray = true;
		
		/* transp materials can change the depth mask, see #21388 */
		glGetIntegerv(GL_DEPTH_WRITEMASK, &mask_orig);


		if (v3d->afterdraw_xray.first || v3d->afterdraw_xraytransp.first) {
			glDepthFunc(GL_ALWAYS); /* always write into the depth bufer, overwriting front z values */
			for (v3da = v3d->afterdraw_xray.first; v3da; v3da = next) {
				next = v3da->next;
				draw_object(scene, ar, v3d, v3da->base, dflag_depth);
			}
			glDepthFunc(GL_LEQUAL); /* Now write the depth buffer normally */
		}

		/* draw 3 passes, transp/xray/xraytransp */
		v3d->xray = false;
		v3d->transp = true;
		for (v3da = v3d->afterdraw_transp.first; v3da; v3da = next) {
			next = v3da->next;
			draw_object(scene, ar, v3d, v3da->base, dflag_depth);
			BLI_remlink(&v3d->afterdraw_transp, v3da);
			MEM_freeN(v3da);
		}

		v3d->xray = true;
		v3d->transp = false;
		for (v3da = v3d->afterdraw_xray.first; v3da; v3da = next) {
			next = v3da->next;
			draw_object(scene, ar, v3d, v3da->base, dflag_depth);
			BLI_remlink(&v3d->afterdraw_xray, v3da);
			MEM_freeN(v3da);
		}

		v3d->xray = true;
		v3d->transp = true;
		for (v3da = v3d->afterdraw_xraytransp.first; v3da; v3da = next) {
			next = v3da->next;
			draw_object(scene, ar, v3d, v3da->base, dflag_depth);
			BLI_remlink(&v3d->afterdraw_xraytransp, v3da);
			MEM_freeN(v3da);
		}

		
		v3d->xray = false;
		v3d->transp = false;

		glDepthMask(mask_orig);
	}
	
	if (rv3d->rflag & RV3D_CLIPPING)
		ED_view3d_clipping_disable();
	
	v3d->zbuf = zbuf;
	if (!v3d->zbuf) glDisable(GL_DEPTH_TEST);

	U.glalphaclip = glalphaclip;
	v3d->flag = flag;
	U.obcenter_dia = obcenter_dia;
}

typedef struct View3DShadow {
	struct View3DShadow *next, *prev;
	GPULamp *lamp;
} View3DShadow;

static void gpu_render_lamp_update(Scene *scene, View3D *v3d, Object *ob, Object *par,
                                   float obmat[4][4], ListBase *shadows, SceneRenderLayer *srl)
{
	GPULamp *lamp;
	Lamp *la = (Lamp *)ob->data;
	View3DShadow *shadow;
	unsigned int layers;
	
	lamp = GPU_lamp_from_blender(scene, ob, par);
	
	if (lamp) {
		GPU_lamp_update(lamp, ob->lay, (ob->restrictflag & OB_RESTRICT_RENDER), obmat);
		GPU_lamp_update_colors(lamp, la->r, la->g, la->b, la->energy);
		
		layers = ob->lay & v3d->lay;
		if (srl)
			layers &= srl->lay;

		if (layers && GPU_lamp_override_visible(lamp, srl, NULL) && GPU_lamp_has_shadow_buffer(lamp)) {
			shadow = MEM_callocN(sizeof(View3DShadow), "View3DShadow");
			shadow->lamp = lamp;
			BLI_addtail(shadows, shadow);
		}
	}
}

static void gpu_update_lamps_shadows(Scene *scene, View3D *v3d)
{
	ListBase shadows;
	View3DShadow *shadow;
	Scene *sce_iter;
	Base *base;
	Object *ob;
	SceneRenderLayer *srl = v3d->scenelock ? BLI_findlink(&scene->r.layers, scene->r.actlay) : NULL;
	
	BLI_listbase_clear(&shadows);
	
	/* update lamp transform and gather shadow lamps */
	for (SETLOOPER(scene, sce_iter, base)) {
		ob = base->object;
		
		if (ob->type == OB_LAMP)
			gpu_render_lamp_update(scene, v3d, ob, NULL, ob->obmat, &shadows, srl);
		
		if (ob->transflag & OB_DUPLI) {
			DupliObject *dob;
			ListBase *lb = object_duplilist(G.main->eval_ctx, scene, ob);
			
			for (dob = lb->first; dob; dob = dob->next)
				if (dob->ob->type == OB_LAMP)
					gpu_render_lamp_update(scene, v3d, dob->ob, ob, dob->mat, &shadows, srl);
			
			free_object_duplilist(lb);
		}
	}
	
	/* render shadows after updating all lamps, nested object_duplilist
	 * don't work correct since it's replacing object matrices */
	for (shadow = shadows.first; shadow; shadow = shadow->next) {
		/* this needs to be done better .. */
		float viewmat[4][4], winmat[4][4];
		int drawtype, lay, winsize, flag2 = v3d->flag2;
		ARegion ar = {NULL};
		RegionView3D rv3d = {{{0}}};
		
		drawtype = v3d->drawtype;
		lay = v3d->lay;
		
		v3d->drawtype = OB_SOLID;
		v3d->lay &= GPU_lamp_shadow_layer(shadow->lamp);
		v3d->flag2 &= ~(V3D_SOLID_TEX | V3D_SHOW_SOLID_MATCAP);
		v3d->flag2 |= V3D_RENDER_OVERRIDE | V3D_RENDER_SHADOW;
		
		GPU_lamp_shadow_buffer_bind(shadow->lamp, viewmat, &winsize, winmat);

		ar.regiondata = &rv3d;
		ar.regiontype = RGN_TYPE_WINDOW;
		rv3d.persp = RV3D_CAMOB;
		copy_m4_m4(rv3d.winmat, winmat);
		copy_m4_m4(rv3d.viewmat, viewmat);
		invert_m4_m4(rv3d.viewinv, rv3d.viewmat);
		mul_m4_m4m4(rv3d.persmat, rv3d.winmat, rv3d.viewmat);
		invert_m4_m4(rv3d.persinv, rv3d.viewinv);

		/* no need to call ED_view3d_draw_offscreen_init since shadow buffers were already updated */
		ED_view3d_draw_offscreen(scene, v3d, &ar, winsize, winsize, viewmat, winmat, false, false, NULL);
		GPU_lamp_shadow_buffer_unbind(shadow->lamp);
		
		v3d->drawtype = drawtype;
		v3d->lay = lay;
		v3d->flag2 = flag2;
	}
	
	BLI_freelistN(&shadows);
}

/* *********************** customdata **************** */

CustomDataMask ED_view3d_datamask(Scene *scene, View3D *v3d)
{
	CustomDataMask mask = 0;

	if (ELEM(v3d->drawtype, OB_TEXTURE, OB_MATERIAL) ||
	    ((v3d->drawtype == OB_SOLID) && (v3d->flag2 & V3D_SOLID_TEX)))
	{
		mask |= CD_MASK_MTFACE | CD_MASK_MCOL;

		if (BKE_scene_use_new_shading_nodes(scene)) {
			if (v3d->drawtype == OB_MATERIAL)
				mask |= CD_MASK_ORCO;
		}
		else {
			if ((scene->gm.matmode == GAME_MAT_GLSL && v3d->drawtype == OB_TEXTURE) || 
			    (v3d->drawtype == OB_MATERIAL))
			{
				mask |= CD_MASK_ORCO;
			}
		}
	}

	return mask;
}

/* goes over all modes and view3d settings */
CustomDataMask ED_view3d_screen_datamask(bScreen *screen)
{
	Scene *scene = screen->scene;
	CustomDataMask mask = CD_MASK_BAREMESH;
	ScrArea *sa;
	
	/* check if we need tfaces & mcols due to view mode */
	for (sa = screen->areabase.first; sa; sa = sa->next) {
		if (sa->spacetype == SPACE_VIEW3D) {
			mask |= ED_view3d_datamask(scene, (View3D *)sa->spacedata.first);
		}
	}

	return mask;
}

void ED_view3d_update_viewmat(Scene *scene, View3D *v3d, ARegion *ar, float viewmat[4][4], float winmat[4][4])
{
	RegionView3D *rv3d = ar->regiondata;

	/* setup window matrices */
	if (winmat)
		copy_m4_m4(rv3d->winmat, winmat);
	else
		view3d_winmatrix_set(ar, v3d, NULL);

	/* setup view matrix */
	if (viewmat)
		copy_m4_m4(rv3d->viewmat, viewmat);
	else
		view3d_viewmatrix_set(scene, v3d, rv3d);  /* note: calls BKE_object_where_is_calc for camera... */

	/* update utilitity matrices */
	mul_m4_m4m4(rv3d->persmat, rv3d->winmat, rv3d->viewmat);
	invert_m4_m4(rv3d->persinv, rv3d->persmat);
	invert_m4_m4(rv3d->viewinv, rv3d->viewmat);

	/* calculate pixelsize factor once, is used for lamps and obcenters */
	{
		/* note:  '1.0f / len_v3(v1)'  replaced  'len_v3(rv3d->viewmat[0])'
		 * because of float point precision problems at large values [#23908] */
		float v1[3], v2[3];
		float len_px, len_sc;

		v1[0] = rv3d->persmat[0][0];
		v1[1] = rv3d->persmat[1][0];
		v1[2] = rv3d->persmat[2][0];

		v2[0] = rv3d->persmat[0][1];
		v2[1] = rv3d->persmat[1][1];
		v2[2] = rv3d->persmat[2][1];

		len_px = 2.0f / sqrtf(min_ff(len_squared_v3(v1), len_squared_v3(v2)));
		len_sc = (float)MAX2(ar->winx, ar->winy);

		rv3d->pixsize = len_px / len_sc;
	}
}



/**
 * Shared by #ED_view3d_draw_offscreen and #view3d_main_area_draw_objects
 *
 * \note \a C and \a grid_unit will be NULL when \a draw_offscreen is set.
 * \note Drawing lamps and opengl render uses this, so dont do grease pencil or view widgets here.
 */
static void view3d_draw_objects(
        const bContext *C,
        Scene *scene, View3D *v3d, ARegion *ar,
        const char **grid_unit,
        const bool do_bgpic, const bool draw_offscreen)
{
	RegionView3D *rv3d = ar->regiondata;
	Base *base;
	const bool do_camera_frame = !draw_offscreen;

	if (!draw_offscreen) {
		ED_region_draw_cb_draw(C, ar, REGION_DRAW_PRE_VIEW);
	}

	if (rv3d->rflag & RV3D_CLIPPING)
		view3d_draw_clipping(rv3d);

	/* set zbuffer after we draw clipping region */
	if (v3d->drawtype > OB_WIRE) {
		v3d->zbuf = true;
	}
	else {
		v3d->zbuf = false;
	}

	/* special case (depth for wire color) */
	if (v3d->drawtype <= OB_WIRE) {
		if (scene->obedit && scene->obedit->type == OB_MESH) {
			Mesh *me = scene->obedit->data;
			if (me->drawflag & ME_DRAWEIGHT) {
				v3d->zbuf = true;
			}
		}
	}

	if (v3d->zbuf) {
		glEnable(GL_DEPTH_TEST);
	}

	if (!draw_offscreen) {
		/* needs to be done always, gridview is adjusted in drawgrid() now, but only for ortho views. */
		rv3d->gridview = ED_view3d_grid_scale(scene, v3d, grid_unit);

		if ((rv3d->view == RV3D_VIEW_USER) || (rv3d->persp != RV3D_ORTHO)) {
			if ((v3d->flag2 & V3D_RENDER_OVERRIDE) == 0) {
				drawfloor(scene, v3d, grid_unit);
			}
		}
		else {
			if ((v3d->flag2 & V3D_RENDER_OVERRIDE) == 0) {
				ED_region_pixelspace(ar);
				*grid_unit = NULL;  /* drawgrid need this to detect/affect smallest valid unit... */
				drawgrid(&scene->unit, ar, v3d, grid_unit);
				/* XXX make function? replaces persp(1) */
				glMatrixMode(GL_PROJECTION);
				glLoadMatrixf(rv3d->winmat);
				glMatrixMode(GL_MODELVIEW);
				glLoadMatrixf(rv3d->viewmat);
			}
		}
	}

	/* important to do before clipping */
	if (do_bgpic) {
		view3d_draw_bgpic_test(scene, ar, v3d, false, do_camera_frame);
	}

	if (rv3d->rflag & RV3D_CLIPPING) {
		ED_view3d_clipping_set(rv3d);
	}

	/* draw set first */
	if (scene->set) {
		const short dflag = DRAW_CONSTCOLOR | DRAW_SCENESET;
		Scene *sce_iter;
		for (SETLOOPER(scene->set, sce_iter, base)) {
			if (v3d->lay & base->lay) {
				UI_ThemeColorBlend(TH_WIRE, TH_BACK, 0.6f);
				draw_object(scene, ar, v3d, base, dflag);

				if (base->object->transflag & OB_DUPLI) {
					draw_dupli_objects_color(scene, ar, v3d, base, dflag, TH_UNDEFINED);
				}
			}
		}

		/* Transp and X-ray afterdraw stuff for sets is done later */
	}


	if (draw_offscreen) {
		for (base = scene->base.first; base; base = base->next) {
			if (v3d->lay & base->lay) {
				/* dupli drawing */
				if (base->object->transflag & OB_DUPLI)
					draw_dupli_objects(scene, ar, v3d, base);

				draw_object(scene, ar, v3d, base, 0);
			}
		}
	}
	else {
		unsigned int lay_used = 0;

		/* then draw not selected and the duplis, but skip editmode object */
		for (base = scene->base.first; base; base = base->next) {
			lay_used |= base->lay;

			if (v3d->lay & base->lay) {

				/* dupli drawing */
				if (base->object->transflag & OB_DUPLI) {
					draw_dupli_objects(scene, ar, v3d, base);
				}
				if ((base->flag & SELECT) == 0) {
					if (base->object != scene->obedit)
						draw_object(scene, ar, v3d, base, 0);
				}
			}
		}

		/* mask out localview */
		v3d->lay_used = lay_used & ((1 << 20) - 1);

		/* draw selected and editmode */
		for (base = scene->base.first; base; base = base->next) {
			if (v3d->lay & base->lay) {
				if (base->object == scene->obedit || (base->flag & SELECT)) {
					draw_object(scene, ar, v3d, base, 0);
				}
			}
		}
	}

	/* must be before xray draw which clears the depth buffer */
	if (v3d->flag2 & V3D_SHOW_GPENCIL) {
		/* must be before xray draw which clears the depth buffer */
		if (v3d->zbuf) glDisable(GL_DEPTH_TEST);
		ED_gpencil_draw_view3d(scene, v3d, ar, true);
		if (v3d->zbuf) glEnable(GL_DEPTH_TEST);
	}

	/* transp and X-ray afterdraw stuff */
	if (v3d->afterdraw_transp.first)     view3d_draw_transp(scene, ar, v3d);
	if (v3d->afterdraw_xray.first)       view3d_draw_xray(scene, ar, v3d, true);
	if (v3d->afterdraw_xraytransp.first) view3d_draw_xraytransp(scene, ar, v3d, true);

	if (!draw_offscreen) {
		ED_region_draw_cb_draw(C, ar, REGION_DRAW_POST_VIEW);
	}

	if (rv3d->rflag & RV3D_CLIPPING)
		ED_view3d_clipping_disable();

	/* important to do after clipping */
	if (do_bgpic) {
		view3d_draw_bgpic_test(scene, ar, v3d, true, do_camera_frame);
	}

	if (!draw_offscreen) {
		BIF_draw_manipulator(C);
	}

	/* cleanup */
	if (v3d->zbuf) {
		v3d->zbuf = false;
		glDisable(GL_DEPTH_TEST);
	}

	if ((v3d->flag2 & V3D_RENDER_SHADOW) == 0) {
		GPU_free_images_old();
	}
}

static void view3d_main_area_setup_view(Scene *scene, View3D *v3d, ARegion *ar, float viewmat[4][4], float winmat[4][4])
{
	RegionView3D *rv3d = ar->regiondata;

	ED_view3d_update_viewmat(scene, v3d, ar, viewmat, winmat);

	/* set for opengl */
	glMatrixMode(GL_PROJECTION);
	glLoadMatrixf(rv3d->winmat);
	glMatrixMode(GL_MODELVIEW);
	glLoadMatrixf(rv3d->viewmat);
}

void ED_view3d_draw_offscreen_init(Scene *scene, View3D *v3d)
{
	/* shadow buffers, before we setup matrices */
	if (draw_glsl_material(scene, NULL, v3d, v3d->drawtype))
		gpu_update_lamps_shadows(scene, v3d);
}

/*
 * Function to clear the view
 */
static void view3d_main_area_clear(Scene *scene, View3D *v3d, ARegion *ar, bool force)
{
	/* clear background */
	if (scene->world && ((v3d->flag3 & V3D_SHOW_WORLD) || force)) {
		float alpha = (force) ? 1.0f : 0.0;
		bool glsl = GPU_glsl_support() && BKE_scene_use_new_shading_nodes(scene) && scene->world->nodetree && scene->world->use_nodes;
		
		if (glsl) {
			RegionView3D *rv3d = ar->regiondata;
			GPUMaterial *gpumat = GPU_material_world(scene, scene->world);
			
			/* calculate full shader for background */
			GPU_material_bind(gpumat, 1, 1, 1.0, false, rv3d->viewmat, rv3d->viewinv, (v3d->scenelock != 0));
			
			glEnable(GL_DEPTH_TEST);
			glDepthFunc(GL_ALWAYS);
			glShadeModel(GL_SMOOTH);
			glBegin(GL_QUADS);
			glVertex3f(-1.0, -1.0, 1.0);
			glVertex3f(1.0, -1.0, 1.0);
			glVertex3f(1.0, 1.0, 1.0);
			glVertex3f(-1.0, 1.0, 1.0);
			glEnd();
			glShadeModel(GL_FLAT);

			GPU_material_unbind(gpumat);
			
			glDepthFunc(GL_LEQUAL);
			glDisable(GL_DEPTH_TEST);
		}
		else if (scene->world->skytype & WO_SKYBLEND) {  /* blend sky */
			int x, y;
			float col_hor[3];
			float col_zen[3];

#define VIEWGRAD_RES_X 16
#define VIEWGRAD_RES_Y 16

			GLubyte grid_col[VIEWGRAD_RES_X][VIEWGRAD_RES_Y][4];
			static float   grid_pos[VIEWGRAD_RES_X][VIEWGRAD_RES_Y][3];
			static GLushort indices[VIEWGRAD_RES_X - 1][VIEWGRAD_RES_X - 1][4];
			static bool buf_calculated = false;

			IMB_colormanagement_pixel_to_display_space_v3(col_hor, &scene->world->horr, &scene->view_settings,
			                                              &scene->display_settings);
			IMB_colormanagement_pixel_to_display_space_v3(col_zen, &scene->world->zenr, &scene->view_settings,
			                                              &scene->display_settings);

			glMatrixMode(GL_PROJECTION);
			glPushMatrix();
			glLoadIdentity();
			glMatrixMode(GL_MODELVIEW);
			glPushMatrix();
			glLoadIdentity();

			glShadeModel(GL_SMOOTH);

			/* calculate buffers the first time only */
			if (!buf_calculated) {
				for (x = 0; x < VIEWGRAD_RES_X; x++) {
					for (y = 0; y < VIEWGRAD_RES_Y; y++) {
						const float xf = (float)x / (float)(VIEWGRAD_RES_X - 1);
						const float yf = (float)y / (float)(VIEWGRAD_RES_Y - 1);

						/* -1..1 range */
						grid_pos[x][y][0] = (xf - 0.5f) * 2.0f;
						grid_pos[x][y][1] = (yf - 0.5f) * 2.0f;
						grid_pos[x][y][2] = 1.0;
					}
				}

				for (x = 0; x < VIEWGRAD_RES_X - 1; x++) {
					for (y = 0; y < VIEWGRAD_RES_Y - 1; y++) {
						indices[x][y][0] = x * VIEWGRAD_RES_X + y;
						indices[x][y][1] = x * VIEWGRAD_RES_X + y + 1;
						indices[x][y][2] = (x + 1) * VIEWGRAD_RES_X + y + 1;
						indices[x][y][3] = (x + 1) * VIEWGRAD_RES_X + y;
					}
				}

				buf_calculated = true;
			}

			for (x = 0; x < VIEWGRAD_RES_X; x++) {
				for (y = 0; y < VIEWGRAD_RES_Y; y++) {
					const float xf = (float)x / (float)(VIEWGRAD_RES_X - 1);
					const float yf = (float)y / (float)(VIEWGRAD_RES_Y - 1);
					const float mval[2] = {xf * (float)ar->winx, yf * ar->winy};
					const float z_up[3] = {0.0f, 0.0f, 1.0f};
					float out[3];
					GLubyte *col_ub = grid_col[x][y];

					float col_fac;
					float col_fl[3];

					ED_view3d_win_to_vector(ar, mval, out);

					if (scene->world->skytype & WO_SKYPAPER) {
						if (scene->world->skytype & WO_SKYREAL) {
							col_fac = fabsf(((float)y / (float)VIEWGRAD_RES_Y) - 0.5f) * 2.0f;
						}
						else {
							col_fac = (float)y / (float)VIEWGRAD_RES_Y;
						}
					}
					else {
						if (scene->world->skytype & WO_SKYREAL) {
							col_fac = fabsf((angle_normalized_v3v3(z_up, out) / (float)M_PI) - 0.5f) * 2.0f;
						}
						else {
							col_fac = 1.0f - (angle_normalized_v3v3(z_up, out) / (float)M_PI);
						}
					}

					interp_v3_v3v3(col_fl, col_hor, col_zen, col_fac);

					rgb_float_to_uchar(col_ub, col_fl);
					col_ub[3] = alpha * 255;
				}
			}

			glEnable(GL_DEPTH_TEST);
			glDepthFunc(GL_ALWAYS);

			glEnableClientState(GL_VERTEX_ARRAY);
			glEnableClientState(GL_COLOR_ARRAY);
			glVertexPointer(3, GL_FLOAT, 0, grid_pos);
			glColorPointer(4, GL_UNSIGNED_BYTE, 0, grid_col);

			glDrawElements(GL_QUADS, (VIEWGRAD_RES_X - 1) * (VIEWGRAD_RES_Y - 1) * 4, GL_UNSIGNED_SHORT, indices);

			glDisableClientState(GL_VERTEX_ARRAY);
			glDisableClientState(GL_COLOR_ARRAY);

			glDepthFunc(GL_LEQUAL);
			glDisable(GL_DEPTH_TEST);

			glMatrixMode(GL_PROJECTION);
			glPopMatrix();
			glMatrixMode(GL_MODELVIEW);
			glPopMatrix();

			glShadeModel(GL_FLAT);

#undef VIEWGRAD_RES_X
#undef VIEWGRAD_RES_Y
		}
		else {  /* solid sky */
			float col_hor[3];
			IMB_colormanagement_pixel_to_display_space_v3(col_hor, &scene->world->horr, &scene->view_settings,
			                                              &scene->display_settings);

			glClearColor(col_hor[0], col_hor[1], col_hor[2], alpha);
			glClear(GL_COLOR_BUFFER_BIT | GL_DEPTH_BUFFER_BIT);
		}
	}
	else {
		if (UI_GetThemeValue(TH_SHOW_BACK_GRAD)) {
			glMatrixMode(GL_PROJECTION);
			glPushMatrix();
			glLoadIdentity();
			glMatrixMode(GL_MODELVIEW);
			glPushMatrix();
			glLoadIdentity();

			glEnable(GL_DEPTH_TEST);
			glDepthFunc(GL_ALWAYS);
			glShadeModel(GL_SMOOTH);
			glBegin(GL_QUADS);
			UI_ThemeColor(TH_LOW_GRAD);
			glVertex3f(-1.0, -1.0, 1.0);
			glVertex3f(1.0, -1.0, 1.0);
			UI_ThemeColor(TH_HIGH_GRAD);
			glVertex3f(1.0, 1.0, 1.0);
			glVertex3f(-1.0, 1.0, 1.0);
			glEnd();
			glShadeModel(GL_FLAT);

			glDepthFunc(GL_LEQUAL);
			glDisable(GL_DEPTH_TEST);

			glMatrixMode(GL_PROJECTION);
			glPopMatrix();

			glMatrixMode(GL_MODELVIEW);
			glPopMatrix();
		}
		else {
			UI_ThemeClearColor(TH_HIGH_GRAD);
			glClear(GL_COLOR_BUFFER_BIT | GL_DEPTH_BUFFER_BIT);
		}
	}
}

/* ED_view3d_draw_offscreen_init should be called before this to initialize
 * stuff like shadow buffers
 */
void ED_view3d_draw_offscreen(Scene *scene, View3D *v3d, ARegion *ar, int winx, int winy,
                              float viewmat[4][4], float winmat[4][4],
                              bool do_bgpic, bool do_sky, const char *viewname)
{
	struct bThemeState theme_state;
	int bwinx, bwiny;
	rcti brect;

	glPushMatrix();

	/* set temporary new size */
	bwinx = ar->winx;
	bwiny = ar->winy;
	brect = ar->winrct;

	ar->winx = winx;
	ar->winy = winy;
	ar->winrct.xmin = 0;
	ar->winrct.ymin = 0;
	ar->winrct.xmax = winx;
	ar->winrct.ymax = winy;

	UI_Theme_Store(&theme_state);
	UI_SetTheme(SPACE_VIEW3D, RGN_TYPE_WINDOW);

	/* set flags */
	G.f |= G_RENDER_OGL;

	if ((v3d->flag2 & V3D_RENDER_SHADOW) == 0) {
		/* free images which can have changed on frame-change
		 * warning! can be slow so only free animated images - campbell */
		GPU_free_images_anim();
	}

	/* setup view matrices */
	if ((viewname != NULL) && (viewmat == NULL))
		view3d_stereo3d_setup_offscreen(scene, v3d, ar, winmat, viewname);
	else
		view3d_main_area_setup_view(scene, v3d, ar, viewmat, winmat);

	/* clear opengl buffers */
	if (do_sky) {
		view3d_main_area_clear(scene, v3d, ar, true);
	}
	else {
		glClearColor(0.0f, 0.0f, 0.0f, 0.0f);
		glClear(GL_COLOR_BUFFER_BIT | GL_DEPTH_BUFFER_BIT);		
	}

	/* main drawing call */
	view3d_draw_objects(NULL, scene, v3d, ar, NULL, do_bgpic, true);

	if ((v3d->flag2 & V3D_RENDER_SHADOW) == 0) {
		/* draw grease-pencil stuff */
		ED_region_pixelspace(ar);


		if (v3d->flag2 & V3D_SHOW_GPENCIL) {
			/* draw grease-pencil stuff - needed to get paint-buffer shown too (since it's 2D) */
			ED_gpencil_draw_view3d(scene, v3d, ar, false);
		}

		/* freeing the images again here could be done after the operator runs, leaving for now */
		GPU_free_images_anim();
	}

	/* restore size */
	ar->winx = bwinx;
	ar->winy = bwiny;
	ar->winrct = brect;

	glPopMatrix();

	UI_Theme_Restore(&theme_state);

	G.f &= ~G_RENDER_OGL;
}

/* get a color used for offscreen sky, returns color in sRGB space */
void ED_view3d_offscreen_sky_color_get(Scene *scene, float sky_color[3])
{
	if (scene->world)
		linearrgb_to_srgb_v3_v3(sky_color, &scene->world->horr);
	else
		UI_GetThemeColor3fv(TH_BACK, sky_color);
}

/* utility func for ED_view3d_draw_offscreen */
ImBuf *ED_view3d_draw_offscreen_imbuf(Scene *scene, View3D *v3d, ARegion *ar, int sizex, int sizey, unsigned int flag,
                                      bool draw_background, int alpha_mode, const char *viewname, char err_out[256])
{
	RegionView3D *rv3d = ar->regiondata;
	ImBuf *ibuf;
	GPUOffScreen *ofs;
	bool draw_sky = (alpha_mode == R_ADDSKY);
	
	/* state changes make normal drawing go weird otherwise */
	glPushAttrib(GL_LIGHTING_BIT);

	/* bind */
	ofs = GPU_offscreen_create(sizex, sizey, err_out);
	if (ofs == NULL) {
		glPopAttrib();
		return NULL;
	}

	ED_view3d_draw_offscreen_init(scene, v3d);

	GPU_offscreen_bind(ofs);

	/* render 3d view */
	if (rv3d->persp == RV3D_CAMOB && v3d->camera) {
		CameraParams params;
		Object *camera = BKE_camera_render(scene, v3d->camera, viewname);

		BKE_camera_params_init(&params);
		/* fallback for non camera objects */
		params.clipsta = v3d->near;
		params.clipend = v3d->far;
		BKE_camera_params_from_object(&params, camera);
		BKE_camera_params_stereo3d(&scene->r, &params, camera, viewname);
		BKE_camera_params_compute_viewplane(&params, sizex, sizey, scene->r.xasp, scene->r.yasp);
		BKE_camera_params_compute_matrix(&params);

		ED_view3d_draw_offscreen(scene, v3d, ar, sizex, sizey, NULL, params.winmat, draw_background, draw_sky, viewname);
	}
	else {
		ED_view3d_draw_offscreen(scene, v3d, ar, sizex, sizey, NULL, NULL, draw_background, draw_sky, viewname);
	}

	/* read in pixels & stamp */
	ibuf = IMB_allocImBuf(sizex, sizey, 32, flag);

	if (ibuf->rect_float)
		GPU_offscreen_read_pixels(ofs, GL_FLOAT, ibuf->rect_float);
	else if (ibuf->rect)
		GPU_offscreen_read_pixels(ofs, GL_UNSIGNED_BYTE, ibuf->rect);

	/* unbind */
	GPU_offscreen_unbind(ofs);
	GPU_offscreen_free(ofs);

	glPopAttrib();
	
	if (ibuf->rect_float && ibuf->rect)
		IMB_rect_from_float(ibuf);

	return ibuf;
}

/* creates own 3d views, used by the sequencer */
ImBuf *ED_view3d_draw_offscreen_imbuf_simple(Scene *scene, Object *camera, int width, int height, unsigned int flag, int drawtype,
<<<<<<< HEAD
                                             bool use_solid_tex, bool draw_background, int alpha_mode, const char *viewname,
                                             char err_out[256])
=======
                                             bool use_solid_tex, bool use_gpencil, bool draw_background, int alpha_mode, char err_out[256])
>>>>>>> 22ce525b
{
	View3D v3d = {NULL};
	ARegion ar = {NULL};
	RegionView3D rv3d = {{{0}}};

	/* connect data */
	v3d.regionbase.first = v3d.regionbase.last = &ar;
	ar.regiondata = &rv3d;
	ar.regiontype = RGN_TYPE_WINDOW;

	v3d.camera = camera;
	v3d.lay = scene->lay;
	v3d.drawtype = drawtype;
	v3d.flag2 = V3D_RENDER_OVERRIDE;
	
	if (use_gpencil)
		v3d.flag2 |= V3D_SHOW_GPENCIL;

	if (use_solid_tex)
		v3d.flag2 |= V3D_SOLID_TEX;

	rv3d.persp = RV3D_CAMOB;

	copy_m4_m4(rv3d.viewinv, v3d.camera->obmat);
	normalize_m4(rv3d.viewinv);
	invert_m4_m4(rv3d.viewmat, rv3d.viewinv);

	{
		CameraParams params;
		Object *camera = BKE_camera_render(scene, v3d.camera, viewname);

		BKE_camera_params_init(&params);
		BKE_camera_params_from_object(&params, camera);
		BKE_camera_params_stereo3d(&scene->r, &params, camera, viewname);
		BKE_camera_params_compute_viewplane(&params, width, height, scene->r.xasp, scene->r.yasp);
		BKE_camera_params_compute_matrix(&params);

		copy_m4_m4(rv3d.winmat, params.winmat);
		v3d.near = params.clipsta;
		v3d.far = params.clipend;
		v3d.lens = params.lens;
	}

	mul_m4_m4m4(rv3d.persmat, rv3d.winmat, rv3d.viewmat);
	invert_m4_m4(rv3d.persinv, rv3d.viewinv);

	return ED_view3d_draw_offscreen_imbuf(scene, &v3d, &ar, width, height, flag,
	                                      draw_background, alpha_mode, viewname, err_out);

	// seq_view3d_cb(scene, cfra, render_size, seqrectx, seqrecty);
}


/**
 * \note The info that this uses is updated in #ED_refresh_viewport_fps,
 * which currently gets called during #SCREEN_OT_animation_step.
 */
void ED_scene_draw_fps(Scene *scene, const rcti *rect)
{
	ScreenFrameRateInfo *fpsi = scene->fps_info;
	float fps;
	char printable[16];
	int i, tot;
	
	if (!fpsi || !fpsi->lredrawtime || !fpsi->redrawtime)
		return;
	
	printable[0] = '\0';
	
#if 0
	/* this is too simple, better do an average */
	fps = (float)(1.0 / (fpsi->lredrawtime - fpsi->redrawtime))
#else
	fpsi->redrawtimes_fps[fpsi->redrawtime_index] = (float)(1.0 / (fpsi->lredrawtime - fpsi->redrawtime));
	
	for (i = 0, tot = 0, fps = 0.0f; i < REDRAW_FRAME_AVERAGE; i++) {
		if (fpsi->redrawtimes_fps[i]) {
			fps += fpsi->redrawtimes_fps[i];
			tot++;
		}
	}
	if (tot) {
		fpsi->redrawtime_index = (fpsi->redrawtime_index + 1) % REDRAW_FRAME_AVERAGE;
		
		//fpsi->redrawtime_index++;
		//if (fpsi->redrawtime >= REDRAW_FRAME_AVERAGE)
		//	fpsi->redrawtime = 0;
		
		fps = fps / tot;
	}
#endif

	/* is this more than half a frame behind? */
	if (fps + 0.5f < (float)(FPS)) {
		UI_ThemeColor(TH_REDALERT);
		BLI_snprintf(printable, sizeof(printable), IFACE_("fps: %.2f"), fps);
	}
	else {
		UI_ThemeColor(TH_TEXT_HI);
		BLI_snprintf(printable, sizeof(printable), IFACE_("fps: %i"), (int)(fps + 0.5f));
	}

#ifdef WITH_INTERNATIONAL
	BLF_draw_default(rect->xmin + U.widget_unit,  rect->ymax - U.widget_unit, 0.0f, printable, sizeof(printable));
#else
	BLF_draw_default_ascii(rect->xmin + U.widget_unit,  rect->ymax - U.widget_unit, 0.0f, printable, sizeof(printable));
#endif
}

static bool view3d_main_area_do_render_draw(Scene *scene)
{
	RenderEngineType *type = RE_engines_find(scene->r.engine);

	return (type && type->view_update && type->view_draw);
}

bool ED_view3d_calc_render_border(Scene *scene, View3D *v3d, ARegion *ar, rcti *rect)
{
	RegionView3D *rv3d = ar->regiondata;
	rctf viewborder;
	bool use_border;

	/* test if there is a 3d view rendering */
	if (v3d->drawtype != OB_RENDER || !view3d_main_area_do_render_draw(scene))
		return false;

	/* test if there is a border render */
	if (rv3d->persp == RV3D_CAMOB)
		use_border = (scene->r.mode & R_BORDER) != 0;
	else
		use_border = (v3d->flag2 & V3D_RENDER_BORDER) != 0;
	
	if (!use_border)
		return false;

	/* compute border */
	if (rv3d->persp == RV3D_CAMOB) {
		ED_view3d_calc_camera_border(scene, ar, v3d, rv3d, &viewborder, false);

		rect->xmin = viewborder.xmin + scene->r.border.xmin * BLI_rctf_size_x(&viewborder);
		rect->ymin = viewborder.ymin + scene->r.border.ymin * BLI_rctf_size_y(&viewborder);
		rect->xmax = viewborder.xmin + scene->r.border.xmax * BLI_rctf_size_x(&viewborder);
		rect->ymax = viewborder.ymin + scene->r.border.ymax * BLI_rctf_size_y(&viewborder);
	}
	else {
		rect->xmin = v3d->render_border.xmin * ar->winx;
		rect->xmax = v3d->render_border.xmax * ar->winx;
		rect->ymin = v3d->render_border.ymin * ar->winy;
		rect->ymax = v3d->render_border.ymax * ar->winy;
	}

	BLI_rcti_translate(rect, ar->winrct.xmin, ar->winrct.ymin);
	BLI_rcti_isect(&ar->winrct, rect, rect);

	return true;
}

static bool view3d_main_area_draw_engine(const bContext *C, Scene *scene,
                                         ARegion *ar, View3D *v3d,
                                         bool clip_border, const rcti *border_rect)
{
	RegionView3D *rv3d = ar->regiondata;
	RenderEngineType *type;
	GLint scissor[4];

	/* create render engine */
	if (!rv3d->render_engine) {
		RenderEngine *engine;

		type = RE_engines_find(scene->r.engine);

		if (!(type->view_update && type->view_draw))
			return false;

		engine = RE_engine_create_ex(type, true);

		engine->tile_x = scene->r.tilex;
		engine->tile_y = scene->r.tiley;

		type->view_update(engine, C);

		rv3d->render_engine = engine;
	}

	/* setup view matrices */
	view3d_main_area_setup_view(scene, v3d, ar, NULL, NULL);

	/* background draw */
	ED_region_pixelspace(ar);

	if (clip_border) {
		/* for border draw, we only need to clear a subset of the 3d view */
		if (border_rect->xmax > border_rect->xmin && border_rect->ymax > border_rect->ymin) {
			glGetIntegerv(GL_SCISSOR_BOX, scissor);
			glScissor(border_rect->xmin, border_rect->ymin,
			          BLI_rcti_size_x(border_rect), BLI_rcti_size_y(border_rect));
		}
		else {
			return false;
		}
	}

	glClearColor(0.0f, 0.0f, 0.0f, 0.0f);
	glClear(GL_COLOR_BUFFER_BIT | GL_DEPTH_BUFFER_BIT);

	if (v3d->flag & V3D_DISPBGPICS)
		view3d_draw_bgpic_test(scene, ar, v3d, false, true);
	else
		fdrawcheckerboard(0, 0, ar->winx, ar->winy);

	/* render result draw */
	type = rv3d->render_engine->type;
	type->view_draw(rv3d->render_engine, C);

	if (v3d->flag & V3D_DISPBGPICS)
		view3d_draw_bgpic_test(scene, ar, v3d, true, true);

	if (clip_border) {
		/* restore scissor as it was before */
		glScissor(scissor[0], scissor[1], scissor[2], scissor[3]);
	}

	return true;
}

static void view3d_main_area_draw_engine_info(View3D *v3d, RegionView3D *rv3d, ARegion *ar, bool render_border)
{
	float fill_color[4] = {0.0f, 0.0f, 0.0f, 0.25f};

	if (!rv3d->render_engine || !rv3d->render_engine->text[0])
		return;
	
	if (render_border) {
		/* draw darkened background color. no alpha because border render does
		 * partial redraw and will not redraw the area behind this info bar */
		float alpha = 1.0f - fill_color[3];
		Camera *camera = ED_view3d_camera_data_get(v3d, rv3d);

		if (camera) {
			if (camera->flag & CAM_SHOWPASSEPARTOUT) {
				alpha *= (1.0f - camera->passepartalpha);
			}
		}

		UI_GetThemeColor3fv(TH_HIGH_GRAD, fill_color);
		mul_v3_fl(fill_color, alpha);
		fill_color[3] = 1.0f;
	}

	ED_region_info_draw(ar, rv3d->render_engine->text, 1, fill_color);
}

static bool view3d_stereo3d_active(const bContext *C, Scene *scene, View3D *v3d, RegionView3D *rv3d)
{
	wmWindow *win = CTX_wm_window(C);

	if ((scene->r.scemode & R_MULTIVIEW) == 0)
		return false;

	if (WM_stereo_enabled(C, win, true) == false)
		return false;
	
	if ((v3d->camera == NULL) || rv3d->persp != RV3D_CAMOB)
		return false;

	if (scene->r.views_format & SCE_VIEWS_FORMAT_MULTIVIEW) {
		if (v3d->stereo3d_camera == STEREO_MONO_ID)
			return false;

		return BKE_scene_is_stereo3d(&scene->r);
	}

	return true;
}

/* setup the view and win matrices for the multiview cameras
 *
 * unlike view3d_stereo3d_setup_offscreen, when view3d_stereo3d_setup is called
 * we have no winmatrix (i.e., projection matrix) defined at that time.
 * Since the camera and the camera shift are needed for the winmat calculation
 * we do a small hack to replace it temporarily so we don't need to change the
 * view3d)main_area_setup_view() code to account for that.
 */
static void view3d_stereo3d_setup(Scene *scene, View3D *v3d, ARegion *ar)
{
	bool is_left;
	const char *names[2] = {STEREO_LEFT_NAME, STEREO_RIGHT_NAME};
	const char *viewname;

	/* show only left or right camera */
	if (v3d->stereo3d_camera != STEREO_3D_ID)
		v3d->multiview_eye = v3d->stereo3d_camera;

	is_left = v3d->multiview_eye == STEREO_LEFT_ID;
	viewname = names[is_left ? STEREO_LEFT_ID : STEREO_RIGHT_ID];

	/* update the viewport matrices with the new camera */
	if (scene->r.views_format == SCE_VIEWS_FORMAT_STEREO_3D) {
		Camera *data;
		float viewmat[4][4];
		float shiftx;

		data = (Camera *)v3d->camera->data;
		shiftx = data->shiftx;

		BLI_lock_thread(LOCK_VIEW3D);
		data->shiftx = BKE_camera_shift_x(&scene->r, v3d->camera, viewname);

		BKE_camera_view_matrix(&scene->r, v3d->camera, is_left, viewmat);
		view3d_main_area_setup_view(scene, v3d, ar, viewmat, NULL);

		data->shiftx = shiftx;
		BLI_unlock_thread(LOCK_VIEW3D);
	}
	else { /* SCE_VIEWS_FORMAT_MULTIVIEW */
		float viewmat[4][4];
		Object *view_ob = v3d->camera;
		Object *camera = BKE_camera_render(scene, v3d->camera, viewname);

		BLI_lock_thread(LOCK_VIEW3D);
		v3d->camera = camera;

		BKE_camera_view_matrix(&scene->r, camera, false, viewmat);
		view3d_main_area_setup_view(scene, v3d, ar, viewmat, NULL);

		v3d->camera = view_ob;
		BLI_unlock_thread(LOCK_VIEW3D);
	}
}

static void view3d_stereo3d_setup_offscreen(Scene *scene, View3D *v3d, ARegion *ar,
                                            float winmat[4][4], const char *viewname)
{
	/* update the viewport matrices with the new camera */
	if (scene->r.views_format == SCE_VIEWS_FORMAT_STEREO_3D) {
		float viewmat[4][4];
		const bool is_left = STREQ(viewname, STEREO_LEFT_NAME);

		BKE_camera_view_matrix(&scene->r, v3d->camera, is_left, viewmat);
		view3d_main_area_setup_view(scene, v3d, ar, viewmat, winmat);
	}
	else { /* SCE_VIEWS_FORMAT_MULTIVIEW */
		float viewmat[4][4];
		Object *camera = BKE_camera_render(scene, v3d->camera, viewname);

		BKE_camera_view_matrix(&scene->r, camera, false, viewmat);
		view3d_main_area_setup_view(scene, v3d, ar, viewmat, winmat);
	}
}

#ifdef WITH_GAMEENGINE
static void update_lods(Scene *scene, float camera_pos[3])
{
	Scene *sce_iter;
	Base *base;
	Object *ob;

	for (SETLOOPER(scene, sce_iter, base)) {
		ob = base->object;
		BKE_object_lod_update(ob, camera_pos);
	}
}
#endif

static void view3d_main_area_draw_objects(const bContext *C, Scene *scene, View3D *v3d,
                                          ARegion *ar, const char **grid_unit)
{
	RegionView3D *rv3d = ar->regiondata;
	unsigned int lay_used = v3d->lay_used;

	/* shadow buffers, before we setup matrices */
	if (draw_glsl_material(scene, NULL, v3d, v3d->drawtype))
		gpu_update_lamps_shadows(scene, v3d);
	
	/* reset default OpenGL lights if needed (i.e. after preferences have been altered) */
	if (rv3d->rflag & RV3D_GPULIGHT_UPDATE) {
		rv3d->rflag &= ~RV3D_GPULIGHT_UPDATE;
		GPU_default_lights();
	}

	/* setup the view matrix */
	if (view3d_stereo3d_active(C, scene, v3d, rv3d))
		view3d_stereo3d_setup(scene, v3d, ar);
	else
		view3d_main_area_setup_view(scene, v3d, ar, NULL, NULL);

	rv3d->rflag &= ~RV3D_IS_GAME_ENGINE;
#ifdef WITH_GAMEENGINE
	if (STREQ(scene->r.engine, RE_engine_id_BLENDER_GAME)) {
		rv3d->rflag |= RV3D_IS_GAME_ENGINE;

		/* Make sure LoDs are up to date */
		update_lods(scene, rv3d->viewinv[3]);
	}
#endif

	/* clear the background */
	view3d_main_area_clear(scene, v3d, ar, false);

	/* enables anti-aliasing for 3D view drawing */
	if (U.ogl_multisamples != USER_MULTISAMPLE_NONE) {
		glEnable(GL_MULTISAMPLE_ARB);
	}

	/* main drawing call */
	view3d_draw_objects(C, scene, v3d, ar, grid_unit, true, false);

	/* Disable back anti-aliasing */
	if (U.ogl_multisamples != USER_MULTISAMPLE_NONE) {
		glDisable(GL_MULTISAMPLE_ARB);
	}

	if (v3d->lay_used != lay_used) { /* happens when loading old files or loading with UI load */
		/* find header and force tag redraw */
		ScrArea *sa = CTX_wm_area(C);
		ARegion *ar_header = BKE_area_find_region_type(sa, RGN_TYPE_HEADER);
		ED_region_tag_redraw(ar_header); /* can be NULL */
	}

	if ((v3d->flag2 & V3D_RENDER_OVERRIDE) == 0) {
		BDR_drawSketch(C);
	}

	if ((U.ndof_flag & NDOF_SHOW_GUIDE) && ((rv3d->viewlock & RV3D_LOCKED) == 0) && (rv3d->persp != RV3D_CAMOB))
		/* TODO: draw something else (but not this) during fly mode */
		draw_rotation_guide(rv3d);

}

static void view3d_main_area_draw_info(const bContext *C, Scene *scene,
                                       ARegion *ar, View3D *v3d,
                                       const char *grid_unit, bool render_border)
{
	RegionView3D *rv3d = ar->regiondata;
	rcti rect;
	
	/* local coordinate visible rect inside region, to accomodate overlapping ui */
	ED_region_visible_rect(ar, &rect);

	if (rv3d->persp == RV3D_CAMOB) {
		drawviewborder(scene, ar, v3d);
	}
	else if (v3d->flag2 & V3D_RENDER_BORDER) {
		glPolygonMode(GL_FRONT_AND_BACK, GL_LINE);
		setlinestyle(3);
		cpack(0x4040FF);

		glRecti(v3d->render_border.xmin * ar->winx, v3d->render_border.ymin * ar->winy,
		        v3d->render_border.xmax * ar->winx, v3d->render_border.ymax * ar->winy);

		setlinestyle(0);
		glPolygonMode(GL_FRONT_AND_BACK, GL_FILL);
	}

	if (v3d->flag2 & V3D_SHOW_GPENCIL) {
		/* draw grease-pencil stuff - needed to get paint-buffer shown too (since it's 2D) */
		ED_gpencil_draw_view3d(scene, v3d, ar, false);
	}

	if ((v3d->flag2 & V3D_RENDER_OVERRIDE) == 0) {
		Object *ob;

		drawcursor(scene, ar, v3d);

		if (U.uiflag & USER_SHOW_ROTVIEWICON)
			draw_view_axis(rv3d, &rect);
		else
			draw_view_icon(rv3d, &rect);

		ob = OBACT;
		if (U.uiflag & USER_DRAWVIEWINFO)
			draw_selected_name(scene, ob, &rect);
	}

	if (rv3d->render_engine) {
		view3d_main_area_draw_engine_info(v3d, rv3d, ar, render_border);
		return;
	}

	if ((v3d->flag2 & V3D_RENDER_OVERRIDE) == 0) {
		wmWindowManager *wm = CTX_wm_manager(C);

		if ((U.uiflag & USER_SHOW_FPS) && ED_screen_animation_playing(wm)) {
			ED_scene_draw_fps(scene, &rect);
		}
		else if (U.uiflag & USER_SHOW_VIEWPORTNAME) {
			draw_viewport_name(ar, v3d, &rect);
		}

		if (grid_unit) { /* draw below the viewport name */
			char numstr[32] = "";

			UI_ThemeColor(TH_TEXT_HI);
			if (v3d->grid != 1.0f) {
				BLI_snprintf(numstr, sizeof(numstr), "%s x %.4g", grid_unit, v3d->grid);
			}

			BLF_draw_default_ascii(rect.xmin + U.widget_unit,
			                       rect.ymax - (USER_SHOW_VIEWPORTNAME ? 2 * U.widget_unit : U.widget_unit), 0.0f,
			                       numstr[0] ? numstr : grid_unit, sizeof(numstr));
		}
	}
}

void view3d_main_area_draw(const bContext *C, ARegion *ar)
{
	Scene *scene = CTX_data_scene(C);
	View3D *v3d = CTX_wm_view3d(C);
	const char *grid_unit = NULL;
	rcti border_rect;
	bool render_border, clip_border;

	/* if we only redraw render border area, skip opengl draw and also
	 * don't do scissor because it's already set */
	render_border = ED_view3d_calc_render_border(scene, v3d, ar, &border_rect);
	clip_border = (render_border && !BLI_rcti_compare(&ar->drawrct, &border_rect));

	/* draw viewport using opengl */
	if (v3d->drawtype != OB_RENDER || !view3d_main_area_do_render_draw(scene) || clip_border) {
		view3d_main_area_draw_objects(C, scene, v3d, ar, &grid_unit);
#ifdef DEBUG_DRAW
		bl_debug_draw();
#endif
		ED_region_pixelspace(ar);
	}

	/* draw viewport using external renderer */
	if (v3d->drawtype == OB_RENDER)
		view3d_main_area_draw_engine(C, scene, ar, v3d, clip_border, &border_rect);
	
	view3d_main_area_draw_info(C, scene, ar, v3d, grid_unit, render_border);

	v3d->flag |= V3D_INVALID_BACKBUF;
}

#ifdef DEBUG_DRAW
/* debug drawing */
#define _DEBUG_DRAW_QUAD_TOT 1024
#define _DEBUG_DRAW_EDGE_TOT 1024
static float _bl_debug_draw_quads[_DEBUG_DRAW_QUAD_TOT][4][3];
static int   _bl_debug_draw_quads_tot = 0;
static float _bl_debug_draw_edges[_DEBUG_DRAW_QUAD_TOT][2][3];
static int   _bl_debug_draw_edges_tot = 0;
static unsigned int _bl_debug_draw_quads_color[_DEBUG_DRAW_QUAD_TOT];
static unsigned int _bl_debug_draw_edges_color[_DEBUG_DRAW_EDGE_TOT];
static unsigned int _bl_debug_draw_color;

void bl_debug_draw_quad_clear(void)
{
	_bl_debug_draw_quads_tot = 0;
	_bl_debug_draw_edges_tot = 0;
	_bl_debug_draw_color = 0x00FF0000;
}
void bl_debug_color_set(const unsigned int color)
{
	_bl_debug_draw_color = color;
}
void bl_debug_draw_quad_add(const float v0[3], const float v1[3], const float v2[3], const float v3[3])
{
	if (_bl_debug_draw_quads_tot >= _DEBUG_DRAW_QUAD_TOT) {
		printf("%s: max quad count hit %d!", __func__, _bl_debug_draw_quads_tot);
	}
	else {
		float *pt = &_bl_debug_draw_quads[_bl_debug_draw_quads_tot][0][0];
		copy_v3_v3(pt, v0); pt += 3;
		copy_v3_v3(pt, v1); pt += 3;
		copy_v3_v3(pt, v2); pt += 3;
		copy_v3_v3(pt, v3); pt += 3;
		_bl_debug_draw_quads_color[_bl_debug_draw_quads_tot] = _bl_debug_draw_color;
		_bl_debug_draw_quads_tot++;
	}
}
void bl_debug_draw_edge_add(const float v0[3], const float v1[3])
{
	if (_bl_debug_draw_quads_tot >= _DEBUG_DRAW_EDGE_TOT) {
		printf("%s: max edge count hit %d!", __func__, _bl_debug_draw_edges_tot);
	}
	else {
		float *pt = &_bl_debug_draw_edges[_bl_debug_draw_edges_tot][0][0];
		copy_v3_v3(pt, v0); pt += 3;
		copy_v3_v3(pt, v1); pt += 3;
		_bl_debug_draw_edges_color[_bl_debug_draw_edges_tot] = _bl_debug_draw_color;
		_bl_debug_draw_edges_tot++;
	}
}
static void bl_debug_draw(void)
{
	unsigned int color;
	if (_bl_debug_draw_quads_tot) {
		int i;
		color = _bl_debug_draw_quads_color[0];
		cpack(color);
		for (i = 0; i < _bl_debug_draw_quads_tot; i ++) {
			if (_bl_debug_draw_quads_color[i] != color) {
				color = _bl_debug_draw_quads_color[i];
				cpack(color);
			}
			glBegin(GL_LINE_LOOP);
			glVertex3fv(_bl_debug_draw_quads[i][0]);
			glVertex3fv(_bl_debug_draw_quads[i][1]);
			glVertex3fv(_bl_debug_draw_quads[i][2]);
			glVertex3fv(_bl_debug_draw_quads[i][3]);
			glEnd();
		}
	}
	if (_bl_debug_draw_edges_tot) {
		int i;
		color = _bl_debug_draw_edges_color[0];
		cpack(color);
		glBegin(GL_LINES);
		for (i = 0; i < _bl_debug_draw_edges_tot; i ++) {
			if (_bl_debug_draw_edges_color[i] != color) {
				color = _bl_debug_draw_edges_color[i];
				cpack(color);
			}
			glVertex3fv(_bl_debug_draw_edges[i][0]);
			glVertex3fv(_bl_debug_draw_edges[i][1]);
		}
		glEnd();
		color = _bl_debug_draw_edges_color[0];
		cpack(color);
		glPointSize(4.0);
		glBegin(GL_POINTS);
		for (i = 0; i < _bl_debug_draw_edges_tot; i ++) {
			if (_bl_debug_draw_edges_color[i] != color) {
				color = _bl_debug_draw_edges_color[i];
				cpack(color);
			}
			glVertex3fv(_bl_debug_draw_edges[i][0]);
			glVertex3fv(_bl_debug_draw_edges[i][1]);
		}
		glEnd();
	}
}
#endif<|MERGE_RESOLUTION|>--- conflicted
+++ resolved
@@ -3185,12 +3185,8 @@
 
 /* creates own 3d views, used by the sequencer */
 ImBuf *ED_view3d_draw_offscreen_imbuf_simple(Scene *scene, Object *camera, int width, int height, unsigned int flag, int drawtype,
-<<<<<<< HEAD
-                                             bool use_solid_tex, bool draw_background, int alpha_mode, const char *viewname,
-                                             char err_out[256])
-=======
-                                             bool use_solid_tex, bool use_gpencil, bool draw_background, int alpha_mode, char err_out[256])
->>>>>>> 22ce525b
+                                             bool use_solid_tex, bool use_gpencil, bool draw_background, int alpha_mode,
+                                             const char *viewname, char err_out[256])
 {
 	View3D v3d = {NULL};
 	ARegion ar = {NULL};
