--- conflicted
+++ resolved
@@ -3605,13 +3605,10 @@
 #ifdef DEBUG_DRAW
 		bl_debug_draw();
 #endif
-<<<<<<< HEAD
-=======
 		if (G.debug & G_DEBUG_SIMDATA)
 			draw_sim_debug_data(scene, v3d, ar);
 		
 		ED_region_pixelspace(ar);
->>>>>>> 363a044b
 	}
 
 	/* draw viewport using external renderer */
