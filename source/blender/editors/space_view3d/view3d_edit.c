--- conflicted
+++ resolved
@@ -766,11 +766,7 @@
 	/* api callbacks */
 	ot->invoke= viewrotate_invoke;
 	ot->modal= viewrotate_modal;
-<<<<<<< HEAD
-	ot->poll= ED_operator_view3d_active;
-=======
 	ot->poll= view3d_rotate_poll;
->>>>>>> 59b8f8d1
 
 	/* flags */
 	ot->flag= OPTYPE_BLOCKING|OPTYPE_GRAB_POINTER;
@@ -2050,11 +2046,7 @@
 
 	/* api callbacks */
 	ot->exec= vieworbit_exec;
-<<<<<<< HEAD
-	ot->poll= ED_operator_view3d_active;
-=======
 	ot->poll= view3d_rotate_poll;
->>>>>>> 59b8f8d1
 
 	/* flags */
 	ot->flag= 0;
