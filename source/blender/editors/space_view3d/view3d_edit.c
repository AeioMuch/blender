/*
 * This program is free software; you can redistribute it and/or
 * modify it under the terms of the GNU General Public License
 * as published by the Free Software Foundation; either version 2
 * of the License, or (at your option) any later version.
 *
 * This program is distributed in the hope that it will be useful,
 * but WITHOUT ANY WARRANTY; without even the implied warranty of
 * MERCHANTABILITY or FITNESS FOR A PARTICULAR PURPOSE.  See the
 * GNU General Public License for more details.
 *
 * You should have received a copy of the GNU General Public License
 * along with this program; if not, write to the Free Software Foundation,
 * Inc., 51 Franklin Street, Fifth Floor, Boston, MA 02110-1301, USA.
 *
 * The Original Code is Copyright (C) 2008 Blender Foundation.
 * All rights reserved.
 */

/** \file
 * \ingroup spview3d
 *
 * 3D view manipulation/operators.
 */

#include <string.h>
#include <stdio.h>
#include <math.h>
#include <float.h>

#include "DNA_armature_types.h"
#include "DNA_camera_types.h"
#include "DNA_curve_types.h"
#include "DNA_object_types.h"
#include "DNA_scene_types.h"
#include "DNA_gpencil_types.h"

#include "MEM_guardedalloc.h"

#include "BLI_blenlib.h"
#include "BLI_math.h"
#include "BLI_utildefines.h"

#include "BKE_action.h"
#include "BKE_armature.h"
#include "BKE_camera.h"
#include "BKE_context.h"
#include "BKE_font.h"
#include "BKE_gpencil.h"
#include "BKE_layer.h"
#include "BKE_lib_id.h"
#include "BKE_main.h"
#include "BKE_object.h"
#include "BKE_paint.h"
#include "BKE_report.h"
#include "BKE_scene.h"
#include "BKE_screen.h"

#include "DEG_depsgraph.h"
#include "DEG_depsgraph_query.h"

#include "WM_api.h"
#include "WM_types.h"
#include "WM_message.h"

#include "RNA_access.h"
#include "RNA_define.h"

#include "ED_armature.h"
#include "ED_particle.h"
#include "ED_screen.h"
#include "ED_transform.h"
#include "ED_mesh.h"
#include "ED_view3d.h"
#include "ED_transform_snap_object_context.h"

#include "UI_resources.h"

#include "PIL_time.h"

#include "view3d_intern.h" /* own include */

enum {
  HAS_TRANSLATE = (1 << 0),
  HAS_ROTATE = (1 << 0),
};

/* test for unlocked camera view in quad view */
static bool view3d_camera_user_poll(bContext *C)
{
  View3D *v3d;
  ARegion *ar;

  if (ED_view3d_context_user_region(C, &v3d, &ar)) {
    RegionView3D *rv3d = ar->regiondata;
    if ((rv3d->persp == RV3D_CAMOB) && !(rv3d->viewlock & RV3D_LOCK_ANY_TRANSFORM)) {
      return 1;
    }
  }

  return 0;
}

static bool view3d_lock_poll(bContext *C)
{
  View3D *v3d = CTX_wm_view3d(C);
  if (v3d) {
    RegionView3D *rv3d = CTX_wm_region_view3d(C);
    if (rv3d) {
      return ED_view3d_offset_lock_check(v3d, rv3d);
    }
  }
  return false;
}

static bool view3d_pan_poll(bContext *C)
{
  if (ED_operator_region_view3d_active(C)) {
    const RegionView3D *rv3d = CTX_wm_region_view3d(C);
    return !(rv3d->viewlock & RV3D_LOCK_LOCATION);
  }
  return false;
}

static bool view3d_zoom_or_dolly_poll(bContext *C)
{
  if (ED_operator_region_view3d_active(C)) {
    const RegionView3D *rv3d = CTX_wm_region_view3d(C);
    return !(rv3d->viewlock & RV3D_LOCK_DOLLY);
  }
  return false;
}

/* -------------------------------------------------------------------- */
/** \name Generic View Operator Properties
 * \{ */

enum eV3D_OpPropFlag {
  V3D_OP_PROP_MOUSE_CO = (1 << 0),
  V3D_OP_PROP_DELTA = (1 << 1),
  V3D_OP_PROP_USE_ALL_REGIONS = (1 << 2),
  V3D_OP_PROP_USE_MOUSE_INIT = (1 << 3),
};

static void view3d_operator_properties_common(wmOperatorType *ot, const enum eV3D_OpPropFlag flag)
{
  if (flag & V3D_OP_PROP_MOUSE_CO) {
    PropertyRNA *prop;
    prop = RNA_def_int(ot->srna, "mx", 0, 0, INT_MAX, "Region Position X", "", 0, INT_MAX);
    RNA_def_property_flag(prop, PROP_HIDDEN);
    prop = RNA_def_int(ot->srna, "my", 0, 0, INT_MAX, "Region Position Y", "", 0, INT_MAX);
    RNA_def_property_flag(prop, PROP_HIDDEN);
  }
  if (flag & V3D_OP_PROP_DELTA) {
    RNA_def_int(ot->srna, "delta", 0, INT_MIN, INT_MAX, "Delta", "", INT_MIN, INT_MAX);
  }
  if (flag & V3D_OP_PROP_USE_ALL_REGIONS) {
    PropertyRNA *prop;
    prop = RNA_def_boolean(
        ot->srna, "use_all_regions", 0, "All Regions", "View selected for all regions");
    RNA_def_property_flag(prop, PROP_SKIP_SAVE);
  }
  if (flag & V3D_OP_PROP_USE_MOUSE_INIT) {
    WM_operator_properties_use_cursor_init(ot);
  }
}

/** \} */

/* -------------------------------------------------------------------- */
/** \name Generic View Operator Custom-Data
 * \{ */

typedef struct ViewOpsData {
  /** Context pointers (assigned by #viewops_data_alloc). */
  Main *bmain;
  Scene *scene;
  ScrArea *sa;
  ARegion *region;
  View3D *v3d;
  RegionView3D *rv3d;
  Depsgraph *depsgraph;

  /** Needed for continuous zoom. */
  wmTimer *timer;

  /** Viewport state on initialization, don't change afterwards. */
  struct {
    float dist;
    float camzoom;
    float quat[4];
    /** #wmEvent.x, y. */
    int event_xy[2];
    /** Offset to use when #VIEWOPS_FLAG_USE_MOUSE_INIT is not set.
     * so we can simulate pressing in the middle of the screen. */
    int event_xy_offset[2];
    /** #wmEvent.type that triggered the operator. */
    int event_type;
    float ofs[3];
    /** Initial distance to 'ofs'. */
    float zfac;

    /** Trackball rotation only. */
    float trackvec[3];
    /** Dolly only. */
    float mousevec[3];

    /**
     * #RegionView3D.persp set after auto-perspective is applied.
     * If we want the value before running the operator, add a separate member.
     */
    char persp;
  } init;

  /** Previous state (previous modal event handled). */
  struct {
    int event_xy[2];
    /** For operators that use time-steps (continuous zoom). */
    double time;
  } prev;

  /** Current state. */
  struct {
    /** Working copy of #RegionView3D.viewquat, needed for rotation calculation
     * so we can apply snap to the view-port while keeping the unsnapped rotation
     * here to use when snap is disabled and for continued calculation. */
    float viewquat[4];
  } curr;

  float reverse;
  bool axis_snap; /* view rotate only */

  /** Use for orbit selection and auto-dist. */
  float dyn_ofs[3];
  bool use_dyn_ofs;
} ViewOpsData;

/**
 * Size of the sphere being dragged for trackball rotation withing the view bounds.
 * also affects speed (smaller is faster).
 */
#define TRACKBALLSIZE (1.1f)

static void calctrackballvec(const rcti *rect, const int event_xy[2], float r_dir[3])
{
  const float radius = TRACKBALLSIZE;
  const float t = radius / (float)M_SQRT2;
  const float size[2] = {BLI_rcti_size_x(rect), BLI_rcti_size_y(rect)};
  /* Aspect correct so dragging in a non-square view doesn't squash the direction.
   * So diagonal motion rotates the same direction the cursor is moving. */
  const float size_min = min_ff(size[0], size[1]);
  const float aspect[2] = {size_min / size[0], size_min / size[1]};

  /* Normalize x and y. */
  r_dir[0] = (event_xy[0] - BLI_rcti_cent_x(rect)) / ((size[0] * aspect[0]) / 2.0);
  r_dir[1] = (event_xy[1] - BLI_rcti_cent_y(rect)) / ((size[1] * aspect[1]) / 2.0);
  const float d = len_v2(r_dir);
  if (d < t) {
    /* Inside sphere. */
    r_dir[2] = sqrtf(SQUARE(radius) - SQUARE(d));
  }
  else {
    /* On hyperbola. */
    r_dir[2] = SQUARE(t) / d;
  }
}

/**
 * Allocate and fill in context pointers for #ViewOpsData
 */
static void viewops_data_alloc(bContext *C, wmOperator *op)
{
  ViewOpsData *vod = MEM_callocN(sizeof(ViewOpsData), "viewops data");

  /* store data */
  op->customdata = vod;
  vod->bmain = CTX_data_main(C);
  vod->depsgraph = CTX_data_ensure_evaluated_depsgraph(C);
  vod->scene = CTX_data_scene(C);
  vod->sa = CTX_wm_area(C);
  vod->region = CTX_wm_region(C);
  vod->v3d = vod->sa->spacedata.first;
  vod->rv3d = vod->region->regiondata;
}

void view3d_orbit_apply_dyn_ofs(float r_ofs[3],
                                const float ofs_init[3],
                                const float viewquat_old[4],
                                const float viewquat_new[4],
                                const float dyn_ofs[3])
{
  float q[4];
  invert_qt_qt_normalized(q, viewquat_old);
  mul_qt_qtqt(q, q, viewquat_new);

  invert_qt_normalized(q);

  sub_v3_v3v3(r_ofs, ofs_init, dyn_ofs);
  mul_qt_v3(q, r_ofs);
  add_v3_v3(r_ofs, dyn_ofs);
}

static bool view3d_orbit_calc_center(bContext *C, float r_dyn_ofs[3])
{
  static float lastofs[3] = {0, 0, 0};
  bool is_set = false;

  const Depsgraph *depsgraph = CTX_data_ensure_evaluated_depsgraph(C);
  Scene *scene = CTX_data_scene(C);
  ViewLayer *view_layer_eval = DEG_get_evaluated_view_layer(depsgraph);
  View3D *v3d = CTX_wm_view3d(C);
  Object *ob_act_eval = OBACT(view_layer_eval);
  Object *ob_act = DEG_get_original_object(ob_act_eval);

  if (ob_act && (ob_act->mode & OB_MODE_ALL_PAINT) &&
      /* with weight-paint + pose-mode, fall through to using calculateTransformCenter */
      ((ob_act->mode & OB_MODE_WEIGHT_PAINT) && BKE_object_pose_armature_get(ob_act)) == 0) {
    /* in case of sculpting use last average stroke position as a rotation
     * center, in other cases it's not clear what rotation center shall be
     * so just rotate around object origin
     */
    if (ob_act->mode &
        (OB_MODE_SCULPT | OB_MODE_TEXTURE_PAINT | OB_MODE_VERTEX_PAINT | OB_MODE_WEIGHT_PAINT)) {
      float stroke[3];
      BKE_paint_stroke_get_average(scene, ob_act_eval, stroke);
      copy_v3_v3(lastofs, stroke);
    }
    else {
      copy_v3_v3(lastofs, ob_act_eval->obmat[3]);
    }
    is_set = true;
  }
  else if (ob_act && (ob_act->mode & OB_MODE_EDIT) && (ob_act->type == OB_FONT)) {
    Curve *cu = ob_act_eval->data;
    EditFont *ef = cu->editfont;
    int i;

    zero_v3(lastofs);
    for (i = 0; i < 4; i++) {
      add_v2_v2(lastofs, ef->textcurs[i]);
    }
    mul_v2_fl(lastofs, 1.0f / 4.0f);

    mul_m4_v3(ob_act_eval->obmat, lastofs);

    is_set = true;
  }
  else if (ob_act == NULL || ob_act->mode == OB_MODE_OBJECT) {
    /* object mode use boundbox centers */
    Base *base_eval;
    uint tot = 0;
    float select_center[3];

    zero_v3(select_center);
    for (base_eval = FIRSTBASE(view_layer_eval); base_eval; base_eval = base_eval->next) {
      if (BASE_SELECTED(v3d, base_eval)) {
        /* use the boundbox if we can */
        Object *ob_eval = base_eval->object;

        if (ob_eval->runtime.bb && !(ob_eval->runtime.bb->flag & BOUNDBOX_DIRTY)) {
          float cent[3];

          BKE_boundbox_calc_center_aabb(ob_eval->runtime.bb, cent);

          mul_m4_v3(ob_eval->obmat, cent);
          add_v3_v3(select_center, cent);
        }
        else {
          add_v3_v3(select_center, ob_eval->obmat[3]);
        }
        tot++;
      }
    }
    if (tot) {
      mul_v3_fl(select_center, 1.0f / (float)tot);
      copy_v3_v3(lastofs, select_center);
      is_set = true;
    }
  }
  else {
    /* If there's no selection, lastofs is unmodified and last value since static */
    is_set = calculateTransformCenter(C, V3D_AROUND_CENTER_MEDIAN, lastofs, NULL);
  }

  copy_v3_v3(r_dyn_ofs, lastofs);

  return is_set;
}

enum eViewOpsFlag {
  /** When enabled, rotate around the selection. */
  VIEWOPS_FLAG_ORBIT_SELECT = (1 << 0),
  /** When enabled, use the depth under the cursor for navigation. */
  VIEWOPS_FLAG_DEPTH_NAVIGATE = (1 << 1),
  /**
   * When enabled run #ED_view3d_persp_ensure this may switch out of
   * camera view when orbiting or switch from ortho to perspective when auto-persp is enabled.
   * Some operations don't require this (view zoom/pan or ndof where subtle rotation is common
   * so we don't want it to trigger auto-perspective). */
  VIEWOPS_FLAG_PERSP_ENSURE = (1 << 2),
  /** When set, ignore any options that depend on initial cursor location. */
  VIEWOPS_FLAG_USE_MOUSE_INIT = (1 << 3),
};

static enum eViewOpsFlag viewops_flag_from_args(bool use_select, bool use_depth)
{
  enum eViewOpsFlag flag = 0;
  if (use_select) {
    flag |= VIEWOPS_FLAG_ORBIT_SELECT;
  }
  if (use_depth) {
    flag |= VIEWOPS_FLAG_DEPTH_NAVIGATE;
  }

  return flag;
}

static enum eViewOpsFlag viewops_flag_from_prefs(void)
{
  return viewops_flag_from_args((U.uiflag & USER_ORBIT_SELECTION) != 0,
                                (U.uiflag & USER_DEPTH_NAVIGATE) != 0);
}

/**
 * Calculate the values for #ViewOpsData
 */
static void viewops_data_create(bContext *C,
                                wmOperator *op,
                                const wmEvent *event,
                                enum eViewOpsFlag viewops_flag)
{
  Depsgraph *depsgraph = CTX_data_ensure_evaluated_depsgraph(C);
  ViewOpsData *vod = op->customdata;
  RegionView3D *rv3d = vod->rv3d;

  /* Could do this more nicely. */
  if ((viewops_flag & VIEWOPS_FLAG_USE_MOUSE_INIT) == 0) {
    viewops_flag &= ~VIEWOPS_FLAG_DEPTH_NAVIGATE;
  }

  /* we need the depth info before changing any viewport options */
  if (viewops_flag & VIEWOPS_FLAG_DEPTH_NAVIGATE) {
    float fallback_depth_pt[3];

    view3d_operator_needs_opengl(C); /* needed for zbuf drawing */

    negate_v3_v3(fallback_depth_pt, rv3d->ofs);

    vod->use_dyn_ofs = ED_view3d_autodist(
        depsgraph, vod->region, vod->v3d, event->mval, vod->dyn_ofs, true, fallback_depth_pt);
  }
  else {
    vod->use_dyn_ofs = false;
  }

  if (viewops_flag & VIEWOPS_FLAG_PERSP_ENSURE) {
    if (ED_view3d_persp_ensure(depsgraph, vod->v3d, vod->region)) {
      /* If we're switching from camera view to the perspective one,
       * need to tag viewport update, so camera view and borders are properly updated. */
      ED_region_tag_redraw(vod->region);
    }
  }

  /* set the view from the camera, if view locking is enabled.
   * we may want to make this optional but for now its needed always */
  ED_view3d_camera_lock_init(depsgraph, vod->v3d, vod->rv3d);

  vod->init.persp = rv3d->persp;
  vod->init.dist = rv3d->dist;
  vod->init.camzoom = rv3d->camzoom;
  copy_qt_qt(vod->init.quat, rv3d->viewquat);
  vod->init.event_xy[0] = vod->prev.event_xy[0] = event->x;
  vod->init.event_xy[1] = vod->prev.event_xy[1] = event->y;

  if (viewops_flag & VIEWOPS_FLAG_USE_MOUSE_INIT) {
    vod->init.event_xy_offset[0] = 0;
    vod->init.event_xy_offset[1] = 0;
  }
  else {
    /* Simulate the event starting in the middle of the region. */
    vod->init.event_xy_offset[0] = BLI_rcti_cent_x(&vod->region->winrct) - event->x;
    vod->init.event_xy_offset[1] = BLI_rcti_cent_y(&vod->region->winrct) - event->y;
  }

  vod->init.event_type = event->type;
  copy_v3_v3(vod->init.ofs, rv3d->ofs);

  copy_qt_qt(vod->curr.viewquat, rv3d->viewquat);

  if (viewops_flag & VIEWOPS_FLAG_ORBIT_SELECT) {
    float ofs[3];
    if (view3d_orbit_calc_center(C, ofs) || (vod->use_dyn_ofs == false)) {
      vod->use_dyn_ofs = true;
      negate_v3_v3(vod->dyn_ofs, ofs);
      viewops_flag &= ~VIEWOPS_FLAG_DEPTH_NAVIGATE;
    }
  }

  if (viewops_flag & VIEWOPS_FLAG_DEPTH_NAVIGATE) {
    if (vod->use_dyn_ofs) {
      if (rv3d->is_persp) {
        float my_origin[3]; /* original G.vd->ofs */
        float my_pivot[3];  /* view */
        float dvec[3];

        /* locals for dist correction */
        float mat[3][3];
        float upvec[3];

        negate_v3_v3(my_origin, rv3d->ofs); /* ofs is flipped */

        /* Set the dist value to be the distance from this 3d point this means youll
         * always be able to zoom into it and panning wont go bad when dist was zero */

        /* remove dist value */
        upvec[0] = upvec[1] = 0;
        upvec[2] = rv3d->dist;
        copy_m3_m4(mat, rv3d->viewinv);

        mul_m3_v3(mat, upvec);
        sub_v3_v3v3(my_pivot, rv3d->ofs, upvec);
        negate_v3(my_pivot); /* ofs is flipped */

        /* find a new ofs value that is along the view axis
         * (rather than the mouse location) */
        closest_to_line_v3(dvec, vod->dyn_ofs, my_pivot, my_origin);
        vod->init.dist = rv3d->dist = len_v3v3(my_pivot, dvec);

        negate_v3_v3(rv3d->ofs, dvec);
      }
      else {
        const float mval_ar_mid[2] = {(float)vod->region->winx / 2.0f,
                                      (float)vod->region->winy / 2.0f};

        ED_view3d_win_to_3d(vod->v3d, vod->region, vod->dyn_ofs, mval_ar_mid, rv3d->ofs);
        negate_v3(rv3d->ofs);
      }
      negate_v3(vod->dyn_ofs);
      copy_v3_v3(vod->init.ofs, rv3d->ofs);
    }
  }

  /* For dolly */
  ED_view3d_win_to_vector(vod->region, (const float[2]){UNPACK2(event->mval)}, vod->init.mousevec);

  {
    const int event_xy_offset[2] = {
        event->x + vod->init.event_xy_offset[0],
        event->y + vod->init.event_xy_offset[1],
    };
    /* For rotation with trackball rotation. */
    calctrackballvec(&vod->region->winrct, event_xy_offset, vod->init.trackvec);
  }

  {
    float tvec[3];
    negate_v3_v3(tvec, rv3d->ofs);
    vod->init.zfac = ED_view3d_calc_zfac(rv3d, tvec, NULL);
  }

  vod->reverse = 1.0f;
  if (rv3d->persmat[2][1] < 0.0f) {
    vod->reverse = -1.0f;
  }

  rv3d->rflag |= RV3D_NAVIGATING;
}

static void viewops_data_free(bContext *C, wmOperator *op)
{
  ARegion *region;
  if (op->customdata) {
    ViewOpsData *vod = op->customdata;
    region = vod->region;
    vod->rv3d->rflag &= ~RV3D_NAVIGATING;

    if (vod->timer) {
      WM_event_remove_timer(CTX_wm_manager(C), vod->timer->win, vod->timer);
    }

    MEM_freeN(vod);
    op->customdata = NULL;
  }
  else {
    region = CTX_wm_region(C);
  }

  /* Need to redraw because drawing code uses RV3D_NAVIGATING to draw
   * faster while navigation operator runs. */
  ED_region_tag_redraw(region);
}

/** \} */

/* -------------------------------------------------------------------- */
/** \name View Rotate Operator
 * \{ */

enum {
  VIEW_PASS = 0,
  VIEW_APPLY,
  VIEW_CONFIRM,
};

/* NOTE: these defines are saved in keymap files, do not change values but just add new ones */
enum {
  VIEW_MODAL_CONFIRM = 1, /* used for all view operations */
  VIEWROT_MODAL_AXIS_SNAP_ENABLE = 2,
  VIEWROT_MODAL_AXIS_SNAP_DISABLE = 3,
  VIEWROT_MODAL_SWITCH_ZOOM = 4,
  VIEWROT_MODAL_SWITCH_MOVE = 5,
  VIEWROT_MODAL_SWITCH_ROTATE = 6,
};

/* called in transform_ops.c, on each regeneration of keymaps  */
void viewrotate_modal_keymap(wmKeyConfig *keyconf)
{
  static const EnumPropertyItem modal_items[] = {
      {VIEW_MODAL_CONFIRM, "CONFIRM", 0, "Confirm", ""},

      {VIEWROT_MODAL_AXIS_SNAP_ENABLE, "AXIS_SNAP_ENABLE", 0, "Axis Snap", ""},
      {VIEWROT_MODAL_AXIS_SNAP_DISABLE, "AXIS_SNAP_DISABLE", 0, "Axis Snap (Off)", ""},

      {VIEWROT_MODAL_SWITCH_ZOOM, "SWITCH_TO_ZOOM", 0, "Switch to Zoom"},
      {VIEWROT_MODAL_SWITCH_MOVE, "SWITCH_TO_MOVE", 0, "Switch to Move"},

      {0, NULL, 0, NULL, NULL},
  };

  wmKeyMap *keymap = WM_modalkeymap_get(keyconf, "View3D Rotate Modal");

  /* this function is called for each spacetype, only needs to add map once */
  if (keymap && keymap->modal_items) {
    return;
  }

  keymap = WM_modalkeymap_add(keyconf, "View3D Rotate Modal", modal_items);

  /* disabled mode switching for now, can re-implement better, later on */
#if 0
  WM_modalkeymap_add_item(keymap, LEFTMOUSE, KM_PRESS, KM_ANY, 0, VIEWROT_MODAL_SWITCH_ZOOM);
  WM_modalkeymap_add_item(keymap, LEFTCTRLKEY, KM_PRESS, KM_ANY, 0, VIEWROT_MODAL_SWITCH_ZOOM);
  WM_modalkeymap_add_item(keymap, LEFTSHIFTKEY, KM_PRESS, KM_ANY, 0, VIEWROT_MODAL_SWITCH_MOVE);
#endif

  /* assign map to operators */
  WM_modalkeymap_assign(keymap, "VIEW3D_OT_rotate");
}

static void viewrotate_apply_dyn_ofs(ViewOpsData *vod, const float viewquat_new[4])
{
  if (vod->use_dyn_ofs) {
    RegionView3D *rv3d = vod->rv3d;
    view3d_orbit_apply_dyn_ofs(
        rv3d->ofs, vod->init.ofs, vod->init.quat, viewquat_new, vod->dyn_ofs);
  }
}

static void viewrotate_apply_snap(ViewOpsData *vod)
{
  const float axis_limit = DEG2RADF(45 / 3);

  RegionView3D *rv3d = vod->rv3d;

  float viewquat_inv[4];
  float zaxis[3] = {0, 0, 1};
  float zaxis_best[3];
  int x, y, z;
  bool found = false;
  bool is_axis_aligned = false;

  invert_qt_qt_normalized(viewquat_inv, vod->curr.viewquat);

  mul_qt_v3(viewquat_inv, zaxis);
  normalize_v3(zaxis);

  for (x = -1; x < 2; x++) {
    for (y = -1; y < 2; y++) {
      for (z = -1; z < 2; z++) {
        if (x || y || z) {
          float zaxis_test[3] = {x, y, z};

          normalize_v3(zaxis_test);

          if (angle_normalized_v3v3(zaxis_test, zaxis) < axis_limit) {
            copy_v3_v3(zaxis_best, zaxis_test);
            found = true;

            if (abs(x) + abs(y) + abs(z) == 1) {
              is_axis_aligned = true;
            }
          }
        }
      }
    }
  }

  if (found) {

    /* find the best roll */
    float quat_roll[4], quat_final[4], quat_best[4], quat_snap[4];
    float viewquat_align[4];     /* viewquat aligned to zaxis_best */
    float viewquat_align_inv[4]; /* viewquat aligned to zaxis_best */
    float best_angle = axis_limit;
    int j;

    /* viewquat_align is the original viewquat aligned to the snapped axis
     * for testing roll */
    rotation_between_vecs_to_quat(viewquat_align, zaxis_best, zaxis);
    normalize_qt(viewquat_align);
    mul_qt_qtqt(viewquat_align, vod->curr.viewquat, viewquat_align);
    normalize_qt(viewquat_align);
    invert_qt_qt_normalized(viewquat_align_inv, viewquat_align);

    vec_to_quat(quat_snap, zaxis_best, OB_NEGZ, OB_POSY);
    normalize_qt(quat_snap);
    invert_qt_normalized(quat_snap);

    /* check if we can find the roll */
    found = false;

    /* find best roll */
    for (j = 0; j < 8; j++) {
      float angle;
      float xaxis1[3] = {1, 0, 0};
      float xaxis2[3] = {1, 0, 0};
      float quat_final_inv[4];

      axis_angle_to_quat(quat_roll, zaxis_best, (float)j * DEG2RADF(45.0f));
      normalize_qt(quat_roll);

      mul_qt_qtqt(quat_final, quat_snap, quat_roll);
      normalize_qt(quat_final);

      /* compare 2 vector angles to find the least roll */
      invert_qt_qt_normalized(quat_final_inv, quat_final);
      mul_qt_v3(viewquat_align_inv, xaxis1);
      mul_qt_v3(quat_final_inv, xaxis2);
      angle = angle_v3v3(xaxis1, xaxis2);

      if (angle <= best_angle) {
        found = true;
        best_angle = angle;
        copy_qt_qt(quat_best, quat_final);
      }
    }

    if (found) {
      /* lock 'quat_best' to an axis view if we can */
      ED_view3d_quat_to_axis_view(quat_best, 0.01f, &rv3d->view, &rv3d->view_axis_roll);
      if (rv3d->view != RV3D_VIEW_USER) {
        ED_view3d_quat_from_axis_view(rv3d->view, rv3d->view_axis_roll, quat_best);
      }
    }
    else {
      copy_qt_qt(quat_best, viewquat_align);
    }

    copy_qt_qt(rv3d->viewquat, quat_best);

    viewrotate_apply_dyn_ofs(vod, rv3d->viewquat);

    if (U.uiflag & USER_AUTOPERSP) {
      if (is_axis_aligned) {
        if (rv3d->persp == RV3D_PERSP) {
          rv3d->persp = RV3D_ORTHO;
        }
      }
    }
  }
  else if (U.uiflag & USER_AUTOPERSP) {
    rv3d->persp = vod->init.persp;
  }
}

static void viewrotate_apply(ViewOpsData *vod, const int event_xy[2])
{
  RegionView3D *rv3d = vod->rv3d;

  rv3d->view = RV3D_VIEW_USER; /* need to reset every time because of view snapping */

  if (U.flag & USER_TRACKBALL) {
    float axis[3], q1[4], dvec[3], newvec[3];
    float angle;

    {
      const int event_xy_offset[2] = {
          event_xy[0] + vod->init.event_xy_offset[0],
          event_xy[1] + vod->init.event_xy_offset[1],
      };
      calctrackballvec(&vod->region->winrct, event_xy_offset, newvec);
    }

    sub_v3_v3v3(dvec, newvec, vod->init.trackvec);

    angle = (len_v3(dvec) / (2.0f * TRACKBALLSIZE)) * (float)M_PI;

    /* Before applying the sensitivity this is rotating 1:1,
     * where the cursor would match the surface of a sphere in the view. */
    angle *= U.view_rotate_sensitivity_trackball;

    /* Allow for rotation beyond the interval [-pi, pi] */
    angle = angle_wrap_rad(angle);

    /* This relation is used instead of the actual angle between vectors
     * so that the angle of rotation is linearly proportional to
     * the distance that the mouse is dragged. */

    cross_v3_v3v3(axis, vod->init.trackvec, newvec);
    axis_angle_to_quat(q1, axis, angle);

    mul_qt_qtqt(vod->curr.viewquat, q1, vod->init.quat);

    viewrotate_apply_dyn_ofs(vod, vod->curr.viewquat);
  }
  else {
    /* New turntable view code by John Aughey */
    float quat_local_x[4], quat_global_z[4];
    float m[3][3];
    float m_inv[3][3];
    const float zvec_global[3] = {0.0f, 0.0f, 1.0f};
    float xaxis[3];

    /* Radians per-pixel. */
    const float sensitivity = U.view_rotate_sensitivity_turntable / U.pixelsize;

    /* Get the 3x3 matrix and its inverse from the quaternion */
    quat_to_mat3(m, vod->curr.viewquat);
    invert_m3_m3(m_inv, m);

    /* Avoid Gimble Lock
     *
     * Even though turn-table mode is in use, this can occur when the user exits the camera view
     * or when aligning the view to a rotated object.
     *
     * We have gimble lock when the user's view is rotated +/- 90 degrees along the view axis.
     * In this case the vertical rotation is the same as the sideways turntable motion.
     * Making it impossible to get out of the gimble locked state without resetting the view.
     *
     * The logic below lets the user exit out of this state without any abrupt 'fix'
     * which would be disorienting.
     *
     * This works by blending two horizons:
     * - Rotated-horizon: `cross_v3_v3v3(xaxis, zvec_global, m_inv[2])`
     *   When only this is used, this turntable rotation works - but it's side-ways
     *   (as if the entire turn-table has been placed on it's side)
     *   While there is no gimble lock, it's also awkward to use.
     * - Un-rotated-horizon: `m_inv[0]`
     *   When only this is used, the turntable rotation can have gimbal lock.
     *
     * The solution used here is to blend between these two values,
     * so the severity of the gimbal lock is used to blend the rotated horizon.
     * Blending isn't essential, it just makes the transition smoother.
     *
     * This allows sideways turn-table rotation on a Z axis that isn't world-space Z,
     * While up-down turntable rotation eventually corrects gimble lock. */
#if 1
    if (len_squared_v3v3(zvec_global, m_inv[2]) > 0.001f) {
      float fac;
      cross_v3_v3v3(xaxis, zvec_global, m_inv[2]);
      if (dot_v3v3(xaxis, m_inv[0]) < 0) {
        negate_v3(xaxis);
      }
      fac = angle_normalized_v3v3(zvec_global, m_inv[2]) / (float)M_PI;
      fac = fabsf(fac - 0.5f) * 2;
      fac = fac * fac;
      interp_v3_v3v3(xaxis, xaxis, m_inv[0], fac);
    }
    else {
      copy_v3_v3(xaxis, m_inv[0]);
    }
#else
    copy_v3_v3(xaxis, m_inv[0]);
#endif

    /* Determine the direction of the x vector (for rotating up and down) */
    /* This can likely be computed directly from the quaternion. */

    /* Perform the up/down rotation */
    axis_angle_to_quat(quat_local_x, xaxis, sensitivity * -(event_xy[1] - vod->prev.event_xy[1]));
    mul_qt_qtqt(quat_local_x, vod->curr.viewquat, quat_local_x);

    /* Perform the orbital rotation */
    axis_angle_to_quat_single(
        quat_global_z, 'Z', sensitivity * vod->reverse * (event_xy[0] - vod->prev.event_xy[0]));
    mul_qt_qtqt(vod->curr.viewquat, quat_local_x, quat_global_z);

    viewrotate_apply_dyn_ofs(vod, vod->curr.viewquat);
  }

  /* avoid precision loss over time */
  normalize_qt(vod->curr.viewquat);

  /* use a working copy so view rotation locking doesn't overwrite the locked
   * rotation back into the view we calculate with */
  copy_qt_qt(rv3d->viewquat, vod->curr.viewquat);

  /* check for view snap,
   * note: don't apply snap to vod->viewquat so the view wont jam up */
  if (vod->axis_snap) {
    viewrotate_apply_snap(vod);
  }
  vod->prev.event_xy[0] = event_xy[0];
  vod->prev.event_xy[1] = event_xy[1];

  ED_view3d_camera_lock_sync(vod->depsgraph, vod->v3d, rv3d);

  ED_region_tag_redraw(vod->region);
}

static int viewrotate_modal(bContext *C, wmOperator *op, const wmEvent *event)
{
  ViewOpsData *vod = op->customdata;
  short event_code = VIEW_PASS;
  bool use_autokey = false;
  int ret = OPERATOR_RUNNING_MODAL;

  /* execute the events */
  if (event->type == MOUSEMOVE) {
    event_code = VIEW_APPLY;
  }
  else if (event->type == EVT_MODAL_MAP) {
    switch (event->val) {
      case VIEW_MODAL_CONFIRM:
        event_code = VIEW_CONFIRM;
        break;
      case VIEWROT_MODAL_AXIS_SNAP_ENABLE:
        vod->axis_snap = true;
        event_code = VIEW_APPLY;
        break;
      case VIEWROT_MODAL_AXIS_SNAP_DISABLE:
        vod->rv3d->persp = vod->init.persp;
        vod->axis_snap = false;
        event_code = VIEW_APPLY;
        break;
      case VIEWROT_MODAL_SWITCH_ZOOM:
        WM_operator_name_call(C, "VIEW3D_OT_zoom", WM_OP_INVOKE_DEFAULT, NULL);
        event_code = VIEW_CONFIRM;
        break;
      case VIEWROT_MODAL_SWITCH_MOVE:
        WM_operator_name_call(C, "VIEW3D_OT_move", WM_OP_INVOKE_DEFAULT, NULL);
        event_code = VIEW_CONFIRM;
        break;
    }
  }
  else if (event->type == vod->init.event_type && event->val == KM_RELEASE) {
    event_code = VIEW_CONFIRM;
  }

  if (event_code == VIEW_APPLY) {
    viewrotate_apply(vod, &event->x);
    if (ED_screen_animation_playing(CTX_wm_manager(C))) {
      use_autokey = true;
    }
  }
  else if (event_code == VIEW_CONFIRM) {
    ED_view3d_depth_tag_update(vod->rv3d);
    use_autokey = true;
    ret = OPERATOR_FINISHED;
  }

  if (use_autokey) {
    ED_view3d_camera_lock_autokey(vod->v3d, vod->rv3d, C, true, true);
  }

  if (ret & OPERATOR_FINISHED) {
    viewops_data_free(C, op);
  }

  return ret;
}

static int viewrotate_invoke(bContext *C, wmOperator *op, const wmEvent *event)
{
  ViewOpsData *vod;

  const bool use_cursor_init = RNA_boolean_get(op->ptr, "use_cursor_init");

  /* makes op->customdata */
  viewops_data_alloc(C, op);
  vod = op->customdata;

  /* poll should check but in some cases fails, see poll func for details */
  if (vod->rv3d->viewlock & RV3D_LOCK_ROTATION) {
    viewops_data_free(C, op);
    return OPERATOR_PASS_THROUGH;
  }

  ED_view3d_smooth_view_force_finish(C, vod->v3d, vod->region);

  viewops_data_create(C,
                      op,
                      event,
                      viewops_flag_from_prefs() | VIEWOPS_FLAG_PERSP_ENSURE |
                          (use_cursor_init ? VIEWOPS_FLAG_USE_MOUSE_INIT : 0));

  if (ELEM(event->type, MOUSEPAN, MOUSEROTATE)) {
    /* Rotate direction we keep always same */
    int event_xy[2];

    if (event->type == MOUSEPAN) {
      if (U.uiflag2 & USER_TRACKPAD_NATURAL) {
        event_xy[0] = 2 * event->x - event->prevx;
        event_xy[1] = 2 * event->y - event->prevy;
      }
      else {
        event_xy[0] = event->prevx;
        event_xy[1] = event->prevy;
      }
    }
    else {
      /* MOUSEROTATE performs orbital rotation, so y axis delta is set to 0 */
      event_xy[0] = event->prevx;
      event_xy[1] = event->y;
    }

    viewrotate_apply(vod, event_xy);
    ED_view3d_depth_tag_update(vod->rv3d);

    viewops_data_free(C, op);

    return OPERATOR_FINISHED;
  }
  else {
    /* add temp handler */
    WM_event_add_modal_handler(C, op);

    return OPERATOR_RUNNING_MODAL;
  }
}

<<<<<<< HEAD
=======
/* test for unlocked camera view in quad view */
static bool view3d_camera_user_poll(bContext *C)
{
  View3D *v3d;
  ARegion *region;

  if (ED_view3d_context_user_region(C, &v3d, &region)) {
    RegionView3D *rv3d = region->regiondata;
    if (rv3d->persp == RV3D_CAMOB) {
      return 1;
    }
  }

  return 0;
}

static bool view3d_lock_poll(bContext *C)
{
  View3D *v3d = CTX_wm_view3d(C);
  if (v3d) {
    RegionView3D *rv3d = CTX_wm_region_view3d(C);
    if (rv3d) {
      return ED_view3d_offset_lock_check(v3d, rv3d);
    }
  }
  return false;
}

>>>>>>> f73a6c51
static void viewrotate_cancel(bContext *C, wmOperator *op)
{
  viewops_data_free(C, op);
}

void VIEW3D_OT_rotate(wmOperatorType *ot)
{
  /* identifiers */
  ot->name = "Rotate View";
  ot->description = "Rotate the view";
  ot->idname = "VIEW3D_OT_rotate";

  /* api callbacks */
  ot->invoke = viewrotate_invoke;
  ot->modal = viewrotate_modal;
  ot->poll = ED_operator_region_view3d_active;
  ot->cancel = viewrotate_cancel;

  /* flags */
  ot->flag = OPTYPE_BLOCKING | OPTYPE_GRAB_CURSOR_XY;

  view3d_operator_properties_common(ot, V3D_OP_PROP_USE_MOUSE_INIT);
}

/** \} */

/* -------------------------------------------------------------------- */
/** \name NDOF Utility Functions
 * \{ */

#ifdef WITH_INPUT_NDOF
static bool ndof_has_translate(const wmNDOFMotionData *ndof,
                               const View3D *v3d,
                               const RegionView3D *rv3d)
{
  return !is_zero_v3(ndof->tvec) && (!ED_view3d_offset_lock_check(v3d, rv3d));
}

static bool ndof_has_rotate(const wmNDOFMotionData *ndof, const RegionView3D *rv3d)
{
  return !is_zero_v3(ndof->rvec) && ((rv3d->viewlock & RV3D_LOCK_ROTATION) == 0);
}

/**
 * \param depth_pt: A point to calculate the depth (in perspective mode)
 */
static float view3d_ndof_pan_speed_calc_ex(RegionView3D *rv3d, const float depth_pt[3])
{
  float speed = rv3d->pixsize * NDOF_PIXELS_PER_SECOND;

  if (rv3d->is_persp) {
    speed *= ED_view3d_calc_zfac(rv3d, depth_pt, NULL);
  }

  return speed;
}

static float view3d_ndof_pan_speed_calc_from_dist(RegionView3D *rv3d, const float dist)
{
  float viewinv[4];
  float tvec[3];

  BLI_assert(dist >= 0.0f);

  copy_v3_fl3(tvec, 0.0f, 0.0f, dist);
  /* rv3d->viewinv isn't always valid */
#  if 0
  mul_mat3_m4_v3(rv3d->viewinv, tvec);
#  else
  invert_qt_qt_normalized(viewinv, rv3d->viewquat);
  mul_qt_v3(viewinv, tvec);
#  endif

  return view3d_ndof_pan_speed_calc_ex(rv3d, tvec);
}

static float view3d_ndof_pan_speed_calc(RegionView3D *rv3d)
{
  float tvec[3];
  negate_v3_v3(tvec, rv3d->ofs);

  return view3d_ndof_pan_speed_calc_ex(rv3d, tvec);
}

/**
 * Zoom and pan in the same function since sometimes zoom is interpreted as dolly (pan forward).
 *
 * \param has_zoom: zoom, otherwise dolly,
 * often `!rv3d->is_persp` since it doesn't make sense to dolly in ortho.
 */
static void view3d_ndof_pan_zoom(const struct wmNDOFMotionData *ndof,
                                 ScrArea *sa,
                                 ARegion *region,
                                 const bool has_translate,
                                 const bool has_zoom)
{
  RegionView3D *rv3d = region->regiondata;
  float view_inv[4];
  float pan_vec[3];

  if (has_translate == false && has_zoom == false) {
    return;
  }

  WM_event_ndof_pan_get(ndof, pan_vec, false);

  if (has_zoom) {
    /* zoom with Z */

    /* Zoom!
     * velocity should be proportional to the linear velocity attained by rotational motion
     * of same strength [got that?] proportional to `arclength = radius * angle`.
     */

    pan_vec[2] = 0.0f;

    /* "zoom in" or "translate"? depends on zoom mode in user settings? */
    if (ndof->tvec[2]) {
      float zoom_distance = rv3d->dist * ndof->dt * ndof->tvec[2];

      if (U.ndof_flag & NDOF_ZOOM_INVERT) {
        zoom_distance = -zoom_distance;
      }

      rv3d->dist += zoom_distance;
    }
  }
  else {
    /* dolly with Z */

    /* all callers must check */
    if (has_translate) {
      BLI_assert(ED_view3d_offset_lock_check((View3D *)sa->spacedata.first, rv3d) == false);
    }
  }

  if (has_translate) {
    const float speed = view3d_ndof_pan_speed_calc(rv3d);

    mul_v3_fl(pan_vec, speed * ndof->dt);

    /* transform motion from view to world coordinates */
    invert_qt_qt_normalized(view_inv, rv3d->viewquat);
    mul_qt_v3(view_inv, pan_vec);

    /* move center of view opposite of hand motion (this is camera mode, not object mode) */
    sub_v3_v3(rv3d->ofs, pan_vec);

    if (rv3d->viewlock & RV3D_BOXVIEW) {
      view3d_boxview_sync(sa, region);
    }
  }
}

static void view3d_ndof_orbit(const struct wmNDOFMotionData *ndof,
                              ScrArea *sa,
                              ARegion *region,
                              ViewOpsData *vod,
                              const bool apply_dyn_ofs)
{
  View3D *v3d = sa->spacedata.first;
  RegionView3D *rv3d = region->regiondata;

  float view_inv[4];

  BLI_assert((rv3d->viewlock & RV3D_LOCK_ROTATION) == 0);

  ED_view3d_persp_ensure(vod->depsgraph, v3d, region);

  rv3d->view = RV3D_VIEW_USER;

  invert_qt_qt_normalized(view_inv, rv3d->viewquat);

  if (U.ndof_flag & NDOF_TURNTABLE) {
    float rot[3];

    /* turntable view code by John Aughey, adapted for 3D mouse by [mce] */
    float angle, quat[4];
    float xvec[3] = {1, 0, 0};

    /* only use XY, ignore Z */
    WM_event_ndof_rotate_get(ndof, rot);

    /* Determine the direction of the x vector (for rotating up and down) */
    mul_qt_v3(view_inv, xvec);

    /* Perform the up/down rotation */
    angle = ndof->dt * rot[0];
    axis_angle_to_quat(quat, xvec, angle);
    mul_qt_qtqt(rv3d->viewquat, rv3d->viewquat, quat);

    /* Perform the orbital rotation */
    angle = ndof->dt * rot[1];

    /* update the onscreen doo-dad */
    rv3d->rot_angle = angle;
    rv3d->rot_axis[0] = 0;
    rv3d->rot_axis[1] = 0;
    rv3d->rot_axis[2] = 1;

    axis_angle_to_quat_single(quat, 'Z', angle);
    mul_qt_qtqt(rv3d->viewquat, rv3d->viewquat, quat);
  }
  else {
    float quat[4];
    float axis[3];
    float angle = WM_event_ndof_to_axis_angle(ndof, axis);

    /* transform rotation axis from view to world coordinates */
    mul_qt_v3(view_inv, axis);

    /* update the onscreen doo-dad */
    rv3d->rot_angle = angle;
    copy_v3_v3(rv3d->rot_axis, axis);

    axis_angle_to_quat(quat, axis, angle);

    /* apply rotation */
    mul_qt_qtqt(rv3d->viewquat, rv3d->viewquat, quat);
  }

  if (apply_dyn_ofs) {
    viewrotate_apply_dyn_ofs(vod, rv3d->viewquat);
  }
}

/**
 * Called from both fly mode and walk mode,
 */
void view3d_ndof_fly(const wmNDOFMotionData *ndof,
                     View3D *v3d,
                     RegionView3D *rv3d,
                     const bool use_precision,
                     const short protectflag,
                     bool *r_has_translate,
                     bool *r_has_rotate)
{
  bool has_translate = ndof_has_translate(ndof, v3d, rv3d);
  bool has_rotate = ndof_has_rotate(ndof, rv3d);

  float view_inv[4];
  invert_qt_qt_normalized(view_inv, rv3d->viewquat);

  rv3d->rot_angle = 0.0f; /* disable onscreen rotation doo-dad */

  if (has_translate) {
    /* ignore real 'dist' since fly has its own speed settings,
     * also its overwritten at this point. */
    float speed = view3d_ndof_pan_speed_calc_from_dist(rv3d, 1.0f);
    float trans[3], trans_orig_y;

    if (use_precision) {
      speed *= 0.2f;
    }

    WM_event_ndof_pan_get(ndof, trans, false);
    mul_v3_fl(trans, speed * ndof->dt);
    trans_orig_y = trans[1];

    if (U.ndof_flag & NDOF_FLY_HELICOPTER) {
      trans[1] = 0.0f;
    }

    /* transform motion from view to world coordinates */
    mul_qt_v3(view_inv, trans);

    if (U.ndof_flag & NDOF_FLY_HELICOPTER) {
      /* replace world z component with device y (yes it makes sense) */
      trans[2] = trans_orig_y;
    }

    if (rv3d->persp == RV3D_CAMOB) {
      /* respect camera position locks */
      if (protectflag & OB_LOCK_LOCX) {
        trans[0] = 0.0f;
      }
      if (protectflag & OB_LOCK_LOCY) {
        trans[1] = 0.0f;
      }
      if (protectflag & OB_LOCK_LOCZ) {
        trans[2] = 0.0f;
      }
    }

    if (!is_zero_v3(trans)) {
      /* move center of view opposite of hand motion
       * (this is camera mode, not object mode) */
      sub_v3_v3(rv3d->ofs, trans);
      has_translate = true;
    }
    else {
      has_translate = false;
    }
  }

  if (has_rotate) {
    const float turn_sensitivity = 1.0f;

    float rotation[4];
    float axis[3];
    float angle = turn_sensitivity * WM_event_ndof_to_axis_angle(ndof, axis);

    if (fabsf(angle) > 0.0001f) {
      has_rotate = true;

      if (use_precision) {
        angle *= 0.2f;
      }

      /* transform rotation axis from view to world coordinates */
      mul_qt_v3(view_inv, axis);

      /* apply rotation to view */
      axis_angle_to_quat(rotation, axis, angle);
      mul_qt_qtqt(rv3d->viewquat, rv3d->viewquat, rotation);

      if (U.ndof_flag & NDOF_LOCK_HORIZON) {
        /* force an upright viewpoint
         * TODO: make this less... sudden */
        float view_horizon[3] = {1.0f, 0.0f, 0.0f};    /* view +x */
        float view_direction[3] = {0.0f, 0.0f, -1.0f}; /* view -z (into screen) */

        /* find new inverse since viewquat has changed */
        invert_qt_qt_normalized(view_inv, rv3d->viewquat);
        /* could apply reverse rotation to existing view_inv to save a few cycles */

        /* transform view vectors to world coordinates */
        mul_qt_v3(view_inv, view_horizon);
        mul_qt_v3(view_inv, view_direction);

        /* find difference between view & world horizons
         * true horizon lives in world xy plane, so look only at difference in z */
        angle = -asinf(view_horizon[2]);

        /* rotate view so view horizon = world horizon */
        axis_angle_to_quat(rotation, view_direction, angle);
        mul_qt_qtqt(rv3d->viewquat, rv3d->viewquat, rotation);
      }

      rv3d->view = RV3D_VIEW_USER;
    }
    else {
      has_rotate = false;
    }
  }

  *r_has_translate = has_translate;
  *r_has_rotate = has_rotate;
}

/** \} */

/* -------------------------------------------------------------------- */
/** \name NDOF Orbit/Translate Operator
 * \{ */

static int ndof_orbit_invoke(bContext *C, wmOperator *op, const wmEvent *event)
{
  if (event->type != NDOF_MOTION) {
    return OPERATOR_CANCELLED;
  }

  const Depsgraph *depsgraph = CTX_data_ensure_evaluated_depsgraph(C);
  ViewOpsData *vod;
  View3D *v3d;
  RegionView3D *rv3d;
  char xform_flag = 0;

  const wmNDOFMotionData *ndof = event->customdata;

  viewops_data_alloc(C, op);
  viewops_data_create(
      C, op, event, viewops_flag_from_args((U.uiflag & USER_ORBIT_SELECTION) != 0, false));
  vod = op->customdata;

  ED_view3d_smooth_view_force_finish(C, vod->v3d, vod->region);

  v3d = vod->v3d;
  rv3d = vod->rv3d;

  /* off by default, until changed later this function */
  rv3d->rot_angle = 0.0f;

  ED_view3d_camera_lock_init_ex(depsgraph, v3d, rv3d, false);

  if (ndof->progress != P_FINISHING) {
    const bool has_rotation = ndof_has_rotate(ndof, rv3d);
    /* if we can't rotate, fallback to translate (locked axis views) */
    const bool has_translate = ndof_has_translate(ndof, v3d, rv3d) &&
                               (rv3d->viewlock & RV3D_LOCK_ROTATION);
    const bool has_zoom = (ndof->tvec[2] != 0.0f) && !rv3d->is_persp;

    if (has_translate || has_zoom) {
      view3d_ndof_pan_zoom(ndof, vod->sa, vod->region, has_translate, has_zoom);
      xform_flag |= HAS_TRANSLATE;
    }

    if (has_rotation) {
      view3d_ndof_orbit(ndof, vod->sa, vod->region, vod, true);
      xform_flag |= HAS_ROTATE;
    }
  }

  ED_view3d_camera_lock_sync(depsgraph, v3d, rv3d);
  if (xform_flag) {
    ED_view3d_camera_lock_autokey(
        v3d, rv3d, C, xform_flag & HAS_ROTATE, xform_flag & HAS_TRANSLATE);
  }

  ED_region_tag_redraw(vod->region);

  viewops_data_free(C, op);

  return OPERATOR_FINISHED;
}

void VIEW3D_OT_ndof_orbit(struct wmOperatorType *ot)
{
  /* identifiers */
  ot->name = "NDOF Orbit View";
  ot->description = "Orbit the view using the 3D mouse";
  ot->idname = "VIEW3D_OT_ndof_orbit";

  /* api callbacks */
  ot->invoke = ndof_orbit_invoke;
  ot->poll = ED_operator_view3d_active;

  /* flags */
  ot->flag = 0;
}

/** \} */

/* -------------------------------------------------------------------- */
/** \name NDOF Orbit/Zoom Operator
 * \{ */

static int ndof_orbit_zoom_invoke(bContext *C, wmOperator *op, const wmEvent *event)
{
  if (event->type != NDOF_MOTION) {
    return OPERATOR_CANCELLED;
  }

  const Depsgraph *depsgraph = CTX_data_ensure_evaluated_depsgraph(C);
  ViewOpsData *vod;
  View3D *v3d;
  RegionView3D *rv3d;
  char xform_flag = 0;

  const wmNDOFMotionData *ndof = event->customdata;

  viewops_data_alloc(C, op);
  viewops_data_create(
      C, op, event, viewops_flag_from_args((U.uiflag & USER_ORBIT_SELECTION) != 0, false));

  vod = op->customdata;

  ED_view3d_smooth_view_force_finish(C, vod->v3d, vod->region);

  v3d = vod->v3d;
  rv3d = vod->rv3d;

  /* off by default, until changed later this function */
  rv3d->rot_angle = 0.0f;

  ED_view3d_camera_lock_init_ex(depsgraph, v3d, rv3d, false);

  if (ndof->progress == P_FINISHING) {
    /* pass */
  }
  else if ((rv3d->persp == RV3D_ORTHO) && RV3D_VIEW_IS_AXIS(rv3d->view)) {
    /* if we can't rotate, fallback to translate (locked axis views) */
    const bool has_translate = ndof_has_translate(ndof, v3d, rv3d);
    const bool has_zoom = (ndof->tvec[2] != 0.0f) && ED_view3d_offset_lock_check(v3d, rv3d);

    if (has_translate || has_zoom) {
      view3d_ndof_pan_zoom(ndof, vod->sa, vod->region, has_translate, true);
      xform_flag |= HAS_TRANSLATE;
    }
  }
  else {
    /* Note: based on feedback from T67579, users want to have pan and orbit enabled at once.
     * It's arguable that orbit shouldn't pan (since we have a pan only operator),
     * so if there are users who like to separate orbit/pan operations - it can be a preference. */
    const bool is_orbit_around_pivot = (U.ndof_flag & NDOF_MODE_ORBIT) ||
                                       ED_view3d_offset_lock_check(v3d, rv3d);
    const bool has_rotation = ndof_has_rotate(ndof, rv3d);
    bool has_translate, has_zoom;

    if (is_orbit_around_pivot) {
      /* Orbit preference or forced lock (Z zooms). */
      has_translate = !is_zero_v2(ndof->tvec) && ndof_has_translate(ndof, v3d, rv3d);
      has_zoom = (ndof->tvec[2] != 0.0f);
    }
    else {
      /* Free preference (Z translates). */
      has_translate = ndof_has_translate(ndof, v3d, rv3d);
      has_zoom = false;
    }

    /* Rotation first because dynamic offset resets offset otherwise (and disables panning). */
    if (has_rotation) {
      const float dist_backup = rv3d->dist;
      if (!is_orbit_around_pivot) {
        ED_view3d_distance_set(rv3d, 0.0f);
      }
      view3d_ndof_orbit(ndof, vod->sa, vod->region, vod, is_orbit_around_pivot);
      xform_flag |= HAS_ROTATE;
      if (!is_orbit_around_pivot) {
        ED_view3d_distance_set(rv3d, dist_backup);
      }
    }

    if (has_translate || has_zoom) {
      view3d_ndof_pan_zoom(ndof, vod->sa, vod->region, has_translate, has_zoom);
      xform_flag |= HAS_TRANSLATE;
    }
  }

  ED_view3d_camera_lock_sync(depsgraph, v3d, rv3d);
  if (xform_flag) {
    ED_view3d_camera_lock_autokey(
        v3d, rv3d, C, xform_flag & HAS_ROTATE, xform_flag & HAS_TRANSLATE);
  }

  ED_region_tag_redraw(vod->region);

  viewops_data_free(C, op);

  return OPERATOR_FINISHED;
}

void VIEW3D_OT_ndof_orbit_zoom(struct wmOperatorType *ot)
{
  /* identifiers */
  ot->name = "NDOF Orbit View with Zoom";
  ot->description = "Orbit and zoom the view using the 3D mouse";
  ot->idname = "VIEW3D_OT_ndof_orbit_zoom";

  /* api callbacks */
  ot->invoke = ndof_orbit_zoom_invoke;
  ot->poll = ED_operator_view3d_active;

  /* flags */
  ot->flag = 0;
}

/** \} */

/* -------------------------------------------------------------------- */
/** \name NDOF Pan/Zoom Operator
 * \{ */

static int ndof_pan_invoke(bContext *C, wmOperator *UNUSED(op), const wmEvent *event)
{
  if (event->type != NDOF_MOTION) {
    return OPERATOR_CANCELLED;
  }

  const Depsgraph *depsgraph = CTX_data_ensure_evaluated_depsgraph(C);
  View3D *v3d = CTX_wm_view3d(C);
  RegionView3D *rv3d = CTX_wm_region_view3d(C);
  const wmNDOFMotionData *ndof = event->customdata;
  char xform_flag = 0;

  const bool has_translate = ndof_has_translate(ndof, v3d, rv3d);
  const bool has_zoom = (ndof->tvec[2] != 0.0f) && !rv3d->is_persp;

  /* we're panning here! so erase any leftover rotation from other operators */
  rv3d->rot_angle = 0.0f;

  if (!(has_translate || has_zoom)) {
    return OPERATOR_CANCELLED;
  }

  ED_view3d_camera_lock_init_ex(depsgraph, v3d, rv3d, false);

  if (ndof->progress != P_FINISHING) {
    ScrArea *sa = CTX_wm_area(C);
    ARegion *region = CTX_wm_region(C);

    if (has_translate || has_zoom) {
      view3d_ndof_pan_zoom(ndof, sa, region, has_translate, has_zoom);
      xform_flag |= HAS_TRANSLATE;
    }
  }

  ED_view3d_camera_lock_sync(depsgraph, v3d, rv3d);
  if (xform_flag) {
    ED_view3d_camera_lock_autokey(v3d, rv3d, C, false, xform_flag & HAS_TRANSLATE);
  }

  ED_region_tag_redraw(CTX_wm_region(C));

  return OPERATOR_FINISHED;
}

void VIEW3D_OT_ndof_pan(struct wmOperatorType *ot)
{
  /* identifiers */
  ot->name = "NDOF Pan View";
  ot->description = "Pan the view with the 3D mouse";
  ot->idname = "VIEW3D_OT_ndof_pan";

  /* api callbacks */
  ot->invoke = ndof_pan_invoke;
  ot->poll = ED_operator_view3d_active;

  /* flags */
  ot->flag = 0;
}

/** \} */

/* -------------------------------------------------------------------- */
/** \name NDOF Transform All Operator
 * \{ */

/**
 * wraps #ndof_orbit_zoom but never restrict to orbit.
 */
static int ndof_all_invoke(bContext *C, wmOperator *op, const wmEvent *event)
{
  /* weak!, but it works */
  const int ndof_flag = U.ndof_flag;
  int ret;

  U.ndof_flag &= ~NDOF_MODE_ORBIT;

  ret = ndof_orbit_zoom_invoke(C, op, event);

  U.ndof_flag = ndof_flag;

  return ret;
}

void VIEW3D_OT_ndof_all(struct wmOperatorType *ot)
{
  /* identifiers */
  ot->name = "NDOF Transform View";
  ot->description = "Pan and rotate the view with the 3D mouse";
  ot->idname = "VIEW3D_OT_ndof_all";

  /* api callbacks */
  ot->invoke = ndof_all_invoke;
  ot->poll = ED_operator_view3d_active;

  /* flags */
  ot->flag = 0;
}

#endif /* WITH_INPUT_NDOF */

/** \} */

/* -------------------------------------------------------------------- */
/** \name View Move (Pan) Operator
 * \{ */

/* NOTE: these defines are saved in keymap files, do not change values but just add new ones */

/* called in transform_ops.c, on each regeneration of keymaps  */
void viewmove_modal_keymap(wmKeyConfig *keyconf)
{
  static const EnumPropertyItem modal_items[] = {
      {VIEW_MODAL_CONFIRM, "CONFIRM", 0, "Confirm", ""},

      {VIEWROT_MODAL_SWITCH_ZOOM, "SWITCH_TO_ZOOM", 0, "Switch to Zoom"},
      {VIEWROT_MODAL_SWITCH_ROTATE, "SWITCH_TO_ROTATE", 0, "Switch to Rotate"},

      {0, NULL, 0, NULL, NULL},
  };

  wmKeyMap *keymap = WM_modalkeymap_get(keyconf, "View3D Move Modal");

  /* this function is called for each spacetype, only needs to add map once */
  if (keymap && keymap->modal_items) {
    return;
  }

  keymap = WM_modalkeymap_add(keyconf, "View3D Move Modal", modal_items);

  /* items for modal map */
  WM_modalkeymap_add_item(keymap, MIDDLEMOUSE, KM_RELEASE, KM_ANY, 0, VIEW_MODAL_CONFIRM);
  WM_modalkeymap_add_item(keymap, ESCKEY, KM_PRESS, KM_ANY, 0, VIEW_MODAL_CONFIRM);

  /* disabled mode switching for now, can re-implement better, later on */
#if 0
  WM_modalkeymap_add_item(keymap, LEFTMOUSE, KM_PRESS, KM_ANY, 0, VIEWROT_MODAL_SWITCH_ZOOM);
  WM_modalkeymap_add_item(keymap, LEFTCTRLKEY, KM_PRESS, KM_ANY, 0, VIEWROT_MODAL_SWITCH_ZOOM);
  WM_modalkeymap_add_item(
      keymap, LEFTSHIFTKEY, KM_RELEASE, KM_ANY, 0, VIEWROT_MODAL_SWITCH_ROTATE);
#endif

  /* assign map to operators */
  WM_modalkeymap_assign(keymap, "VIEW3D_OT_move");
}

static void viewmove_apply(ViewOpsData *vod, int x, int y)
{
  if (ED_view3d_offset_lock_check(vod->v3d, vod->rv3d)) {
    vod->rv3d->ofs_lock[0] -= ((vod->prev.event_xy[0] - x) * 2.0f) / (float)vod->region->winx;
    vod->rv3d->ofs_lock[1] -= ((vod->prev.event_xy[1] - y) * 2.0f) / (float)vod->region->winy;
  }
  else if ((vod->rv3d->persp == RV3D_CAMOB) && !ED_view3d_camera_lock_check(vod->v3d, vod->rv3d)) {
    const float zoomfac = BKE_screen_view3d_zoom_to_fac(vod->rv3d->camzoom) * 2.0f;
    vod->rv3d->camdx += (vod->prev.event_xy[0] - x) / (vod->region->winx * zoomfac);
    vod->rv3d->camdy += (vod->prev.event_xy[1] - y) / (vod->region->winy * zoomfac);
    CLAMP(vod->rv3d->camdx, -1.0f, 1.0f);
    CLAMP(vod->rv3d->camdy, -1.0f, 1.0f);
  }
  else {
    float dvec[3];
    float mval_f[2];

    mval_f[0] = x - vod->prev.event_xy[0];
    mval_f[1] = y - vod->prev.event_xy[1];
    ED_view3d_win_to_delta(vod->region, mval_f, dvec, vod->init.zfac);

    add_v3_v3(vod->rv3d->ofs, dvec);

    if (vod->rv3d->viewlock & RV3D_BOXVIEW) {
      view3d_boxview_sync(vod->sa, vod->region);
    }
  }

  vod->prev.event_xy[0] = x;
  vod->prev.event_xy[1] = y;

  ED_view3d_camera_lock_sync(vod->depsgraph, vod->v3d, vod->rv3d);

  ED_region_tag_redraw(vod->region);
}

static int viewmove_modal(bContext *C, wmOperator *op, const wmEvent *event)
{

  ViewOpsData *vod = op->customdata;
  short event_code = VIEW_PASS;
  bool use_autokey = false;
  int ret = OPERATOR_RUNNING_MODAL;

  /* execute the events */
  if (event->type == MOUSEMOVE) {
    event_code = VIEW_APPLY;
  }
  else if (event->type == EVT_MODAL_MAP) {
    switch (event->val) {
      case VIEW_MODAL_CONFIRM:
        event_code = VIEW_CONFIRM;
        break;
      case VIEWROT_MODAL_SWITCH_ZOOM:
        WM_operator_name_call(C, "VIEW3D_OT_zoom", WM_OP_INVOKE_DEFAULT, NULL);
        event_code = VIEW_CONFIRM;
        break;
      case VIEWROT_MODAL_SWITCH_ROTATE:
        WM_operator_name_call(C, "VIEW3D_OT_rotate", WM_OP_INVOKE_DEFAULT, NULL);
        event_code = VIEW_CONFIRM;
        break;
    }
  }
  else if (event->type == vod->init.event_type && event->val == KM_RELEASE) {
    event_code = VIEW_CONFIRM;
  }

  if (event_code == VIEW_APPLY) {
    viewmove_apply(vod, event->x, event->y);
    if (ED_screen_animation_playing(CTX_wm_manager(C))) {
      use_autokey = true;
    }
  }
  else if (event_code == VIEW_CONFIRM) {
    ED_view3d_depth_tag_update(vod->rv3d);
    use_autokey = true;
    ret = OPERATOR_FINISHED;
  }

  if (use_autokey) {
    ED_view3d_camera_lock_autokey(vod->v3d, vod->rv3d, C, false, true);
  }

  if (ret & OPERATOR_FINISHED) {
    viewops_data_free(C, op);
  }

  return ret;
}

static int viewmove_invoke(bContext *C, wmOperator *op, const wmEvent *event)
{
  ViewOpsData *vod;

  const bool use_cursor_init = RNA_boolean_get(op->ptr, "use_cursor_init");

  /* makes op->customdata */
  viewops_data_alloc(C, op);
  vod = op->customdata;
  if (vod->rv3d->viewlock & RV3D_LOCK_LOCATION) {
    viewops_data_free(C, op);
    return OPERATOR_PASS_THROUGH;
  }

  viewops_data_create(C,
                      op,
                      event,
                      (viewops_flag_from_prefs() & ~VIEWOPS_FLAG_ORBIT_SELECT) |
                          (use_cursor_init ? VIEWOPS_FLAG_USE_MOUSE_INIT : 0));

  ED_view3d_smooth_view_force_finish(C, vod->v3d, vod->region);

  if (event->type == MOUSEPAN) {
    /* invert it, trackpad scroll follows same principle as 2d windows this way */
    viewmove_apply(vod, 2 * event->x - event->prevx, 2 * event->y - event->prevy);
    ED_view3d_depth_tag_update(vod->rv3d);

    viewops_data_free(C, op);

    return OPERATOR_FINISHED;
  }
  else {
    /* add temp handler */
    WM_event_add_modal_handler(C, op);

    return OPERATOR_RUNNING_MODAL;
  }
}

static void viewmove_cancel(bContext *C, wmOperator *op)
{
  viewops_data_free(C, op);
}

void VIEW3D_OT_move(wmOperatorType *ot)
{

  /* identifiers */
  ot->name = "Pan View";
  ot->description = "Move the view";
  ot->idname = "VIEW3D_OT_move";

  /* api callbacks */
  ot->invoke = viewmove_invoke;
  ot->modal = viewmove_modal;
  ot->poll = ED_operator_region_view3d_active;
  ot->cancel = viewmove_cancel;

  /* flags */
  ot->flag = OPTYPE_BLOCKING | OPTYPE_GRAB_CURSOR_XY;

  /* properties */
  view3d_operator_properties_common(ot, V3D_OP_PROP_USE_MOUSE_INIT);
}

/** \} */

/* -------------------------------------------------------------------- */
/** \name View Zoom Operator
 * \{ */

/* viewdolly_modal_keymap has an exact copy of this, apply fixes to both */
/* called in transform_ops.c, on each regeneration of keymaps  */
void viewzoom_modal_keymap(wmKeyConfig *keyconf)
{
  static const EnumPropertyItem modal_items[] = {
      {VIEW_MODAL_CONFIRM, "CONFIRM", 0, "Confirm", ""},

      {VIEWROT_MODAL_SWITCH_ROTATE, "SWITCH_TO_ROTATE", 0, "Switch to Rotate"},
      {VIEWROT_MODAL_SWITCH_MOVE, "SWITCH_TO_MOVE", 0, "Switch to Move"},

      {0, NULL, 0, NULL, NULL},
  };

  wmKeyMap *keymap = WM_modalkeymap_get(keyconf, "View3D Zoom Modal");

  /* this function is called for each spacetype, only needs to add map once */
  if (keymap && keymap->modal_items) {
    return;
  }

  keymap = WM_modalkeymap_add(keyconf, "View3D Zoom Modal", modal_items);

  /* disabled mode switching for now, can re-implement better, later on */
#if 0
  WM_modalkeymap_add_item(keymap, LEFTMOUSE, KM_RELEASE, KM_ANY, 0, VIEWROT_MODAL_SWITCH_ROTATE);
  WM_modalkeymap_add_item(keymap, LEFTCTRLKEY, KM_RELEASE, KM_ANY, 0, VIEWROT_MODAL_SWITCH_ROTATE);
  WM_modalkeymap_add_item(keymap, LEFTSHIFTKEY, KM_PRESS, KM_ANY, 0, VIEWROT_MODAL_SWITCH_MOVE);
#endif

  /* assign map to operators */
  WM_modalkeymap_assign(keymap, "VIEW3D_OT_zoom");
}

/**
 * \param zoom_xy: Optionally zoom to window location
 * (coords compatible w/ #wmEvent.x, y). Use when not NULL.
 */
static void view_zoom_to_window_xy_camera(Scene *scene,
                                          Depsgraph *depsgraph,
                                          View3D *v3d,
                                          ARegion *region,
                                          float dfac,
                                          const int zoom_xy[2])
{
  RegionView3D *rv3d = region->regiondata;
  const float zoomfac = BKE_screen_view3d_zoom_to_fac(rv3d->camzoom);
  const float zoomfac_new = clamp_f(
      zoomfac * (1.0f / dfac), RV3D_CAMZOOM_MIN_FACTOR, RV3D_CAMZOOM_MAX_FACTOR);
  const float camzoom_new = BKE_screen_view3d_zoom_from_fac(zoomfac_new);

  if (zoom_xy != NULL) {
    float zoomfac_px;
    rctf camera_frame_old;
    rctf camera_frame_new;

    const float pt_src[2] = {zoom_xy[0], zoom_xy[1]};
    float pt_dst[2];
    float delta_px[2];

    ED_view3d_calc_camera_border(scene, depsgraph, region, v3d, rv3d, &camera_frame_old, false);
    BLI_rctf_translate(&camera_frame_old, region->winrct.xmin, region->winrct.ymin);

    rv3d->camzoom = camzoom_new;
    CLAMP(rv3d->camzoom, RV3D_CAMZOOM_MIN, RV3D_CAMZOOM_MAX);

    ED_view3d_calc_camera_border(scene, depsgraph, region, v3d, rv3d, &camera_frame_new, false);
    BLI_rctf_translate(&camera_frame_new, region->winrct.xmin, region->winrct.ymin);

    BLI_rctf_transform_pt_v(&camera_frame_new, &camera_frame_old, pt_dst, pt_src);
    sub_v2_v2v2(delta_px, pt_dst, pt_src);

    /* translate the camera offset using pixel space delta
     * mapped back to the camera (same logic as panning in camera view) */
    zoomfac_px = BKE_screen_view3d_zoom_to_fac(rv3d->camzoom) * 2.0f;

    rv3d->camdx += delta_px[0] / (region->winx * zoomfac_px);
    rv3d->camdy += delta_px[1] / (region->winy * zoomfac_px);
    CLAMP(rv3d->camdx, -1.0f, 1.0f);
    CLAMP(rv3d->camdy, -1.0f, 1.0f);
  }
  else {
    rv3d->camzoom = camzoom_new;
    CLAMP(rv3d->camzoom, RV3D_CAMZOOM_MIN, RV3D_CAMZOOM_MAX);
  }
}

/**
 * \param zoom_xy: Optionally zoom to window location
 * (coords compatible w/ #wmEvent.x, y). Use when not NULL.
 */
static void view_zoom_to_window_xy_3d(ARegion *region, float dfac, const int zoom_xy[2])
{
  RegionView3D *rv3d = region->regiondata;
  const float dist_new = rv3d->dist * dfac;

  if (zoom_xy != NULL) {
    float dvec[3];
    float tvec[3];
    float tpos[3];
    float mval_f[2];

    float zfac;

    negate_v3_v3(tpos, rv3d->ofs);

    mval_f[0] = (float)(((zoom_xy[0] - region->winrct.xmin) * 2) - region->winx) / 2.0f;
    mval_f[1] = (float)(((zoom_xy[1] - region->winrct.ymin) * 2) - region->winy) / 2.0f;

    /* Project cursor position into 3D space */
    zfac = ED_view3d_calc_zfac(rv3d, tpos, NULL);
    ED_view3d_win_to_delta(region, mval_f, dvec, zfac);

    /* Calculate view target position for dolly */
    add_v3_v3v3(tvec, tpos, dvec);
    negate_v3(tvec);

    /* Offset to target position and dolly */
    copy_v3_v3(rv3d->ofs, tvec);
    rv3d->dist = dist_new;

    /* Calculate final offset */
    madd_v3_v3v3fl(rv3d->ofs, tvec, dvec, dfac);
  }
  else {
    rv3d->dist = dist_new;
  }
}

static float viewzoom_scale_value(const rcti *winrct,
                                  const short viewzoom,
                                  const bool zoom_invert,
                                  const bool zoom_invert_force,
                                  const int xy_curr[2],
                                  const int xy_init[2],
                                  const float val,
                                  const float val_orig,
                                  double *r_timer_lastdraw)
{
  float zfac;

  if (viewzoom == USER_ZOOM_CONT) {
    double time = PIL_check_seconds_timer();
    float time_step = (float)(time - *r_timer_lastdraw);
    float fac;

    if (U.uiflag & USER_ZOOM_HORIZ) {
      fac = (float)(xy_init[0] - xy_curr[0]);
    }
    else {
      fac = (float)(xy_init[1] - xy_curr[1]);
    }

    fac /= U.pixelsize;

    if (zoom_invert != zoom_invert_force) {
      fac = -fac;
    }

    /* oldstyle zoom */
    zfac = 1.0f + ((fac / 20.0f) * time_step);
    *r_timer_lastdraw = time;
  }
  else if (viewzoom == USER_ZOOM_SCALE) {
    /* method which zooms based on how far you move the mouse */

    const int ctr[2] = {
        BLI_rcti_cent_x(winrct),
        BLI_rcti_cent_y(winrct),
    };
    float len_new = (5 * U.pixelsize) + ((float)len_v2v2_int(ctr, xy_curr) / U.pixelsize);
    float len_old = (5 * U.pixelsize) + ((float)len_v2v2_int(ctr, xy_init) / U.pixelsize);

    /* intentionally ignore 'zoom_invert' for scale */
    if (zoom_invert_force) {
      SWAP(float, len_new, len_old);
    }

    zfac = val_orig * (len_old / max_ff(len_new, 1.0f)) / val;
  }
  else { /* USER_ZOOM_DOLLY */
    float len_new = 5 * U.pixelsize;
    float len_old = 5 * U.pixelsize;

    if (U.uiflag & USER_ZOOM_HORIZ) {
      len_new += (winrct->xmax - (xy_curr[0])) / U.pixelsize;
      len_old += (winrct->xmax - (xy_init[0])) / U.pixelsize;
    }
    else {
      len_new += (winrct->ymax - (xy_curr[1])) / U.pixelsize;
      len_old += (winrct->ymax - (xy_init[1])) / U.pixelsize;
    }

    if (zoom_invert != zoom_invert_force) {
      SWAP(float, len_new, len_old);
    }

    zfac = val_orig * (2.0f * ((len_new / max_ff(len_old, 1.0f)) - 1.0f) + 1.0f) / val;
  }

  return zfac;
}

static float viewzoom_scale_value_offset(const rcti *winrct,
                                         const short viewzoom,
                                         const bool zoom_invert,
                                         const bool zoom_invert_force,
                                         const int xy_curr[2],
                                         const int xy_init[2],
                                         const int xy_offset[2],
                                         const float val,
                                         const float val_orig,
                                         double *r_timer_lastdraw)
{
  const int xy_curr_offset[2] = {
      xy_curr[0] + xy_offset[0],
      xy_curr[1] + xy_offset[1],
  };
  const int xy_init_offset[2] = {
      xy_init[0] + xy_offset[0],
      xy_init[1] + xy_offset[1],
  };
  return viewzoom_scale_value(winrct,
                              viewzoom,
                              zoom_invert,
                              zoom_invert_force,
                              xy_curr_offset,
                              xy_init_offset,
                              val,
                              val_orig,
                              r_timer_lastdraw);
}

static void viewzoom_apply_camera(ViewOpsData *vod,
                                  const int xy[2],
                                  const short viewzoom,
                                  const bool zoom_invert,
                                  const bool zoom_to_pos)
{
  float zfac;
  float zoomfac_prev = BKE_screen_view3d_zoom_to_fac(vod->init.camzoom) * 2.0f;
  float zoomfac = BKE_screen_view3d_zoom_to_fac(vod->rv3d->camzoom) * 2.0f;

  zfac = viewzoom_scale_value_offset(&vod->region->winrct,
                                     viewzoom,
                                     zoom_invert,
                                     true,
                                     xy,
                                     vod->init.event_xy,
                                     vod->init.event_xy_offset,
                                     zoomfac,
                                     zoomfac_prev,
                                     &vod->prev.time);

  if (zfac != 1.0f && zfac != 0.0f) {
    /* calculate inverted, then invert again (needed because of camera zoom scaling) */
    zfac = 1.0f / zfac;
    view_zoom_to_window_xy_camera(vod->scene,
                                  vod->depsgraph,
                                  vod->v3d,
                                  vod->region,
                                  zfac,
                                  zoom_to_pos ? vod->prev.event_xy : NULL);
  }

  ED_region_tag_redraw(vod->region);
}

static void viewzoom_apply_3d(ViewOpsData *vod,
                              const int xy[2],
                              const short viewzoom,
                              const bool zoom_invert,
                              const bool zoom_to_pos)
{
  float zfac;
  float dist_range[2];

  ED_view3d_dist_range_get(vod->v3d, dist_range);

  zfac = viewzoom_scale_value_offset(&vod->region->winrct,
                                     viewzoom,
                                     zoom_invert,
                                     false,
                                     xy,
                                     vod->init.event_xy,
                                     vod->init.event_xy_offset,
                                     vod->rv3d->dist,
                                     vod->init.dist,
                                     &vod->prev.time);

  if (zfac != 1.0f) {
    const float zfac_min = dist_range[0] / vod->rv3d->dist;
    const float zfac_max = dist_range[1] / vod->rv3d->dist;
    CLAMP(zfac, zfac_min, zfac_max);

    view_zoom_to_window_xy_3d(vod->region, zfac, zoom_to_pos ? vod->prev.event_xy : NULL);
  }

  /* these limits were in old code too */
  CLAMP(vod->rv3d->dist, dist_range[0], dist_range[1]);

  if (vod->rv3d->viewlock & RV3D_BOXVIEW) {
    view3d_boxview_sync(vod->sa, vod->region);
  }

  ED_view3d_camera_lock_sync(vod->depsgraph, vod->v3d, vod->rv3d);

  ED_region_tag_redraw(vod->region);
}

static void viewzoom_apply(ViewOpsData *vod,
                           const int xy[2],
                           const short viewzoom,
                           const bool zoom_invert,
                           const bool zoom_to_pos)
{
  if ((vod->rv3d->persp == RV3D_CAMOB) &&
      (vod->rv3d->is_persp && ED_view3d_camera_lock_check(vod->v3d, vod->rv3d)) == 0) {
    viewzoom_apply_camera(vod, xy, viewzoom, zoom_invert, zoom_to_pos);
  }
  else {
    viewzoom_apply_3d(vod, xy, viewzoom, zoom_invert, zoom_to_pos);
  }
}

static int viewzoom_modal(bContext *C, wmOperator *op, const wmEvent *event)
{
  ViewOpsData *vod = op->customdata;
  short event_code = VIEW_PASS;
  bool use_autokey = false;
  int ret = OPERATOR_RUNNING_MODAL;

  /* execute the events */
  if (event->type == TIMER && event->customdata == vod->timer) {
    /* continuous zoom */
    event_code = VIEW_APPLY;
  }
  else if (event->type == MOUSEMOVE) {
    event_code = VIEW_APPLY;
  }
  else if (event->type == EVT_MODAL_MAP) {
    switch (event->val) {
      case VIEW_MODAL_CONFIRM:
        event_code = VIEW_CONFIRM;
        break;
      case VIEWROT_MODAL_SWITCH_MOVE:
        WM_operator_name_call(C, "VIEW3D_OT_move", WM_OP_INVOKE_DEFAULT, NULL);
        event_code = VIEW_CONFIRM;
        break;
      case VIEWROT_MODAL_SWITCH_ROTATE:
        WM_operator_name_call(C, "VIEW3D_OT_rotate", WM_OP_INVOKE_DEFAULT, NULL);
        event_code = VIEW_CONFIRM;
        break;
    }
  }
  else if (event->type == vod->init.event_type && event->val == KM_RELEASE) {
    event_code = VIEW_CONFIRM;
  }

  if (event_code == VIEW_APPLY) {
    const bool use_cursor_init = RNA_boolean_get(op->ptr, "use_cursor_init");
    viewzoom_apply(vod,
                   &event->x,
                   U.viewzoom,
                   (U.uiflag & USER_ZOOM_INVERT) != 0,
                   (use_cursor_init && (U.uiflag & USER_ZOOM_TO_MOUSEPOS)));
    if (ED_screen_animation_playing(CTX_wm_manager(C))) {
      use_autokey = true;
    }
  }
  else if (event_code == VIEW_CONFIRM) {
    ED_view3d_depth_tag_update(vod->rv3d);
    use_autokey = true;
    ret = OPERATOR_FINISHED;
  }

  if (use_autokey) {
    ED_view3d_camera_lock_autokey(vod->v3d, vod->rv3d, C, false, true);
  }

  if (ret & OPERATOR_FINISHED) {
    viewops_data_free(C, op);
  }

  return ret;
}

static int viewzoom_exec(bContext *C, wmOperator *op)
{
  Depsgraph *depsgraph = CTX_data_ensure_evaluated_depsgraph(C);
  Scene *scene = CTX_data_scene(C);
  View3D *v3d;
  RegionView3D *rv3d;
  ScrArea *sa;
  ARegion *region;
  bool use_cam_zoom;
  float dist_range[2];

  const int delta = RNA_int_get(op->ptr, "delta");
  const bool use_cursor_init = RNA_boolean_get(op->ptr, "use_cursor_init");

  if (op->customdata) {
    ViewOpsData *vod = op->customdata;

    sa = vod->sa;
    region = vod->region;
  }
  else {
    sa = CTX_wm_area(C);
    region = CTX_wm_region(C);
  }

  v3d = sa->spacedata.first;
  rv3d = region->regiondata;

  use_cam_zoom = (rv3d->persp == RV3D_CAMOB) &&
                 !(rv3d->is_persp && ED_view3d_camera_lock_check(v3d, rv3d));

  int zoom_xy_buf[2];
  const int *zoom_xy = NULL;
  if (use_cursor_init && (U.uiflag & USER_ZOOM_TO_MOUSEPOS)) {
    zoom_xy_buf[0] = RNA_struct_property_is_set(op->ptr, "mx") ? RNA_int_get(op->ptr, "mx") :
                                                                 region->winx / 2;
    zoom_xy_buf[1] = RNA_struct_property_is_set(op->ptr, "my") ? RNA_int_get(op->ptr, "my") :
                                                                 region->winy / 2;
    zoom_xy = zoom_xy_buf;
  }

  ED_view3d_dist_range_get(v3d, dist_range);

  if (delta < 0) {
    const float step = 1.2f;
    /* this min and max is also in viewmove() */
    if (use_cam_zoom) {
      view_zoom_to_window_xy_camera(scene, depsgraph, v3d, region, step, zoom_xy);
    }
    else {
      if (rv3d->dist < dist_range[1]) {
        view_zoom_to_window_xy_3d(region, step, zoom_xy);
      }
    }
  }
  else {
    const float step = 1.0f / 1.2f;
    if (use_cam_zoom) {
      view_zoom_to_window_xy_camera(scene, depsgraph, v3d, region, step, zoom_xy);
    }
    else {
      if (rv3d->dist > dist_range[0]) {
        view_zoom_to_window_xy_3d(region, step, zoom_xy);
      }
    }
  }

  if (rv3d->viewlock & RV3D_BOXVIEW) {
    view3d_boxview_sync(sa, region);
  }

  ED_view3d_depth_tag_update(rv3d);

  ED_view3d_camera_lock_sync(depsgraph, v3d, rv3d);
  ED_view3d_camera_lock_autokey(v3d, rv3d, C, false, true);

  ED_region_tag_redraw(region);

  viewops_data_free(C, op);

  return OPERATOR_FINISHED;
}

/* viewdolly_invoke() copied this function, changes here may apply there */
static int viewzoom_invoke(bContext *C, wmOperator *op, const wmEvent *event)
{
  ViewOpsData *vod;

  const bool use_cursor_init = RNA_boolean_get(op->ptr, "use_cursor_init");

  /* makes op->customdata */
  viewops_data_alloc(C, op);
  viewops_data_create(C,
                      op,
                      event,
                      (viewops_flag_from_prefs() & ~VIEWOPS_FLAG_ORBIT_SELECT) |
                          (use_cursor_init ? VIEWOPS_FLAG_USE_MOUSE_INIT : 0));
  vod = op->customdata;

  ED_view3d_smooth_view_force_finish(C, vod->v3d, vod->region);

  /* if one or the other zoom position aren't set, set from event */
  if (!RNA_struct_property_is_set(op->ptr, "mx") || !RNA_struct_property_is_set(op->ptr, "my")) {
    RNA_int_set(op->ptr, "mx", event->x);
    RNA_int_set(op->ptr, "my", event->y);
  }

  if (RNA_struct_property_is_set(op->ptr, "delta")) {
    viewzoom_exec(C, op);
  }
  else {
    if (event->type == MOUSEZOOM || event->type == MOUSEPAN) {

      if (U.uiflag & USER_ZOOM_HORIZ) {
        vod->init.event_xy[0] = vod->prev.event_xy[0] = event->x;
      }
      else {
        /* Set y move = x move as MOUSEZOOM uses only x axis to pass magnification value */
        vod->init.event_xy[1] = vod->prev.event_xy[1] = vod->init.event_xy[1] + event->x -
                                                        event->prevx;
      }
      viewzoom_apply(vod,
                     &event->prevx,
                     USER_ZOOM_DOLLY,
                     (U.uiflag & USER_ZOOM_INVERT) != 0,
                     (use_cursor_init && (U.uiflag & USER_ZOOM_TO_MOUSEPOS)));
      ED_view3d_camera_lock_autokey(vod->v3d, vod->rv3d, C, false, true);

      ED_view3d_depth_tag_update(vod->rv3d);

      viewops_data_free(C, op);
      return OPERATOR_FINISHED;
    }
    else {
      if (U.viewzoom == USER_ZOOM_CONT) {
        /* needs a timer to continue redrawing */
        vod->timer = WM_event_add_timer(CTX_wm_manager(C), CTX_wm_window(C), TIMER, 0.01f);
        vod->prev.time = PIL_check_seconds_timer();
      }

      /* add temp handler */
      WM_event_add_modal_handler(C, op);

      return OPERATOR_RUNNING_MODAL;
    }
  }
  return OPERATOR_FINISHED;
}

static void viewzoom_cancel(bContext *C, wmOperator *op)
{
  viewops_data_free(C, op);
}

void VIEW3D_OT_zoom(wmOperatorType *ot)
{
  /* identifiers */
  ot->name = "Zoom View";
  ot->description = "Zoom in/out in the view";
  ot->idname = "VIEW3D_OT_zoom";

  /* api callbacks */
  ot->invoke = viewzoom_invoke;
  ot->exec = viewzoom_exec;
  ot->modal = viewzoom_modal;
  ot->poll = view3d_zoom_or_dolly_poll;
  ot->cancel = viewzoom_cancel;

  /* flags */
  ot->flag = OPTYPE_BLOCKING | OPTYPE_GRAB_CURSOR_XY;

  /* properties */
  view3d_operator_properties_common(
      ot, V3D_OP_PROP_DELTA | V3D_OP_PROP_MOUSE_CO | V3D_OP_PROP_USE_MOUSE_INIT);
}

/** \} */

/* -------------------------------------------------------------------- */
/** \name View Dolly Operator
 *
 * Like zoom but translates the view offset along the view direction
 * which avoids #RegionView3D.dist approaching zero.
 * \{ */

/* this is an exact copy of viewzoom_modal_keymap */
/* called in transform_ops.c, on each regeneration of keymaps  */
void viewdolly_modal_keymap(wmKeyConfig *keyconf)
{
  static const EnumPropertyItem modal_items[] = {
      {VIEW_MODAL_CONFIRM, "CONFIRM", 0, "Confirm", ""},

      {VIEWROT_MODAL_SWITCH_ROTATE, "SWITCH_TO_ROTATE", 0, "Switch to Rotate"},
      {VIEWROT_MODAL_SWITCH_MOVE, "SWITCH_TO_MOVE", 0, "Switch to Move"},

      {0, NULL, 0, NULL, NULL},
  };

  wmKeyMap *keymap = WM_modalkeymap_get(keyconf, "View3D Dolly Modal");

  /* this function is called for each spacetype, only needs to add map once */
  if (keymap && keymap->modal_items) {
    return;
  }

  keymap = WM_modalkeymap_add(keyconf, "View3D Dolly Modal", modal_items);

  /* disabled mode switching for now, can re-implement better, later on */
#if 0
  WM_modalkeymap_add_item(keymap, LEFTMOUSE, KM_RELEASE, KM_ANY, 0, VIEWROT_MODAL_SWITCH_ROTATE);
  WM_modalkeymap_add_item(keymap, LEFTCTRLKEY, KM_RELEASE, KM_ANY, 0, VIEWROT_MODAL_SWITCH_ROTATE);
  WM_modalkeymap_add_item(keymap, LEFTSHIFTKEY, KM_PRESS, KM_ANY, 0, VIEWROT_MODAL_SWITCH_MOVE);
#endif

  /* assign map to operators */
  WM_modalkeymap_assign(keymap, "VIEW3D_OT_dolly");
}

static bool viewdolly_offset_lock_check(bContext *C, wmOperator *op)
{
  View3D *v3d = CTX_wm_view3d(C);
  RegionView3D *rv3d = CTX_wm_region_view3d(C);
  if (ED_view3d_offset_lock_check(v3d, rv3d)) {
    BKE_report(op->reports, RPT_WARNING, "Cannot dolly when the view offset is locked");
    return true;
  }
  else {
    return false;
  }
}

static void view_dolly_to_vector_3d(ARegion *region, float orig_ofs[3], float dvec[3], float dfac)
{
  RegionView3D *rv3d = region->regiondata;
  madd_v3_v3v3fl(rv3d->ofs, orig_ofs, dvec, -(1.0f - dfac));
}

static void viewdolly_apply(ViewOpsData *vod, const int xy[2], const short zoom_invert)
{
  float zfac = 1.0;

  {
    float len1, len2;

    if (U.uiflag & USER_ZOOM_HORIZ) {
      len1 = (vod->region->winrct.xmax - xy[0]) + 5;
      len2 = (vod->region->winrct.xmax - vod->init.event_xy[0]) + 5;
    }
    else {
      len1 = (vod->region->winrct.ymax - xy[1]) + 5;
      len2 = (vod->region->winrct.ymax - vod->init.event_xy[1]) + 5;
    }
    if (zoom_invert) {
      SWAP(float, len1, len2);
    }

    zfac = 1.0f + ((len1 - len2) * 0.01f * vod->rv3d->dist);
  }

  if (zfac != 1.0f) {
    view_dolly_to_vector_3d(vod->region, vod->init.ofs, vod->init.mousevec, zfac);
  }

  if (vod->rv3d->viewlock & RV3D_BOXVIEW) {
    view3d_boxview_sync(vod->sa, vod->region);
  }

  ED_view3d_camera_lock_sync(vod->depsgraph, vod->v3d, vod->rv3d);

  ED_region_tag_redraw(vod->region);
}

static int viewdolly_modal(bContext *C, wmOperator *op, const wmEvent *event)
{
  ViewOpsData *vod = op->customdata;
  short event_code = VIEW_PASS;
  bool use_autokey = false;
  int ret = OPERATOR_RUNNING_MODAL;

  /* execute the events */
  if (event->type == MOUSEMOVE) {
    event_code = VIEW_APPLY;
  }
  else if (event->type == EVT_MODAL_MAP) {
    switch (event->val) {
      case VIEW_MODAL_CONFIRM:
        event_code = VIEW_CONFIRM;
        break;
      case VIEWROT_MODAL_SWITCH_MOVE:
        WM_operator_name_call(C, "VIEW3D_OT_move", WM_OP_INVOKE_DEFAULT, NULL);
        event_code = VIEW_CONFIRM;
        break;
      case VIEWROT_MODAL_SWITCH_ROTATE:
        WM_operator_name_call(C, "VIEW3D_OT_rotate", WM_OP_INVOKE_DEFAULT, NULL);
        event_code = VIEW_CONFIRM;
        break;
    }
  }
  else if (event->type == vod->init.event_type && event->val == KM_RELEASE) {
    event_code = VIEW_CONFIRM;
  }

  if (event_code == VIEW_APPLY) {
    viewdolly_apply(vod, &event->x, (U.uiflag & USER_ZOOM_INVERT) != 0);
    if (ED_screen_animation_playing(CTX_wm_manager(C))) {
      use_autokey = true;
    }
  }
  else if (event_code == VIEW_CONFIRM) {
    ED_view3d_depth_tag_update(vod->rv3d);
    use_autokey = true;
    ret = OPERATOR_FINISHED;
  }

  if (use_autokey) {
    ED_view3d_camera_lock_autokey(vod->v3d, vod->rv3d, C, false, true);
  }

  if (ret & OPERATOR_FINISHED) {
    viewops_data_free(C, op);
  }

  return ret;
}

static int viewdolly_exec(bContext *C, wmOperator *op)
{
  View3D *v3d;
  RegionView3D *rv3d;
  ScrArea *sa;
  ARegion *region;
  float mousevec[3];

  const int delta = RNA_int_get(op->ptr, "delta");

  if (op->customdata) {
    ViewOpsData *vod = op->customdata;

    sa = vod->sa;
    region = vod->region;
    copy_v3_v3(mousevec, vod->init.mousevec);
  }
  else {
    sa = CTX_wm_area(C);
    region = CTX_wm_region(C);
    negate_v3_v3(mousevec, ((RegionView3D *)region->regiondata)->viewinv[2]);
    normalize_v3(mousevec);
  }

  v3d = sa->spacedata.first;
  rv3d = region->regiondata;

  const bool use_cursor_init = RNA_boolean_get(op->ptr, "use_cursor_init");

  /* overwrite the mouse vector with the view direction (zoom into the center) */
  if ((use_cursor_init && (U.uiflag & USER_ZOOM_TO_MOUSEPOS)) == 0) {
    normalize_v3_v3(mousevec, rv3d->viewinv[2]);
  }

  view_dolly_to_vector_3d(region, rv3d->ofs, mousevec, delta < 0 ? 0.2f : 1.8f);

  if (rv3d->viewlock & RV3D_BOXVIEW) {
    view3d_boxview_sync(sa, region);
  }

  ED_view3d_depth_tag_update(rv3d);

  ED_view3d_camera_lock_sync(CTX_data_ensure_evaluated_depsgraph(C), v3d, rv3d);

  ED_region_tag_redraw(region);

  viewops_data_free(C, op);

  return OPERATOR_FINISHED;
}

/* copied from viewzoom_invoke(), changes here may apply there */
static int viewdolly_invoke(bContext *C, wmOperator *op, const wmEvent *event)
{
  ViewOpsData *vod;

  if (viewdolly_offset_lock_check(C, op)) {
    return OPERATOR_CANCELLED;
  }

  /* makes op->customdata */
  viewops_data_alloc(C, op);
  vod = op->customdata;

  /* poll should check but in some cases fails, see poll func for details */
  if (vod->rv3d->viewlock & RV3D_LOCK_ROTATION) {
    viewops_data_free(C, op);
    return OPERATOR_PASS_THROUGH;
  }

  ED_view3d_smooth_view_force_finish(C, vod->v3d, vod->region);

  /* needs to run before 'viewops_data_create' so the backup 'rv3d->ofs' is correct */
  /* switch from camera view when: */
  if (vod->rv3d->persp != RV3D_PERSP) {
    if (vod->rv3d->persp == RV3D_CAMOB) {
      /* ignore rv3d->lpersp because dolly only makes sense in perspective mode */
      const Depsgraph *depsgraph = CTX_data_ensure_evaluated_depsgraph(C);
      ED_view3d_persp_switch_from_camera(depsgraph, vod->v3d, vod->rv3d, RV3D_PERSP);
    }
    else {
      vod->rv3d->persp = RV3D_PERSP;
    }
    ED_region_tag_redraw(vod->region);
  }

  const bool use_cursor_init = RNA_boolean_get(op->ptr, "use_cursor_init");

  viewops_data_create(C,
                      op,
                      event,
                      (viewops_flag_from_prefs() & ~VIEWOPS_FLAG_ORBIT_SELECT) |
                          (use_cursor_init ? VIEWOPS_FLAG_USE_MOUSE_INIT : 0));

  /* if one or the other zoom position aren't set, set from event */
  if (!RNA_struct_property_is_set(op->ptr, "mx") || !RNA_struct_property_is_set(op->ptr, "my")) {
    RNA_int_set(op->ptr, "mx", event->x);
    RNA_int_set(op->ptr, "my", event->y);
  }

  if (RNA_struct_property_is_set(op->ptr, "delta")) {
    viewdolly_exec(C, op);
  }
  else {
    /* overwrite the mouse vector with the view direction (zoom into the center) */
    if ((use_cursor_init && (U.uiflag & USER_ZOOM_TO_MOUSEPOS)) == 0) {
      negate_v3_v3(vod->init.mousevec, vod->rv3d->viewinv[2]);
      normalize_v3(vod->init.mousevec);
    }

    if (event->type == MOUSEZOOM) {
      /* Bypass Zoom invert flag for track pads (pass false always) */

      if (U.uiflag & USER_ZOOM_HORIZ) {
        vod->init.event_xy[0] = vod->prev.event_xy[0] = event->x;
      }
      else {
        /* Set y move = x move as MOUSEZOOM uses only x axis to pass magnification value */
        vod->init.event_xy[1] = vod->prev.event_xy[1] = vod->init.event_xy[1] + event->x -
                                                        event->prevx;
      }
      viewdolly_apply(vod, &event->prevx, (U.uiflag & USER_ZOOM_INVERT) == 0);
      ED_view3d_depth_tag_update(vod->rv3d);

      viewops_data_free(C, op);
      return OPERATOR_FINISHED;
    }
    else {
      /* add temp handler */
      WM_event_add_modal_handler(C, op);

      return OPERATOR_RUNNING_MODAL;
    }
  }
  return OPERATOR_FINISHED;
}

static void viewdolly_cancel(bContext *C, wmOperator *op)
{
  viewops_data_free(C, op);
}

void VIEW3D_OT_dolly(wmOperatorType *ot)
{
  /* identifiers */
  ot->name = "Dolly View";
  ot->description = "Dolly in/out in the view";
  ot->idname = "VIEW3D_OT_dolly";

  /* api callbacks */
  ot->invoke = viewdolly_invoke;
  ot->exec = viewdolly_exec;
  ot->modal = viewdolly_modal;
  ot->poll = ED_operator_region_view3d_active;
  ot->cancel = viewdolly_cancel;

  /* flags */
  ot->flag = OPTYPE_BLOCKING | OPTYPE_GRAB_CURSOR_XY;

  /* properties */
  view3d_operator_properties_common(
      ot, V3D_OP_PROP_DELTA | V3D_OP_PROP_MOUSE_CO | V3D_OP_PROP_USE_MOUSE_INIT);
}

/** \} */

/* -------------------------------------------------------------------- */
/** \name View All Operator
 *
 * Move & Zoom the view to fit all of it's contents.
 * \{ */

static bool view3d_object_skip_minmax(const View3D *v3d,
                                      const RegionView3D *rv3d,
                                      const Object *ob,
                                      const bool skip_camera,
                                      bool *r_only_center)
{
  BLI_assert(ob->id.orig_id == NULL);
  *r_only_center = false;

  if (skip_camera && (ob == v3d->camera)) {
    return true;
  }

  if ((ob->type == OB_EMPTY) && (ob->empty_drawtype == OB_EMPTY_IMAGE) &&
      !BKE_object_empty_image_frame_is_visible_in_view3d(ob, rv3d)) {
    *r_only_center = true;
    return false;
  }

  return false;
}

static void view3d_from_minmax(bContext *C,
                               View3D *v3d,
                               ARegion *region,
                               const float min[3],
                               const float max[3],
                               bool ok_dist,
                               const int smooth_viewtx)
{
  RegionView3D *rv3d = region->regiondata;
  float afm[3];
  float size;

  ED_view3d_smooth_view_force_finish(C, v3d, region);

  /* SMOOTHVIEW */
  float new_ofs[3];
  float new_dist;

  sub_v3_v3v3(afm, max, min);
  size = max_fff(afm[0], afm[1], afm[2]);

  if (ok_dist) {
    char persp;

    if (rv3d->is_persp) {
      if (rv3d->persp == RV3D_CAMOB && ED_view3d_camera_lock_check(v3d, rv3d)) {
        persp = RV3D_CAMOB;
      }
      else {
        persp = RV3D_PERSP;
      }
    }
    else { /* ortho */
      if (size < 0.0001f) {
        /* bounding box was a single point so do not zoom */
        ok_dist = false;
      }
      else {
        /* adjust zoom so it looks nicer */
        persp = RV3D_ORTHO;
      }
    }

    if (ok_dist) {
      Depsgraph *depsgraph = CTX_data_ensure_evaluated_depsgraph(C);
      new_dist = ED_view3d_radius_to_dist(
          v3d, region, depsgraph, persp, true, (size / 2) * VIEW3D_MARGIN);
      if (rv3d->is_persp) {
        /* don't zoom closer than the near clipping plane */
        new_dist = max_ff(new_dist, v3d->clip_start * 1.5f);
      }
    }
  }

  mid_v3_v3v3(new_ofs, min, max);
  negate_v3(new_ofs);

  if (rv3d->persp == RV3D_CAMOB && !ED_view3d_camera_lock_check(v3d, rv3d)) {
    rv3d->persp = RV3D_PERSP;
    ED_view3d_smooth_view(C,
                          v3d,
                          region,
                          smooth_viewtx,
                          &(const V3D_SmoothParams){
                              .camera_old = v3d->camera,
                              .ofs = new_ofs,
                              .dist = ok_dist ? &new_dist : NULL,
                          });
  }
  else {
    ED_view3d_smooth_view(C,
                          v3d,
                          region,
                          smooth_viewtx,
                          &(const V3D_SmoothParams){
                              .ofs = new_ofs,
                              .dist = ok_dist ? &new_dist : NULL,
                          });
  }

  /* smooth view does viewlock RV3D_BOXVIEW copy */
}

/**
 * Same as #view3d_from_minmax but for all regions (except cameras).
 */
static void view3d_from_minmax_multi(bContext *C,
                                     View3D *v3d,
                                     const float min[3],
                                     const float max[3],
                                     const bool ok_dist,
                                     const int smooth_viewtx)
{
  ScrArea *sa = CTX_wm_area(C);
  ARegion *region;
  for (region = sa->regionbase.first; region; region = region->next) {
    if (region->regiontype == RGN_TYPE_WINDOW) {
      RegionView3D *rv3d = region->regiondata;
      /* when using all regions, don't jump out of camera view,
       * but _do_ allow locked cameras to be moved */
      if ((rv3d->persp != RV3D_CAMOB) || ED_view3d_camera_lock_check(v3d, rv3d)) {
        view3d_from_minmax(C, v3d, region, min, max, ok_dist, smooth_viewtx);
      }
    }
  }
}

static int view3d_all_exec(bContext *C, wmOperator *op)
{
  ARegion *region = CTX_wm_region(C);
  View3D *v3d = CTX_wm_view3d(C);
  RegionView3D *rv3d = CTX_wm_region_view3d(C);
  Scene *scene = CTX_data_scene(C);
  const Depsgraph *depsgraph = CTX_data_ensure_evaluated_depsgraph(C);
  ViewLayer *view_layer_eval = DEG_get_evaluated_view_layer(depsgraph);
  Base *base_eval;
  const bool use_all_regions = RNA_boolean_get(op->ptr, "use_all_regions");
  const bool skip_camera = (ED_view3d_camera_lock_check(v3d, region->regiondata) ||
                            /* any one of the regions may be locked */
                            (use_all_regions && v3d->flag2 & V3D_LOCK_CAMERA));
  const bool center = RNA_boolean_get(op->ptr, "center");
  const int smooth_viewtx = WM_operator_smooth_viewtx_get(op);

  float min[3], max[3];
  bool changed = false;

  if (center) {
    /* in 2.4x this also move the cursor to (0, 0, 0) (with shift+c). */
    View3DCursor *cursor = &scene->cursor;
    zero_v3(min);
    zero_v3(max);
    zero_v3(cursor->location);
    float mat3[3][3];
    unit_m3(mat3);
    BKE_scene_cursor_mat3_to_rot(cursor, mat3, false);
  }
  else {
    INIT_MINMAX(min, max);
  }

  for (base_eval = view_layer_eval->object_bases.first; base_eval; base_eval = base_eval->next) {
    if (BASE_VISIBLE(v3d, base_eval)) {
      bool only_center = false;
      Object *ob = DEG_get_original_object(base_eval->object);
      if (view3d_object_skip_minmax(v3d, rv3d, ob, skip_camera, &only_center)) {
        continue;
      }

      if (only_center) {
        minmax_v3v3_v3(min, max, base_eval->object->obmat[3]);
      }
      else {
        BKE_object_minmax(base_eval->object, min, max, false);
      }
      changed = true;
    }
  }

  if (center) {
    DEG_id_tag_update(&scene->id, ID_RECALC_COPY_ON_WRITE);
  }

  if (!changed) {
    ED_region_tag_redraw(region);
    /* TODO - should this be cancel?
     * I think no, because we always move the cursor, with or without
     * object, but in this case there is no change in the scene,
     * only the cursor so I choice a ED_region_tag like
     * view3d_smooth_view do for the center_cursor.
     * See bug #22640
     */
    return OPERATOR_FINISHED;
  }

  if (use_all_regions) {
    view3d_from_minmax_multi(C, v3d, min, max, true, smooth_viewtx);
  }
  else {
    view3d_from_minmax(C, v3d, region, min, max, true, smooth_viewtx);
  }

  return OPERATOR_FINISHED;
}

void VIEW3D_OT_view_all(wmOperatorType *ot)
{
  /* identifiers */
  ot->name = "View All";
  ot->description = "View all objects in scene";
  ot->idname = "VIEW3D_OT_view_all";

  /* api callbacks */
  ot->exec = view3d_all_exec;
  ot->poll = ED_operator_region_view3d_active;

  /* flags */
  ot->flag = 0;

  /* properties */
  view3d_operator_properties_common(ot, V3D_OP_PROP_USE_ALL_REGIONS);
  RNA_def_boolean(ot->srna, "center", 0, "Center", "");
}

/** \} */

/* -------------------------------------------------------------------- */
/** \name Frame Selected Operator
 *
 * Move & Zoom the view to fit selected contents.
 * \{ */

/* like a localview without local!, was centerview() in 2.4x */
static int viewselected_exec(bContext *C, wmOperator *op)
{
  ARegion *region = CTX_wm_region(C);
  View3D *v3d = CTX_wm_view3d(C);
  RegionView3D *rv3d = CTX_wm_region_view3d(C);
  Scene *scene = CTX_data_scene(C);
  Depsgraph *depsgraph = CTX_data_ensure_evaluated_depsgraph(C);
  ViewLayer *view_layer_eval = DEG_get_evaluated_view_layer(depsgraph);
  Object *ob_eval = OBACT(view_layer_eval);
  Object *obedit = CTX_data_edit_object(C);
  const bGPdata *gpd_eval = ob_eval && (ob_eval->type == OB_GPENCIL) ? ob_eval->data : NULL;
  const bool is_gp_edit = gpd_eval ? GPENCIL_ANY_MODE(gpd_eval) : false;
  const bool is_face_map = ((is_gp_edit == false) && region->gizmo_map &&
                            WM_gizmomap_is_any_selected(region->gizmo_map));
  float min[3], max[3];
  bool ok = false, ok_dist = true;
  const bool use_all_regions = RNA_boolean_get(op->ptr, "use_all_regions");
  const bool skip_camera = (ED_view3d_camera_lock_check(v3d, region->regiondata) ||
                            /* any one of the regions may be locked */
                            (use_all_regions && v3d->flag2 & V3D_LOCK_CAMERA));
  const int smooth_viewtx = WM_operator_smooth_viewtx_get(op);

  INIT_MINMAX(min, max);
  if (is_face_map) {
    ob_eval = NULL;
  }

  if (ob_eval && (ob_eval->mode & OB_MODE_WEIGHT_PAINT)) {
    /* hard-coded exception, we look for the one selected armature */
    /* this is weak code this way, we should make a generic
     * active/selection callback interface once... */
    Base *base_eval;
    for (base_eval = view_layer_eval->object_bases.first; base_eval; base_eval = base_eval->next) {
      if (BASE_SELECTED_EDITABLE(v3d, base_eval)) {
        if (base_eval->object->type == OB_ARMATURE) {
          if (base_eval->object->mode & OB_MODE_POSE) {
            break;
          }
        }
      }
    }
    if (base_eval) {
      ob_eval = base_eval->object;
    }
  }

  if (is_gp_edit) {
    CTX_DATA_BEGIN (C, bGPDstroke *, gps, editable_gpencil_strokes) {
      /* we're only interested in selected points here... */
      if ((gps->flag & GP_STROKE_SELECT) && (gps->flag & GP_STROKE_3DSPACE)) {
        ok |= BKE_gpencil_stroke_minmax(gps, true, min, max);
      }
    }
    CTX_DATA_END;

    if ((ob_eval) && (ok)) {
      mul_m4_v3(ob_eval->obmat, min);
      mul_m4_v3(ob_eval->obmat, max);
    }
  }
  else if (is_face_map) {
    ok = WM_gizmomap_minmax(region->gizmo_map, true, true, min, max);
  }
  else if (obedit) {
    /* only selected */
    FOREACH_OBJECT_IN_MODE_BEGIN (view_layer_eval, v3d, obedit->type, obedit->mode, ob_eval_iter) {
      ok |= ED_view3d_minmax_verts(ob_eval_iter, min, max);
    }
    FOREACH_OBJECT_IN_MODE_END;
  }
  else if (ob_eval && (ob_eval->mode & OB_MODE_POSE)) {
    FOREACH_OBJECT_IN_MODE_BEGIN (
        view_layer_eval, v3d, ob_eval->type, ob_eval->mode, ob_eval_iter) {
      ok |= BKE_pose_minmax(ob_eval_iter, min, max, true, true);
    }
    FOREACH_OBJECT_IN_MODE_END;
  }
  else if (BKE_paint_select_face_test(ob_eval)) {
    ok = paintface_minmax(ob_eval, min, max);
  }
  else if (ob_eval && (ob_eval->mode & OB_MODE_PARTICLE_EDIT)) {
    ok = PE_minmax(depsgraph, scene, CTX_data_view_layer(C), min, max);
  }
  else if (ob_eval && (ob_eval->mode & (OB_MODE_SCULPT | OB_MODE_VERTEX_PAINT |
                                        OB_MODE_WEIGHT_PAINT | OB_MODE_TEXTURE_PAINT))) {
    BKE_paint_stroke_get_average(scene, ob_eval, min);
    copy_v3_v3(max, min);
    ok = true;
    ok_dist = 0; /* don't zoom */
  }
  else {
    Base *base_eval;
    for (base_eval = FIRSTBASE(view_layer_eval); base_eval; base_eval = base_eval->next) {
      if (BASE_SELECTED(v3d, base_eval)) {
        bool only_center = false;
        Object *ob = DEG_get_original_object(base_eval->object);
        if (view3d_object_skip_minmax(v3d, rv3d, ob, skip_camera, &only_center)) {
          continue;
        }

        /* account for duplis */
        if (BKE_object_minmax_dupli(depsgraph, scene, base_eval->object, min, max, false) == 0) {
          /* use if duplis not found */
          if (only_center) {
            minmax_v3v3_v3(min, max, base_eval->object->obmat[3]);
          }
          else {
            BKE_object_minmax(base_eval->object, min, max, false);
          }
        }

        ok = 1;
      }
    }
  }

  if (ok == 0) {
    return OPERATOR_FINISHED;
  }

  if (use_all_regions) {
    view3d_from_minmax_multi(C, v3d, min, max, ok_dist, smooth_viewtx);
  }
  else {
    view3d_from_minmax(C, v3d, region, min, max, ok_dist, smooth_viewtx);
  }

  return OPERATOR_FINISHED;
}

void VIEW3D_OT_view_selected(wmOperatorType *ot)
{
  /* identifiers */
  ot->name = "Frame Selected";
  ot->description = "Move the view to the selection center";
  ot->idname = "VIEW3D_OT_view_selected";

  /* api callbacks */
  ot->exec = viewselected_exec;
  ot->poll = view3d_zoom_or_dolly_poll;

  /* flags */
  ot->flag = 0;

  /* properties */
  view3d_operator_properties_common(ot, V3D_OP_PROP_USE_ALL_REGIONS);
}

/** \} */

/* -------------------------------------------------------------------- */
/** \name View Lock Clear Operator
 * \{ */

static int view_lock_clear_exec(bContext *C, wmOperator *UNUSED(op))
{
  View3D *v3d = CTX_wm_view3d(C);

  if (v3d) {
    ED_view3d_lock_clear(v3d);

    WM_event_add_notifier(C, NC_SPACE | ND_SPACE_VIEW3D, v3d);

    return OPERATOR_FINISHED;
  }
  else {
    return OPERATOR_CANCELLED;
  }
}

void VIEW3D_OT_view_lock_clear(wmOperatorType *ot)
{

  /* identifiers */
  ot->name = "View Lock Clear";
  ot->description = "Clear all view locking";
  ot->idname = "VIEW3D_OT_view_lock_clear";

  /* api callbacks */
  ot->exec = view_lock_clear_exec;
  ot->poll = ED_operator_region_view3d_active;

  /* flags */
  ot->flag = 0;
}

/** \} */

/* -------------------------------------------------------------------- */
/** \name View Lock to Active Operator
 * \{ */

static int view_lock_to_active_exec(bContext *C, wmOperator *UNUSED(op))
{
  View3D *v3d = CTX_wm_view3d(C);
  Object *obact = CTX_data_active_object(C);

  if (v3d) {
    ED_view3d_lock_clear(v3d);

    v3d->ob_centre = obact; /* can be NULL */

    if (obact && obact->type == OB_ARMATURE) {
      if (obact->mode & OB_MODE_POSE) {
        Depsgraph *depsgraph = CTX_data_ensure_evaluated_depsgraph(C);
        Object *obact_eval = DEG_get_evaluated_object(depsgraph, obact);
        bPoseChannel *pcham_act = BKE_pose_channel_active(obact_eval);
        if (pcham_act) {
          BLI_strncpy(v3d->ob_centre_bone, pcham_act->name, sizeof(v3d->ob_centre_bone));
        }
      }
      else {
        EditBone *ebone_act = ((bArmature *)obact->data)->act_edbone;
        if (ebone_act) {
          BLI_strncpy(v3d->ob_centre_bone, ebone_act->name, sizeof(v3d->ob_centre_bone));
        }
      }
    }

    WM_event_add_notifier(C, NC_SPACE | ND_SPACE_VIEW3D, v3d);

    return OPERATOR_FINISHED;
  }
  else {
    return OPERATOR_CANCELLED;
  }
}

void VIEW3D_OT_view_lock_to_active(wmOperatorType *ot)
{

  /* identifiers */
  ot->name = "View Lock to Active";
  ot->description = "Lock the view to the active object/bone";
  ot->idname = "VIEW3D_OT_view_lock_to_active";

  /* api callbacks */
  ot->exec = view_lock_to_active_exec;
  ot->poll = ED_operator_region_view3d_active;

  /* flags */
  ot->flag = 0;
}

/** \} */

/* -------------------------------------------------------------------- */
/** \name View Center Cursor Operator
 * \{ */

static int viewcenter_cursor_exec(bContext *C, wmOperator *op)
{
  View3D *v3d = CTX_wm_view3d(C);
  RegionView3D *rv3d = CTX_wm_region_view3d(C);
  Scene *scene = CTX_data_scene(C);

  if (rv3d) {
    ARegion *region = CTX_wm_region(C);
    const int smooth_viewtx = WM_operator_smooth_viewtx_get(op);

    ED_view3d_smooth_view_force_finish(C, v3d, region);

    /* non camera center */
    float new_ofs[3];
    negate_v3_v3(new_ofs, scene->cursor.location);
    ED_view3d_smooth_view(
        C, v3d, region, smooth_viewtx, &(const V3D_SmoothParams){.ofs = new_ofs});

    /* smooth view does viewlock RV3D_BOXVIEW copy */
  }

  return OPERATOR_FINISHED;
}

void VIEW3D_OT_view_center_cursor(wmOperatorType *ot)
{
  /* identifiers */
  ot->name = "Center View to Cursor";
  ot->description = "Center the view so that the cursor is in the middle of the view";
  ot->idname = "VIEW3D_OT_view_center_cursor";

  /* api callbacks */
  ot->exec = viewcenter_cursor_exec;
  ot->poll = view3d_pan_poll;

  /* flags */
  ot->flag = 0;
}

/** \} */

/* -------------------------------------------------------------------- */
/** \name View Center Pick Operator
 * \{ */

static int viewcenter_pick_invoke(bContext *C, wmOperator *op, const wmEvent *event)
{
  View3D *v3d = CTX_wm_view3d(C);
  RegionView3D *rv3d = CTX_wm_region_view3d(C);
  ARegion *region = CTX_wm_region(C);

  if (rv3d) {
    struct Depsgraph *depsgraph = CTX_data_ensure_evaluated_depsgraph(C);
    float new_ofs[3];
    const int smooth_viewtx = WM_operator_smooth_viewtx_get(op);

    ED_view3d_smooth_view_force_finish(C, v3d, region);

    view3d_operator_needs_opengl(C);

    if (ED_view3d_autodist(depsgraph, region, v3d, event->mval, new_ofs, false, NULL)) {
      /* pass */
    }
    else {
      /* fallback to simple pan */
      negate_v3_v3(new_ofs, rv3d->ofs);
      ED_view3d_win_to_3d_int(v3d, region, new_ofs, event->mval, new_ofs);
    }
    negate_v3(new_ofs);
    ED_view3d_smooth_view(
        C, v3d, region, smooth_viewtx, &(const V3D_SmoothParams){.ofs = new_ofs});
  }

  return OPERATOR_FINISHED;
}

void VIEW3D_OT_view_center_pick(wmOperatorType *ot)
{
  /* identifiers */
  ot->name = "Center View to Mouse";
  ot->description = "Center the view to the Z-depth position under the mouse cursor";
  ot->idname = "VIEW3D_OT_view_center_pick";

  /* api callbacks */
  ot->invoke = viewcenter_pick_invoke;
  ot->poll = view3d_pan_poll;

  /* flags */
  ot->flag = 0;
}

/** \} */

/* -------------------------------------------------------------------- */
/** \name View Camera Center Operator
 * \{ */

static int view3d_center_camera_exec(bContext *C, wmOperator *UNUSED(op))
{
  Depsgraph *depsgraph = CTX_data_ensure_evaluated_depsgraph(C);
  Scene *scene = CTX_data_scene(C);
  float xfac, yfac;
  float size[2];

  View3D *v3d;
  ARegion *region;
  RegionView3D *rv3d;

  /* no NULL check is needed, poll checks */
  ED_view3d_context_user_region(C, &v3d, &region);
  rv3d = region->regiondata;

  rv3d->camdx = rv3d->camdy = 0.0f;

  ED_view3d_calc_camera_border_size(scene, depsgraph, region, v3d, rv3d, size);

  /* 4px is just a little room from the edge of the area */
  xfac = (float)region->winx / (float)(size[0] + 4);
  yfac = (float)region->winy / (float)(size[1] + 4);

  rv3d->camzoom = BKE_screen_view3d_zoom_from_fac(min_ff(xfac, yfac));
  CLAMP(rv3d->camzoom, RV3D_CAMZOOM_MIN, RV3D_CAMZOOM_MAX);

  WM_event_add_notifier(C, NC_SPACE | ND_SPACE_VIEW3D, v3d);

  return OPERATOR_FINISHED;
}

void VIEW3D_OT_view_center_camera(wmOperatorType *ot)
{
  /* identifiers */
  ot->name = "View Camera Center";
  ot->description = "Center the camera view";
  ot->idname = "VIEW3D_OT_view_center_camera";

  /* api callbacks */
  ot->exec = view3d_center_camera_exec;
  ot->poll = view3d_camera_user_poll;

  /* flags */
  ot->flag = 0;
}

/** \} */

/* -------------------------------------------------------------------- */
/** \name View Lock Center Operator
 * \{ */

static int view3d_center_lock_exec(bContext *C, wmOperator *UNUSED(op))
{
  RegionView3D *rv3d = CTX_wm_region_view3d(C);

  zero_v2(rv3d->ofs_lock);

  WM_event_add_notifier(C, NC_SPACE | ND_SPACE_VIEW3D, CTX_wm_view3d(C));

  return OPERATOR_FINISHED;
}

void VIEW3D_OT_view_center_lock(wmOperatorType *ot)
{
  /* identifiers */
  ot->name = "View Lock Center";
  ot->description = "Center the view lock offset";
  ot->idname = "VIEW3D_OT_view_center_lock";

  /* api callbacks */
  ot->exec = view3d_center_lock_exec;
  ot->poll = view3d_lock_poll;

  /* flags */
  ot->flag = 0;
}

/** \} */

/* -------------------------------------------------------------------- */
/** \name Set Render Border Operator
 * \{ */

static int render_border_exec(bContext *C, wmOperator *op)
{
  View3D *v3d = CTX_wm_view3d(C);
  ARegion *region = CTX_wm_region(C);
  RegionView3D *rv3d = ED_view3d_context_rv3d(C);

  Scene *scene = CTX_data_scene(C);

  rcti rect;
  rctf vb, border;

  /* get box select values using rna */
  WM_operator_properties_border_to_rcti(op, &rect);

  /* calculate range */

  if (rv3d->persp == RV3D_CAMOB) {
    Depsgraph *depsgraph = CTX_data_ensure_evaluated_depsgraph(C);
    ED_view3d_calc_camera_border(scene, depsgraph, region, v3d, rv3d, &vb, false);
  }
  else {
    vb.xmin = 0;
    vb.ymin = 0;
    vb.xmax = region->winx;
    vb.ymax = region->winy;
  }

  border.xmin = ((float)rect.xmin - vb.xmin) / BLI_rctf_size_x(&vb);
  border.ymin = ((float)rect.ymin - vb.ymin) / BLI_rctf_size_y(&vb);
  border.xmax = ((float)rect.xmax - vb.xmin) / BLI_rctf_size_x(&vb);
  border.ymax = ((float)rect.ymax - vb.ymin) / BLI_rctf_size_y(&vb);

  /* actually set border */
  CLAMP(border.xmin, 0.0f, 1.0f);
  CLAMP(border.ymin, 0.0f, 1.0f);
  CLAMP(border.xmax, 0.0f, 1.0f);
  CLAMP(border.ymax, 0.0f, 1.0f);

  if (rv3d->persp == RV3D_CAMOB) {
    scene->r.border = border;

    WM_event_add_notifier(C, NC_SCENE | ND_RENDER_OPTIONS, NULL);
  }
  else {
    v3d->render_border = border;

    WM_event_add_notifier(C, NC_SPACE | ND_SPACE_VIEW3D, NULL);
  }

  /* drawing a border outside the camera view switches off border rendering */
  if ((border.xmin == border.xmax || border.ymin == border.ymax)) {
    if (rv3d->persp == RV3D_CAMOB) {
      scene->r.mode &= ~R_BORDER;
    }
    else {
      v3d->flag2 &= ~V3D_RENDER_BORDER;
    }
  }
  else {
    if (rv3d->persp == RV3D_CAMOB) {
      scene->r.mode |= R_BORDER;
    }
    else {
      v3d->flag2 |= V3D_RENDER_BORDER;
    }
  }

  if (rv3d->persp == RV3D_CAMOB) {
    DEG_id_tag_update(&scene->id, ID_RECALC_COPY_ON_WRITE);
  }
  return OPERATOR_FINISHED;
}

void VIEW3D_OT_render_border(wmOperatorType *ot)
{
  /* identifiers */
  ot->name = "Set Render Region";
  ot->description = "Set the boundaries of the border render and enable border render";
  ot->idname = "VIEW3D_OT_render_border";

  /* api callbacks */
  ot->invoke = WM_gesture_box_invoke;
  ot->exec = render_border_exec;
  ot->modal = WM_gesture_box_modal;
  ot->cancel = WM_gesture_box_cancel;

  ot->poll = ED_operator_view3d_active;

  /* flags */
  ot->flag = OPTYPE_REGISTER | OPTYPE_UNDO;

  /* properties */
  WM_operator_properties_border(ot);
}

/** \} */

/* -------------------------------------------------------------------- */
/** \name Clear Render Border Operator
 * \{ */

static int clear_render_border_exec(bContext *C, wmOperator *UNUSED(op))
{
  View3D *v3d = CTX_wm_view3d(C);
  RegionView3D *rv3d = ED_view3d_context_rv3d(C);

  Scene *scene = CTX_data_scene(C);
  rctf *border = NULL;

  if (rv3d->persp == RV3D_CAMOB) {
    scene->r.mode &= ~R_BORDER;
    border = &scene->r.border;

    WM_event_add_notifier(C, NC_SCENE | ND_RENDER_OPTIONS, NULL);
  }
  else {
    v3d->flag2 &= ~V3D_RENDER_BORDER;
    border = &v3d->render_border;

    WM_event_add_notifier(C, NC_SPACE | ND_SPACE_VIEW3D, NULL);
  }

  border->xmin = 0.0f;
  border->ymin = 0.0f;
  border->xmax = 1.0f;
  border->ymax = 1.0f;

  if (rv3d->persp == RV3D_CAMOB) {
    DEG_id_tag_update(&scene->id, ID_RECALC_COPY_ON_WRITE);
  }
  return OPERATOR_FINISHED;
}

void VIEW3D_OT_clear_render_border(wmOperatorType *ot)
{
  /* identifiers */
  ot->name = "Clear Render Region";
  ot->description = "Clear the boundaries of the border render and disable border render";
  ot->idname = "VIEW3D_OT_clear_render_border";

  /* api callbacks */
  ot->exec = clear_render_border_exec;
  ot->poll = ED_operator_view3d_active;

  /* flags */
  ot->flag = OPTYPE_REGISTER | OPTYPE_UNDO;
}

/** \} */

/* -------------------------------------------------------------------- */
/** \name Border Zoom Operator
 * \{ */

static int view3d_zoom_border_exec(bContext *C, wmOperator *op)
{
  ARegion *region = CTX_wm_region(C);
  View3D *v3d = CTX_wm_view3d(C);
  RegionView3D *rv3d = CTX_wm_region_view3d(C);
  const int smooth_viewtx = WM_operator_smooth_viewtx_get(op);

  /* Zooms in on a border drawn by the user */
  rcti rect;
  float dvec[3], vb[2], xscale, yscale;
  float dist_range[2];

  /* SMOOTHVIEW */
  float new_dist;
  float new_ofs[3];

  /* ZBuffer depth vars */
  float depth_close = FLT_MAX;
  float cent[2], p[3];

  /* note; otherwise opengl won't work */
  view3d_operator_needs_opengl(C);

  /* get box select values using rna */
  WM_operator_properties_border_to_rcti(op, &rect);

  /* check if zooming in/out view */
  const bool zoom_in = !RNA_boolean_get(op->ptr, "zoom_out");

  ED_view3d_dist_range_get(v3d, dist_range);

  /* Get Z Depths, needed for perspective, nice for ortho */
  ED_view3d_draw_depth(CTX_data_ensure_evaluated_depsgraph(C), region, v3d, true);

  {
    /* avoid allocating the whole depth buffer */
    ViewDepths depth_temp = {0};

    /* avoid view3d_update_depths() for speed. */
    view3d_update_depths_rect(region, &depth_temp, &rect);

    /* find the closest Z pixel */
    depth_close = view3d_depth_near(&depth_temp);

    MEM_SAFE_FREE(depth_temp.depths);
  }

  cent[0] = (((float)rect.xmin) + ((float)rect.xmax)) / 2;
  cent[1] = (((float)rect.ymin) + ((float)rect.ymax)) / 2;

  if (rv3d->is_persp) {
    float p_corner[3];

    /* no depths to use, we cant do anything! */
    if (depth_close == FLT_MAX) {
      BKE_report(op->reports, RPT_ERROR, "Depth too large");
      return OPERATOR_CANCELLED;
    }
    /* convert border to 3d coordinates */
    if ((!ED_view3d_unproject(region, cent[0], cent[1], depth_close, p)) ||
        (!ED_view3d_unproject(region, rect.xmin, rect.ymin, depth_close, p_corner))) {
      return OPERATOR_CANCELLED;
    }

    sub_v3_v3v3(dvec, p, p_corner);
    negate_v3_v3(new_ofs, p);

    new_dist = len_v3(dvec);

    /* ignore dist_range min */
    dist_range[0] = v3d->clip_start * 1.5f;
  }
  else { /* orthographic */
    /* find the current window width and height */
    vb[0] = region->winx;
    vb[1] = region->winy;

    new_dist = rv3d->dist;

    /* convert the drawn rectangle into 3d space */
    if (depth_close != FLT_MAX && ED_view3d_unproject(region, cent[0], cent[1], depth_close, p)) {
      negate_v3_v3(new_ofs, p);
    }
    else {
      float mval_f[2];
      float zfac;

      /* We can't use the depth, fallback to the old way that doesn't set the center depth */
      copy_v3_v3(new_ofs, rv3d->ofs);

      {
        float tvec[3];
        negate_v3_v3(tvec, new_ofs);
        zfac = ED_view3d_calc_zfac(rv3d, tvec, NULL);
      }

      mval_f[0] = (rect.xmin + rect.xmax - vb[0]) / 2.0f;
      mval_f[1] = (rect.ymin + rect.ymax - vb[1]) / 2.0f;
      ED_view3d_win_to_delta(region, mval_f, dvec, zfac);
      /* center the view to the center of the rectangle */
      sub_v3_v3(new_ofs, dvec);
    }

    /* work out the ratios, so that everything selected fits when we zoom */
    xscale = (BLI_rcti_size_x(&rect) / vb[0]);
    yscale = (BLI_rcti_size_y(&rect) / vb[1]);
    new_dist *= max_ff(xscale, yscale);
  }

  if (!zoom_in) {
    sub_v3_v3v3(dvec, new_ofs, rv3d->ofs);
    new_dist = rv3d->dist * (rv3d->dist / new_dist);
    add_v3_v3v3(new_ofs, rv3d->ofs, dvec);
  }

  /* clamp after because we may have been zooming out */
  CLAMP(new_dist, dist_range[0], dist_range[1]);

  /* TODO(campbell): 'is_camera_lock' not currently working well. */
  const bool is_camera_lock = ED_view3d_camera_lock_check(v3d, rv3d);
  if ((rv3d->persp == RV3D_CAMOB) && (is_camera_lock == false)) {
    Depsgraph *depsgraph = CTX_data_ensure_evaluated_depsgraph(C);
    ED_view3d_persp_switch_from_camera(depsgraph, v3d, rv3d, RV3D_PERSP);
  }

  ED_view3d_smooth_view(C,
                        v3d,
                        region,
                        smooth_viewtx,
                        &(const V3D_SmoothParams){
                            .ofs = new_ofs,
                            .dist = &new_dist,
                        });

  if (rv3d->viewlock & RV3D_BOXVIEW) {
    view3d_boxview_sync(CTX_wm_area(C), region);
  }

  return OPERATOR_FINISHED;
}

void VIEW3D_OT_zoom_border(wmOperatorType *ot)
{
  /* identifiers */
  ot->name = "Zoom to Border";
  ot->description = "Zoom in the view to the nearest object contained in the border";
  ot->idname = "VIEW3D_OT_zoom_border";

  /* api callbacks */
  ot->invoke = WM_gesture_box_invoke;
  ot->exec = view3d_zoom_border_exec;
  ot->modal = WM_gesture_box_modal;
  ot->cancel = WM_gesture_box_cancel;

  ot->poll = view3d_zoom_or_dolly_poll;

  /* flags */
  ot->flag = 0;

  /* properties */
  WM_operator_properties_gesture_box_zoom(ot);
}

/** \} */

/* -------------------------------------------------------------------- */
/** \name Set Camera Zoom 1:1 Operator
 *
 * Sets the view to 1:1 camera/render-pixel.
 * \{ */

static void view3d_set_1_to_1_viewborder(Scene *scene,
                                         Depsgraph *depsgraph,
                                         ARegion *region,
                                         View3D *v3d)
{
  RegionView3D *rv3d = region->regiondata;
  float size[2];
  int im_width = (scene->r.size * scene->r.xsch) / 100;

  ED_view3d_calc_camera_border_size(scene, depsgraph, region, v3d, rv3d, size);

  rv3d->camzoom = BKE_screen_view3d_zoom_from_fac((float)im_width / size[0]);
  CLAMP(rv3d->camzoom, RV3D_CAMZOOM_MIN, RV3D_CAMZOOM_MAX);
}

static int view3d_zoom_1_to_1_camera_exec(bContext *C, wmOperator *UNUSED(op))
{
  Depsgraph *depsgraph = CTX_data_ensure_evaluated_depsgraph(C);
  Scene *scene = CTX_data_scene(C);

  View3D *v3d;
  ARegion *region;

  /* no NULL check is needed, poll checks */
  ED_view3d_context_user_region(C, &v3d, &region);

  view3d_set_1_to_1_viewborder(scene, depsgraph, region, v3d);

  WM_event_add_notifier(C, NC_SPACE | ND_SPACE_VIEW3D, v3d);

  return OPERATOR_FINISHED;
}

void VIEW3D_OT_zoom_camera_1_to_1(wmOperatorType *ot)
{
  /* identifiers */
  ot->name = "Zoom Camera 1:1";
  ot->description = "Match the camera to 1:1 to the render output";
  ot->idname = "VIEW3D_OT_zoom_camera_1_to_1";

  /* api callbacks */
  ot->exec = view3d_zoom_1_to_1_camera_exec;
  ot->poll = view3d_camera_user_poll;

  /* flags */
  ot->flag = 0;
}

/** \} */

/* -------------------------------------------------------------------- */
/** \name View Axis Operator
 * \{ */

static const EnumPropertyItem prop_view_items[] = {
    {RV3D_VIEW_LEFT, "LEFT", ICON_TRIA_LEFT, "Left", "View From the Left"},
    {RV3D_VIEW_RIGHT, "RIGHT", ICON_TRIA_RIGHT, "Right", "View From the Right"},
    {RV3D_VIEW_BOTTOM, "BOTTOM", ICON_TRIA_DOWN, "Bottom", "View From the Bottom"},
    {RV3D_VIEW_TOP, "TOP", ICON_TRIA_UP, "Top", "View From the Top"},
    {RV3D_VIEW_FRONT, "FRONT", 0, "Front", "View From the Front"},
    {RV3D_VIEW_BACK, "BACK", 0, "Back", "View From the Back"},
    {0, NULL, 0, NULL, NULL},
};

/* would like to make this a generic function - outside of transform */

/**
 * \param align_to_quat: When not NULL, set the axis relative to this rotation.
 */
static void axis_set_view(bContext *C,
                          View3D *v3d,
                          ARegion *region,
                          const float quat_[4],
                          char view,
                          char view_axis_roll,
                          int perspo,
                          const float *align_to_quat,
                          const int smooth_viewtx)
{
  RegionView3D *rv3d = region->regiondata; /* no NULL check is needed, poll checks */
  float quat[4];
  const short orig_persp = rv3d->persp;

  normalize_qt_qt(quat, quat_);

  if (align_to_quat) {
    mul_qt_qtqt(quat, quat, align_to_quat);
    rv3d->view = view = RV3D_VIEW_USER;
    rv3d->view_axis_roll = RV3D_VIEW_AXIS_ROLL_0;
  }

  if (align_to_quat == NULL) {
    rv3d->view = view;
    rv3d->view_axis_roll = view_axis_roll;
  }

<<<<<<< HEAD
  if (rv3d->viewlock & RV3D_LOCK_ROTATION) {
    ED_region_tag_redraw(ar);
=======
  if (rv3d->viewlock & RV3D_LOCKED) {
    ED_region_tag_redraw(region);
>>>>>>> f73a6c51
    return;
  }

  if (U.uiflag & USER_AUTOPERSP) {
    rv3d->persp = RV3D_VIEW_IS_AXIS(view) ? RV3D_ORTHO : perspo;
  }
  else if (rv3d->persp == RV3D_CAMOB) {
    rv3d->persp = perspo;
  }

  if (rv3d->persp == RV3D_CAMOB && v3d->camera) {
    /* to camera */
    ED_view3d_smooth_view(C,
                          v3d,
                          region,
                          smooth_viewtx,
                          &(const V3D_SmoothParams){
                              .camera_old = v3d->camera,
                              .ofs = rv3d->ofs,
                              .quat = quat,
                          });
  }
  else if (orig_persp == RV3D_CAMOB && v3d->camera) {
    /* from camera */
    float ofs[3], dist;

    copy_v3_v3(ofs, rv3d->ofs);
    dist = rv3d->dist;

    /* so we animate _from_ the camera location */
    Object *camera_eval = DEG_get_evaluated_object(CTX_data_ensure_evaluated_depsgraph(C),
                                                   v3d->camera);
    ED_view3d_from_object(camera_eval, rv3d->ofs, NULL, &rv3d->dist, NULL);

    ED_view3d_smooth_view(C,
                          v3d,
                          region,
                          smooth_viewtx,
                          &(const V3D_SmoothParams){
                              .ofs = ofs,
                              .quat = quat,
                              .dist = &dist,
                          });
  }
  else {
    /* rotate around selection */
    const float *dyn_ofs_pt = NULL;
    float dyn_ofs[3];

    if (U.uiflag & USER_ORBIT_SELECTION) {
      if (view3d_orbit_calc_center(C, dyn_ofs)) {
        negate_v3(dyn_ofs);
        dyn_ofs_pt = dyn_ofs;
      }
    }

    /* no camera involved */
    ED_view3d_smooth_view(C,
                          v3d,
                          region,
                          smooth_viewtx,
                          &(const V3D_SmoothParams){
                              .quat = quat,
                              .dyn_ofs = dyn_ofs_pt,
                          });
  }
}

static int view_axis_exec(bContext *C, wmOperator *op)
{
  View3D *v3d;
  ARegion *region;
  RegionView3D *rv3d;
  static int perspo = RV3D_PERSP;
  int viewnum;
  int view_axis_roll = RV3D_VIEW_AXIS_ROLL_0;
  const int smooth_viewtx = WM_operator_smooth_viewtx_get(op);

  /* no NULL check is needed, poll checks */
  ED_view3d_context_user_region(C, &v3d, &region);
  rv3d = region->regiondata;

  ED_view3d_smooth_view_force_finish(C, v3d, region);

  viewnum = RNA_enum_get(op->ptr, "type");

  float align_quat_buf[4];
  float *align_quat = NULL;

  if (RNA_boolean_get(op->ptr, "align_active")) {
    /* align to active object */
    Object *obact = CTX_data_active_object(C);
    if (obact != NULL) {
      float twmat[3][3];
      /* same as transform gizmo when normal is set */
      ED_getTransformOrientationMatrix(C, twmat, V3D_AROUND_ACTIVE);
      align_quat = align_quat_buf;
      mat3_to_quat(align_quat, twmat);
      invert_qt_normalized(align_quat);
    }
  }

  if (RNA_boolean_get(op->ptr, "relative")) {
    float quat_rotate[4];
    float quat_test[4];

    if (viewnum == RV3D_VIEW_LEFT) {
      axis_angle_to_quat(quat_rotate, rv3d->viewinv[1], -M_PI / 2.0f);
    }
    else if (viewnum == RV3D_VIEW_RIGHT) {
      axis_angle_to_quat(quat_rotate, rv3d->viewinv[1], M_PI / 2.0f);
    }
    else if (viewnum == RV3D_VIEW_TOP) {
      axis_angle_to_quat(quat_rotate, rv3d->viewinv[0], -M_PI / 2.0f);
    }
    else if (viewnum == RV3D_VIEW_BOTTOM) {
      axis_angle_to_quat(quat_rotate, rv3d->viewinv[0], M_PI / 2.0f);
    }
    else if (viewnum == RV3D_VIEW_FRONT) {
      unit_qt(quat_rotate);
    }
    else if (viewnum == RV3D_VIEW_BACK) {
      axis_angle_to_quat(quat_rotate, rv3d->viewinv[0], M_PI);
    }
    else {
      BLI_assert(0);
    }

    mul_qt_qtqt(quat_test, rv3d->viewquat, quat_rotate);

    float angle_best = FLT_MAX;
    int view_best = -1;
    int view_axis_roll_best = -1;
    for (int i = RV3D_VIEW_FRONT; i <= RV3D_VIEW_BOTTOM; i++) {
      for (int j = RV3D_VIEW_AXIS_ROLL_0; j <= RV3D_VIEW_AXIS_ROLL_270; j++) {
        float quat_axis[4];
        ED_view3d_quat_from_axis_view(i, j, quat_axis);
        if (align_quat) {
          mul_qt_qtqt(quat_axis, quat_axis, align_quat);
        }
        const float angle_test = fabsf(angle_signed_qtqt(quat_axis, quat_test));
        if (angle_best > angle_test) {
          angle_best = angle_test;
          view_best = i;
          view_axis_roll_best = j;
        }
      }
    }
    if (view_best == -1) {
      view_best = RV3D_VIEW_FRONT;
      view_axis_roll_best = RV3D_VIEW_AXIS_ROLL_0;
    }

    /* Disallow non-upright views in turn-table modes,
     * it's too difficult to navigate out of them. */
    if ((U.flag & USER_TRACKBALL) == 0) {
      if (!ELEM(view_best, RV3D_VIEW_TOP, RV3D_VIEW_BOTTOM)) {
        view_axis_roll_best = RV3D_VIEW_AXIS_ROLL_0;
      }
    }

    viewnum = view_best;
    view_axis_roll = view_axis_roll_best;
  }

  /* Use this to test if we started out with a camera */
  const int nextperspo = (rv3d->persp == RV3D_CAMOB) ? rv3d->lpersp : perspo;
  float quat[4];
  ED_view3d_quat_from_axis_view(viewnum, view_axis_roll, quat);
  axis_set_view(
      C, v3d, region, quat, viewnum, view_axis_roll, nextperspo, align_quat, smooth_viewtx);

  perspo = rv3d->persp;

  return OPERATOR_FINISHED;
}

void VIEW3D_OT_view_axis(wmOperatorType *ot)
{
  PropertyRNA *prop;

  /* identifiers */
  ot->name = "View Axis";
  ot->description = "Use a preset viewpoint";
  ot->idname = "VIEW3D_OT_view_axis";

  /* api callbacks */
  ot->exec = view_axis_exec;
  ot->poll = ED_operator_rv3d_user_region_poll;

  /* flags */
  ot->flag = 0;

  ot->prop = RNA_def_enum(ot->srna, "type", prop_view_items, 0, "View", "Preset viewpoint to use");
  RNA_def_property_flag(ot->prop, PROP_SKIP_SAVE);
  prop = RNA_def_boolean(
      ot->srna, "align_active", 0, "Align Active", "Align to the active object's axis");
  RNA_def_property_flag(prop, PROP_SKIP_SAVE);
  prop = RNA_def_boolean(
      ot->srna, "relative", 0, "Relative", "Rotate relative to the current orientation");
  RNA_def_property_flag(prop, PROP_SKIP_SAVE);
}

/** \} */

/* -------------------------------------------------------------------- */
/** \name View Camera Operator
 * \{ */

static int view_camera_exec(bContext *C, wmOperator *op)
{
  View3D *v3d;
  ARegion *region;
  RegionView3D *rv3d;
  const int smooth_viewtx = WM_operator_smooth_viewtx_get(op);

  /* no NULL check is needed, poll checks */
  ED_view3d_context_user_region(C, &v3d, &region);
  rv3d = region->regiondata;

  ED_view3d_smooth_view_force_finish(C, v3d, region);

  if ((rv3d->viewlock & RV3D_LOCK_ANY_TRANSFORM) == 0) {
    /* lastview -  */

    ViewLayer *view_layer = CTX_data_view_layer(C);
    Scene *scene = CTX_data_scene(C);

    if (rv3d->persp != RV3D_CAMOB) {
      Object *ob = OBACT(view_layer);

      if (!rv3d->smooth_timer) {
        /* store settings of current view before allowing overwriting with camera view
         * only if we're not currently in a view transition */

        ED_view3d_lastview_store(rv3d);
      }

#if 0
      if (G.qual == LR_ALTKEY) {
        if (oldcamera && is_an_active_object(oldcamera)) {
          v3d->camera = oldcamera;
        }
        handle_view3d_lock();
      }
#endif

      /* first get the default camera for the view lock type */
      if (v3d->scenelock) {
        /* sets the camera view if available */
        v3d->camera = scene->camera;
      }
      else {
        /* use scene camera if one is not set (even though we're unlocked) */
        if (v3d->camera == NULL) {
          v3d->camera = scene->camera;
        }
      }

      /* if the camera isn't found, check a number of options */
      if (v3d->camera == NULL && ob && ob->type == OB_CAMERA) {
        v3d->camera = ob;
      }

      if (v3d->camera == NULL) {
        v3d->camera = BKE_view_layer_camera_find(view_layer);
      }

      /* couldn't find any useful camera, bail out */
      if (v3d->camera == NULL) {
        return OPERATOR_CANCELLED;
      }

      /* important these don't get out of sync for locked scenes */
      if (v3d->scenelock && scene->camera != v3d->camera) {
        scene->camera = v3d->camera;
        DEG_id_tag_update(&scene->id, ID_RECALC_COPY_ON_WRITE);
      }

      /* finally do snazzy view zooming */
      rv3d->persp = RV3D_CAMOB;
      ED_view3d_smooth_view(C,
                            v3d,
                            region,
                            smooth_viewtx,
                            &(const V3D_SmoothParams){
                                .camera = v3d->camera,
                                .ofs = rv3d->ofs,
                                .quat = rv3d->viewquat,
                                .dist = &rv3d->dist,
                                .lens = &v3d->lens,
                            });
    }
    else {
      /* return to settings of last view */
      /* does view3d_smooth_view too */
      axis_set_view(C,
                    v3d,
                    region,
                    rv3d->lviewquat,
                    rv3d->lview,
                    rv3d->lview_axis_roll,
                    rv3d->lpersp,
                    NULL,
                    smooth_viewtx);
    }
  }

  return OPERATOR_FINISHED;
}

void VIEW3D_OT_view_camera(wmOperatorType *ot)
{
  /* identifiers */
  ot->name = "View Camera";
  ot->description = "Toggle the camera view";
  ot->idname = "VIEW3D_OT_view_camera";

  /* api callbacks */
  ot->exec = view_camera_exec;
  ot->poll = ED_operator_rv3d_user_region_poll;

  /* flags */
  ot->flag = 0;
}

/** \} */

/* -------------------------------------------------------------------- */
/** \name View Orbit Operator
 *
 * Rotate (orbit) in incremental steps. For interactive orbit see #VIEW3D_OT_rotate.
 * \{ */

enum {
  V3D_VIEW_STEPLEFT = 1,
  V3D_VIEW_STEPRIGHT,
  V3D_VIEW_STEPDOWN,
  V3D_VIEW_STEPUP,
};

static const EnumPropertyItem prop_view_orbit_items[] = {
    {V3D_VIEW_STEPLEFT, "ORBITLEFT", 0, "Orbit Left", "Orbit the view around to the Left"},
    {V3D_VIEW_STEPRIGHT, "ORBITRIGHT", 0, "Orbit Right", "Orbit the view around to the Right"},
    {V3D_VIEW_STEPUP, "ORBITUP", 0, "Orbit Up", "Orbit the view Up"},
    {V3D_VIEW_STEPDOWN, "ORBITDOWN", 0, "Orbit Down", "Orbit the view Down"},
    {0, NULL, 0, NULL, NULL},
};

static int vieworbit_exec(bContext *C, wmOperator *op)
{
  View3D *v3d;
  ARegion *region;
  RegionView3D *rv3d;
  int orbitdir;
  char view_opposite;
  PropertyRNA *prop_angle = RNA_struct_find_property(op->ptr, "angle");
  float angle = RNA_property_is_set(op->ptr, prop_angle) ?
                    RNA_property_float_get(op->ptr, prop_angle) :
                    DEG2RADF(U.pad_rot_angle);

  /* no NULL check is needed, poll checks */
  v3d = CTX_wm_view3d(C);
  region = CTX_wm_region(C);
  rv3d = region->regiondata;

  /* support for switching to the opposite view (even when in locked views) */
  view_opposite = (fabsf(angle) == (float)M_PI) ? ED_view3d_axis_view_opposite(rv3d->view) :
                                                  RV3D_VIEW_USER;
  orbitdir = RNA_enum_get(op->ptr, "type");

  if ((rv3d->viewlock & RV3D_LOCK_ROTATION) && (view_opposite == RV3D_VIEW_USER)) {
    /* no NULL check is needed, poll checks */
    ED_view3d_context_user_region(C, &v3d, &region);
    rv3d = region->regiondata;
  }

  ED_view3d_smooth_view_force_finish(C, v3d, region);

  if ((rv3d->viewlock & RV3D_LOCK_ROTATION) == 0 || (view_opposite != RV3D_VIEW_USER)) {
    if ((rv3d->persp != RV3D_CAMOB) || ED_view3d_camera_lock_check(v3d, rv3d)) {
      int smooth_viewtx = WM_operator_smooth_viewtx_get(op);
      float quat_mul[4];
      float quat_new[4];

      if (view_opposite == RV3D_VIEW_USER) {
        const Depsgraph *depsgraph = CTX_data_ensure_evaluated_depsgraph(C);
        ED_view3d_persp_ensure(depsgraph, v3d, region);
      }

      if (ELEM(orbitdir, V3D_VIEW_STEPLEFT, V3D_VIEW_STEPRIGHT)) {
        if (orbitdir == V3D_VIEW_STEPRIGHT) {
          angle = -angle;
        }

        /* z-axis */
        axis_angle_to_quat_single(quat_mul, 'Z', angle);
      }
      else {

        if (orbitdir == V3D_VIEW_STEPDOWN) {
          angle = -angle;
        }

        /* horizontal axis */
        axis_angle_to_quat(quat_mul, rv3d->viewinv[0], angle);
      }

      mul_qt_qtqt(quat_new, rv3d->viewquat, quat_mul);

      /* avoid precision loss over time */
      normalize_qt(quat_new);

      if (view_opposite != RV3D_VIEW_USER) {
        rv3d->view = view_opposite;
        /* avoid float in-precision, just get a new orientation */
        ED_view3d_quat_from_axis_view(view_opposite, rv3d->view_axis_roll, quat_new);
      }
      else {
        rv3d->view = RV3D_VIEW_USER;
      }

      float dyn_ofs[3], *dyn_ofs_pt = NULL;

      if (U.uiflag & USER_ORBIT_SELECTION) {
        if (view3d_orbit_calc_center(C, dyn_ofs)) {
          negate_v3(dyn_ofs);
          dyn_ofs_pt = dyn_ofs;
        }
      }

      ED_view3d_smooth_view(C,
                            v3d,
                            region,
                            smooth_viewtx,
                            &(const V3D_SmoothParams){
                                .quat = quat_new,
                                .dyn_ofs = dyn_ofs_pt,
                            });

      return OPERATOR_FINISHED;
    }
  }

  return OPERATOR_CANCELLED;
}

void VIEW3D_OT_view_orbit(wmOperatorType *ot)
{
  PropertyRNA *prop;

  /* identifiers */
  ot->name = "View Orbit";
  ot->description = "Orbit the view";
  ot->idname = "VIEW3D_OT_view_orbit";

  /* api callbacks */
  ot->exec = vieworbit_exec;
  ot->poll = ED_operator_rv3d_user_region_poll;

  /* flags */
  ot->flag = 0;

  /* properties */
  prop = RNA_def_float(ot->srna, "angle", 0, -FLT_MAX, FLT_MAX, "Roll", "", -FLT_MAX, FLT_MAX);
  RNA_def_property_flag(prop, PROP_SKIP_SAVE);

  ot->prop = RNA_def_enum(
      ot->srna, "type", prop_view_orbit_items, 0, "Orbit", "Direction of View Orbit");
}

/** \} */

/* -------------------------------------------------------------------- */
/** \name View Roll Operator
 * \{ */

static void view_roll_angle(
    ARegion *region, float quat[4], const float orig_quat[4], const float dvec[3], float angle)
{
  RegionView3D *rv3d = region->regiondata;
  float quat_mul[4];

  /* camera axis */
  axis_angle_normalized_to_quat(quat_mul, dvec, angle);

  mul_qt_qtqt(quat, orig_quat, quat_mul);

  /* avoid precision loss over time */
  normalize_qt(quat);

  rv3d->view = RV3D_VIEW_USER;
}

static void viewroll_apply(ViewOpsData *vod, int x, int UNUSED(y))
{
  float angle = 0.0;

  {
    float len1, len2, tot;

    tot = vod->region->winrct.xmax - vod->region->winrct.xmin;
    len1 = (vod->region->winrct.xmax - x) / tot;
    len2 = (vod->region->winrct.xmax - vod->init.event_xy[0]) / tot;
    angle = (len1 - len2) * (float)M_PI * 4.0f;
  }

  if (angle != 0.0f) {
    view_roll_angle(vod->region, vod->rv3d->viewquat, vod->init.quat, vod->init.mousevec, angle);
  }

  if (vod->use_dyn_ofs) {
    view3d_orbit_apply_dyn_ofs(
        vod->rv3d->ofs, vod->init.ofs, vod->init.quat, vod->rv3d->viewquat, vod->dyn_ofs);
  }

  if (vod->rv3d->viewlock & RV3D_BOXVIEW) {
    view3d_boxview_sync(vod->sa, vod->region);
  }

  ED_view3d_camera_lock_sync(vod->depsgraph, vod->v3d, vod->rv3d);

  ED_region_tag_redraw(vod->region);
}

static int viewroll_modal(bContext *C, wmOperator *op, const wmEvent *event)
{
  ViewOpsData *vod = op->customdata;
  short event_code = VIEW_PASS;
  bool use_autokey = false;
  int ret = OPERATOR_RUNNING_MODAL;

  /* execute the events */
  if (event->type == MOUSEMOVE) {
    event_code = VIEW_APPLY;
  }
  else if (event->type == EVT_MODAL_MAP) {
    switch (event->val) {
      case VIEW_MODAL_CONFIRM:
        event_code = VIEW_CONFIRM;
        break;
      case VIEWROT_MODAL_SWITCH_MOVE:
        WM_operator_name_call(C, "VIEW3D_OT_move", WM_OP_INVOKE_DEFAULT, NULL);
        event_code = VIEW_CONFIRM;
        break;
      case VIEWROT_MODAL_SWITCH_ROTATE:
        WM_operator_name_call(C, "VIEW3D_OT_rotate", WM_OP_INVOKE_DEFAULT, NULL);
        event_code = VIEW_CONFIRM;
        break;
    }
  }
  else if (event->type == vod->init.event_type && event->val == KM_RELEASE) {
    event_code = VIEW_CONFIRM;
  }

  if (event_code == VIEW_APPLY) {
    viewroll_apply(vod, event->x, event->y);
    if (ED_screen_animation_playing(CTX_wm_manager(C))) {
      use_autokey = true;
    }
  }
  else if (event_code == VIEW_CONFIRM) {
    ED_view3d_depth_tag_update(vod->rv3d);
    use_autokey = true;
    ret = OPERATOR_FINISHED;
  }

  if (use_autokey) {
    ED_view3d_camera_lock_autokey(vod->v3d, vod->rv3d, C, true, false);
  }

  if (ret & OPERATOR_FINISHED) {
    viewops_data_free(C, op);
  }

  return ret;
}

static const EnumPropertyItem prop_view_roll_items[] = {
    {0, "ANGLE", 0, "Roll Angle", "Roll the view using an angle value"},
    {V3D_VIEW_STEPLEFT, "LEFT", 0, "Roll Left", "Roll the view around to the Left"},
    {V3D_VIEW_STEPRIGHT, "RIGHT", 0, "Roll Right", "Roll the view around to the Right"},
    {0, NULL, 0, NULL, NULL},
};

static int viewroll_exec(bContext *C, wmOperator *op)
{
  View3D *v3d;
  RegionView3D *rv3d;
  ARegion *region;

  if (op->customdata) {
    ViewOpsData *vod = op->customdata;
    region = vod->region;
    v3d = vod->v3d;
  }
  else {
    ED_view3d_context_user_region(C, &v3d, &region);
  }

  rv3d = region->regiondata;
  if ((rv3d->persp != RV3D_CAMOB) || ED_view3d_camera_lock_check(v3d, rv3d)) {

    ED_view3d_smooth_view_force_finish(C, v3d, region);

    int type = RNA_enum_get(op->ptr, "type");
    float angle = (type == 0) ? RNA_float_get(op->ptr, "angle") : DEG2RADF(U.pad_rot_angle);
    float mousevec[3];
    float quat_new[4];

    const int smooth_viewtx = WM_operator_smooth_viewtx_get(op);

    if (type == V3D_VIEW_STEPLEFT) {
      angle = -angle;
    }

    normalize_v3_v3(mousevec, rv3d->viewinv[2]);
    negate_v3(mousevec);
    view_roll_angle(region, quat_new, rv3d->viewquat, mousevec, angle);

    const float *dyn_ofs_pt = NULL;
    float dyn_ofs[3];
    if (U.uiflag & USER_ORBIT_SELECTION) {
      if (view3d_orbit_calc_center(C, dyn_ofs)) {
        negate_v3(dyn_ofs);
        dyn_ofs_pt = dyn_ofs;
      }
    }

    ED_view3d_smooth_view(C,
                          v3d,
                          region,
                          smooth_viewtx,
                          &(const V3D_SmoothParams){
                              .quat = quat_new,
                              .dyn_ofs = dyn_ofs_pt,
                          });

    viewops_data_free(C, op);
    return OPERATOR_FINISHED;
  }
  else {
    viewops_data_free(C, op);
    return OPERATOR_CANCELLED;
  }
}

static int viewroll_invoke(bContext *C, wmOperator *op, const wmEvent *event)
{
  ViewOpsData *vod;

  bool use_angle = RNA_enum_get(op->ptr, "type") != 0;

  if (use_angle || RNA_struct_property_is_set(op->ptr, "angle")) {
    viewroll_exec(C, op);
  }
  else {
    /* makes op->customdata */
    viewops_data_alloc(C, op);
    viewops_data_create(C, op, event, viewops_flag_from_prefs());
    vod = op->customdata;

    ED_view3d_smooth_view_force_finish(C, vod->v3d, vod->region);

    /* overwrite the mouse vector with the view direction */
    normalize_v3_v3(vod->init.mousevec, vod->rv3d->viewinv[2]);
    negate_v3(vod->init.mousevec);

    if (event->type == MOUSEROTATE) {
      vod->init.event_xy[0] = vod->prev.event_xy[0] = event->x;
      viewroll_apply(vod, event->prevx, event->prevy);
      ED_view3d_depth_tag_update(vod->rv3d);

      viewops_data_free(C, op);
      return OPERATOR_FINISHED;
    }
    else {
      /* add temp handler */
      WM_event_add_modal_handler(C, op);

      return OPERATOR_RUNNING_MODAL;
    }
  }
  return OPERATOR_FINISHED;
}

static void viewroll_cancel(bContext *C, wmOperator *op)
{
  viewops_data_free(C, op);
}

void VIEW3D_OT_view_roll(wmOperatorType *ot)
{
  PropertyRNA *prop;

  /* identifiers */
  ot->name = "View Roll";
  ot->description = "Roll the view";
  ot->idname = "VIEW3D_OT_view_roll";

  /* api callbacks */
  ot->invoke = viewroll_invoke;
  ot->exec = viewroll_exec;
  ot->modal = viewroll_modal;
  ot->poll = ED_operator_rv3d_user_region_poll;
  ot->cancel = viewroll_cancel;

  /* flags */
  ot->flag = 0;

  /* properties */
  ot->prop = prop = RNA_def_float(
      ot->srna, "angle", 0, -FLT_MAX, FLT_MAX, "Roll", "", -FLT_MAX, FLT_MAX);
  RNA_def_property_flag(prop, PROP_SKIP_SAVE);
  prop = RNA_def_enum(ot->srna,
                      "type",
                      prop_view_roll_items,
                      0,
                      "Roll Angle Source",
                      "How roll angle is calculated");
  RNA_def_property_flag(prop, PROP_SKIP_SAVE);
}

enum {
  V3D_VIEW_PANLEFT = 1,
  V3D_VIEW_PANRIGHT,
  V3D_VIEW_PANDOWN,
  V3D_VIEW_PANUP,
};

static const EnumPropertyItem prop_view_pan_items[] = {
    {V3D_VIEW_PANLEFT, "PANLEFT", 0, "Pan Left", "Pan the view to the Left"},
    {V3D_VIEW_PANRIGHT, "PANRIGHT", 0, "Pan Right", "Pan the view to the Right"},
    {V3D_VIEW_PANUP, "PANUP", 0, "Pan Up", "Pan the view Up"},
    {V3D_VIEW_PANDOWN, "PANDOWN", 0, "Pan Down", "Pan the view Down"},
    {0, NULL, 0, NULL, NULL},
};

/** \} */

/* -------------------------------------------------------------------- */
/** \name View Pan Operator
 *
 * Move (pan) in incremental steps. For interactive pan see #VIEW3D_OT_move.
 * \{ */

static int viewpan_invoke(bContext *C, wmOperator *op, const wmEvent *event)
{
  int x = 0, y = 0;
  int pandir = RNA_enum_get(op->ptr, "type");

  if (pandir == V3D_VIEW_PANRIGHT) {
    x = -32;
  }
  else if (pandir == V3D_VIEW_PANLEFT) {
    x = 32;
  }
  else if (pandir == V3D_VIEW_PANUP) {
    y = -25;
  }
  else if (pandir == V3D_VIEW_PANDOWN) {
    y = 25;
  }

  viewops_data_alloc(C, op);
  viewops_data_create(C, op, event, (viewops_flag_from_prefs() & ~VIEWOPS_FLAG_ORBIT_SELECT));
  ViewOpsData *vod = op->customdata;

  viewmove_apply(vod, vod->prev.event_xy[0] + x, vod->prev.event_xy[1] + y);

  ED_view3d_depth_tag_update(vod->rv3d);
  viewops_data_free(C, op);

  return OPERATOR_FINISHED;
}

void VIEW3D_OT_view_pan(wmOperatorType *ot)
{
  /* identifiers */
  ot->name = "Pan View Direction";
  ot->description = "Pan the view in a given direction";
  ot->idname = "VIEW3D_OT_view_pan";

  /* api callbacks */
  ot->invoke = viewpan_invoke;
  ot->poll = view3d_pan_poll;

  /* flags */
  ot->flag = 0;

  /* Properties */
  ot->prop = RNA_def_enum(
      ot->srna, "type", prop_view_pan_items, 0, "Pan", "Direction of View Pan");
}

/** \} */

/* -------------------------------------------------------------------- */
/** \name View Toggle Perspective/Orthographic Operator
 * \{ */

static int viewpersportho_exec(bContext *C, wmOperator *UNUSED(op))
{
  View3D *v3d_dummy;
  ARegion *region;
  RegionView3D *rv3d;

  /* no NULL check is needed, poll checks */
  ED_view3d_context_user_region(C, &v3d_dummy, &region);
  rv3d = region->regiondata;

  /* Could add a separate lock flag for locking persp. */
  if ((rv3d->viewlock & RV3D_LOCK_ANY_TRANSFORM) == 0) {
    if (rv3d->persp != RV3D_ORTHO) {
      rv3d->persp = RV3D_ORTHO;
    }
    else {
      rv3d->persp = RV3D_PERSP;
    }
    ED_region_tag_redraw(region);
  }

  return OPERATOR_FINISHED;
}

void VIEW3D_OT_view_persportho(wmOperatorType *ot)
{
  /* identifiers */
  ot->name = "View Persp/Ortho";
  ot->description = "Switch the current view from perspective/orthographic projection";
  ot->idname = "VIEW3D_OT_view_persportho";

  /* api callbacks */
  ot->exec = viewpersportho_exec;
  ot->poll = ED_operator_rv3d_user_region_poll;

  /* flags */
  ot->flag = 0;
}

/** \} */

/* -------------------------------------------------------------------- */
/** \name View Navigate Operator
 *
 * Wraps walk/fly modes.
 * \{ */

static int view3d_navigate_invoke(bContext *C,
                                  wmOperator *UNUSED(op),
                                  const wmEvent *UNUSED(event))
{
  eViewNavigation_Method mode = U.navigation_mode;

  switch (mode) {
    case VIEW_NAVIGATION_FLY:
      WM_operator_name_call(C, "VIEW3D_OT_fly", WM_OP_INVOKE_DEFAULT, NULL);
      break;
    case VIEW_NAVIGATION_WALK:
    default:
      WM_operator_name_call(C, "VIEW3D_OT_walk", WM_OP_INVOKE_DEFAULT, NULL);
      break;
  }

  return OPERATOR_FINISHED;
}

void VIEW3D_OT_navigate(wmOperatorType *ot)
{
  /* identifiers */
  ot->name = "View Navigation (Walk/Fly)";
  ot->description =
      "Interactively navigate around the scene (uses the mode (walk/fly) preference)";
  ot->idname = "VIEW3D_OT_navigate";

  /* api callbacks */
  ot->invoke = view3d_navigate_invoke;
  ot->poll = ED_operator_view3d_active;
}

/** \} */

/* -------------------------------------------------------------------- */
/** \name Background Image Add Operator
 * \{ */

static Camera *background_image_camera_from_context(bContext *C)
{
  /* Needed to support drag-and-drop & camera buttons context. */
  View3D *v3d = CTX_wm_view3d(C);
  if (v3d != NULL) {
    if (v3d->camera && v3d->camera->data && v3d->camera->type == OB_CAMERA) {
      return v3d->camera->data;
    }
    return NULL;
  }
  else {
    return CTX_data_pointer_get_type(C, "camera", &RNA_Camera).data;
  }
}

static int background_image_add_exec(bContext *C, wmOperator *UNUSED(op))
{
  Camera *cam = background_image_camera_from_context(C);
  BKE_camera_background_image_new(cam);

  return OPERATOR_FINISHED;
}

static int background_image_add_invoke(bContext *C, wmOperator *op, const wmEvent *UNUSED(event))
{
  Camera *cam = background_image_camera_from_context(C);
  Image *ima;
  CameraBGImage *bgpic;

  ima = (Image *)WM_operator_drop_load_path(C, op, ID_IM);
  /* may be NULL, continue anyway */

  bgpic = BKE_camera_background_image_new(cam);
  bgpic->ima = ima;

  cam->flag |= CAM_SHOW_BG_IMAGE;

  WM_event_add_notifier(C, NC_CAMERA | ND_DRAW_RENDER_VIEWPORT, cam);
  DEG_id_tag_update(&cam->id, ID_RECALC_COPY_ON_WRITE);

  return OPERATOR_FINISHED;
}

static bool background_image_add_poll(bContext *C)
{
  return background_image_camera_from_context(C) != NULL;
}

void VIEW3D_OT_background_image_add(wmOperatorType *ot)
{
  /* identifiers */
  /* note: having key shortcut here is bad practice,
   * but for now keep because this displays when dragging an image over the 3D viewport */
  ot->name = "Add Background Image";
  ot->description = "Add a new background image";
  ot->idname = "VIEW3D_OT_background_image_add";

  /* api callbacks */
  ot->invoke = background_image_add_invoke;
  ot->exec = background_image_add_exec;
  ot->poll = background_image_add_poll;

  /* flags */
  ot->flag = OPTYPE_UNDO;

  /* properties */
  RNA_def_string(ot->srna, "name", "Image", MAX_ID_NAME - 2, "Name", "Image name to assign");
  WM_operator_properties_filesel(ot,
                                 FILE_TYPE_FOLDER | FILE_TYPE_IMAGE | FILE_TYPE_MOVIE,
                                 FILE_SPECIAL,
                                 FILE_OPENFILE,
                                 WM_FILESEL_FILEPATH | WM_FILESEL_RELPATH,
                                 FILE_DEFAULTDISPLAY,
                                 FILE_SORT_ALPHA);
}

/** \} */

/* -------------------------------------------------------------------- */
/** \name Background Image Remove Operator
 * \{ */

static int background_image_remove_exec(bContext *C, wmOperator *op)
{
  Camera *cam = CTX_data_pointer_get_type(C, "camera", &RNA_Camera).data;
  const int index = RNA_int_get(op->ptr, "index");
  CameraBGImage *bgpic_rem = BLI_findlink(&cam->bg_images, index);

  if (bgpic_rem) {
    if (bgpic_rem->source == CAM_BGIMG_SOURCE_IMAGE) {
      id_us_min((ID *)bgpic_rem->ima);
    }
    else if (bgpic_rem->source == CAM_BGIMG_SOURCE_MOVIE) {
      id_us_min((ID *)bgpic_rem->clip);
    }

    BKE_camera_background_image_remove(cam, bgpic_rem);

    WM_event_add_notifier(C, NC_CAMERA | ND_DRAW_RENDER_VIEWPORT, cam);
    DEG_id_tag_update(&cam->id, ID_RECALC_COPY_ON_WRITE);

    return OPERATOR_FINISHED;
  }
  else {
    return OPERATOR_CANCELLED;
  }
}

void VIEW3D_OT_background_image_remove(wmOperatorType *ot)
{
  /* identifiers */
  ot->name = "Remove Background Image";
  ot->description = "Remove a background image from the 3D view";
  ot->idname = "VIEW3D_OT_background_image_remove";

  /* api callbacks */
  ot->exec = background_image_remove_exec;
  ot->poll = ED_operator_camera;

  /* flags */
  ot->flag = 0;

  /* properties */
  RNA_def_int(
      ot->srna, "index", 0, 0, INT_MAX, "Index", "Background image index to remove", 0, INT_MAX);
}

/** \} */

/* -------------------------------------------------------------------- */
/** \name View Clipping Planes Operator
 *
 * Draw border or toggle off.
 * \{ */

static void calc_local_clipping(float clip_local[6][4], BoundBox *clipbb, float mat[4][4])
{
  BoundBox clipbb_local;
  float imat[4][4];
  int i;

  invert_m4_m4(imat, mat);

  for (i = 0; i < 8; i++) {
    mul_v3_m4v3(clipbb_local.vec[i], imat, clipbb->vec[i]);
  }

  ED_view3d_clipping_calc_from_boundbox(clip_local, &clipbb_local, is_negative_m4(mat));
}

void ED_view3d_clipping_local(RegionView3D *rv3d, float mat[4][4])
{
  if (rv3d->rflag & RV3D_CLIPPING) {
    calc_local_clipping(rv3d->clip_local, rv3d->clipbb, mat);
  }
}

static int view3d_clipping_exec(bContext *C, wmOperator *op)
{
  ARegion *region = CTX_wm_region(C);
  RegionView3D *rv3d = CTX_wm_region_view3d(C);
  rcti rect;

  WM_operator_properties_border_to_rcti(op, &rect);

  rv3d->rflag |= RV3D_CLIPPING;
  rv3d->clipbb = MEM_callocN(sizeof(BoundBox), "clipbb");

  /* NULL object because we don't want it in object space */
  ED_view3d_clipping_calc(rv3d->clipbb, rv3d->clip, region, NULL, &rect);

  return OPERATOR_FINISHED;
}

static int view3d_clipping_invoke(bContext *C, wmOperator *op, const wmEvent *event)
{
  RegionView3D *rv3d = CTX_wm_region_view3d(C);
  ARegion *region = CTX_wm_region(C);

  if (rv3d->rflag & RV3D_CLIPPING) {
    rv3d->rflag &= ~RV3D_CLIPPING;
    ED_region_tag_redraw(region);
    if (rv3d->clipbb) {
      MEM_freeN(rv3d->clipbb);
    }
    rv3d->clipbb = NULL;
    return OPERATOR_FINISHED;
  }
  else {
    return WM_gesture_box_invoke(C, op, event);
  }
}

void VIEW3D_OT_clip_border(wmOperatorType *ot)
{

  /* identifiers */
  ot->name = "Clipping Region";
  ot->description = "Set the view clipping region";
  ot->idname = "VIEW3D_OT_clip_border";

  /* api callbacks */
  ot->invoke = view3d_clipping_invoke;
  ot->exec = view3d_clipping_exec;
  ot->modal = WM_gesture_box_modal;
  ot->cancel = WM_gesture_box_cancel;

  ot->poll = ED_operator_region_view3d_active;

  /* flags */
  ot->flag = 0;

  /* properties */
  WM_operator_properties_border(ot);
}

/** \} */

/* -------------------------------------------------------------------- */
/** \name Set Cursor Operator
 * \{ */

/* cursor position in vec, result in vec, mval in region coords */
/* note: cannot use event->mval here (called by object_add() */
void ED_view3d_cursor3d_position(bContext *C,
                                 const int mval[2],
                                 const bool use_depth,
                                 float cursor_co[3])
{
  ARegion *region = CTX_wm_region(C);
  View3D *v3d = CTX_wm_view3d(C);
  RegionView3D *rv3d = region->regiondata;
  bool flip;
  bool depth_used = false;

  /* normally the caller should ensure this,
   * but this is called from areas that aren't already dealing with the viewport */
  if (rv3d == NULL) {
    return;
  }

  ED_view3d_calc_zfac(rv3d, cursor_co, &flip);

  /* reset the depth based on the view offset (we _know_ the offset is infront of us) */
  if (flip) {
    negate_v3_v3(cursor_co, rv3d->ofs);
    /* re initialize, no need to check flip again */
    ED_view3d_calc_zfac(rv3d, cursor_co, NULL /* &flip */);
  }

  if (use_depth) { /* maybe this should be accessed some other way */
    struct Depsgraph *depsgraph = CTX_data_ensure_evaluated_depsgraph(C);

    view3d_operator_needs_opengl(C);
    if (ED_view3d_autodist(depsgraph, region, v3d, mval, cursor_co, true, NULL)) {
      depth_used = true;
    }
  }

  if (depth_used == false) {
    float depth_pt[3];
    copy_v3_v3(depth_pt, cursor_co);
    ED_view3d_win_to_3d_int(v3d, region, depth_pt, mval, cursor_co);
  }
}

void ED_view3d_cursor3d_position_rotation(bContext *C,
                                          const int mval[2],
                                          const bool use_depth,
                                          enum eV3DCursorOrient orientation,
                                          float cursor_co[3],
                                          float cursor_quat[4])
{
  Main *bmain = CTX_data_main(C);
  Scene *scene = CTX_data_scene(C);
  View3D *v3d = CTX_wm_view3d(C);
  ARegion *region = CTX_wm_region(C);
  RegionView3D *rv3d = region->regiondata;

  /* XXX, caller should check. */
  if (rv3d == NULL) {
    return;
  }

  ED_view3d_cursor3d_position(C, mval, use_depth, cursor_co);

  if (orientation == V3D_CURSOR_ORIENT_NONE) {
    /* pass */
  }
  else if (orientation == V3D_CURSOR_ORIENT_VIEW) {
    copy_qt_qt(cursor_quat, rv3d->viewquat);
    cursor_quat[0] *= -1.0f;
  }
  else if (orientation == V3D_CURSOR_ORIENT_XFORM) {
    float mat[3][3];
    ED_transform_calc_orientation_from_type(C, mat);
    mat3_to_quat(cursor_quat, mat);
  }
  else if (orientation == V3D_CURSOR_ORIENT_GEOM) {
    copy_qt_qt(cursor_quat, rv3d->viewquat);
    cursor_quat[0] *= -1.0f;

    const float mval_fl[2] = {UNPACK2(mval)};
    float ray_no[3];
    float ray_co[3];

    struct SnapObjectContext *snap_context = ED_transform_snap_object_context_create_view3d(
        bmain, scene, CTX_data_ensure_evaluated_depsgraph(C), 0, region, v3d);

    float obmat[4][4];
    Object *ob_dummy = NULL;
    float dist_px = 0;
    if (ED_transform_snap_object_project_view3d_ex(snap_context,
                                                   SCE_SNAP_MODE_FACE,
                                                   &(const struct SnapObjectParams){
                                                       .snap_select = SNAP_ALL,
                                                       .use_object_edit_cage = false,
                                                       .use_occlusion_test = true,
                                                   },
                                                   mval_fl,
                                                   NULL,
                                                   &dist_px,
                                                   ray_co,
                                                   ray_no,
                                                   NULL,
                                                   &ob_dummy,
                                                   obmat) != 0) {
      if (use_depth) {
        copy_v3_v3(cursor_co, ray_co);
      }

      /* Math normal (Z). */
      {
        float tquat[4];
        float z_src[3] = {0, 0, 1};
        mul_qt_v3(cursor_quat, z_src);
        rotation_between_vecs_to_quat(tquat, z_src, ray_no);
        mul_qt_qtqt(cursor_quat, tquat, cursor_quat);
      }

      /* Match object matrix (X). */
      {
        const float ortho_axis_dot[3] = {
            dot_v3v3(ray_no, obmat[0]),
            dot_v3v3(ray_no, obmat[1]),
            dot_v3v3(ray_no, obmat[2]),
        };
        const int ortho_axis = axis_dominant_v3_ortho_single(ortho_axis_dot);

        float tquat_best[4];
        float angle_best = -1.0f;

        float tan_dst[3];
        project_plane_v3_v3v3(tan_dst, obmat[ortho_axis], ray_no);
        normalize_v3(tan_dst);

        /* As the tangent is arbitrary from the users point of view,
         * make the cursor 'roll' on the shortest angle.
         * otherwise this can cause noticeable 'flipping', see T72419. */
        for (int axis = 0; axis < 2; axis++) {
          float tan_src[3] = {0, 0, 0};
          tan_src[axis] = 1.0f;
          mul_qt_v3(cursor_quat, tan_src);

          for (int axis_sign = 0; axis_sign < 2; axis_sign++) {
            float tquat_test[4];
            rotation_between_vecs_to_quat(tquat_test, tan_src, tan_dst);
            const float angle_test = angle_normalized_qt(tquat_test);
            if (angle_test < angle_best || angle_best == -1.0f) {
              angle_best = angle_test;
              copy_qt_qt(tquat_best, tquat_test);
            }
            negate_v3(tan_src);
          }
        }
        mul_qt_qtqt(cursor_quat, tquat_best, cursor_quat);
      }
    }
    ED_transform_snap_object_context_destroy(snap_context);
  }
}

void ED_view3d_cursor3d_update(bContext *C,
                               const int mval[2],
                               const bool use_depth,
                               enum eV3DCursorOrient orientation)
{
  Scene *scene = CTX_data_scene(C);
  View3D *v3d = CTX_wm_view3d(C);
  ARegion *region = CTX_wm_region(C);
  RegionView3D *rv3d = region->regiondata;

  View3DCursor *cursor_curr = &scene->cursor;
  View3DCursor cursor_prev = *cursor_curr;

  {
    float quat[4], quat_prev[4];
    BKE_scene_cursor_rot_to_quat(cursor_curr, quat);
    copy_qt_qt(quat_prev, quat);
    ED_view3d_cursor3d_position_rotation(
        C, mval, use_depth, orientation, cursor_curr->location, quat);

    if (!equals_v4v4(quat_prev, quat)) {
      if ((cursor_curr->rotation_mode == ROT_MODE_AXISANGLE) && RV3D_VIEW_IS_AXIS(rv3d->view)) {
        float tmat[3][3], cmat[3][3];
        quat_to_mat3(tmat, quat);
        negate_v3_v3(cursor_curr->rotation_axis, tmat[2]);
        axis_angle_to_mat3(cmat, cursor_curr->rotation_axis, 0.0f);
        cursor_curr->rotation_angle = angle_signed_on_axis_v3v3_v3(
            cmat[0], tmat[0], cursor_curr->rotation_axis);
      }
      else {
        BKE_scene_cursor_quat_to_rot(cursor_curr, quat, true);
      }
    }
  }

  /* offset the cursor lock to avoid jumping to new offset */
  if (v3d->ob_centre_cursor) {
    if (U.uiflag & USER_LOCK_CURSOR_ADJUST) {

      float co_2d_curr[2], co_2d_prev[2];

      if ((ED_view3d_project_float_global(
               region, cursor_prev.location, co_2d_prev, V3D_PROJ_TEST_NOP) == V3D_PROJ_RET_OK) &&
          (ED_view3d_project_float_global(
               region, cursor_curr->location, co_2d_curr, V3D_PROJ_TEST_NOP) == V3D_PROJ_RET_OK)) {
        rv3d->ofs_lock[0] += (co_2d_curr[0] - co_2d_prev[0]) / (region->winx * 0.5f);
        rv3d->ofs_lock[1] += (co_2d_curr[1] - co_2d_prev[1]) / (region->winy * 0.5f);
      }
    }
    else {
      /* Cursor may be outside of the view,
       * prevent it getting 'lost', see: T40353 & T45301 */
      zero_v2(rv3d->ofs_lock);
    }
  }

  if (v3d->localvd) {
    WM_event_add_notifier(C, NC_SPACE | ND_SPACE_VIEW3D, v3d);
  }
  else {
    WM_event_add_notifier(C, NC_SCENE | NA_EDITED, scene);
  }

  {
    struct wmMsgBus *mbus = CTX_wm_message_bus(C);
    wmMsgParams_RNA msg_key_params = {{0}};
    RNA_pointer_create(&scene->id, &RNA_View3DCursor, &scene->cursor, &msg_key_params.ptr);
    WM_msg_publish_rna_params(mbus, &msg_key_params);
  }

  DEG_id_tag_update(&scene->id, ID_RECALC_COPY_ON_WRITE);
}

static int view3d_cursor3d_invoke(bContext *C, wmOperator *op, const wmEvent *event)
{
  bool use_depth = (U.uiflag & USER_DEPTH_CURSOR);
  {
    PropertyRNA *prop = RNA_struct_find_property(op->ptr, "use_depth");
    if (RNA_property_is_set(op->ptr, prop)) {
      use_depth = RNA_property_boolean_get(op->ptr, prop);
    }
    else {
      RNA_property_boolean_set(op->ptr, prop, use_depth);
    }
  }
  const enum eV3DCursorOrient orientation = RNA_enum_get(op->ptr, "orientation");
  ED_view3d_cursor3d_update(C, event->mval, use_depth, orientation);

  return OPERATOR_FINISHED;
}

void VIEW3D_OT_cursor3d(wmOperatorType *ot)
{

  /* identifiers */
  ot->name = "Set 3D Cursor";
  ot->description = "Set the location of the 3D cursor";
  ot->idname = "VIEW3D_OT_cursor3d";

  /* api callbacks */
  ot->invoke = view3d_cursor3d_invoke;

  ot->poll = ED_operator_region_view3d_active;

  /* flags */
  //  ot->flag = OPTYPE_REGISTER|OPTYPE_UNDO;

  PropertyRNA *prop;
  static const EnumPropertyItem orientation_items[] = {
      {V3D_CURSOR_ORIENT_NONE, "NONE", 0, "None", "Leave orientation unchanged"},
      {V3D_CURSOR_ORIENT_VIEW, "VIEW", 0, "View", "Orient to the viewport"},
      {V3D_CURSOR_ORIENT_XFORM,
       "XFORM",
       0,
       "Transform",
       "Orient to the current transform setting"},
      {V3D_CURSOR_ORIENT_GEOM, "GEOM", 0, "Geometry", "Match the surface normal"},
      {0, NULL, 0, NULL, NULL},
  };

  prop = RNA_def_boolean(
      ot->srna, "use_depth", true, "Surface Project", "Project onto the surface");
  RNA_def_property_flag(prop, PROP_SKIP_SAVE);

  prop = RNA_def_enum(ot->srna,
                      "orientation",
                      orientation_items,
                      V3D_CURSOR_ORIENT_VIEW,
                      "Orientation",
                      "Preset viewpoint to use");
  RNA_def_property_flag(prop, PROP_SKIP_SAVE);
}

/** \} */

/* -------------------------------------------------------------------- */
/** \name Toggle Shading Operator
 * \{ */

static const EnumPropertyItem prop_shading_type_items[] = {
    {OB_WIRE, "WIREFRAME", 0, "Wireframe", "Toggle wireframe shading"},
    {OB_SOLID, "SOLID", 0, "Solid", "Toggle solid shading"},
    {OB_MATERIAL, "MATERIAL", 0, "LookDev", "Toggle lookdev shading"},
    {OB_RENDER, "RENDERED", 0, "Rendered", "Toggle rendered shading"},
    {0, NULL, 0, NULL, NULL},
};

static int toggle_shading_exec(bContext *C, wmOperator *op)
{
  Main *bmain = CTX_data_main(C);
  View3D *v3d = CTX_wm_view3d(C);
  ScrArea *sa = CTX_wm_area(C);
  int type = RNA_enum_get(op->ptr, "type");

  if (type == OB_SOLID) {
    if (v3d->shading.type != type) {
      v3d->shading.type = type;
    }
    else if (v3d->shading.type == OB_WIRE) {
      v3d->shading.type = OB_SOLID;
    }
    else {
      v3d->shading.type = OB_WIRE;
    }
  }
  else {
    char *prev_type = ((type == OB_WIRE) ? &v3d->shading.prev_type_wire : &v3d->shading.prev_type);
    if (v3d->shading.type == type) {
      if (*prev_type == type || !ELEM(*prev_type, OB_WIRE, OB_SOLID, OB_MATERIAL, OB_RENDER)) {
        *prev_type = OB_SOLID;
      }
      v3d->shading.type = *prev_type;
    }
    else {
      *prev_type = v3d->shading.type;
      v3d->shading.type = type;
    }
  }

  ED_view3d_shade_update(bmain, v3d, sa);
  WM_event_add_notifier(C, NC_SPACE | ND_SPACE_VIEW3D, v3d);

  return OPERATOR_FINISHED;
}

void VIEW3D_OT_toggle_shading(wmOperatorType *ot)
{
  PropertyRNA *prop;

  /* identifiers */
  ot->name = "Toggle Shading Type";
  ot->description = "Toggle shading type in 3D viewport";
  ot->idname = "VIEW3D_OT_toggle_shading";

  /* api callbacks */
  ot->exec = toggle_shading_exec;
  ot->poll = ED_operator_view3d_active;

  prop = RNA_def_enum(
      ot->srna, "type", prop_shading_type_items, 0, "Type", "Shading type to toggle");
  RNA_def_property_flag(prop, PROP_SKIP_SAVE);
}

/** \} */

/* -------------------------------------------------------------------- */
/** \name Toggle XRay
 * \{ */

static int toggle_xray_exec(bContext *C, wmOperator *op)
{
  View3D *v3d = CTX_wm_view3d(C);
  ScrArea *sa = CTX_wm_area(C);
  Object *obact = CTX_data_active_object(C);

  if (obact && ((obact->mode & OB_MODE_POSE) ||
                ((obact->mode & OB_MODE_WEIGHT_PAINT) && BKE_object_pose_armature_get(obact)))) {
    v3d->overlay.flag ^= V3D_OVERLAY_BONE_SELECT;
  }
  else {
    const bool xray_active = ((obact && (obact->mode & OB_MODE_EDIT)) ||
                              ELEM(v3d->shading.type, OB_WIRE, OB_SOLID));

    if (v3d->shading.type == OB_WIRE) {
      v3d->shading.flag ^= V3D_SHADING_XRAY_WIREFRAME;
    }
    else {
      v3d->shading.flag ^= V3D_SHADING_XRAY;
    }
    if (!xray_active) {
      BKE_report(op->reports, RPT_INFO, "X-Ray not available in current mode");
    }
  }

  ED_area_tag_redraw(sa);

  return OPERATOR_FINISHED;
}

void VIEW3D_OT_toggle_xray(wmOperatorType *ot)
{
  /* identifiers */
  ot->name = "Toggle X-Ray";
  ot->idname = "VIEW3D_OT_toggle_xray";

  /* api callbacks */
  ot->exec = toggle_xray_exec;
  ot->poll = ED_operator_view3d_active;
}

/** \} */<|MERGE_RESOLUTION|>--- conflicted
+++ resolved
@@ -89,10 +89,10 @@
 static bool view3d_camera_user_poll(bContext *C)
 {
   View3D *v3d;
-  ARegion *ar;
-
-  if (ED_view3d_context_user_region(C, &v3d, &ar)) {
-    RegionView3D *rv3d = ar->regiondata;
+  ARegion *region;
+
+  if (ED_view3d_context_user_region(C, &v3d, &region)) {
+    RegionView3D *rv3d = region->regiondata;
     if ((rv3d->persp == RV3D_CAMOB) && !(rv3d->viewlock & RV3D_LOCK_ANY_TRANSFORM)) {
       return 1;
     }
@@ -1029,37 +1029,6 @@
   }
 }
 
-<<<<<<< HEAD
-=======
-/* test for unlocked camera view in quad view */
-static bool view3d_camera_user_poll(bContext *C)
-{
-  View3D *v3d;
-  ARegion *region;
-
-  if (ED_view3d_context_user_region(C, &v3d, &region)) {
-    RegionView3D *rv3d = region->regiondata;
-    if (rv3d->persp == RV3D_CAMOB) {
-      return 1;
-    }
-  }
-
-  return 0;
-}
-
-static bool view3d_lock_poll(bContext *C)
-{
-  View3D *v3d = CTX_wm_view3d(C);
-  if (v3d) {
-    RegionView3D *rv3d = CTX_wm_region_view3d(C);
-    if (rv3d) {
-      return ED_view3d_offset_lock_check(v3d, rv3d);
-    }
-  }
-  return false;
-}
-
->>>>>>> f73a6c51
 static void viewrotate_cancel(bContext *C, wmOperator *op)
 {
   viewops_data_free(C, op);
@@ -3888,13 +3857,8 @@
     rv3d->view_axis_roll = view_axis_roll;
   }
 
-<<<<<<< HEAD
   if (rv3d->viewlock & RV3D_LOCK_ROTATION) {
-    ED_region_tag_redraw(ar);
-=======
-  if (rv3d->viewlock & RV3D_LOCKED) {
     ED_region_tag_redraw(region);
->>>>>>> f73a6c51
     return;
   }
 
