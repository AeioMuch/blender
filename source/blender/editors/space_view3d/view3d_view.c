--- conflicted
+++ resolved
@@ -40,14 +40,10 @@
 #include "MEM_guardedalloc.h"
 
 #include "BLI_math.h"
-<<<<<<< HEAD
 #include "BLI_blenlib.h"
 #include "BLI_editVert.h"
 #include "BLI_rand.h"
-=======
-#include "BLI_rect.h"
 #include "BLI_listbase.h"
->>>>>>> 6d201907
 
 #include "BKE_anim.h"
 #include "BKE_action.h"
@@ -412,7 +408,7 @@
 	copy_qt_qt(rv3d->lviewquat, rv3d->viewquat);
 	rv3d->lview= rv3d->view;
 	if(rv3d->persp != RV3D_CAMOB) {
-		rv3d->lpersp= rv3d->persp;
+	rv3d->lpersp= rv3d->persp;
 	}
 
 	setcameratoview3d(rv3d, v3d->camera);
@@ -1670,7 +1666,7 @@
 	//XXX G.qual= 0;
 	
 	if(win) /* check because closing win can set to NULL */
-		win->queue= queue_back;
+	win->queue= queue_back;
 	
 	GPU_state_init();
 	GPU_set_tpage(NULL, 0);
@@ -1818,7 +1814,7 @@
 	SaveState(C, prevwin);
 
 	StartKetsjiShell(C, ar, &cam_frame, 1);
-
+	
 	/* window wasnt closed while the BGE was running */
 	if(BLI_findindex(&CTX_wm_manager(C)->windows, prevwin) == -1) {
 		prevwin= NULL;
@@ -1826,11 +1822,11 @@
 	}
 	
 	if(prevwin) {
-		/* restore context, in case it changed in the meantime, for
-		   example by working in another window or closing it */
-		CTX_wm_region_set(C, prevar);
-		CTX_wm_window_set(C, prevwin);
-		CTX_wm_area_set(C, prevsa);
+	/* restore context, in case it changed in the meantime, for
+	   example by working in another window or closing it */
+	CTX_wm_region_set(C, prevar);
+	CTX_wm_window_set(C, prevwin);
+	CTX_wm_area_set(C, prevsa);
 	}
 
 	RestoreState(C, prevwin);
