--- conflicted
+++ resolved
@@ -890,11 +890,8 @@
 		circrad = 3.0f*lampsize;
 		drawcircball(GL_LINE_LOOP, vec, circrad, imat);
 	}
-<<<<<<< HEAD
-=======
 	else
 		circrad = 0.0f;
->>>>>>> 7a76bc9a
 	
 	setlinestyle(3);
 
@@ -2432,18 +2429,11 @@
 		}
 	}
 	else if(dt==OB_SOLID) {
-<<<<<<< HEAD
-		Paint *p;
-
-		if((v3d->flag&V3D_SELECT_OUTLINE) && (base->flag&SELECT) && !draw_wire && !ob->sculpt)
-			draw_mesh_object_outline(v3d, ob, dm);
-=======
 		if(ob==OBACT && ob && ob->mode & OB_MODE_WEIGHT_PAINT) {
 			/* weight paint in solid mode, special case. focus on making the weights clear
 			 * rather then the shading, this is also forced in wire view */
 			GPU_enable_material(0, NULL);
 			dm->drawMappedFaces(dm, wpaint__setSolidDrawOptions, me->mface, 1);
->>>>>>> 7a76bc9a
 
 			bglPolygonOffset(rv3d->dist, 1.0);
 			glDepthMask(0);	// disable write in zbuffer, selected edge wires show better
@@ -2453,25 +2443,6 @@
 			glEnable(GL_LINE_STIPPLE);
 			glLineStipple(1, 0x8888);
 
-<<<<<<< HEAD
-		if(ob->sculpt && (p=paint_get_active(scene))) {
-			float planes[4][4];
-			float (*fpl)[4] = NULL;
-			int fast= (p->flags & PAINT_FAST_NAVIGATE) && (rv3d->rflag & RV3D_NAVIGATING);
-
-			if(ob->sculpt->partial_redraw) {
-				sculpt_get_redraw_planes(planes, ar, rv3d, ob);
-				fpl = planes;
-				ob->sculpt->partial_redraw = 0;
-			}
-
-			dm->drawFacesSolid(dm, fpl, fast, GPU_enable_material);
-		}
-		else
-			dm->drawFacesSolid(dm, NULL, 0, GPU_enable_material);
-
-		GPU_disable_material();
-=======
 			dm->drawEdges(dm, 1);
 
 			bglPolygonOffset(rv3d->dist, 0.0);
@@ -2479,14 +2450,9 @@
 			glDisable(GL_LINE_STIPPLE);
 
 			GPU_disable_material();
->>>>>>> 7a76bc9a
-
-
-		}
-<<<<<<< HEAD
-		if(!ob->sculpt)
-			dm->drawLooseEdges(dm);
-=======
+
+
+		}
 		else {
 			Paint *p;
 
@@ -2527,7 +2493,6 @@
 			if(!ob->sculpt)
 				dm->drawLooseEdges(dm);
 		}
->>>>>>> 7a76bc9a
 	}
 	else if(dt==OB_SHADED) {
 		int do_draw= 1;	/* to resolve all G.f settings below... */
@@ -4054,10 +4019,7 @@
 	glDisableClientState(GL_COLOR_ARRAY);
 	glDisableClientState(GL_NORMAL_ARRAY);
 	glDisableClientState(GL_VERTEX_ARRAY);
-<<<<<<< HEAD
-=======
 	glShadeModel(GL_FLAT);
->>>>>>> 7a76bc9a
 	glEnable(GL_DEPTH_TEST);
 	glLineWidth(1.0f);
 	glPointSize(1.0);
@@ -6071,42 +6033,8 @@
 	
 	glColor3ub(0, 0, 0);
 		
-<<<<<<< HEAD
-	if( !GPU_buffer_legacy(dm) ) {
-		int *index = DM_get_face_data_layer(dm, CD_ORIGINDEX);
-		int ind;
-		colors = MEM_mallocN(dm->getNumFaces(dm)*sizeof(MCol)*4,"bbs_mesh_solid");
-		for(i=0;i<dm->getNumFaces(dm);i++) {
-			ind= ( index )? index[i]: i;
-
-			if (face_sel_mode==0 || !(me->mface[ind].flag&ME_HIDE)) {
-				unsigned int fbindex = index_to_framebuffer(ind+1);
-				for(j=0;j<4;j++) {
-					colors[i*4+j].b = ((fbindex)&0xFF);
-					colors[i*4+j].g = (((fbindex)>>8)&0xFF);
-					colors[i*4+j].r = (((fbindex)>>16)&0xFF);
-				}
-			}
-			else {
-				memset(&colors[i*4],0,sizeof(MCol)*4);
-			}
-		}
-
-		CustomData_add_layer( &dm->faceData, CD_ID_MCOL, CD_ASSIGN, colors, dm->numFaceData );
-		GPU_buffer_free(dm->drawObject->colors,0);
-		dm->drawObject->colors = 0;
-
-		if(face_sel_mode)	dm->drawMappedFaces(dm, bbs_mesh_solid_hide__setDrawOpts, me, 1);
-		else				dm->drawMappedFaces(dm, NULL, me, 1);
-	}
-	else {
-		if(face_sel_mode)	dm->drawMappedFaces(dm, bbs_mesh_solid_hide__setDrawOpts_legacy, me, 0);
-		else				dm->drawMappedFaces(dm, bbs_mesh_solid__setDrawOpts_legacy, me, 0);
-	}
-=======
 	if(face_sel_mode)	dm->drawMappedFaces(dm, bbs_mesh_solid_hide__setDrawOpts, me, 0);
 	else				dm->drawMappedFaces(dm, bbs_mesh_solid__setDrawOpts, me, 0);
->>>>>>> 7a76bc9a
 
 	dm->release(dm);
 }
