--- conflicted
+++ resolved
@@ -8707,16 +8707,9 @@
 		}
 
 		/* TODO Viewport: draw only for selection */
-<<<<<<< HEAD
-		if (!IS_VIEWPORT_LEGACY(v3d)) {
-			if ((dflag & DRAW_PICKING) == 0) {
-				if ((dt == OB_BOUNDBOX) || ELEM(ob->type, OB_EMPTY, OB_GPENCIL, OB_LAMP, OB_CAMERA, OB_SPEAKER)) {
-					goto afterdraw;
-=======
 		if ((dflag & DRAW_PICKING) == 0) {
 			if ((dt == OB_BOUNDBOX) || ELEM(ob->type, OB_EMPTY, OB_LAMP, OB_CAMERA, OB_SPEAKER)) {
 				goto afterdraw;
->>>>>>> 781e22c2
 				}
 		}
 
