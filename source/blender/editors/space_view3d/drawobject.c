--- conflicted
+++ resolved
@@ -4221,7 +4221,7 @@
 	/* If we are drawing shadows and any of the materials don't cast a shadow,
 	 * then don't draw the object */
 	if (v3d->flag2 & V3D_RENDER_SHADOW) {
-		for (int i = 1; i <= ob->totcol; ++i) {
+		for (int i = 0; i < ob->totcol; ++i) {
 			Material *ma = give_current_material(ob, i);
 			if (ma && !(ma->mode2 & MA_CASTSHADOW)) {
 				return true;
@@ -6659,84 +6659,11 @@
 		}
 	}
 
-<<<<<<< HEAD
-	/* draw code for smoke */
-	if (smd) {
-#if 0
-		/* draw collision objects */
-		if ((smd->type & MOD_SMOKE_TYPE_COLL) && smd->coll) {
-			SmokeCollSettings *scs = smd->coll;
-			if (scs->points) {
-				size_t i;
-
-				glLoadMatrixf(rv3d->viewmat);
-
-				if (col || (ob->flag & SELECT)) cpack(0xFFFFFF);
-				glDepthMask(GL_FALSE);
-				glEnable(GL_BLEND);
-				
-
-				// glPointSize(3.0);
-				glBegin(GL_POINTS);
-=======
-	/* code for new particle system */
-	if ((ob->particlesystem.first) &&
-	    (ob != scene->obedit))
-	{
-		ParticleSystem *psys;
-
-		if ((dflag & DRAW_CONSTCOLOR) == 0) {
-			/* for visibility, also while wpaint */
-			if (col || (ob->flag & SELECT)) {
-				cpack(0xFFFFFF);
-			}
-		}
-		//glDepthMask(GL_FALSE);
-
-		glLoadMatrixf(rv3d->viewmat);
-		
-		view3d_cached_text_draw_begin();
-
-		for (psys = ob->particlesystem.first; psys; psys = psys->next) {
-			/* run this so that possible child particles get cached */
-			if (ob->mode & OB_MODE_PARTICLE_EDIT && is_obact) {
-				PTCacheEdit *edit = PE_create_current(scene, ob);
-				if (edit && edit->psys == psys)
-					draw_update_ptcache_edit(scene, ob, edit);
-			}
-
-			draw_new_particle_system(scene, v3d, rv3d, base, psys, dt, dflag);
-		}
-		invert_m4_m4(ob->imat, ob->obmat);
-		view3d_cached_text_draw_end(v3d, ar, 0, NULL);
-
-		glMultMatrixf(ob->obmat);
-		
-		//glDepthMask(GL_TRUE);
-		if (col) cpack(col);
-	}
-
-	/* draw edit particles last so that they can draw over child particles */
-	if ((dflag & DRAW_PICKING) == 0 &&
-	    (!scene->obedit))
-	{
-
-		if (ob->mode & OB_MODE_PARTICLE_EDIT && is_obact) {
-			PTCacheEdit *edit = PE_create_current(scene, ob);
-			if (edit) {
-				glLoadMatrixf(rv3d->viewmat);
-				draw_update_ptcache_edit(scene, ob, edit);
-				draw_ptcache_edit(scene, v3d, edit);
-				glMultMatrixf(ob->obmat);
-			}
-		}
-	}
-
 	/* draw code for smoke, only draw domains */
 	if (smd && smd->domain) {
 		SmokeDomainSettings *sds = smd->domain;
+		const bool show_smoke = true; /* XXX was checking cached frame range before */
 		float viewnormal[3];
->>>>>>> 4b390699
 
 		glLoadMatrixf(rv3d->viewmat);
 		glMultMatrixf(ob->obmat);
@@ -6753,16 +6680,8 @@
 				draw_box(bb.vec, false);
 			}
 
-<<<<<<< HEAD
-		/* only draw domains */
-		if (smd->domain) {
-			SmokeDomainSettings *sds = smd->domain;
-			const bool show_smoke = true; /* XXX was checking cached frame range before */
-			float viewnormal[3];
-=======
 			/* draw a single voxel to hint the user about the resolution of the fluid */
 			copy_v3_v3(p0, sds->p0);
->>>>>>> 4b390699
 
 			if (sds->flags & MOD_SMOKE_HIGHRES) {
 				madd_v3_v3v3fl(p1, p0, sds->cell_size, 1.0f / (sds->amplify + 1));
@@ -6776,7 +6695,7 @@
 		}
 
 		/* don't show smoke before simulation starts, this could be made an option in the future */
-		if (sds->fluid && CFRA >= sds->point_cache[0]->startframe) {
+		if (sds->fluid && show_smoke) {
 			float p0[3], p1[3];
 
 			/* get view vector */
@@ -6807,43 +6726,7 @@
 				GPU_free_smoke(smd);
 			}
 
-<<<<<<< HEAD
-			/* don't show smoke before simulation starts, this could be made an option in the future */
-			if (sds->fluid && show_smoke) {
-				float p0[3], p1[3];
-
-				/* get view vector */
-				invert_m4_m4(ob->imat, ob->obmat);
-				mul_v3_mat3_m4v3(viewnormal, ob->imat, rv3d->viewinv[2]);
-				normalize_v3(viewnormal);
-
-				/* set dynamic boundaries to draw the volume
-				 * also scale cube to global space to equalize volume slicing on all axes
-				 *  (it's scaled back before drawing) */
-				p0[0] = (sds->p0[0] + sds->cell_size[0] * sds->res_min[0] + sds->obj_shift_f[0]) * fabsf(ob->size[0]);
-				p0[1] = (sds->p0[1] + sds->cell_size[1] * sds->res_min[1] + sds->obj_shift_f[1]) * fabsf(ob->size[1]);
-				p0[2] = (sds->p0[2] + sds->cell_size[2] * sds->res_min[2] + sds->obj_shift_f[2]) * fabsf(ob->size[2]);
-				p1[0] = (sds->p0[0] + sds->cell_size[0] * sds->res_max[0] + sds->obj_shift_f[0]) * fabsf(ob->size[0]);
-				p1[1] = (sds->p0[1] + sds->cell_size[1] * sds->res_max[1] + sds->obj_shift_f[1]) * fabsf(ob->size[1]);
-				p1[2] = (sds->p0[2] + sds->cell_size[2] * sds->res_max[2] + sds->obj_shift_f[2]) * fabsf(ob->size[2]);
-
-				if (!sds->wt || !(sds->viewsettings & MOD_SMOKE_VIEW_SHOWBIG)) {
-					sds->tex = NULL;
-					GPU_create_smoke(smd, 0);
-					draw_smoke_volume(sds, ob, p0, p1, viewnormal);
-					GPU_free_smoke(smd);
-				}
-				else if (sds->wt && (sds->viewsettings & MOD_SMOKE_VIEW_SHOWBIG)) {
-					sds->tex = NULL;
-					GPU_create_smoke(smd, 1);
-					draw_smoke_volume(sds, ob, p0, p1, viewnormal);
-					GPU_free_smoke(smd);
-				}
-
-				/* smoke debug render */
-=======
 			/* smoke debug render */
->>>>>>> 4b390699
 #ifdef SMOKE_DEBUG_VELOCITY
 			draw_smoke_velocity(smd->domain, ob);
 #endif
