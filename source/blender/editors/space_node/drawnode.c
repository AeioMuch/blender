--- conflicted
+++ resolved
@@ -572,13 +572,8 @@
 {
 	uiLayout *col;
 	
-<<<<<<< HEAD
-	uiItemR(layout, ptr, "iterations", 0, NULL, 0);
-	uiItemR(layout, ptr, "use_wrap", 0, NULL, 0);
-=======
 	uiItemR(layout, ptr, "iterations", 0, NULL, ICON_NULL);
 	uiItemR(layout, ptr, "use_wrap", 0, NULL, ICON_NULL);
->>>>>>> 2198cfdb
 	
 	col= uiLayoutColumn(layout, 1);
 	uiItemL(col, "Center:", ICON_NULL);
@@ -626,17 +621,10 @@
 	uiItemR(layout, ptr, "threshold", 0, NULL, ICON_NULL);
 
 	col = uiLayoutColumn(layout, 0);
-<<<<<<< HEAD
-	uiItemR(col, ptr, "use_preview", 0, NULL, 0);
-	sub = uiLayoutColumn(col, 0);
-	uiLayoutSetActive(sub, RNA_boolean_get(ptr, "use_preview"));
-	uiItemR(sub, ptr, "samples", 0, NULL, 0);
-=======
 	uiItemR(col, ptr, "use_preview", 0, NULL, ICON_NULL);
 	sub = uiLayoutColumn(col, 0);
 	uiLayoutSetActive(sub, RNA_boolean_get(ptr, "use_preview"));
 	uiItemR(sub, ptr, "samples", 0, NULL, ICON_NULL);
->>>>>>> 2198cfdb
 	
 	col = uiLayoutColumn(layout, 0);
 	uiItemR(col, ptr, "use_zbuffer", 0, NULL, ICON_NULL);
@@ -738,22 +726,6 @@
 {
 	uiLayout *col;
 	
-<<<<<<< HEAD
-	uiItemR(layout, ptr, "use_crop_size", 0, NULL, 0);
-   uiItemR(layout, ptr, "relative", 0, NULL, 0);
-	
-	col= uiLayoutColumn(layout, 1);
-   if (RNA_boolean_get(ptr, "relative")){
-      uiItemR(col, ptr, "rel_min_x", 0, "Left", 0);
-      uiItemR(col, ptr, "rel_max_x", 0, "Right", 0);
-      uiItemR(col, ptr, "rel_min_y", 0, "Up", 0);
-      uiItemR(col, ptr, "rel_max_y", 0, "Down", 0);
-   } else {
-	uiItemR(col, ptr, "min_x", 0, "Left", 0);
-	uiItemR(col, ptr, "max_x", 0, "Right", 0);
-	uiItemR(col, ptr, "min_y", 0, "Up", 0);
-	uiItemR(col, ptr, "max_y", 0, "Down", 0);
-=======
 	uiItemR(layout, ptr, "use_crop_size", 0, NULL, ICON_NULL);
    uiItemR(layout, ptr, "relative", 0, NULL, ICON_NULL);
 
@@ -769,8 +741,6 @@
       uiItemR(col, ptr, "min_y", 0, "Up", ICON_NULL);
       uiItemR(col, ptr, "max_y", 0, "Down", ICON_NULL);
    }
->>>>>>> 2198cfdb
-}
 }
 
 static void node_composit_buts_splitviewer(uiLayout *layout, bContext *UNUSED(C), PointerRNA *ptr)
@@ -827,15 +797,9 @@
 	uiLayout *col;
 	
 	col =uiLayoutColumn(layout, 0);
-<<<<<<< HEAD
-	uiItemR(col, ptr, "color_hue", UI_ITEM_R_SLIDER, NULL, 0);
-	uiItemR(col, ptr, "color_saturation", UI_ITEM_R_SLIDER, NULL, 0);
-	uiItemR(col, ptr, "color_value", UI_ITEM_R_SLIDER, NULL, 0);
-=======
 	uiItemR(col, ptr, "color_hue", UI_ITEM_R_SLIDER, NULL, ICON_NULL);
 	uiItemR(col, ptr, "color_saturation", UI_ITEM_R_SLIDER, NULL, ICON_NULL);
 	uiItemR(col, ptr, "color_value", UI_ITEM_R_SLIDER, NULL, ICON_NULL);
->>>>>>> 2198cfdb
 }
 
 static void node_composit_buts_dilateerode(uiLayout *layout, bContext *UNUSED(C), PointerRNA *ptr)
