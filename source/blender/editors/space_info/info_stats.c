--- conflicted
+++ resolved
@@ -319,11 +319,7 @@
 				stats_dupli_object_group_doit(collection, stats, psys, totgroup, &cur);
 			}
 		}
-<<<<<<< HEAD
-		
-=======
-
->>>>>>> 95011f6d
+
 		stats_object(ob, base->flag & BASE_SELECTED, 1, stats);
 		stats->totobj++;
 	}
