--- conflicted
+++ resolved
@@ -782,17 +782,10 @@
 		BLI_join_dirfile(folder, parent, name);
 		i++;
 	}
-<<<<<<< HEAD
 
 	return (len<FILE_MAXFILE);
 }
 
-=======
-
-	return (len<FILE_MAXFILE);
-}
-
->>>>>>> 7a76bc9a
 int file_directory_new_exec(bContext *C, wmOperator *op)
 {
 	char name[FILE_MAXFILE];
