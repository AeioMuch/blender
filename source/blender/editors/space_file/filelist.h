/*
 * ***** BEGIN GPL LICENSE BLOCK *****
 *
 * This program is free software; you can redistribute it and/or
 * modify it under the terms of the GNU General Public License
 * as published by the Free Software Foundation; either version 2
 * of the License, or (at your option) any later version.
 *
 * This program is distributed in the hope that it will be useful,
 * but WITHOUT ANY WARRANTY; without even the implied warranty of
 * MERCHANTABILITY or FITNESS FOR A PARTICULAR PURPOSE.  See the
 * GNU General Public License for more details.
 *
 * You should have received a copy of the GNU General Public License
 * along with this program; if not, write to the Free Software Foundation,
 * Inc., 51 Franklin Street, Fifth Floor, Boston, MA 02110-1301, USA.
 *
 * The Original Code is Copyright (C) 2007 Blender Foundation.
 * All rights reserved.
 *
 * The Original Code is: all of this file.
 *
 * Contributor(s): none yet.
 *
 * ***** END GPL LICENSE BLOCK *****
 */

/** \file blender/editors/space_file/filelist.h
 *  \ingroup spfile
 */


#ifndef __FILELIST_H__
#define __FILELIST_H__

#ifdef __cplusplus
extern "C" {
#endif

#include "BKE_asset_engine.h"

struct AssetEngineType;
struct AssetEngine;
struct BlendHandle;
struct FileList;
struct FileSelection;
struct wmWindowManager;

struct FileDirEntry;
struct FileDirEntryArr;

typedef enum FileSelType {
	FILE_SEL_REMOVE = 0,
	FILE_SEL_ADD    = 1,
	FILE_SEL_TOGGLE = 2,
} FileSelType;

<<<<<<< HEAD
=======
typedef enum FileCheckType {
	CHECK_DIRS = 1,
	CHECK_FILES = 2,
	CHECK_ALL = 3,
} FileCheckType;

>>>>>>> b21bd431
struct ListBase    *folderlist_new(void);
void                folderlist_free(struct ListBase *folderlist);
struct ListBase    *folderlist_duplicate(ListBase *folderlist);
void                folderlist_popdir(struct ListBase *folderlist, char *dir);
void                folderlist_pushdir(struct ListBase *folderlist, const char *dir);
const char         *folderlist_peeklastdir(struct ListBase *folderdist);
int                 folderlist_clear_next(struct SpaceFile *sfile);


void                filelist_setsorting(struct FileList *filelist, const short sort);
void                filelist_setfilter_options(struct FileList *filelist, const bool do_filter,
                                               const bool hide_dot, const bool hide_parent,
                                               const unsigned int filter, const unsigned int filter_id,
                                               const char *filter_glob, const char *filter_search);
void                filelist_sort_filter(struct FileList *filelist, struct FileSelectParams *params);

void                filelist_init_icons(void);
void                filelist_free_icons(void);
void                filelist_imgsize(struct FileList *filelist, short w, short h);
struct ImBuf       *filelist_getimage(struct FileList *filelist, const int index);
struct ImBuf       *filelist_geticon_image(struct FileList *filelist, const int index);
int                 filelist_geticon(struct FileList *filelist, const int index, const bool is_main);

struct FileList    *filelist_new(short type);
void                filelist_clear(struct FileList *filelist);
void                filelist_clear_ex(struct FileList *filelist, const bool do_cache, const bool do_selection);
void                filelist_free(struct FileList *filelist);

void                filelist_assetengine_set(struct FileList *filelist, struct AssetEngineType *aet);

const char         *filelist_dir(struct FileList *filelist);
bool                filelist_is_dir(struct FileList *filelist, const char *path);
void                filelist_setdir(struct FileList *filelist, char *r_dir);

int                 filelist_files_ensure(struct FileList *filelist, struct FileSelectParams *params);
int                 filelist_empty(struct FileList *filelist);
FileDirEntry       *filelist_file(struct FileList *filelist, int index);
int                 filelist_file_findpath(struct FileList *filelist, const char *file);
FileDirEntry       *filelist_entry_find_uuid(struct FileList *filelist, const int uuid[4]);
void                filelist_file_cache_slidingwindow_set(struct FileList *filelist, size_t window_size);
bool                filelist_file_cache_block(struct FileList *filelist, const int index);

bool                filelist_force_reset(struct FileList *filelist);
bool                filelist_pending(struct FileList *filelist);
bool                filelist_is_ready(struct FileList *filelist);

unsigned int        filelist_entry_select_set(const struct FileList *filelist, const struct FileDirEntry *entry, FileSelType select, unsigned int flag, FileCheckType check);
void                filelist_entry_select_index_set(struct FileList *filelist, const int index, FileSelType select, unsigned int flag, FileCheckType check);
void                filelist_entries_select_index_range_set(struct FileList *filelist, FileSelection *sel, FileSelType select, unsigned int flag, FileCheckType check);
unsigned int        filelist_entry_select_get(struct FileList *filelist, struct FileDirEntry *entry, FileCheckType check);
unsigned int        filelist_entry_select_index_get(struct FileList *filelist, const int index, FileCheckType check);
struct FileDirEntryArr *filelist_selection_get(
        struct FileList *filelist, FileCheckType check, const char *name, AssetUUIDList **r_uuids, const bool use_ae);

void                filelist_setrecursion(struct FileList *filelist, const int recursion_level);

struct BlendHandle *filelist_lib(struct FileList *filelist);
bool                filelist_islibrary(struct FileList *filelist, char *dir, char **group);
void                filelist_freelib(struct FileList *filelist);

struct AssetEngine *filelist_assetengine_get(struct FileList *filelist);

void                filelist_readjob_start(const struct bContext *C, struct FileList *filelist, FileSelectParams *params);
void                filelist_readjob_stop(struct wmWindowManager *wm, struct ScrArea *sa);
int                 filelist_readjob_running(struct wmWindowManager *wm, struct ScrArea *sa);

bool                filelist_cache_previews_update(struct FileList *filelist);
void                filelist_cache_previews_set(struct FileList *filelist, const bool use_previews);
bool                filelist_cache_previews_running(struct FileList *filelist);

#ifdef __cplusplus
}
#endif

#endif<|MERGE_RESOLUTION|>--- conflicted
+++ resolved
@@ -55,15 +55,6 @@
 	FILE_SEL_TOGGLE = 2,
 } FileSelType;
 
-<<<<<<< HEAD
-=======
-typedef enum FileCheckType {
-	CHECK_DIRS = 1,
-	CHECK_FILES = 2,
-	CHECK_ALL = 3,
-} FileCheckType;
-
->>>>>>> b21bd431
 struct ListBase    *folderlist_new(void);
 void                folderlist_free(struct ListBase *folderlist);
 struct ListBase    *folderlist_duplicate(ListBase *folderlist);
