--- conflicted
+++ resolved
@@ -68,13 +68,13 @@
 
 #include "filelist.h"
 
-#include "file_intern.h"  // own include
+#include "file_intern.h"    // own include
 
 /* Dummy helper - we need dynamic tooltips here. */
 static char *file_draw_tooltip_func(bContext *UNUSED(C), void *argN, const char *UNUSED(tip))
 {
-  char *dyn_tooltip = argN;
-  return BLI_strdup(dyn_tooltip);
+	char *dyn_tooltip = argN;
+	return BLI_strdup(dyn_tooltip);
 }
 
 #if 0
@@ -93,7 +93,6 @@
  */
 void file_draw_filepath_buttons(const bContext *C, ARegion *ar)
 {
-<<<<<<< HEAD
 	/* Button layout. */
 	const int max_x      = ar->winx - 10;
 	const int line1_y    = ar->winy - (IMASEL_BUTTONS_HEIGHT / 2 + IMASEL_BUTTONS_MARGIN);
@@ -137,7 +136,6 @@
 
 	/* Is there enough space for the execute / cancel buttons? */
 
-
 	if (is_browse_only) {
 		loadbutton = 0;
 	}
@@ -166,226 +164,14 @@
 
 	/* Text input fields for directory and file. */
 	if (available_w > 0) {
-		const struct FileDirEntry *file = sfile->files ? filelist_file(sfile->files, params->active_file) : NULL;
-		int overwrite_alert = file_draw_check_exists(sfile);
-		const bool is_active_dir = file && (file->typeflag & FILE_TYPE_FOLDER);
-
-		/* callbacks for operator check functions */
-		UI_block_func_set(block, file_draw_check_cb, NULL, NULL);
-
-		but = uiDefBut(block, UI_BTYPE_TEXT, -1, "",
-		               min_x, line1_y, line1_w - chan_offs, btn_h,
-		               params->dir, 0.0, (float)FILE_MAX, 0, 0,
-		               TIP_("File path"));
-		UI_but_func_complete_set(but, autocomplete_directory, NULL);
-		UI_but_flag_enable(but, UI_BUT_NO_UTF8);
-		UI_but_flag_disable(but, UI_BUT_UNDO);
-		UI_but_funcN_set(but, file_directory_enter_handle, NULL, but);
-
-		/* TODO, directory editing is non-functional while a library is loaded
-		 * until this is properly supported just disable it. */
-		if (sfile->files && filelist_lib(sfile->files))
-			UI_but_flag_enable(but, UI_BUT_DISABLED);
-
-		/* clear func */
-		UI_block_func_set(block, NULL, NULL, NULL);
-	}
-
-	UI_block_end(C, block);
-	UI_block_draw(C, block);
-}
-
-void file_draw_execute_buttons(const bContext *C, ARegion *ar)
-{
-	/* Button layout. */
-	const int max_x      = ar->winx - 10;
-	const int line_y    = ar->winy - (IMASEL_BUTTONS_HEIGHT / 2 + IMASEL_BUTTONS_MARGIN);
-	const int input_minw = 20;
-	const int btn_h      = UI_UNIT_Y;
-	const int btn_fn_w   = UI_UNIT_X;
-	const int btn_minw   = 80;
-	const int btn_margin = 20;
-	const int separator  = 4;
-
-	SpaceFile *sfile  = CTX_wm_space_file(C);
-	FileSelectParams *params = ED_fileselect_get_params(sfile);
-	const bool is_browse_only = (sfile->op == NULL);
-
-	char uiblockstr[32];
-	int loadbutton;
-	int min_x       = 10;
-	int available_w = max_x - min_x;
-	int line1_w     = available_w;
-	int line2_w     = available_w;
-
-	uiBlock *block;
-	uiBut *but;
-
-	/* Initialize UI block. */
-	BLI_snprintf(uiblockstr, sizeof(uiblockstr), "win %p", (void *)ar);
-	block = UI_block_begin(C, ar, uiblockstr, UI_EMBOSS);
-
-	if (is_browse_only) {
-		loadbutton = 0;
-	}
-	else {
-		const uiFontStyle *fstyle = UI_FSTYLE_WIDGET;
-		loadbutton = UI_fontstyle_string_width(fstyle, params->title) + btn_margin;
-		CLAMP_MIN(loadbutton, btn_minw);
-		if (available_w <= loadbutton + separator + input_minw) {
-			loadbutton = 0;
-		}
-	}
-
-	const struct FileDirEntry *file = sfile->files ? filelist_file(sfile->files, params->active_file) : NULL;
-	int overwrite_alert = file_draw_check_exists(sfile);
-	const bool is_active_dir = file && (file->typeflag & FILE_TYPE_FOLDER);
-
-	if ((params->flag & FILE_DIRSEL_ONLY) == 0) {
-		but = uiDefBut(block, UI_BTYPE_TEXT, -1, "",
-					   min_x, line_y, line2_w, btn_h,
-					   is_active_dir ? (char *)"" : params->file,
-					   0.0, (float)FILE_MAXFILE, 0, 0,
-					   TIP_(overwrite_alert ? N_("File name, overwrite existing") : N_("File name")));
-		UI_but_func_complete_set(but, autocomplete_file, NULL);
-		UI_but_flag_enable(but, UI_BUT_NO_UTF8);
-		UI_but_flag_disable(but, UI_BUT_UNDO);
-		/* silly workaround calling NFunc to ensure this does not get called
-		 * immediate ui_apply_but_func but only after button deactivates */
-		UI_but_funcN_set(but, file_filename_enter_handle, NULL, but);
-
-		/* check if this overrides a file and if the operator option is used */
-		if (overwrite_alert) {
-			UI_but_flag_enable(but, UI_BUT_REDALERT);
-		}
-	}
-
-#if 0
-	/* Filename number increment / decrement buttons. */
-	if (fnumbuttons && (params->flag & FILE_DIRSEL_ONLY) == 0) {
-		UI_block_align_begin(block);
-		but = uiDefIconButO(block, UI_BTYPE_BUT, "FILE_OT_filenum", 0, ICON_REMOVE,
-		                    min_x + line2_w + separator - chan_offs, line2_y,
-		                    btn_fn_w, btn_h,
-		                    TIP_("Decrement the filename number"));
-		RNA_int_set(UI_but_operator_ptr_get(but), "increment", -1);
-
-		but = uiDefIconButO(block, UI_BTYPE_BUT, "FILE_OT_filenum", 0, ICON_ADD,
-		                    min_x + line2_w + separator + btn_fn_w - chan_offs, line2_y,
-		                    btn_fn_w, btn_h,
-		                    TIP_("Increment the filename number"));
-		RNA_int_set(UI_but_operator_ptr_get(but), "increment", 1);
-		UI_block_align_end(block);
-	}
-#endif
-
-	/* Execute / cancel buttons. */
-	if (loadbutton) {
-		const struct FileDirEntry *file = sfile->files ? filelist_file(sfile->files, params->active_file) : NULL;
-		char const *str_exec;
-
-		if (file && FILENAME_IS_PARENT(file->relpath)) {
-			str_exec = IFACE_("Parent Directory");
-		}
-		else if (file && file->typeflag & FILE_TYPE_DIR) {
-			str_exec = IFACE_("Open Directory");
-		}
-		else {
-			str_exec = params->title;  /* params->title is already translated! */
-		}
-
-		but = uiDefButO(
-		        block, UI_BTYPE_BUT, "FILE_OT_execute", WM_OP_EXEC_REGION_WIN, str_exec,
-		        max_x - loadbutton, line_y, loadbutton, btn_h, "");
-		/* Just a display hint. */
-		UI_but_flag_enable(but, UI_BUT_ACTIVE_DEFAULT);
-
-		uiDefButO(block, UI_BTYPE_BUT, "FILE_OT_cancel", WM_OP_EXEC_REGION_WIN, IFACE_("Cancel"),
-		          max_x - loadbutton, line_y, loadbutton, btn_h, "");
-	}
-
-	UI_block_end(C, block);
-	UI_block_draw(C, block);
-=======
-  /* Button layout. */
-  const int max_x = ar->winx - 10;
-  const int line1_y = ar->winy - (IMASEL_BUTTONS_HEIGHT / 2 + IMASEL_BUTTONS_MARGIN);
-  const int line2_y = line1_y - (IMASEL_BUTTONS_HEIGHT / 2 + IMASEL_BUTTONS_MARGIN);
-  const int input_minw = 20;
-  const int btn_h = UI_UNIT_Y;
-  const int btn_fn_w = UI_UNIT_X;
-  const int btn_minw = 80;
-  const int btn_margin = 20;
-  const int separator = 4;
-
-  /* Additional locals. */
-  char uiblockstr[32];
-  int loadbutton;
-  int fnumbuttons;
-  int min_x = 10;
-  int chan_offs = 0;
-  int available_w = max_x - min_x;
-  int line1_w = available_w;
-  int line2_w = available_w;
-
-  uiBut *but;
-  uiBlock *block;
-  SpaceFile *sfile = CTX_wm_space_file(C);
-  FileSelectParams *params = ED_fileselect_get_params(sfile);
-  ARegion *artmp;
-  const bool is_browse_only = (sfile->op == NULL);
-
-  /* Initialize UI block. */
-  BLI_snprintf(uiblockstr, sizeof(uiblockstr), "win %p", (void *)ar);
-  block = UI_block_begin(C, ar, uiblockstr, UI_EMBOSS);
-
-  /* exception to make space for collapsed region icon */
-  for (artmp = CTX_wm_area(C)->regionbase.first; artmp; artmp = artmp->next) {
-    if (artmp->regiontype == RGN_TYPE_TOOLS && artmp->flag & RGN_FLAG_HIDDEN) {
-      chan_offs = 16;
-      min_x += chan_offs;
-      available_w -= chan_offs;
-    }
-  }
-
-  /* Is there enough space for the execute / cancel buttons? */
-
-  if (is_browse_only) {
-    loadbutton = 0;
-  }
-  else {
-    const uiFontStyle *fstyle = UI_FSTYLE_WIDGET;
-    loadbutton = UI_fontstyle_string_width(fstyle, params->title) + btn_margin;
-    CLAMP_MIN(loadbutton, btn_minw);
-    if (available_w <= loadbutton + separator + input_minw) {
-      loadbutton = 0;
-    }
-  }
-
-  if (loadbutton) {
-    line1_w -= (loadbutton + separator);
-    line2_w = line1_w;
-  }
-
-  /* Is there enough space for file number increment/decrement buttons? */
-  fnumbuttons = 2 * btn_fn_w;
-  if (!loadbutton || line2_w <= fnumbuttons + separator + input_minw) {
-    fnumbuttons = 0;
-  }
-  else {
-    line2_w -= (fnumbuttons + separator);
-  }
-
-  /* Text input fields for directory and file. */
-  if (available_w > 0) {
     const struct FileDirEntry *file = sfile->files ?
                                           filelist_file(sfile->files, params->active_file) :
                                           NULL;
-    int overwrite_alert = file_draw_check_exists(sfile);
-    const bool is_active_dir = file && (file->typeflag & FILE_TYPE_FOLDER);
-
-    /* callbacks for operator check functions */
-    UI_block_func_set(block, file_draw_check_cb, NULL, NULL);
+		int overwrite_alert = file_draw_check_exists(sfile);
+		const bool is_active_dir = file && (file->typeflag & FILE_TYPE_FOLDER);
+
+		/* callbacks for operator check functions */
+		UI_block_func_set(block, file_draw_check_cb, NULL, NULL);
 
     but = uiDefBut(block,
                    UI_BTYPE_TEXT,
@@ -400,53 +186,97 @@
                    (float)FILE_MAX,
                    0,
                    0,
-                   TIP_("File path"));
-    UI_but_func_complete_set(but, autocomplete_directory, NULL);
-    UI_but_flag_enable(but, UI_BUT_NO_UTF8);
-    UI_but_flag_disable(but, UI_BUT_UNDO);
-    UI_but_funcN_set(but, file_directory_enter_handle, NULL, but);
-
-    /* TODO, directory editing is non-functional while a library is loaded
-     * until this is properly supported just disable it. */
-    if (sfile->files && filelist_lib(sfile->files))
-      UI_but_flag_enable(but, UI_BUT_DISABLED);
-
-    if ((params->flag & FILE_DIRSEL_ONLY) == 0) {
-      but = uiDefBut(
-          block,
-          UI_BTYPE_TEXT,
-          -1,
-          "",
-          min_x,
-          line2_y,
-          line2_w - chan_offs,
-          btn_h,
-          is_active_dir ? (char *)"" : params->file,
+		               TIP_("File path"));
+		UI_but_func_complete_set(but, autocomplete_directory, NULL);
+		UI_but_flag_enable(but, UI_BUT_NO_UTF8);
+		UI_but_flag_disable(but, UI_BUT_UNDO);
+		UI_but_funcN_set(but, file_directory_enter_handle, NULL, but);
+
+		/* TODO, directory editing is non-functional while a library is loaded
+		 * until this is properly supported just disable it. */
+		if (sfile->files && filelist_lib(sfile->files))
+			UI_but_flag_enable(but, UI_BUT_DISABLED);
+
+		/* clear func */
+		UI_block_func_set(block, NULL, NULL, NULL);
+	}
+
+	UI_block_end(C, block);
+	UI_block_draw(C, block);
+}
+
+void file_draw_execute_buttons(const bContext *C, ARegion *ar)
+{
+	/* Button layout. */
+	const int max_x      = ar->winx - 10;
+	const int line_y    = ar->winy - (IMASEL_BUTTONS_HEIGHT / 2 + IMASEL_BUTTONS_MARGIN);
+	const int input_minw = 20;
+	const int btn_h      = UI_UNIT_Y;
+	const int btn_fn_w   = UI_UNIT_X;
+	const int btn_minw   = 80;
+	const int btn_margin = 20;
+	const int separator  = 4;
+
+	SpaceFile *sfile  = CTX_wm_space_file(C);
+	FileSelectParams *params = ED_fileselect_get_params(sfile);
+	const bool is_browse_only = (sfile->op == NULL);
+
+	char uiblockstr[32];
+	int loadbutton;
+	int min_x       = 10;
+	int available_w = max_x - min_x;
+	int line1_w     = available_w;
+	int line2_w     = available_w;
+
+	uiBlock *block;
+	uiBut *but;
+
+	/* Initialize UI block. */
+	BLI_snprintf(uiblockstr, sizeof(uiblockstr), "win %p", (void *)ar);
+	block = UI_block_begin(C, ar, uiblockstr, UI_EMBOSS);
+
+	if (is_browse_only) {
+		loadbutton = 0;
+	}
+	else {
+		const uiFontStyle *fstyle = UI_FSTYLE_WIDGET;
+		loadbutton = UI_fontstyle_string_width(fstyle, params->title) + btn_margin;
+		CLAMP_MIN(loadbutton, btn_minw);
+		if (available_w <= loadbutton + separator + input_minw) {
+			loadbutton = 0;
+		}
+	}
+
+	const struct FileDirEntry *file = sfile->files ? filelist_file(sfile->files, params->active_file) : NULL;
+	int overwrite_alert = file_draw_check_exists(sfile);
+	const bool is_active_dir = file && (file->typeflag & FILE_TYPE_FOLDER);
+
+	if ((params->flag & FILE_DIRSEL_ONLY) == 0) {
+		but = uiDefBut(block, UI_BTYPE_TEXT, -1, "",
+					   min_x, line_y, line2_w, btn_h,
+					   is_active_dir ? (char *)"" : params->file,
           0.0,
           (float)FILE_MAXFILE,
           0,
           0,
-          TIP_(overwrite_alert ? N_("File name, overwrite existing") : N_("File name")));
-      UI_but_func_complete_set(but, autocomplete_file, NULL);
-      UI_but_flag_enable(but, UI_BUT_NO_UTF8);
-      UI_but_flag_disable(but, UI_BUT_UNDO);
-      /* silly workaround calling NFunc to ensure this does not get called
-       * immediate ui_apply_but_func but only after button deactivates */
-      UI_but_funcN_set(but, file_filename_enter_handle, NULL, but);
-
-      /* check if this overrides a file and if the operator option is used */
-      if (overwrite_alert) {
-        UI_but_flag_enable(but, UI_BUT_REDALERT);
-      }
-    }
-
-    /* clear func */
-    UI_block_func_set(block, NULL, NULL, NULL);
-  }
-
-  /* Filename number increment / decrement buttons. */
-  if (fnumbuttons && (params->flag & FILE_DIRSEL_ONLY) == 0) {
-    UI_block_align_begin(block);
+					   TIP_(overwrite_alert ? N_("File name, overwrite existing") : N_("File name")));
+		UI_but_func_complete_set(but, autocomplete_file, NULL);
+		UI_but_flag_enable(but, UI_BUT_NO_UTF8);
+		UI_but_flag_disable(but, UI_BUT_UNDO);
+		/* silly workaround calling NFunc to ensure this does not get called
+		 * immediate ui_apply_but_func but only after button deactivates */
+		UI_but_funcN_set(but, file_filename_enter_handle, NULL, but);
+
+		/* check if this overrides a file and if the operator option is used */
+		if (overwrite_alert) {
+			UI_but_flag_enable(but, UI_BUT_REDALERT);
+		}
+	}
+
+#if 0
+	/* Filename number increment / decrement buttons. */
+	if (fnumbuttons && (params->flag & FILE_DIRSEL_ONLY) == 0) {
+		UI_block_align_begin(block);
     but = uiDefIconButO(block,
                         UI_BTYPE_BUT,
                         "FILE_OT_filenum",
@@ -456,8 +286,8 @@
                         line2_y,
                         btn_fn_w,
                         btn_h,
-                        TIP_("Decrement the filename number"));
-    RNA_int_set(UI_but_operator_ptr_get(but), "increment", -1);
+		                    TIP_("Decrement the filename number"));
+		RNA_int_set(UI_but_operator_ptr_get(but), "increment", -1);
 
     but = uiDefIconButO(block,
                         UI_BTYPE_BUT,
@@ -468,64 +298,49 @@
                         line2_y,
                         btn_fn_w,
                         btn_h,
-                        TIP_("Increment the filename number"));
-    RNA_int_set(UI_but_operator_ptr_get(but), "increment", 1);
-    UI_block_align_end(block);
-  }
-
-  /* Execute / cancel buttons. */
-  if (loadbutton) {
+		                    TIP_("Increment the filename number"));
+		RNA_int_set(UI_but_operator_ptr_get(but), "increment", 1);
+		UI_block_align_end(block);
+	}
+#endif
+
+	/* Execute / cancel buttons. */
+	if (loadbutton) {
     const struct FileDirEntry *file = sfile->files ?
                                           filelist_file(sfile->files, params->active_file) :
                                           NULL;
-    char const *str_exec;
-
-    if (file && FILENAME_IS_PARENT(file->relpath)) {
-      str_exec = IFACE_("Parent Directory");
-    }
-    else if (file && file->typeflag & FILE_TYPE_DIR) {
-      str_exec = IFACE_("Open Directory");
-    }
-    else {
-      str_exec = params->title; /* params->title is already translated! */
-    }
-
-    but = uiDefButO(block,
-                    UI_BTYPE_BUT,
-                    "FILE_OT_execute",
-                    WM_OP_EXEC_REGION_WIN,
-                    str_exec,
-                    max_x - loadbutton,
-                    line1_y,
-                    loadbutton,
-                    btn_h,
-                    "");
-    /* Just a display hint. */
-    UI_but_flag_enable(but, UI_BUT_ACTIVE_DEFAULT);
-
-    uiDefButO(block,
-              UI_BTYPE_BUT,
-              "FILE_OT_cancel",
-              WM_OP_EXEC_REGION_WIN,
-              IFACE_("Cancel"),
-              max_x - loadbutton,
-              line2_y,
-              loadbutton,
-              btn_h,
-              "");
-  }
-
-  UI_block_end(C, block);
-  UI_block_draw(C, block);
->>>>>>> 3076d95b
+		char const *str_exec;
+
+		if (file && FILENAME_IS_PARENT(file->relpath)) {
+			str_exec = IFACE_("Parent Directory");
+		}
+		else if (file && file->typeflag & FILE_TYPE_DIR) {
+			str_exec = IFACE_("Open Directory");
+		}
+		else {
+			str_exec = params->title;  /* params->title is already translated! */
+		}
+
+		but = uiDefButO(
+		        block, UI_BTYPE_BUT, "FILE_OT_execute", WM_OP_EXEC_REGION_WIN, str_exec,
+		        max_x - loadbutton, line_y, loadbutton, btn_h, "");
+		/* Just a display hint. */
+		UI_but_flag_enable(but, UI_BUT_ACTIVE_DEFAULT);
+
+		uiDefButO(block, UI_BTYPE_BUT, "FILE_OT_cancel", WM_OP_EXEC_REGION_WIN, IFACE_("Cancel"),
+		          max_x - loadbutton, line_y, loadbutton, btn_h, "");
+	}
+
+	UI_block_end(C, block);
+	UI_block_draw(C, block);
 }
 #endif
 
 static void draw_tile(int sx, int sy, int width, int height, int colorid, int shade)
 {
-  float color[4];
-  UI_GetThemeColorShade4fv(colorid, shade, color);
-  UI_draw_roundbox_corner_set(UI_CNR_ALL);
+	float color[4];
+	UI_GetThemeColorShade4fv(colorid, shade, color);
+	UI_draw_roundbox_corner_set(UI_CNR_ALL);
   UI_draw_roundbox_aa(
       true, (float)sx, (float)(sy - height), (float)(sx + width), (float)sy, 5.0f, color);
 }
@@ -533,23 +348,23 @@
 static void file_draw_icon(
     uiBlock *block, const char *path, int sx, int sy, int icon, int width, int height, bool drag)
 {
-  uiBut *but;
-  int x, y;
-  // float alpha = 1.0f;
-
-  x = sx;
-  y = sy - height;
-
-  /*if (icon == ICON_FILE_BLANK) alpha = 0.375f;*/
+	uiBut *but;
+	int x, y;
+	// float alpha = 1.0f;
+
+	x = sx;
+	y = sy - height;
+
+	/*if (icon == ICON_FILE_BLANK) alpha = 0.375f;*/
 
   but = uiDefIconBut(
       block, UI_BTYPE_LABEL, 0, icon, x, y, width, height, NULL, 0.0f, 0.0f, 0.0f, 0.0f, NULL);
-  UI_but_func_tooltip_set(but, file_draw_tooltip_func, BLI_strdup(path));
-
-  if (drag) {
-    /* path is no more static, cannot give it directly to but... */
-    UI_but_drag_set_path(but, BLI_strdup(path), true);
-  }
+	UI_but_func_tooltip_set(but, file_draw_tooltip_func, BLI_strdup(path));
+
+	if (drag) {
+		/* path is no more static, cannot give it directly to but... */
+		UI_but_drag_set_path(but, BLI_strdup(path), true);
+	}
 }
 
 static void file_draw_string(int sx,
@@ -558,29 +373,29 @@
                              float width,
                              int height,
                              eFontStyle_Align align,
-                             const uchar col[4])
-{
-  uiStyle *style;
-  uiFontStyle fs;
-  rcti rect;
-  char fname[FILE_MAXFILE];
-
-  if (string[0] == '\0') {
-    return;
-  }
-
-  style = UI_style_get();
-  fs = style->widgetlabel;
-
-  BLI_strncpy(fname, string, FILE_MAXFILE);
-  UI_text_clip_middle_ex(&fs, fname, width, UI_DPI_ICON_SIZE, sizeof(fname), '\0');
-
-  /* no text clipping needed, UI_fontstyle_draw does it but is a bit too strict
-   * (for buttons it works) */
-  rect.xmin = sx;
-  rect.xmax = (int)(sx + ceil(width + 5.0f / UI_DPI_FAC));
-  rect.ymin = sy - height;
-  rect.ymax = sy;
+        const uchar col[4])
+{
+	uiStyle *style;
+	uiFontStyle fs;
+	rcti rect;
+	char fname[FILE_MAXFILE];
+
+	if (string[0] == '\0') {
+		return;
+	}
+
+	style = UI_style_get();
+	fs = style->widgetlabel;
+
+	BLI_strncpy(fname, string, FILE_MAXFILE);
+	UI_text_clip_middle_ex(&fs, fname, width, UI_DPI_ICON_SIZE, sizeof(fname), '\0');
+
+	/* no text clipping needed, UI_fontstyle_draw does it but is a bit too strict
+	 * (for buttons it works) */
+	rect.xmin = sx;
+	rect.xmax = (int)(sx + ceil(width + 5.0f / UI_DPI_FAC));
+	rect.ymin = sy - height;
+	rect.ymax = sy;
 
   UI_fontstyle_draw(&fs,
                     &rect,
@@ -593,11 +408,11 @@
 
 void file_calc_previews(const bContext *C, ARegion *ar)
 {
-  SpaceFile *sfile = CTX_wm_space_file(C);
-  View2D *v2d = &ar->v2d;
-
-  ED_fileselect_init_layout(sfile, ar);
-  UI_view2d_totRect_set(v2d, sfile->layout->width, sfile->layout->height);
+	SpaceFile *sfile = CTX_wm_space_file(C);
+	View2D *v2d = &ar->v2d;
+
+	ED_fileselect_init_layout(sfile, ar);
+	UI_view2d_totRect_set(v2d, sfile->layout->width, sfile->layout->height);
 }
 
 static void file_draw_preview(uiBlock *block,
@@ -612,69 +427,69 @@
                               const int typeflags,
                               const bool drag)
 {
-  uiBut *but;
-  float fx, fy;
-  float dx, dy;
-  int xco, yco;
-  float ui_imbx, ui_imby;
-  float scaledx, scaledy;
-  float scale;
-  int ex, ey;
-  bool use_dropshadow = !is_icon && (typeflags & FILE_TYPE_IMAGE);
-  float col[4] = {1.0f, 1.0f, 1.0f, 1.0f};
-
-  BLI_assert(imb != NULL);
-
-  ui_imbx = imb->x * UI_DPI_FAC;
-  ui_imby = imb->y * UI_DPI_FAC;
-  /* Unlike thumbnails, icons are not scaled up. */
-  if (((ui_imbx > layout->prv_w) || (ui_imby > layout->prv_h)) ||
+	uiBut *but;
+	float fx, fy;
+	float dx, dy;
+	int xco, yco;
+	float ui_imbx, ui_imby;
+	float scaledx, scaledy;
+	float scale;
+	int ex, ey;
+	bool use_dropshadow = !is_icon && (typeflags & FILE_TYPE_IMAGE);
+	float col[4] = {1.0f, 1.0f, 1.0f, 1.0f};
+
+	BLI_assert(imb != NULL);
+
+	ui_imbx = imb->x * UI_DPI_FAC;
+	ui_imby = imb->y * UI_DPI_FAC;
+	/* Unlike thumbnails, icons are not scaled up. */
+	if (((ui_imbx > layout->prv_w) || (ui_imby > layout->prv_h)) ||
       (!is_icon && ((ui_imbx < layout->prv_w) || (ui_imby < layout->prv_h)))) {
-    if (imb->x > imb->y) {
-      scaledx = (float)layout->prv_w;
-      scaledy = ((float)imb->y / (float)imb->x) * layout->prv_w;
-      scale = scaledx / imb->x;
-    }
-    else {
-      scaledy = (float)layout->prv_h;
-      scaledx = ((float)imb->x / (float)imb->y) * layout->prv_h;
-      scale = scaledy / imb->y;
-    }
-  }
-  else {
-    scaledx = ui_imbx;
-    scaledy = ui_imby;
-    scale = UI_DPI_FAC;
-  }
-
-  ex = (int)scaledx;
-  ey = (int)scaledy;
-  fx = ((float)layout->prv_w - (float)ex) / 2.0f;
-  fy = ((float)layout->prv_h - (float)ey) / 2.0f;
-  dx = (fx + 0.5f + layout->prv_border_x);
-  dy = (fy + 0.5f - layout->prv_border_y);
-  xco = sx + (int)dx;
-  yco = sy - layout->prv_h + (int)dy;
-
-  /* shadow */
-  if (use_dropshadow) {
-    UI_draw_box_shadow(220, (float)xco, (float)yco, (float)(xco + ex), (float)(yco + ey));
-  }
-
-  GPU_blend(true);
-
-  /* the image */
-  if (!is_icon && typeflags & FILE_TYPE_FTFONT) {
-    UI_GetThemeColor4fv(TH_TEXT, col);
-  }
-
-  if (!is_icon && typeflags & FILE_TYPE_BLENDERLIB) {
-    /* Datablock preview images use premultiplied alpha. */
+		if (imb->x > imb->y) {
+			scaledx = (float)layout->prv_w;
+			scaledy = ((float)imb->y / (float)imb->x) * layout->prv_w;
+			scale = scaledx / imb->x;
+		}
+		else {
+			scaledy = (float)layout->prv_h;
+			scaledx = ((float)imb->x / (float)imb->y) * layout->prv_h;
+			scale = scaledy / imb->y;
+		}
+	}
+	else {
+		scaledx = ui_imbx;
+		scaledy = ui_imby;
+		scale = UI_DPI_FAC;
+	}
+
+	ex = (int)scaledx;
+	ey = (int)scaledy;
+	fx = ((float)layout->prv_w - (float)ex) / 2.0f;
+	fy = ((float)layout->prv_h - (float)ey) / 2.0f;
+	dx = (fx + 0.5f + layout->prv_border_x);
+	dy = (fy + 0.5f - layout->prv_border_y);
+	xco = sx + (int)dx;
+	yco = sy - layout->prv_h + (int)dy;
+
+	/* shadow */
+	if (use_dropshadow) {
+		UI_draw_box_shadow(220, (float)xco, (float)yco, (float)(xco + ex), (float)(yco + ey));
+	}
+
+	GPU_blend(true);
+
+	/* the image */
+	if (!is_icon && typeflags & FILE_TYPE_FTFONT) {
+		UI_GetThemeColor4fv(TH_TEXT, col);
+	}
+
+	if (!is_icon && typeflags & FILE_TYPE_BLENDERLIB) {
+		/* Datablock preview images use premultiplied alpha. */
     GPU_blend_set_func_separate(
         GPU_ONE, GPU_ONE_MINUS_SRC_ALPHA, GPU_ONE, GPU_ONE_MINUS_SRC_ALPHA);
-  }
-
-  IMMDrawPixelsTexState state = immDrawPixelsTexSetup(GPU_SHADER_2D_IMAGE_COLOR);
+	}
+
+	IMMDrawPixelsTexState state = immDrawPixelsTexSetup(GPU_SHADER_2D_IMAGE_COLOR);
   immDrawPixelsTexScaled(&state,
                          (float)xco,
                          (float)yco,
@@ -693,88 +508,88 @@
   GPU_blend_set_func_separate(
       GPU_SRC_ALPHA, GPU_ONE_MINUS_SRC_ALPHA, GPU_ONE, GPU_ONE_MINUS_SRC_ALPHA);
 
-  if (icon) {
-    UI_icon_draw_aspect((float)xco, (float)yco, icon, icon_aspect, 1.0f, NULL);
-  }
-
-  /* border */
-  if (use_dropshadow) {
-    GPUVertFormat *format = immVertexFormat();
-    uint pos = GPU_vertformat_attr_add(format, "pos", GPU_COMP_F32, 2, GPU_FETCH_FLOAT);
-
-    immBindBuiltinProgram(GPU_SHADER_2D_UNIFORM_COLOR);
-    immUniformColor4f(0.0f, 0.0f, 0.0f, 0.4f);
-    imm_draw_box_wire_2d(pos, (float)xco, (float)yco, (float)(xco + ex), (float)(yco + ey));
-    immUnbindProgram();
-  }
-
-  but = uiDefBut(block, UI_BTYPE_LABEL, 0, "", xco, yco, ex, ey, NULL, 0.0, 0.0, 0, 0, NULL);
-  UI_but_func_tooltip_set(but, file_draw_tooltip_func, BLI_strdup(path));
-
-  /* dragregion */
-  if (drag) {
-    /* path is no more static, cannot give it directly to but... */
-    UI_but_drag_set_image(but, BLI_strdup(path), icon, imb, scale, true);
-  }
-
-  GPU_blend(false);
+	if (icon) {
+		UI_icon_draw_aspect((float)xco, (float)yco, icon, icon_aspect, 1.0f, NULL);
+	}
+
+	/* border */
+	if (use_dropshadow) {
+		GPUVertFormat *format = immVertexFormat();
+		uint pos = GPU_vertformat_attr_add(format, "pos", GPU_COMP_F32, 2, GPU_FETCH_FLOAT);
+
+		immBindBuiltinProgram(GPU_SHADER_2D_UNIFORM_COLOR);
+		immUniformColor4f(0.0f, 0.0f, 0.0f, 0.4f);
+		imm_draw_box_wire_2d(pos, (float)xco, (float)yco, (float)(xco + ex), (float)(yco + ey));
+		immUnbindProgram();
+	}
+
+	but = uiDefBut(block, UI_BTYPE_LABEL, 0, "", xco, yco, ex, ey, NULL, 0.0, 0.0, 0, 0, NULL);
+	UI_but_func_tooltip_set(but, file_draw_tooltip_func, BLI_strdup(path));
+
+	/* dragregion */
+	if (drag) {
+		/* path is no more static, cannot give it directly to but... */
+		UI_but_drag_set_image(but, BLI_strdup(path), icon, imb, scale, true);
+	}
+
+	GPU_blend(false);
 }
 
 static void renamebutton_cb(bContext *C, void *UNUSED(arg1), char *oldname)
 {
-  Main *bmain = CTX_data_main(C);
-  char newname[FILE_MAX + 12];
-  char orgname[FILE_MAX + 12];
-  char filename[FILE_MAX + 12];
-  wmWindowManager *wm = CTX_wm_manager(C);
-  SpaceFile *sfile = (SpaceFile *)CTX_wm_space_data(C);
-  ScrArea *sa = CTX_wm_area(C);
-  ARegion *ar = CTX_wm_region(C);
-
-  const char *blendfile_path = BKE_main_blendfile_path(bmain);
-  BLI_make_file_string(blendfile_path, orgname, sfile->params->dir, oldname);
-  BLI_strncpy(filename, sfile->params->renamefile, sizeof(filename));
-  BLI_filename_make_safe(filename);
-  BLI_make_file_string(blendfile_path, newname, sfile->params->dir, filename);
-
-  if (!STREQ(orgname, newname)) {
-    if (!BLI_exists(newname)) {
-      errno = 0;
+	Main *bmain = CTX_data_main(C);
+	char newname[FILE_MAX + 12];
+	char orgname[FILE_MAX + 12];
+	char filename[FILE_MAX + 12];
+	wmWindowManager *wm = CTX_wm_manager(C);
+	SpaceFile *sfile = (SpaceFile *)CTX_wm_space_data(C);
+	ScrArea *sa = CTX_wm_area(C);
+	ARegion *ar = CTX_wm_region(C);
+
+	const char *blendfile_path = BKE_main_blendfile_path(bmain);
+	BLI_make_file_string(blendfile_path, orgname, sfile->params->dir, oldname);
+	BLI_strncpy(filename, sfile->params->renamefile, sizeof(filename));
+	BLI_filename_make_safe(filename);
+	BLI_make_file_string(blendfile_path, newname, sfile->params->dir, filename);
+
+	if (!STREQ(orgname, newname)) {
+		if (!BLI_exists(newname)) {
+			errno = 0;
       if ((BLI_rename(orgname, newname) != 0) || !BLI_exists(newname)) {
         WM_reportf(RPT_ERROR, "Could not rename: %s", errno ? strerror(errno) : "unknown error");
-        WM_report_banner_show();
-      }
-      else {
-        /* If rename is sucessfull, scroll to newly renamed entry. */
-        BLI_strncpy(sfile->params->renamefile, filename, sizeof(sfile->params->renamefile));
-        sfile->params->rename_flag = FILE_PARAMS_RENAME_POSTSCROLL_PENDING;
-
-        if (sfile->smoothscroll_timer != NULL) {
-          WM_event_remove_timer(CTX_wm_manager(C), CTX_wm_window(C), sfile->smoothscroll_timer);
-        }
-        sfile->smoothscroll_timer = WM_event_add_timer(wm, CTX_wm_window(C), TIMER1, 1.0 / 1000.0);
-        sfile->scroll_offset = 0;
-      }
-
-      /* to make sure we show what is on disk */
-      ED_fileselect_clear(wm, sa, sfile);
-    }
-
-    ED_region_tag_redraw(ar);
-  }
+				WM_report_banner_show();
+			}
+			else {
+				/* If rename is sucessfull, scroll to newly renamed entry. */
+				BLI_strncpy(sfile->params->renamefile, filename, sizeof(sfile->params->renamefile));
+				sfile->params->rename_flag = FILE_PARAMS_RENAME_POSTSCROLL_PENDING;
+
+				if (sfile->smoothscroll_timer != NULL) {
+					WM_event_remove_timer(CTX_wm_manager(C), CTX_wm_window(C), sfile->smoothscroll_timer);
+				}
+				sfile->smoothscroll_timer = WM_event_add_timer(wm, CTX_wm_window(C), TIMER1, 1.0 / 1000.0);
+				sfile->scroll_offset = 0;
+			}
+
+			/* to make sure we show what is on disk */
+			ED_fileselect_clear(wm, sa, sfile);
+		}
+
+		ED_region_tag_redraw(ar);
+	}
 }
 
 static void draw_background(FileLayout *layout, View2D *v2d)
 {
-  int i;
-  int sy;
-
-  uint pos = GPU_vertformat_attr_add(immVertexFormat(), "pos", GPU_COMP_F32, 2, GPU_FETCH_FLOAT);
-  immBindBuiltinProgram(GPU_SHADER_2D_UNIFORM_COLOR);
-  immUniformThemeColorShade(TH_BACK, -7);
-
-  /* alternating flat shade background */
-  for (i = 0; (i <= layout->rows); i += 2) {
+	int i;
+	int sy;
+
+	uint pos = GPU_vertformat_attr_add(immVertexFormat(), "pos", GPU_COMP_F32, 2, GPU_FETCH_FLOAT);
+	immBindBuiltinProgram(GPU_SHADER_2D_UNIFORM_COLOR);
+	immUniformThemeColorShade(TH_BACK, -7);
+
+	/* alternating flat shade background */
+	for (i = 0; (i <= layout->rows); i += 2) {
     sy = (int)v2d->cur.ymax - i * (layout->tile_h + 2 * layout->tile_border_y) -
          layout->tile_border_y;
 
@@ -783,169 +598,169 @@
              (float)sy,
              v2d->cur.xmax,
              (float)(sy + layout->tile_h + 2 * layout->tile_border_y));
-  }
-
-  immUnbindProgram();
+	}
+
+	immUnbindProgram();
 }
 
 static void draw_dividers(FileLayout *layout, View2D *v2d)
 {
-  /* vertical column dividers */
-
-  const int step = (layout->tile_w + 2 * layout->tile_border_x);
-
-  unsigned int vertex_len = 0;
-  int sx = (int)v2d->tot.xmin;
-  while (sx < v2d->cur.xmax) {
-    sx += step;
-    vertex_len += 4; /* vertex_count = 2 points per line * 2 lines per divider */
-  }
-
-  if (vertex_len > 0) {
-    int v1[2], v2[2];
-    unsigned char col_hi[3], col_lo[3];
-
-    UI_GetThemeColorShade3ubv(TH_BACK, 30, col_hi);
-    UI_GetThemeColorShade3ubv(TH_BACK, -30, col_lo);
-
-    v1[1] = v2d->cur.ymax - layout->tile_border_y;
-    v2[1] = v2d->cur.ymin;
-
-    GPUVertFormat *format = immVertexFormat();
-    uint pos = GPU_vertformat_attr_add(format, "pos", GPU_COMP_I32, 2, GPU_FETCH_INT_TO_FLOAT);
+	/* vertical column dividers */
+
+	const int step = (layout->tile_w + 2 * layout->tile_border_x);
+
+	unsigned int vertex_len = 0;
+	int sx = (int)v2d->tot.xmin;
+	while (sx < v2d->cur.xmax) {
+		sx += step;
+		vertex_len += 4; /* vertex_count = 2 points per line * 2 lines per divider */
+	}
+
+	if (vertex_len > 0) {
+		int v1[2], v2[2];
+		unsigned char col_hi[3], col_lo[3];
+
+		UI_GetThemeColorShade3ubv(TH_BACK,  30, col_hi);
+		UI_GetThemeColorShade3ubv(TH_BACK, -30, col_lo);
+
+		v1[1] = v2d->cur.ymax - layout->tile_border_y;
+		v2[1] = v2d->cur.ymin;
+
+		GPUVertFormat *format = immVertexFormat();
+		uint pos = GPU_vertformat_attr_add(format, "pos", GPU_COMP_I32, 2, GPU_FETCH_INT_TO_FLOAT);
     uint color = GPU_vertformat_attr_add(
         format, "color", GPU_COMP_U8, 3, GPU_FETCH_INT_TO_FLOAT_UNIT);
 
-    immBindBuiltinProgram(GPU_SHADER_2D_FLAT_COLOR);
-    immBegin(GPU_PRIM_LINES, vertex_len);
-
-    sx = (int)v2d->tot.xmin;
-    while (sx < v2d->cur.xmax) {
-      sx += step;
-
-      v1[0] = v2[0] = sx;
-      immAttrSkip(color);
-      immVertex2iv(pos, v1);
-      immAttr3ubv(color, col_lo);
-      immVertex2iv(pos, v2);
-
-      v1[0] = v2[0] = sx + 1;
-      immAttrSkip(color);
-      immVertex2iv(pos, v1);
-      immAttr3ubv(color, col_hi);
-      immVertex2iv(pos, v2);
-    }
-
-    immEnd();
-    immUnbindProgram();
-  }
+		immBindBuiltinProgram(GPU_SHADER_2D_FLAT_COLOR);
+		immBegin(GPU_PRIM_LINES, vertex_len);
+
+		sx = (int)v2d->tot.xmin;
+		while (sx < v2d->cur.xmax) {
+			sx += step;
+
+			v1[0] = v2[0] = sx;
+			immAttrSkip(color);
+			immVertex2iv(pos, v1);
+			immAttr3ubv(color, col_lo);
+			immVertex2iv(pos, v2);
+
+			v1[0] = v2[0] = sx + 1;
+			immAttrSkip(color);
+			immVertex2iv(pos, v1);
+			immAttr3ubv(color, col_hi);
+			immVertex2iv(pos, v2);
+		}
+
+		immEnd();
+		immUnbindProgram();
+	}
 }
 
 void file_draw_list(const bContext *C, ARegion *ar)
 {
-  SpaceFile *sfile = CTX_wm_space_file(C);
-  FileSelectParams *params = ED_fileselect_get_params(sfile);
-  FileLayout *layout = ED_fileselect_get_layout(sfile, ar);
-  View2D *v2d = &ar->v2d;
-  struct FileList *files = sfile->files;
-  struct FileDirEntry *file;
-  const char *root = filelist_dir(files);
-  ImBuf *imb;
-  uiBlock *block = UI_block_begin(C, ar, __func__, UI_EMBOSS);
-  int numfiles;
-  int numfiles_layout;
-  int sx, sy;
-  int offset;
-  int textwidth, textheight;
-  int i;
-  bool is_icon;
-  eFontStyle_Align align;
-  bool do_drag;
-  int column_space = 0.6f * UI_UNIT_X;
-  unsigned char text_col[4];
-  const bool small_size = SMALL_SIZE_CHECK(params->thumbnail_size);
-  const bool update_stat_strings = small_size != SMALL_SIZE_CHECK(layout->curr_size);
-  const float thumb_icon_aspect = sqrtf(64.0f / (float)(params->thumbnail_size));
-
-  numfiles = filelist_files_ensure(files);
-
-  if (params->display != FILE_IMGDISPLAY) {
-
-    draw_background(layout, v2d);
-
-    draw_dividers(layout, v2d);
-  }
-
-  offset = ED_fileselect_layout_offset(layout, (int)ar->v2d.cur.xmin, (int)-ar->v2d.cur.ymax);
+	SpaceFile *sfile = CTX_wm_space_file(C);
+	FileSelectParams *params = ED_fileselect_get_params(sfile);
+	FileLayout *layout = ED_fileselect_get_layout(sfile, ar);
+	View2D *v2d = &ar->v2d;
+	struct FileList *files = sfile->files;
+	struct FileDirEntry *file;
+	const char *root = filelist_dir(files);
+	ImBuf *imb;
+	uiBlock *block = UI_block_begin(C, ar, __func__, UI_EMBOSS);
+	int numfiles;
+	int numfiles_layout;
+	int sx, sy;
+	int offset;
+	int textwidth, textheight;
+	int i;
+	bool is_icon;
+	eFontStyle_Align align;
+	bool do_drag;
+	int column_space = 0.6f * UI_UNIT_X;
+	unsigned char text_col[4];
+	const bool small_size = SMALL_SIZE_CHECK(params->thumbnail_size);
+	const bool update_stat_strings = small_size != SMALL_SIZE_CHECK(layout->curr_size);
+	const float thumb_icon_aspect = sqrtf(64.0f / (float)(params->thumbnail_size));
+
+	numfiles = filelist_files_ensure(files);
+
+	if (params->display != FILE_IMGDISPLAY) {
+
+		draw_background(layout, v2d);
+
+		draw_dividers(layout, v2d);
+	}
+
+	offset = ED_fileselect_layout_offset(layout, (int)ar->v2d.cur.xmin, (int)-ar->v2d.cur.ymax);
   if (offset < 0)
     offset = 0;
 
-  numfiles_layout = ED_fileselect_layout_numfiles(layout, ar);
-
-  /* adjust, so the next row is already drawn when scrolling */
-  if (layout->flag & FILE_LAYOUT_HOR) {
-    numfiles_layout += layout->rows;
-  }
-  else {
-    numfiles_layout += layout->columns;
-  }
-
-  filelist_file_cache_slidingwindow_set(files, numfiles_layout);
+	numfiles_layout = ED_fileselect_layout_numfiles(layout, ar);
+
+	/* adjust, so the next row is already drawn when scrolling */
+	if (layout->flag & FILE_LAYOUT_HOR) {
+		numfiles_layout += layout->rows;
+	}
+	else {
+		numfiles_layout += layout->columns;
+	}
+
+	filelist_file_cache_slidingwindow_set(files, numfiles_layout);
 
   textwidth = (FILE_IMGDISPLAY == params->display) ? layout->tile_w :
                                                      (int)layout->column_widths[COLUMN_NAME];
-  textheight = (int)(layout->textheight * 3.0 / 2.0 + 0.5);
-
-  align = (FILE_IMGDISPLAY == params->display) ? UI_STYLE_TEXT_CENTER : UI_STYLE_TEXT_LEFT;
-
-  if (numfiles > 0) {
+	textheight = (int)(layout->textheight * 3.0 / 2.0 + 0.5);
+
+	align = (FILE_IMGDISPLAY == params->display) ? UI_STYLE_TEXT_CENTER : UI_STYLE_TEXT_LEFT;
+
+	if (numfiles > 0) {
     const bool success = filelist_file_cache_block(
         files, min_ii(offset + (numfiles_layout / 2), numfiles - 1));
-    BLI_assert(success);
-    UNUSED_VARS_NDEBUG(success);
-
-    filelist_cache_previews_update(files);
-
-    /* Handle preview timer here, since it's filelist_file_cache_block() and filelist_cache_previews_update()
-     * which controls previews task. */
-    {
-      const bool previews_running = filelist_cache_previews_running(files);
-      //          printf("%s: preview task: %d\n", __func__, previews_running);
-      if (previews_running && !sfile->previews_timer) {
+		BLI_assert(success);
+		UNUSED_VARS_NDEBUG(success);
+
+		filelist_cache_previews_update(files);
+
+		/* Handle preview timer here, since it's filelist_file_cache_block() and filelist_cache_previews_update()
+		 * which controls previews task. */
+		{
+			const bool previews_running = filelist_cache_previews_running(files);
+//			printf("%s: preview task: %d\n", __func__, previews_running);
+			if (previews_running && !sfile->previews_timer) {
         sfile->previews_timer = WM_event_add_timer_notifier(
             CTX_wm_manager(C), CTX_wm_window(C), NC_SPACE | ND_SPACE_FILE_PREVIEW, 0.01);
-      }
-      if (!previews_running && sfile->previews_timer) {
-        /* Preview is not running, no need to keep generating update events! */
-        //              printf("%s: Inactive preview task, sleeping!\n", __func__);
-        WM_event_remove_timer_notifier(CTX_wm_manager(C), CTX_wm_window(C), sfile->previews_timer);
-        sfile->previews_timer = NULL;
-      }
-    }
-  }
-
-  BLF_batch_draw_begin();
-
-  for (i = offset; (i < numfiles) && (i < offset + numfiles_layout); i++) {
-    unsigned int file_selflag;
-    char path[FILE_MAX_LIBEXTRA];
-    ED_fileselect_layout_tilepos(layout, i, &sx, &sy);
-    sx += (int)(v2d->tot.xmin + 0.1f * UI_UNIT_X);
-    sy = (int)(v2d->tot.ymax - sy);
-
-    file = filelist_file(files, i);
-    file_selflag = filelist_entry_select_get(sfile->files, file, CHECK_ALL);
-
-    BLI_join_dirfile(path, sizeof(path), root, file->relpath);
-
-    if (!(file_selflag & FILE_SEL_EDITING)) {
-      if ((params->highlight_file == i) || (file_selflag & FILE_SEL_HIGHLIGHTED) ||
+			}
+			if (!previews_running && sfile->previews_timer) {
+				/* Preview is not running, no need to keep generating update events! */
+//				printf("%s: Inactive preview task, sleeping!\n", __func__);
+				WM_event_remove_timer_notifier(CTX_wm_manager(C), CTX_wm_window(C), sfile->previews_timer);
+				sfile->previews_timer = NULL;
+			}
+		}
+	}
+
+	BLF_batch_draw_begin();
+
+	for (i = offset; (i < numfiles) && (i < offset + numfiles_layout); i++) {
+		unsigned int file_selflag;
+		char path[FILE_MAX_LIBEXTRA];
+		ED_fileselect_layout_tilepos(layout, i, &sx, &sy);
+		sx += (int)(v2d->tot.xmin + 0.1f * UI_UNIT_X);
+		sy = (int)(v2d->tot.ymax - sy);
+
+		file = filelist_file(files, i);
+		file_selflag = filelist_entry_select_get(sfile->files, file, CHECK_ALL);
+
+		BLI_join_dirfile(path, sizeof(path), root, file->relpath);
+
+		if (!(file_selflag & FILE_SEL_EDITING)) {
+			if ((params->highlight_file == i) || (file_selflag & FILE_SEL_HIGHLIGHTED) ||
           (file_selflag & FILE_SEL_SELECTED)) {
-        int colorid = (file_selflag & FILE_SEL_SELECTED) ? TH_HILITE : TH_BACK;
+				int colorid = (file_selflag & FILE_SEL_SELECTED) ? TH_HILITE : TH_BACK;
         int shade = (params->highlight_file == i) || (file_selflag & FILE_SEL_HIGHLIGHTED) ? 35 :
                                                                                              0;
 
-        BLI_assert(i == 0 || !FILENAME_IS_CURRPAR(file->relpath));
+				BLI_assert(i == 0 || !FILENAME_IS_CURRPAR(file->relpath));
 
         draw_tile(sx,
                   sy - 1,
@@ -953,21 +768,21 @@
                   sfile->layout->tile_h + layout->tile_border_y,
                   colorid,
                   shade);
-      }
-    }
-    UI_draw_roundbox_corner_set(UI_CNR_NONE);
-
-    /* don't drag parent or refresh items */
-    do_drag = !(FILENAME_IS_CURRPAR(file->relpath));
-
-    if (FILE_IMGDISPLAY == params->display) {
-      const int icon = filelist_geticon(files, i, false);
-      is_icon = 0;
-      imb = filelist_getimage(files, i);
-      if (!imb) {
-        imb = filelist_geticon_image(files, i);
-        is_icon = 1;
-      }
+			}
+		}
+		UI_draw_roundbox_corner_set(UI_CNR_NONE);
+
+		/* don't drag parent or refresh items */
+		do_drag = !(FILENAME_IS_CURRPAR(file->relpath));
+
+		if (FILE_IMGDISPLAY == params->display) {
+			const int icon = filelist_geticon(files, i, false);
+			is_icon = 0;
+			imb = filelist_getimage(files, i);
+			if (!imb) {
+				imb = filelist_geticon_image(files, i);
+				is_icon = 1;
+			}
 
       file_draw_preview(block,
                         path,
@@ -980,8 +795,8 @@
                         is_icon,
                         file->typeflag,
                         do_drag);
-    }
-    else {
+		}
+		else {
       file_draw_icon(block,
                      path,
                      sx,
@@ -990,25 +805,25 @@
                      ICON_DEFAULT_WIDTH_SCALE,
                      ICON_DEFAULT_HEIGHT_SCALE,
                      do_drag);
-      sx += ICON_DEFAULT_WIDTH_SCALE + 0.2f * UI_UNIT_X;
-    }
-
-    UI_GetThemeColor4ubv(TH_TEXT, text_col);
-
-    if (file_selflag & FILE_SEL_EDITING) {
-      uiBut *but;
-      short width;
-
-      if (params->display == FILE_SHORTDISPLAY) {
-        width = layout->tile_w - (ICON_DEFAULT_WIDTH_SCALE + 0.2f * UI_UNIT_X);
-      }
-      else if (params->display == FILE_LONGDISPLAY) {
-        width = layout->column_widths[COLUMN_NAME] + (column_space * 3.5f);
-      }
-      else {
-        BLI_assert(params->display == FILE_IMGDISPLAY);
-        width = textwidth;
-      }
+			sx += ICON_DEFAULT_WIDTH_SCALE + 0.2f * UI_UNIT_X;
+		}
+
+		UI_GetThemeColor4ubv(TH_TEXT, text_col);
+
+		if (file_selflag & FILE_SEL_EDITING) {
+			uiBut *but;
+			short width;
+
+			if (params->display == FILE_SHORTDISPLAY) {
+				width = layout->tile_w - (ICON_DEFAULT_WIDTH_SCALE + 0.2f * UI_UNIT_X);
+			}
+			else if (params->display == FILE_LONGDISPLAY) {
+				width = layout->column_widths[COLUMN_NAME] + (column_space * 3.5f);
+			}
+			else {
+				BLI_assert(params->display == FILE_IMGDISPLAY);
+				width = textwidth;
+			}
 
       but = uiDefBut(block,
                      UI_BTYPE_TEXT,
@@ -1024,26 +839,70 @@
                      0,
                      0,
                      "");
-      UI_but_func_rename_set(but, renamebutton_cb, file);
-      UI_but_flag_enable(but, UI_BUT_NO_UTF8); /* allow non utf8 names */
-      UI_but_flag_disable(but, UI_BUT_UNDO);
-      if (false == UI_but_active_only(C, ar, block, but)) {
-        file_selflag = filelist_entry_select_set(
-            sfile->files, file, FILE_SEL_REMOVE, FILE_SEL_EDITING, CHECK_ALL);
-      }
-    }
-
-    if (!(file_selflag & FILE_SEL_EDITING)) {
+			UI_but_func_rename_set(but, renamebutton_cb, file);
+			UI_but_flag_enable(but, UI_BUT_NO_UTF8); /* allow non utf8 names */
+			UI_but_flag_disable(but, UI_BUT_UNDO);
+			if (false == UI_but_active_only(C, ar, block, but)) {
+				file_selflag = filelist_entry_select_set(
+				                   sfile->files, file, FILE_SEL_REMOVE, FILE_SEL_EDITING, CHECK_ALL);
+			}
+		}
+
+		if (!(file_selflag& FILE_SEL_EDITING)) {
       int tpos = (FILE_IMGDISPLAY == params->display) ? sy - layout->tile_h + layout->textheight :
                                                         sy;
-      file_draw_string(sx + 1, tpos, file->name, (float)textwidth, textheight, align, text_col);
-    }
-
-    sx += (int)layout->column_widths[COLUMN_NAME] + column_space;
-    if (params->display == FILE_SHORTDISPLAY) {
-      if ((file->typeflag & (FILE_TYPE_BLENDER | FILE_TYPE_BLENDER_BACKUP)) ||
+			file_draw_string(sx + 1, tpos, file->name, (float)textwidth, textheight, align, text_col);
+		}
+
+		sx += (int)layout->column_widths[COLUMN_NAME] + column_space;
+		if (params->display == FILE_SHORTDISPLAY) {
+			if ((file->typeflag & (FILE_TYPE_BLENDER | FILE_TYPE_BLENDER_BACKUP)) ||
           !(file->typeflag & (FILE_TYPE_DIR | FILE_TYPE_BLENDERLIB))) {
-        if ((file->entry->size_str[0] == '\0') || update_stat_strings) {
+				if ((file->entry->size_str[0] == '\0') || update_stat_strings) {
+          BLI_filelist_entry_size_to_string(
+              NULL, file->entry->size, small_size, file->entry->size_str);
+				}
+        file_draw_string(sx,
+                         sy,
+                         file->entry->size_str,
+                         layout->column_widths[COLUMN_SIZE],
+                         layout->tile_h,
+                         align,
+                         text_col);
+			}
+			sx += (int)layout->column_widths[COLUMN_SIZE] + column_space;
+		}
+		else if (params->display == FILE_LONGDISPLAY) {
+			if (!(file->typeflag & FILE_TYPE_BLENDERLIB) && !FILENAME_IS_CURRPAR(file->relpath)) {
+				if ((file->entry->date_str[0] == '\0') || update_stat_strings) {
+					BLI_filelist_entry_datetime_to_string(
+					            NULL, file->entry->time, small_size, file->entry->time_str, file->entry->date_str);
+				}
+        file_draw_string(sx,
+                         sy,
+                         file->entry->date_str,
+                         layout->column_widths[COLUMN_DATE],
+                         layout->tile_h,
+                         align,
+                         text_col);
+				sx += (int)layout->column_widths[COLUMN_DATE] + column_space;
+        file_draw_string(sx,
+                         sy,
+                         file->entry->time_str,
+                         layout->column_widths[COLUMN_TIME],
+                         layout->tile_h,
+                         align,
+                         text_col);
+				sx += (int)layout->column_widths[COLUMN_TIME] + column_space;
+			}
+			else {
+				sx += (int)layout->column_widths[COLUMN_DATE] + column_space;
+				sx += (int)layout->column_widths[COLUMN_TIME] + column_space;
+			}
+
+			if ((file->typeflag & (FILE_TYPE_BLENDER | FILE_TYPE_BLENDER_BACKUP)) ||
+          !(file->typeflag & (FILE_TYPE_DIR | FILE_TYPE_BLENDERLIB))) {
+				if ((file->entry->size_str[0] == '\0') || update_stat_strings) {
           BLI_filelist_entry_size_to_string(
               NULL, file->entry->size, small_size, file->entry->size_str);
         }
@@ -1054,59 +913,15 @@
                          layout->tile_h,
                          align,
                          text_col);
-      }
-      sx += (int)layout->column_widths[COLUMN_SIZE] + column_space;
-    }
-    else if (params->display == FILE_LONGDISPLAY) {
-      if (!(file->typeflag & FILE_TYPE_BLENDERLIB) && !FILENAME_IS_CURRPAR(file->relpath)) {
-        if ((file->entry->date_str[0] == '\0') || update_stat_strings) {
-          BLI_filelist_entry_datetime_to_string(
-              NULL, file->entry->time, small_size, file->entry->time_str, file->entry->date_str);
-        }
-        file_draw_string(sx,
-                         sy,
-                         file->entry->date_str,
-                         layout->column_widths[COLUMN_DATE],
-                         layout->tile_h,
-                         align,
-                         text_col);
-        sx += (int)layout->column_widths[COLUMN_DATE] + column_space;
-        file_draw_string(sx,
-                         sy,
-                         file->entry->time_str,
-                         layout->column_widths[COLUMN_TIME],
-                         layout->tile_h,
-                         align,
-                         text_col);
-        sx += (int)layout->column_widths[COLUMN_TIME] + column_space;
-      }
-      else {
-        sx += (int)layout->column_widths[COLUMN_DATE] + column_space;
-        sx += (int)layout->column_widths[COLUMN_TIME] + column_space;
-      }
-
-      if ((file->typeflag & (FILE_TYPE_BLENDER | FILE_TYPE_BLENDER_BACKUP)) ||
-          !(file->typeflag & (FILE_TYPE_DIR | FILE_TYPE_BLENDERLIB))) {
-        if ((file->entry->size_str[0] == '\0') || update_stat_strings) {
-          BLI_filelist_entry_size_to_string(
-              NULL, file->entry->size, small_size, file->entry->size_str);
-        }
-        file_draw_string(sx,
-                         sy,
-                         file->entry->size_str,
-                         layout->column_widths[COLUMN_SIZE],
-                         layout->tile_h,
-                         align,
-                         text_col);
-      }
-      sx += (int)layout->column_widths[COLUMN_SIZE] + column_space;
-    }
-  }
-
-  BLF_batch_draw_end();
-
-  UI_block_end(C, block);
-  UI_block_draw(C, block);
-
-  layout->curr_size = params->thumbnail_size;
+			}
+			sx += (int)layout->column_widths[COLUMN_SIZE] + column_space;
+		}
+	}
+
+	BLF_batch_draw_end();
+
+	UI_block_end(C, block);
+	UI_block_draw(C, block);
+
+	layout->curr_size = params->thumbnail_size;
 }