--- conflicted
+++ resolved
@@ -211,13 +211,8 @@
 			/* offset for start of channel (on LHS of channel-list) */
 			if (ale->id) {
 				/* special exception for materials and particles */
-<<<<<<< HEAD
-				if (ELEM(GS(ale->id->name),ID_MA,ID_PA))
-					offset= 21 + NLACHANNEL_BUTTON_WIDTH;
-=======
 				if (ELEM(GS(ale->id->name), ID_MA, ID_PA))
 					offset = 21 + NLACHANNEL_BUTTON_WIDTH;
->>>>>>> e6a02281
 				else
 					offset = 14;
 			}
@@ -346,7 +341,7 @@
 	return OPERATOR_FINISHED;
 }
  
-void NLA_OT_channels_click (wmOperatorType *ot)
+void NLA_OT_channels_click(wmOperatorType *ot)
 {
 	/* identifiers */
 	ot->name = "Mouse Click on NLA Channels";
@@ -420,7 +415,7 @@
 	return OPERATOR_FINISHED;
 }
 
-void NLA_OT_tracks_add (wmOperatorType *ot)
+void NLA_OT_tracks_add(wmOperatorType *ot)
 {
 	/* identifiers */
 	ot->name = "Add Track(s)";
@@ -484,7 +479,7 @@
 	return OPERATOR_FINISHED;
 }
 
-void NLA_OT_delete_tracks (wmOperatorType *ot)
+void NLA_OT_delete_tracks(wmOperatorType *ot)
 {
 	/* identifiers */
 	ot->name = "Delete Tracks";
