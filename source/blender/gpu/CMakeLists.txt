# $Id: CMakeLists.txt 14444 2008-04-16 22:40:48Z hos $
# ***** BEGIN GPL LICENSE BLOCK *****
#
# This program is free software; you can redistribute it and/or
# modify it under the terms of the GNU General Public License
# as published by the Free Software Foundation; either version 2
# of the License, or (at your option) any later version.
#
# This program is distributed in the hope that it will be useful,
# but WITHOUT ANY WARRANTY; without even the implied warranty of
# MERCHANTABILITY or FITNESS FOR A PARTICULAR PURPOSE.  See the
# GNU General Public License for more details.
#
# You should have received a copy of the GNU General Public License
# along with this program; if not, write to the Free Software Foundation,
# Inc., 51 Franklin Street, Fifth Floor, Boston, MA 02110-1301, USA.
#
# The Original Code is Copyright (C) 2006, Blender Foundation
# All rights reserved.
#
# The Original Code is: all of this file.
#
# Contributor(s): Jacques Beaurain.
#
# ***** END GPL LICENSE BLOCK *****

<<<<<<< HEAD
FILE(GLOB SRC intern/*.c)

SET(INC 
=======
set(INC
>>>>>>> 6d201907
	.
	../blenlib
	../blenkernel
	../include
	../imbuf
	../makesdna
	../makesrna
	../../../extern/glew/include
	../../../intern/guardedalloc
	../../../intern/smoke/extern
)

<<<<<<< HEAD
IF(WIN32)
	INCLUDE_DIRECTORIES(${PTHREADS_INC})
ENDIF(WIN32)
=======
set(SRC
	intern/gpu_buffers.c
	intern/gpu_codegen.c
	intern/gpu_draw.c
	intern/gpu_extensions.c
	intern/gpu_material.c
	intern/gpu_shader_material.glsl.c
	intern/gpu_shader_vertex.glsl.c

	GPU_buffers.h
	GPU_draw.h
	GPU_extensions.h
	GPU_material.h
	intern/gpu_codegen.h
)
>>>>>>> 6d201907

add_definitions(-DGLEW_STATIC)

blenderlib(bf_gpu "${SRC}" "${INC}")
<|MERGE_RESOLUTION|>--- conflicted
+++ resolved
@@ -24,13 +24,7 @@
 #
 # ***** END GPL LICENSE BLOCK *****
 
-<<<<<<< HEAD
-FILE(GLOB SRC intern/*.c)
-
-SET(INC 
-=======
 set(INC
->>>>>>> 6d201907
 	.
 	../blenlib
 	../blenkernel
@@ -43,11 +37,6 @@
 	../../../intern/smoke/extern
 )
 
-<<<<<<< HEAD
-IF(WIN32)
-	INCLUDE_DIRECTORIES(${PTHREADS_INC})
-ENDIF(WIN32)
-=======
 set(SRC
 	intern/gpu_buffers.c
 	intern/gpu_codegen.c
@@ -63,7 +52,6 @@
 	GPU_material.h
 	intern/gpu_codegen.h
 )
->>>>>>> 6d201907
 
 add_definitions(-DGLEW_STATIC)
 
