/*
 * ***** BEGIN GPL LICENSE BLOCK *****
 *
 * This program is free software; you can redistribute it and/or
 * modify it under the terms of the GNU General Public License
 * as published by the Free Software Foundation; either version 2
 * of the License, or (at your option) any later version.
 *
 * This program is distributed in the hope that it will be useful,
 * but WITHOUT ANY WARRANTY; without even the implied warranty of
 * MERCHANTABILITY or FITNESS FOR A PARTICULAR PURPOSE.  See the
 * GNU General Public License for more details.
 *
 * You should have received a copy of the GNU General Public License
 * along with this program; if not, write to the Free Software Foundation,
 * Inc., 51 Franklin Street, Fifth Floor, Boston, MA 02110-1301, USA.
 *
 * The Original Code is Copyright (C) 2005 Blender Foundation.
 * All rights reserved.
 *
 * The Original Code is: all of this file.
 *
 * Contributor(s): Brecht Van Lommel.
 *
 * ***** END GPL LICENSE BLOCK *****
 */

/** \file blender/gpu/intern/gpu_codegen.c
 *  \ingroup gpu
 *
 * Convert material node-trees to GLSL.
 */

#include "MEM_guardedalloc.h"

#include "DNA_customdata_types.h"
#include "DNA_image_types.h"
#include "DNA_material_types.h"

#include "BLI_blenlib.h"
#include "BLI_utildefines.h"
#include "BLI_dynstr.h"
#include "BLI_ghash.h"

#include "GPU_extensions.h"
#include "GPU_glew.h"
#include "GPU_material.h"
#include "GPU_shader.h"
#include "GPU_texture.h"

#include "BLI_sys_types.h" /* for intptr_t support */

#include "gpu_codegen.h"

#include <string.h>
#include <stdarg.h>

extern char datatoc_gpu_shader_material_glsl[];
extern char datatoc_gpu_shader_material_new_shading_glsl[];
extern char datatoc_gpu_shader_material_bsdf_anisotropic_glsl[];
extern char datatoc_gpu_shader_material_bsdf_velvet_glsl[];
extern char datatoc_gpu_shader_material_bsdf_diffuse_glsl[];
extern char datatoc_gpu_shader_material_bsdf_glossy_glsl[];
extern char datatoc_gpu_shader_material_bsdf_refraction_glsl[];
extern char datatoc_gpu_shader_material_bsdf_glass_glsl[];
extern char datatoc_gpu_shader_material_bsdf_translucent_glsl[];
extern char datatoc_gpu_shader_material_bsdf_transparent_glsl[];
extern char datatoc_gpu_shader_material_bsdf_toon_glsl[];
extern char datatoc_gpu_shader_material_bsdf_ambient_occlusion_glsl[];
extern char datatoc_gpu_shader_material_utils_glsl[];
extern char datatoc_gpu_shader_vertex_glsl[];
extern char datatoc_gpu_shader_vertex_world_glsl[];
extern char datatoc_gpu_shader_geometry_glsl[];

static char *glsl_material_library = NULL;


/* type definitions and constants */

enum {
	MAX_FUNCTION_NAME = 64
};
enum {
	MAX_PARAMETER = 32
};

typedef enum {
	FUNCTION_QUAL_IN,
	FUNCTION_QUAL_OUT,
	FUNCTION_QUAL_INOUT
} GPUFunctionQual;

typedef struct GPUFunction {
	char name[MAX_FUNCTION_NAME];
	GPUType paramtype[MAX_PARAMETER];
	GPUFunctionQual paramqual[MAX_PARAMETER];
	int totparam;
} GPUFunction;

/* Indices match the GPUType enum */
static const char *GPU_DATATYPE_STR[17] = {
	"", "float", "vec2", "vec3", "vec4",
	NULL, NULL, NULL, NULL, "mat3", NULL, NULL, NULL, NULL, NULL, NULL, "mat4",
};

/* GLSL code parsing for finding function definitions.
 * These are stored in a hash for lookup when creating a material. */

static GHash *FUNCTION_HASH = NULL;
#if 0
static char *FUNCTION_PROTOTYPES = NULL;
static GPUShader *FUNCTION_LIB = NULL;
#endif

static int gpu_str_prefix(const char *str, const char *prefix)
{
	while (*str && *prefix) {
		if (*str != *prefix)
			return 0;

		str++;
		prefix++;
	}
	
	return (*prefix == '\0');
}

static char *gpu_str_skip_token(char *str, char *token, int max)
{
	int len = 0;

	/* skip a variable/function name */
	while (*str) {
		if (ELEM(*str, ' ', '(', ')', ',', '\t', '\n', '\r'))
			break;
		else {
			if (token && len < max - 1) {
				*token = *str;
				token++;
				len++;
			}
			str++;
		}
	}

	if (token)
		*token = '\0';

	/* skip the next special characters:
	 * note the missing ')' */
	while (*str) {
		if (ELEM(*str, ' ', '(', ',', '\t', '\n', '\r'))
			str++;
		else
			break;
	}

	return str;
}

static void gpu_parse_functions_string(GHash *hash, char *code)
{
	GPUFunction *function;
	GPUType type;
	GPUFunctionQual qual;
	int i;

	while ((code = strstr(code, "void "))) {
		function = MEM_callocN(sizeof(GPUFunction), "GPUFunction");

		code = gpu_str_skip_token(code, NULL, 0);
		code = gpu_str_skip_token(code, function->name, MAX_FUNCTION_NAME);

		/* get parameters */
		while (*code && *code != ')') {
			/* test if it's an input or output */
			qual = FUNCTION_QUAL_IN;
			if (gpu_str_prefix(code, "out "))
				qual = FUNCTION_QUAL_OUT;
			if (gpu_str_prefix(code, "inout "))
				qual = FUNCTION_QUAL_INOUT;
			if ((qual != FUNCTION_QUAL_IN) || gpu_str_prefix(code, "in "))
				code = gpu_str_skip_token(code, NULL, 0);

			/* test for type */
			type = GPU_NONE;
			for (i = 1; i <= 16; i++) {
				if (GPU_DATATYPE_STR[i] && gpu_str_prefix(code, GPU_DATATYPE_STR[i])) {
					type = i;
					break;
				}
			}

			if (!type && gpu_str_prefix(code, "samplerCube")) {
				type = GPU_TEXCUBE;
			}
			if (!type && gpu_str_prefix(code, "sampler2DShadow")) {
				type = GPU_SHADOW2D;
			}
			if (!type && gpu_str_prefix(code, "sampler2D")) {
				type = GPU_TEX2D;
			}

			if (type) {
				/* add parameter */
				code = gpu_str_skip_token(code, NULL, 0);
				code = gpu_str_skip_token(code, NULL, 0);
				function->paramqual[function->totparam] = qual;
				function->paramtype[function->totparam] = type;
				function->totparam++;
			}
			else {
				fprintf(stderr, "GPU invalid function parameter in %s.\n", function->name);
				break;
			}
		}

		if (function->name[0] == '\0' || function->totparam == 0) {
			fprintf(stderr, "GPU functions parse error.\n");
			MEM_freeN(function);
			break;
		}

		BLI_ghash_insert(hash, function->name, function);
	}
}

#if 0
static char *gpu_generate_function_prototyps(GHash *hash)
{
	DynStr *ds = BLI_dynstr_new();
	GHashIterator *ghi;
	GPUFunction *function;
	char *name, *prototypes;
	int a;
	
	/* automatically generate function prototypes to add to the top of the
	 * generated code, to avoid have to add the actual code & recompile all */
	ghi = BLI_ghashIterator_new(hash);

	for (; !BLI_ghashIterator_done(ghi); BLI_ghashIterator_step(ghi)) {
		name = BLI_ghashIterator_getValue(ghi);
		function = BLI_ghashIterator_getValue(ghi);

		BLI_dynstr_appendf(ds, "void %s(", name);
		for (a = 0; a < function->totparam; a++) {
			if (function->paramqual[a] == FUNCTION_QUAL_OUT)
				BLI_dynstr_append(ds, "out ");
			else if (function->paramqual[a] == FUNCTION_QUAL_INOUT)
				BLI_dynstr_append(ds, "inout ");

			if (function->paramtype[a] == GPU_TEX2D)
				BLI_dynstr_append(ds, "sampler2D");
			else if (function->paramtype[a] == GPU_SHADOW2D)
				BLI_dynstr_append(ds, "sampler2DShadow");
			else
				BLI_dynstr_append(ds, GPU_DATATYPE_STR[function->paramtype[a]]);
#  if 0
			BLI_dynstr_appendf(ds, " param%d", a);
#  endif

			if (a != function->totparam - 1)
				BLI_dynstr_append(ds, ", ");
		}
		BLI_dynstr_append(ds, ");\n");
	}

	BLI_dynstr_append(ds, "\n");

	prototypes = BLI_dynstr_get_cstring(ds);
	BLI_dynstr_free(ds);

	return prototypes;
}
#endif

static GPUFunction *gpu_lookup_function(const char *name)
{
	if (!FUNCTION_HASH) {
		FUNCTION_HASH = BLI_ghash_str_new("GPU_lookup_function gh");
		gpu_parse_functions_string(FUNCTION_HASH, glsl_material_library);
	}

	return BLI_ghash_lookup(FUNCTION_HASH, (const void *)name);
}

void gpu_codegen_init(void)
{
	GPU_code_generate_glsl_lib();
}

void gpu_codegen_exit(void)
{
	extern Material defmaterial; /* render module abuse... */

	if (defmaterial.gpumaterial.first)
		GPU_material_free(&defmaterial.gpumaterial);

	if (FUNCTION_HASH) {
		BLI_ghash_free(FUNCTION_HASH, NULL, MEM_freeN);
		FUNCTION_HASH = NULL;
	}

	GPU_shader_free_builtin_shaders();

	if (glsl_material_library) {
		MEM_freeN(glsl_material_library);
		glsl_material_library = NULL;
	}

#if 0
	if (FUNCTION_PROTOTYPES) {
		MEM_freeN(FUNCTION_PROTOTYPES);
		FUNCTION_PROTOTYPES = NULL;
	}
	if (FUNCTION_LIB) {
		GPU_shader_free(FUNCTION_LIB);
		FUNCTION_LIB = NULL;
	}
#endif
}

/* GLSL code generation */

static void codegen_convert_datatype(DynStr *ds, int from, int to, const char *tmp, int id)
{
	char name[1024];

	BLI_snprintf(name, sizeof(name), "%s%d", tmp, id);

	if (from == to) {
		BLI_dynstr_append(ds, name);
	}
	else if (to == GPU_FLOAT) {
		if (from == GPU_VEC4)
			BLI_dynstr_appendf(ds, "convert_rgba_to_float(%s)", name);
		else if (from == GPU_VEC3)
			BLI_dynstr_appendf(ds, "(%s.r + %s.g + %s.b) / 3.0", name, name, name);
		else if (from == GPU_VEC2)
			BLI_dynstr_appendf(ds, "%s.r", name);
	}
	else if (to == GPU_VEC2) {
		if (from == GPU_VEC4)
			BLI_dynstr_appendf(ds, "vec2((%s.r + %s.g + %s.b) / 3.0, %s.a)", name, name, name, name);
		else if (from == GPU_VEC3)
			BLI_dynstr_appendf(ds, "vec2((%s.r + %s.g + %s.b) / 3.0, 1.0)", name, name, name);
		else if (from == GPU_FLOAT)
			BLI_dynstr_appendf(ds, "vec2(%s, 1.0)", name);
	}
	else if (to == GPU_VEC3) {
		if (from == GPU_VEC4)
			BLI_dynstr_appendf(ds, "%s.rgb", name);
		else if (from == GPU_VEC2)
			BLI_dynstr_appendf(ds, "vec3(%s.r, %s.r, %s.r)", name, name, name);
		else if (from == GPU_FLOAT)
			BLI_dynstr_appendf(ds, "vec3(%s, %s, %s)", name, name, name);
	}
	else {
		if (from == GPU_VEC3)
			BLI_dynstr_appendf(ds, "vec4(%s, 1.0)", name);
		else if (from == GPU_VEC2)
			BLI_dynstr_appendf(ds, "vec4(%s.r, %s.r, %s.r, %s.g)", name, name, name, name);
		else if (from == GPU_FLOAT)
			BLI_dynstr_appendf(ds, "vec4(%s, %s, %s, 1.0)", name, name, name);
	}
}

static void codegen_print_datatype(DynStr *ds, const GPUType type, float *data)
{
	int i;

	BLI_dynstr_appendf(ds, "%s(", GPU_DATATYPE_STR[type]);

	for (i = 0; i < type; i++) {
		BLI_dynstr_appendf(ds, "%f", data[i]);
		if (i == type - 1)
			BLI_dynstr_append(ds, ")");
		else
			BLI_dynstr_append(ds, ", ");
	}
}

static int codegen_input_has_texture(GPUInput *input)
{
	if (input->link)
		return 0;
	else if (input->ima || input->prv)
		return 1;
	else
		return input->tex != NULL;
}

const char *GPU_builtin_name(GPUBuiltin builtin)
{
	if (builtin == GPU_VIEW_MATRIX)
		return "unfviewmat";
	else if (builtin == GPU_OBJECT_MATRIX)
		return "unfobmat";
	else if (builtin == GPU_INVERSE_VIEW_MATRIX)
		return "unfinvviewmat";
	else if (builtin == GPU_INVERSE_OBJECT_MATRIX)
		return "unfinvobmat";
	else if (builtin == GPU_LOC_TO_VIEW_MATRIX)
		return "unflocaltoviewmat";
	else if (builtin == GPU_INVERSE_LOC_TO_VIEW_MATRIX)
		return "unfinvlocaltoviewmat";
	else if (builtin == GPU_VIEW_POSITION)
		return "varposition";
	else if (builtin == GPU_VIEW_NORMAL)
		return "varnormal";
	else if (builtin == GPU_OBCOLOR)
		return "unfobcolor";
	else if (builtin == GPU_AUTO_BUMPSCALE)
		return "unfobautobumpscale";
	else if (builtin == GPU_CAMERA_TEXCO_FACTORS)
		return "unfcameratexfactors";
<<<<<<< HEAD
	else if (builtin == GPU_PARTICLE_SCALAR_PROPS)
		return "unfparticlescalarprops";
	else if (builtin == GPU_PARTICLE_LOCATION)
		return "unfparticleco";
	else if (builtin == GPU_PARTICLE_VELOCITY)
		return "unfparticlevel";
	else if (builtin == GPU_PARTICLE_ANG_VELOCITY)
		return "unfparticleangvel";
	else if (builtin == GPU_PBR)
		return "unfpbr"; /* Placeholder : does not actualy contains data */
=======
>>>>>>> 225edf4e
	else
		return "";
}

/* assign only one texid per buffer to avoid sampling the same texture twice */
static void codegen_set_texid(GHash *bindhash, GPUInput *input, int *texid, void *key)
{
	if (BLI_ghash_haskey(bindhash, key)) {
		/* Reuse existing texid */
		input->texid = GET_INT_FROM_POINTER(BLI_ghash_lookup(bindhash, key));
	}
	else {
		/* Allocate new texid */
		input->texid = *texid;
		(*texid)++;
		input->bindtex = true;
		BLI_ghash_insert(bindhash, key, SET_INT_IN_POINTER(input->texid));
	}
}

static void codegen_set_unique_ids(ListBase *nodes, bool reserve_texid)
{
	GHash *bindhash, *definehash;
	GPUNode *node;
	GPUInput *input;
	GPUOutput *output;
	/* XXX tex slot (texid) 0-10 are pbr textures */
	/* TODO : these should reserved on demand not in bulk */
	int id = 1, texid = (reserve_texid) ? 10 : 0;

	bindhash = BLI_ghash_ptr_new("codegen_set_unique_ids1 gh");
	definehash = BLI_ghash_ptr_new("codegen_set_unique_ids2 gh");

	for (node = nodes->first; node; node = node->next) {
		for (input = node->inputs.first; input; input = input->next) {
			/* set id for unique names of uniform variables */
			input->id = id++;
			input->bindtex = false;
			input->definetex = false;

			/* set texid used for settings texture slot with multitexture */
			if (codegen_input_has_texture(input) &&
			    ((input->source == GPU_SOURCE_TEX) || (input->source == GPU_SOURCE_TEX_PIXEL)))
			{
				/* assign only one texid per buffer to avoid sampling
				 * the same texture twice */
				if (input->link) {
					/* input is texture from buffer */
					codegen_set_texid(bindhash, input, &texid, input->link);
				}
				else if (input->ima) {
					/* input is texture from image */
					codegen_set_texid(bindhash, input, &texid, input->ima);
				}
				else if (input->prv) {
					/* input is texture from preview render */
					codegen_set_texid(bindhash, input, &texid, input->prv);
				}
				else if (input->tex) {
					/* input is user created texture, check tex pointer */
					codegen_set_texid(bindhash, input, &texid, input->tex);
				}

				/* make sure this pixel is defined exactly once */
				if (input->source == GPU_SOURCE_TEX_PIXEL) {
					if (input->ima) {
						if (!BLI_ghash_haskey(definehash, input->ima)) {
							input->definetex = true;
							BLI_ghash_insert(definehash, input->ima, SET_INT_IN_POINTER(input->texid));
						}
					}
					else {
						if (!BLI_ghash_haskey(definehash, input->link)) {
							input->definetex = true;
							BLI_ghash_insert(definehash, input->link, SET_INT_IN_POINTER(input->texid));
						}
					}
				}
			}
		}

		for (output = node->outputs.first; output; output = output->next)
			/* set id for unique names of tmp variables storing output */
			output->id = id++;
	}

	BLI_ghash_free(bindhash, NULL, NULL);
	BLI_ghash_free(definehash, NULL, NULL);
}

static int codegen_print_uniforms_functions(DynStr *ds, ListBase *nodes)
{
	GPUNode *node;
	GPUInput *input;
	const char *name;
	int builtins = 0, pbrbuiltins = 0;

	/* print uniforms */
	for (node = nodes->first; node; node = node->next) {
		for (input = node->inputs.first; input; input = input->next) {
			if ((input->source == GPU_SOURCE_TEX) || (input->source == GPU_SOURCE_TEX_PIXEL)) {
				/* create exactly one sampler for each texture */
				if (codegen_input_has_texture(input) && input->bindtex) {
					BLI_dynstr_appendf(ds, "uniform %s samp%d;\n",
						(input->textype == GPU_TEX2D) ? "sampler2D" :
						(input->textype == GPU_TEXCUBE) ? "samplerCube" : "sampler2DShadow",
						input->texid);
				}
			}
			else if (input->source == GPU_SOURCE_BUILTIN) {
				/* only define each builtin uniform/varying once */
				if (!(builtins & input->builtin)) {
					builtins |= input->builtin;
					name = GPU_builtin_name(input->builtin);

					if (input->builtin == GPU_VIEW_POSITION) {
						/* XXX always here */
						continue;
					}
					else if (gpu_str_prefix(name, "unf")) {
						BLI_dynstr_appendf(ds, "uniform %s %s;\n",
							GPU_DATATYPE_STR[input->type], name);
					}
					else {
						BLI_dynstr_appendf(ds, "%s %s %s;\n",
							GLEW_VERSION_3_0 ? "in" : "varying",
							GPU_DATATYPE_STR[input->type], name);
					}
				}
			}
			else if (input->source == GPU_SOURCE_VEC_UNIFORM) {
				if (input->dynamicvec) {
					/* only create uniforms for dynamic vectors */
					BLI_dynstr_appendf(ds, "uniform %s unf%d;\n",
						GPU_DATATYPE_STR[input->type], input->id);
				}
				else {
					/* for others use const so the compiler can do folding */
					BLI_dynstr_appendf(ds, "const %s cons%d = ",
						GPU_DATATYPE_STR[input->type], input->id);
					codegen_print_datatype(ds, input->type, input->vec);
					BLI_dynstr_append(ds, ";\n");
				}
			}
			else if (input->source == GPU_SOURCE_ATTRIB && input->attribfirst) {
#ifdef WITH_OPENSUBDIV
				bool skip_opensubdiv = input->attribtype == CD_TANGENT;
				if (skip_opensubdiv) {
					BLI_dynstr_appendf(ds, "#ifndef USE_OPENSUBDIV\n");
				}
#endif
				BLI_dynstr_appendf(ds, "%s %s var%d;\n",
					GLEW_VERSION_3_0 ? "in" : "varying",
					GPU_DATATYPE_STR[input->type], input->attribid);
#ifdef WITH_OPENSUBDIV
				if (skip_opensubdiv) {
					BLI_dynstr_appendf(ds, "#endif\n");
				}
#endif
			}
		}
	}

	BLI_dynstr_append(ds, "\n");

	return builtins;
}

static void codegen_declare_tmps(DynStr *ds, ListBase *nodes)
{
	GPUNode *node;
	GPUInput *input;
	GPUOutput *output;

	for (node = nodes->first; node; node = node->next) {
		/* load pixels from textures */
		for (input = node->inputs.first; input; input = input->next) {
			if (input->source == GPU_SOURCE_TEX_PIXEL) {
				if (codegen_input_has_texture(input) && input->definetex) {
					BLI_dynstr_appendf(ds, "\tvec4 tex%d = texture2D(", input->texid);
					BLI_dynstr_appendf(ds, "samp%d, gl_TexCoord[%d].st);\n",
					                   input->texid, input->texid);
				}
			}
		}

		/* declare temporary variables for node output storage */
		for (output = node->outputs.first; output; output = output->next) {
			BLI_dynstr_appendf(ds, "\t%s tmp%d;\n",
			                   GPU_DATATYPE_STR[output->type], output->id);
		}
	}

	BLI_dynstr_append(ds, "\n");
}

static void codegen_call_functions(DynStr *ds, ListBase *nodes, GPUOutput *finaloutput)
{
	GPUNode *node;
	GPUInput *input;
	GPUOutput *output;

	for (node = nodes->first; node; node = node->next) {
		BLI_dynstr_appendf(ds, "\t%s(", node->name);
		
		for (input = node->inputs.first; input; input = input->next) {
			if (input->source == GPU_SOURCE_TEX) {
				BLI_dynstr_appendf(ds, "samp%d", input->texid);
				if (input->link)
					BLI_dynstr_appendf(ds, ", gl_TexCoord[%d].st", input->texid);
			}
			else if (input->source == GPU_SOURCE_TEX_PIXEL) {
				codegen_convert_datatype(ds, input->link->output->type, input->type,
					"tmp", input->link->output->id);
			}
			else if (input->source == GPU_SOURCE_BUILTIN) {
				if (input->builtin == GPU_VIEW_NORMAL)
					BLI_dynstr_append(ds, "facingnormal");
				else
					BLI_dynstr_append(ds, GPU_builtin_name(input->builtin));
			}
			else if (input->source == GPU_SOURCE_VEC_UNIFORM) {
				if (input->dynamicvec)
					BLI_dynstr_appendf(ds, "unf%d", input->id);
				else
					BLI_dynstr_appendf(ds, "cons%d", input->id);
			}
			else if (input->source == GPU_SOURCE_ATTRIB) {
				BLI_dynstr_appendf(ds, "var%d", input->attribid);
			}
			else if (input->source == GPU_SOURCE_OPENGL_BUILTIN) {
				if (input->oglbuiltin == GPU_MATCAP_NORMAL)
					BLI_dynstr_append(ds, "gl_SecondaryColor");
				else if (input->oglbuiltin == GPU_COLOR)
					BLI_dynstr_append(ds, "gl_Color");
			}

			BLI_dynstr_append(ds, ", ");
		}

		for (output = node->outputs.first; output; output = output->next) {
			BLI_dynstr_appendf(ds, "tmp%d", output->id);
			if (output->next)
				BLI_dynstr_append(ds, ", ");
		}

		BLI_dynstr_append(ds, ");\n");
	}

	BLI_dynstr_appendf(ds, "\n#ifndef ALPHA_AS_DEPTH\n");
	BLI_dynstr_append(ds, "\n\tgl_FragColor = ");
	codegen_convert_datatype(ds, finaloutput->type, GPU_VEC4, "tmp", finaloutput->id);
	BLI_dynstr_append(ds, ";\n");
	BLI_dynstr_appendf(ds, "\n#else\n");
	/* Encode Depth in Alpha if we are capturing for planar reflection / ssr */
	BLI_dynstr_append(ds, "\n\tgl_FragColor = vec4(");
	codegen_convert_datatype(ds, finaloutput->type, GPU_VEC3, "tmp", finaloutput->id);
	BLI_dynstr_append(ds, ", varposition.z);\n");
	BLI_dynstr_appendf(ds, "\n#endif\n");
}

static char *code_generate_fragment(ListBase *nodes, const GPUMatType type, GPUOutput *output)
{
	DynStr *ds = BLI_dynstr_new();
	char *code;
	int builtins;

#ifdef WITH_OPENSUBDIV
	GPUNode *node;
	GPUInput *input;
#endif

#if 0
	BLI_dynstr_append(ds, FUNCTION_PROTOTYPES);
#endif

	codegen_set_unique_ids(nodes, (type == GPU_MATERIAL_TYPE_MESH_REAL_SH));
	builtins = codegen_print_uniforms_functions(ds, nodes);

#if 0
	if (G.debug & G_DEBUG)
		BLI_dynstr_appendf(ds, "/* %s */\n", name);
#endif

	/* XXX */
	BLI_dynstr_appendf(ds, "%s vec3 varposition;\n",
		GLEW_VERSION_3_0 ? "in" : "varying");

	BLI_dynstr_append(ds, "void main()\n{\n");

	if (builtins & GPU_VIEW_NORMAL)
		BLI_dynstr_append(ds, "\tvec3 facingnormal = gl_FrontFacing? varnormal: -varnormal;\n");

	/* Calculate tangent space. */
#ifdef WITH_OPENSUBDIV
	{
		bool has_tangent = false;
		for (node = nodes->first; node; node = node->next) {
			for (input = node->inputs.first; input; input = input->next) {
				if (input->source == GPU_SOURCE_ATTRIB && input->attribfirst) {
					if (input->attribtype == CD_TANGENT) {
						BLI_dynstr_appendf(ds, "#ifdef USE_OPENSUBDIV\n");
						BLI_dynstr_appendf(ds, "\t%s var%d;\n",
						                   GPU_DATATYPE_STR[input->type],
						                   input->attribid);
						if (has_tangent == false) {
							BLI_dynstr_appendf(ds, "\tvec3 Q1 = dFdx(inpt.v.position.xyz);\n");
							BLI_dynstr_appendf(ds, "\tvec3 Q2 = dFdy(inpt.v.position.xyz);\n");
							BLI_dynstr_appendf(ds, "\tvec2 st1 = dFdx(inpt.v.uv);\n");
							BLI_dynstr_appendf(ds, "\tvec2 st2 = dFdy(inpt.v.uv);\n");
							BLI_dynstr_appendf(ds, "\tvec3 T = normalize(Q1 * st2.t - Q2 * st1.t);\n");
						}
						BLI_dynstr_appendf(ds, "\tvar%d = vec4(T, 1.0);\n", input->attribid);
						BLI_dynstr_appendf(ds, "#endif\n");
					}
				}
			}
		}
	}
#endif

	codegen_declare_tmps(ds, nodes);
	codegen_call_functions(ds, nodes, output);

	BLI_dynstr_append(ds, "}\n");

	/* create shader */
	code = BLI_dynstr_get_cstring(ds);
	BLI_dynstr_free(ds);

#if 0
	if (G.debug & G_DEBUG) printf("%s\n", code);
#endif

	return code;
}

static char *code_generate_vertex(ListBase *nodes, const GPUMatType type)
{
	DynStr *ds = BLI_dynstr_new();
	GPUNode *node;
	GPUInput *input;
	char *code;
	char *vertcode = NULL;

	for (node = nodes->first; node; node = node->next) {
		for (input = node->inputs.first; input; input = input->next) {
			if (input->source == GPU_SOURCE_ATTRIB && input->attribfirst) {
#ifdef WITH_OPENSUBDIV
				bool skip_opensubdiv = ELEM(input->attribtype, CD_MTFACE, CD_TANGENT);
				if (skip_opensubdiv) {
					BLI_dynstr_appendf(ds, "#ifndef USE_OPENSUBDIV\n");
				}
#endif
				BLI_dynstr_appendf(ds, "%s %s att%d;\n",
					GLEW_VERSION_3_0 ? "in" : "attribute",
					GPU_DATATYPE_STR[input->type], input->attribid);
				BLI_dynstr_appendf(ds, "uniform int att%d_info;\n",  input->attribid);
				BLI_dynstr_appendf(ds, "%s %s var%d;\n",
					GLEW_VERSION_3_0 ? "out" : "varying",
					GPU_DATATYPE_STR[input->type], input->attribid);
#ifdef WITH_OPENSUBDIV
				if (skip_opensubdiv) {
					BLI_dynstr_appendf(ds, "#endif\n");
				}
#endif
			}
		}
	}

	BLI_dynstr_append(ds, "\n");

	switch (type) {
		case GPU_MATERIAL_TYPE_MESH:
		case GPU_MATERIAL_TYPE_MESH_REAL_SH:
			vertcode = datatoc_gpu_shader_vertex_glsl;
			break;
		case GPU_MATERIAL_TYPE_WORLD:
			vertcode = datatoc_gpu_shader_vertex_world_glsl;
			break;
		default:
			fprintf(stderr, "invalid material type, set one after GPU_material_construct_begin\n");
			break;
	}

	BLI_dynstr_append(ds, vertcode);
	
	for (node = nodes->first; node; node = node->next)
		for (input = node->inputs.first; input; input = input->next)
			if (input->source == GPU_SOURCE_ATTRIB && input->attribfirst) {
				if (input->attribtype == CD_TANGENT) { /* silly exception */
#ifdef WITH_OPENSUBDIV
					BLI_dynstr_appendf(ds, "#ifndef USE_OPENSUBDIV\n");
#endif
					BLI_dynstr_appendf(
					        ds, "\tvar%d.xyz = normalize(gl_NormalMatrix * att%d.xyz);\n",
					        input->attribid, input->attribid);
					BLI_dynstr_appendf(
					        ds, "\tvar%d.w = att%d.w;\n",
					        input->attribid, input->attribid);
#ifdef WITH_OPENSUBDIV
					BLI_dynstr_appendf(ds, "#endif\n");
#endif
				}
				else {
#ifdef WITH_OPENSUBDIV
					bool is_mtface = input->attribtype == CD_MTFACE;
					if (is_mtface) {
						BLI_dynstr_appendf(ds, "#ifndef USE_OPENSUBDIV\n");
					}
#endif
					BLI_dynstr_appendf(ds, "\tset_var_from_attr(att%d, att%d_info, var%d);\n",
					                   input->attribid, input->attribid, input->attribid);
#ifdef WITH_OPENSUBDIV
					if (is_mtface) {
						BLI_dynstr_appendf(ds, "#endif\n");
					}
#endif
				}
			}
			/* unfortunately special handling is needed here because we abuse gl_Color/gl_SecondaryColor flat shading */
			else if (input->source == GPU_SOURCE_OPENGL_BUILTIN) {
				if (input->oglbuiltin == GPU_MATCAP_NORMAL) {
					/* remap to 0.0 - 1.0 range. This is done because OpenGL 2.0 clamps colors
					 * between shader stages and we want the full range of the normal */
					BLI_dynstr_appendf(ds, "\tvec3 matcapcol = vec3(0.5) * varnormal + vec3(0.5);\n");
					BLI_dynstr_appendf(ds, "\tgl_FrontSecondaryColor = vec4(matcapcol, 1.0);\n");
				}
				else if (input->oglbuiltin == GPU_COLOR) {
					BLI_dynstr_appendf(ds, "\tgl_FrontColor = gl_Color;\n");
				}
			}

	BLI_dynstr_append(ds, "}\n");

	code = BLI_dynstr_get_cstring(ds);

	BLI_dynstr_free(ds);

#if 0
	if (G.debug & G_DEBUG) printf("%s\n", code);
#endif

	return code;
}

static char *code_generate_geometry(ListBase *nodes, bool use_opensubdiv)
{
#ifdef WITH_OPENSUBDIV
	if (use_opensubdiv) {
		DynStr *ds = BLI_dynstr_new();
		GPUNode *node;
		GPUInput *input;
		char *code;

		/* Generate varying declarations. */
		for (node = nodes->first; node; node = node->next) {
			for (input = node->inputs.first; input; input = input->next) {
				if (input->source == GPU_SOURCE_ATTRIB && input->attribfirst) {
					if (input->attribtype == CD_MTFACE) {
						/* NOTE: For now we are using varying on purpose,
						 * otherwise we are not able to write to the varying.
						 */
						BLI_dynstr_appendf(ds, "%s %s var%d%s;\n",
						                   "varying",
						                   GPU_DATATYPE_STR[input->type],
						                   input->attribid,
						                   "");
						BLI_dynstr_appendf(ds, "uniform int fvar%d_offset;\n",
						                   input->attribid);
					}
				}
			}
		}

		BLI_dynstr_append(ds, datatoc_gpu_shader_geometry_glsl);

		/* Generate varying assignments. */
		for (node = nodes->first; node; node = node->next) {
			for (input = node->inputs.first; input; input = input->next) {
				if (input->source == GPU_SOURCE_ATTRIB && input->attribfirst) {
					if (input->attribtype == CD_MTFACE) {
						BLI_dynstr_appendf(
						        ds,
						        "\tINTERP_FACE_VARYING_ATT_2(var%d, "
						        "int(texelFetch(FVarDataOffsetBuffer, fvar%d_offset).r), st);\n",
						        input->attribid,
						        input->attribid);
					}
				}
			}
		}

		BLI_dynstr_append(ds, "}\n");
		code = BLI_dynstr_get_cstring(ds);
		BLI_dynstr_free(ds);

		//if (G.debug & G_DEBUG) printf("%s\n", code);

		return code;
	}
#else
	UNUSED_VARS(nodes, use_opensubdiv);
#endif
	return NULL;
}

void GPU_code_generate_glsl_lib(void)
{
	DynStr *ds;

	/* only initialize the library once */
	if (glsl_material_library)
		return;

	ds = BLI_dynstr_new();

	/* Orders matters : some functions must be initialized for the later files 
	 * This is in order to avoid unecessary early declarations */
	BLI_dynstr_append(ds, datatoc_gpu_shader_material_glsl);
	BLI_dynstr_append(ds, datatoc_gpu_shader_material_utils_glsl);
	BLI_dynstr_append(ds, datatoc_gpu_shader_material_bsdf_glossy_glsl);
	BLI_dynstr_append(ds, datatoc_gpu_shader_material_bsdf_diffuse_glsl);
	BLI_dynstr_append(ds, datatoc_gpu_shader_material_bsdf_anisotropic_glsl);
	BLI_dynstr_append(ds, datatoc_gpu_shader_material_bsdf_velvet_glsl);
	BLI_dynstr_append(ds, datatoc_gpu_shader_material_bsdf_transparent_glsl);
	BLI_dynstr_append(ds, datatoc_gpu_shader_material_bsdf_refraction_glsl);
	BLI_dynstr_append(ds, datatoc_gpu_shader_material_bsdf_glass_glsl);
	BLI_dynstr_append(ds, datatoc_gpu_shader_material_bsdf_translucent_glsl);
	BLI_dynstr_append(ds, datatoc_gpu_shader_material_bsdf_toon_glsl);
	BLI_dynstr_append(ds, datatoc_gpu_shader_material_bsdf_ambient_occlusion_glsl);
	BLI_dynstr_append(ds, datatoc_gpu_shader_material_new_shading_glsl);

	glsl_material_library = BLI_dynstr_get_cstring(ds);

	BLI_dynstr_free(ds);
}


/* GPU pass binding/unbinding */

GPUShader *GPU_pass_shader(GPUPass *pass)
{
	return pass->shader;
}

static void gpu_nodes_extract_dynamic_inputs(GPUPass *pass, ListBase *nodes)
{
	GPUShader *shader = pass->shader;
	GPUNode *node;
	GPUInput *next, *input;
	ListBase *inputs = &pass->inputs;
	int extract, z;

	memset(inputs, 0, sizeof(*inputs));

	if (!shader)
		return;

	GPU_shader_bind(shader);

	for (node = nodes->first; node; node = node->next) {
		z = 0;
		for (input = node->inputs.first; input; input = next, z++) {
			next = input->next;

			/* attributes don't need to be bound, they already have
			 * an id that the drawing functions will use */
			if (input->source == GPU_SOURCE_ATTRIB) {
#ifdef WITH_OPENSUBDIV
				/* We do need mtface attributes for later, so we can
				 * update face-varuing variables offset in the texture
				 * buffer for proper sampling from the shader.
				 *
				 * We don't do anything about attribute itself, we
				 * only use it to learn which uniform name is to be
				 * updated.
				 *
				 * TODO(sergey): We can add ad extra uniform input
				 * for the offset, which will be purely internal and
				 * which would avoid having such an exceptions.
				 */
				if (input->attribtype != CD_MTFACE) {
					continue;
				}
#else
				continue;
#endif
			}
			if (input->source == GPU_SOURCE_BUILTIN ||
			    input->source == GPU_SOURCE_OPENGL_BUILTIN)
			{
				continue;
			}

			if (input->ima || input->tex || input->prv)
				BLI_snprintf(input->shadername, sizeof(input->shadername), "samp%d", input->texid);
			else
				BLI_snprintf(input->shadername, sizeof(input->shadername), "unf%d", input->id);

			/* pass non-dynamic uniforms to opengl */
			extract = 0;

			if (input->ima || input->tex || input->prv) {
				if (input->bindtex)
					extract = 1;
			}
			else if (input->dynamicvec)
				extract = 1;

			if (extract)
				input->shaderloc = GPU_shader_get_uniform(shader, input->shadername);

#ifdef WITH_OPENSUBDIV
			if (input->source == GPU_SOURCE_ATTRIB &&
			    input->attribtype == CD_MTFACE)
			{
				extract = 1;
			}
#endif

			/* extract nodes */
			if (extract) {
				BLI_remlink(&node->inputs, input);
				BLI_addtail(inputs, input);
			}
		}
	}

	GPU_shader_unbind();
}

void GPU_pass_bind(GPUPass *pass, double time, int mipmap)
{
	GPUInput *input;
	GPUShader *shader = pass->shader;
	ListBase *inputs = &pass->inputs;

	if (!shader)
		return;

	GPU_shader_bind(shader);

	/* create the textures */
	for (input = inputs->first; input; input = input->next) {
		if (input->ima)
			input->tex = GPU_texture_from_blender(input->ima, input->iuser, input->textarget, input->image_isdata, input->image_isenvmap, time, mipmap);
		else if (input->prv)
			input->tex = GPU_texture_from_preview(input->prv, mipmap);
	}

	/* bind the textures, in second loop so texture binding during
	 * create doesn't overwrite already bound textures */
	for (input = inputs->first; input; input = input->next) {
		if (input->tex && input->bindtex) {
			GPU_texture_bind(input->tex, input->texid);
			GPU_shader_uniform_texture(shader, input->shaderloc, input->tex);
		}
	}
}

void GPU_pass_update_uniforms(GPUPass *pass)
{
	GPUInput *input;
	GPUShader *shader = pass->shader;
	ListBase *inputs = &pass->inputs;

	if (!shader)
		return;

	/* pass dynamic inputs to opengl, others were removed */
	for (input = inputs->first; input; input = input->next) {
		if (!(input->ima || input->tex || input->prv)) {
			if (input->dynamictype == GPU_DYNAMIC_MAT_HARD) {
				// The hardness is actually a short pointer, so we convert it here
				float val = (float)(*(short *)input->dynamicvec);
				GPU_shader_uniform_vector(shader, input->shaderloc, 1, 1, &val);
			}
			else {
				GPU_shader_uniform_vector(shader, input->shaderloc, input->type, 1,
					input->dynamicvec);
			}
		}
	}
}

void GPU_pass_unbind(GPUPass *pass)
{
	GPUInput *input;
	GPUShader *shader = pass->shader;
	ListBase *inputs = &pass->inputs;

	if (!shader)
		return;

	for (input = inputs->first; input; input = input->next) {
		if (input->tex && input->bindtex)
			GPU_texture_unbind(input->tex);

		if (input->ima || input->prv)
			input->tex = NULL;
	}
	
	GPU_shader_unbind();
}

/* Node Link Functions */

static GPUNodeLink *GPU_node_link_create(void)
{
	GPUNodeLink *link = MEM_callocN(sizeof(GPUNodeLink), "GPUNodeLink");
	link->type = GPU_NONE;
	link->users++;

	return link;
}

static void gpu_node_link_free(GPUNodeLink *link)
{
	link->users--;

	if (link->users < 0)
		fprintf(stderr, "GPU_node_link_free: negative refcount\n");
	
	if (link->users == 0) {
		if (link->output)
			link->output->link = NULL;
		MEM_freeN(link);
	}
}

/* Node Functions */

static GPUNode *GPU_node_begin(const char *name)
{
	GPUNode *node = MEM_callocN(sizeof(GPUNode), "GPUNode");

	node->name = name;

	return node;
}

static void gpu_node_input_link(GPUNode *node, GPUNodeLink *link, const GPUType type)
{
	GPUInput *input;
	GPUNode *outnode;
	const char *name;

	if (link->output) {
		outnode = link->output->node;
		name = outnode->name;
		input = outnode->inputs.first;

		if ((STREQ(name, "set_value") || STREQ(name, "set_rgb")) &&
		    (input->type == type))
		{
			input = MEM_dupallocN(outnode->inputs.first);
			input->type = type;
			if (input->link)
				input->link->users++;
			BLI_addtail(&node->inputs, input);
			return;
		}
	}
	
	input = MEM_callocN(sizeof(GPUInput), "GPUInput");
	input->node = node;

	if (link->builtin) {
		/* builtin uniform */
		input->type = type;
		input->source = GPU_SOURCE_BUILTIN;
		input->builtin = link->builtin;

		MEM_freeN(link);
	}
	else if (link->oglbuiltin) {
		/* builtin uniform */
		input->type = type;
		input->source = GPU_SOURCE_OPENGL_BUILTIN;
		input->oglbuiltin = link->oglbuiltin;

		MEM_freeN(link);
	}
	else if (link->output) {
		/* link to a node output */
		input->type = type;
		input->source = GPU_SOURCE_TEX_PIXEL;
		input->link = link;
		link->users++;
	}
	else if (link->dynamictex) {
		/* dynamic texture, GPUTexture is updated/deleted externally */
		input->type = type;
		input->source = GPU_SOURCE_TEX;

		input->tex = link->dynamictex;
		input->textarget = GL_TEXTURE_2D;
		input->textype = type;
		input->dynamictex = true;
		input->dynamicdata = link->ptr2;
		MEM_freeN(link);
	}
	else if (link->texture) {
		/* small texture created on the fly, like for colorbands */
		input->type = GPU_VEC4;
		input->source = GPU_SOURCE_TEX;
		input->textype = type;

#if 0
		input->tex = GPU_texture_create_2D(link->texturesize, link->texturesize, link->ptr2, NULL);
#endif
		input->tex = GPU_texture_create_2D(link->texturesize, 1, link->ptr1, GPU_HDR_NONE, NULL);
		input->textarget = GL_TEXTURE_2D;

		MEM_freeN(link->ptr1);
		MEM_freeN(link);
	}
	else if (link->image) {
		/* blender image */
		input->type = GPU_VEC4;
		input->source = GPU_SOURCE_TEX;

		if (link->image == GPU_NODE_LINK_IMAGE_PREVIEW) {
			input->prv = link->ptr1;
			input->textarget = GL_TEXTURE_2D;
			input->textype = GPU_TEX2D;
		}
		else if (link->image == GPU_NODE_LINK_IMAGE_BLENDER) {
			input->ima = link->ptr1;
			input->iuser = link->ptr2;
			input->image_isdata = link->image_isdata;
			input->image_isenvmap = link->image_isenvmap;
			input->textarget = GL_TEXTURE_2D;
			input->textype = GPU_TEX2D;
		}
		else if (link->image == GPU_NODE_LINK_IMAGE_CUBE_MAP) {
			input->ima = link->ptr1;
			input->iuser = link->ptr2;
			input->image_isdata = link->image_isdata;
			input->textarget = GL_TEXTURE_CUBE_MAP;
			input->textype = GPU_TEXCUBE;
		}
		MEM_freeN(link);
	}
	else if (link->attribtype) {
		/* vertex attribute */
		input->type = type;
		input->source = GPU_SOURCE_ATTRIB;

		input->attribtype = link->attribtype;
		BLI_strncpy(input->attribname, link->attribname, sizeof(input->attribname));
		MEM_freeN(link);
	}
	else {
		/* uniform vector */
		input->type = type;
		input->source = GPU_SOURCE_VEC_UNIFORM;

		memcpy(input->vec, link->ptr1, type * sizeof(float));
		if (link->dynamic) {
			input->dynamicvec = link->ptr1;
			input->dynamictype = link->dynamictype;
			input->dynamicdata = link->ptr2;
		}
		MEM_freeN(link);
	}

	BLI_addtail(&node->inputs, input);
}

static void gpu_node_input_socket(GPUNode *node, GPUNodeStack *sock)
{
	GPUNodeLink *link;

	if (sock->link) {
		gpu_node_input_link(node, sock->link, sock->type);
	}
	else {
		link = GPU_node_link_create();
		link->ptr1 = sock->vec;
		gpu_node_input_link(node, link, sock->type);
	}
}

static void gpu_node_output(GPUNode *node, const GPUType type, GPUNodeLink **link)
{
	GPUOutput *output = MEM_callocN(sizeof(GPUOutput), "GPUOutput");

	output->type = type;
	output->node = node;

	if (link) {
		*link = output->link = GPU_node_link_create();
		output->link->type = type;
		output->link->output = output;

		/* note: the caller owns the reference to the link, GPUOutput
		 * merely points to it, and if the node is destroyed it will
		 * set that pointer to NULL */
	}

	BLI_addtail(&node->outputs, output);
}

static void gpu_inputs_free(ListBase *inputs)
{
	GPUInput *input;

	for (input = inputs->first; input; input = input->next) {
		if (input->link)
			gpu_node_link_free(input->link);
		else if (input->tex && !input->dynamictex)
			GPU_texture_free(input->tex);
	}

	BLI_freelistN(inputs);
}

static void gpu_node_free(GPUNode *node)
{
	GPUOutput *output;

	gpu_inputs_free(&node->inputs);

	for (output = node->outputs.first; output; output = output->next)
		if (output->link) {
			output->link->output = NULL;
			gpu_node_link_free(output->link);
		}

	BLI_freelistN(&node->outputs);
	MEM_freeN(node);
}

static void gpu_nodes_free(ListBase *nodes)
{
	GPUNode *node;

	while ((node = BLI_pophead(nodes))) {
		gpu_node_free(node);
	}
}

/* vertex attributes */

static void gpu_nodes_get_vertex_attributes(ListBase *nodes, GPUVertexAttribs *attribs)
{
	GPUNode *node;
	GPUInput *input;
	int a;

	/* convert attributes requested by node inputs to an array of layers,
	 * checking for duplicates and assigning id's starting from zero. */

	memset(attribs, 0, sizeof(*attribs));

	for (node = nodes->first; node; node = node->next) {
		for (input = node->inputs.first; input; input = input->next) {
			if (input->source == GPU_SOURCE_ATTRIB) {
				for (a = 0; a < attribs->totlayer; a++) {
					if (attribs->layer[a].type == input->attribtype &&
					    STREQ(attribs->layer[a].name, input->attribname))
					{
						break;
					}
				}

				if (a < GPU_MAX_ATTRIB) {
					if (a == attribs->totlayer) {
						input->attribid = attribs->totlayer++;
						input->attribfirst = 1;

						attribs->layer[a].type = input->attribtype;
						attribs->layer[a].attribid = input->attribid;
						BLI_strncpy(attribs->layer[a].name, input->attribname,
						            sizeof(attribs->layer[a].name));
					}
					else {
						input->attribid = attribs->layer[a].attribid;
					}
				}
			}
		}
	}
}

static void gpu_nodes_get_builtin_flag(ListBase *nodes, int *builtin, int *pbrbuiltin)
{
	GPUNode *node;
	GPUInput *input;
	
	*builtin = 0;

	for (node = nodes->first; node; node = node->next)
		for (input = node->inputs.first; input; input = input->next)
			if (input->source == GPU_SOURCE_BUILTIN)
				*builtin |= input->builtin;
}

/* varargs linking  */

GPUNodeLink *GPU_attribute(const CustomDataType type, const char *name)
{
	GPUNodeLink *link = GPU_node_link_create();

	link->attribtype = type;
	link->attribname = name;

	return link;
}

GPUNodeLink *GPU_uniform(float *num)
{
	GPUNodeLink *link = GPU_node_link_create();

	link->ptr1 = num;
	link->ptr2 = NULL;

	return link;
}

GPUNodeLink *GPU_dynamic_uniform(float *num, GPUDynamicType dynamictype, void *data)
{
	GPUNodeLink *link = GPU_node_link_create();

	link->ptr1 = num;
	link->ptr2 = data;
	link->dynamic = true;
	link->dynamictype = dynamictype;


	return link;
}

GPUNodeLink *GPU_image(Image *ima, ImageUser *iuser, bool is_data, bool is_envmap)
{
	GPUNodeLink *link = GPU_node_link_create();

	link->image = GPU_NODE_LINK_IMAGE_BLENDER;
	link->ptr1 = ima;
	link->ptr2 = iuser;
	link->image_isdata = is_data;
	link->image_isenvmap = is_envmap;

	return link;
}

GPUNodeLink *GPU_cube_map(Image *ima, ImageUser *iuser, bool is_data)
{
	GPUNodeLink *link = GPU_node_link_create();

	link->image = GPU_NODE_LINK_IMAGE_CUBE_MAP;
	link->ptr1 = ima;
	link->ptr2 = iuser;
	link->image_isdata = is_data;

	return link;
}

GPUNodeLink *GPU_image_preview(PreviewImage *prv)
{
	GPUNodeLink *link = GPU_node_link_create();
	
	link->image = GPU_NODE_LINK_IMAGE_PREVIEW;
	link->ptr1 = prv;
	
	return link;
}


GPUNodeLink *GPU_texture(int size, float *pixels)
{
	GPUNodeLink *link = GPU_node_link_create();

	link->texture = true;
	link->texturesize = size;
	link->ptr1 = pixels;

	return link;
}

GPUNodeLink *GPU_dynamic_texture(GPUTexture *tex, GPUDynamicType dynamictype, void *data)
{
	GPUNodeLink *link = GPU_node_link_create();

	link->dynamic = true;
	link->dynamictex = tex;
	link->dynamictype = dynamictype;
	link->ptr2 = data;

	return link;
}

GPUNodeLink *GPU_builtin(GPUBuiltin builtin)
{
	GPUNodeLink *link = GPU_node_link_create();

	link->builtin = builtin;

	return link;
}

GPUNodeLink *GPU_opengl_builtin(GPUOpenGLBuiltin builtin)
{
	GPUNodeLink *link = GPU_node_link_create();

	link->oglbuiltin = builtin;

	return link;
}

bool GPU_link(GPUMaterial *mat, const char *name, ...)
{
	GPUNode *node;
	GPUFunction *function;
	GPUNodeLink *link, **linkptr;
	va_list params;
	int i;

	function = gpu_lookup_function(name);
	if (!function) {
		fprintf(stderr, "GPU failed to find function %s\n", name);
		return false;
	}

	node = GPU_node_begin(name);

	va_start(params, name);
	for (i = 0; i < function->totparam; i++) {
		if (function->paramqual[i] != FUNCTION_QUAL_IN) {
			linkptr = va_arg(params, GPUNodeLink **);
			gpu_node_output(node, function->paramtype[i], linkptr);
		}
		else {
			link = va_arg(params, GPUNodeLink *);
			gpu_node_input_link(node, link, function->paramtype[i]);
		}
	}
	va_end(params);

	gpu_material_add_node(mat, node);

	return true;
}

bool GPU_stack_link(GPUMaterial *mat, const char *name, GPUNodeStack *in, GPUNodeStack *out, ...)
{
	GPUNode *node;
	GPUFunction *function;
	GPUNodeLink *link, **linkptr;
	va_list params;
	int i, totin, totout;

	function = gpu_lookup_function(name);
	if (!function) {
		fprintf(stderr, "GPU failed to find function %s\n", name);
		return false;
	}

	node = GPU_node_begin(name);
	totin = 0;
	totout = 0;

	if (in) {
		for (i = 0; in[i].type != GPU_NONE; i++) {
			gpu_node_input_socket(node, &in[i]);
			totin++;
		}
	}
	
	if (out) {
		for (i = 0; out[i].type != GPU_NONE; i++) {
			gpu_node_output(node, out[i].type, &out[i].link);
			totout++;
		}
	}

	va_start(params, out);
	for (i = 0; i < function->totparam; i++) {
		if (function->paramqual[i] != FUNCTION_QUAL_IN) {
			if (totout == 0) {
				linkptr = va_arg(params, GPUNodeLink **);
				gpu_node_output(node, function->paramtype[i], linkptr);
			}
			else
				totout--;
		}
		else {
			if (totin == 0) {
				link = va_arg(params, GPUNodeLink *);
				if (link->socket)
					gpu_node_input_socket(node, link->socket);
				else
					gpu_node_input_link(node, link, function->paramtype[i]);
			}
			else
				totin--;
		}
	}
	va_end(params);

	gpu_material_add_node(mat, node);
	
	return true;
}

int GPU_link_changed(GPUNodeLink *link)
{
	GPUNode *node;
	GPUInput *input;
	const char *name;

	if (link->output) {
		node = link->output->node;
		name = node->name;

		if (STREQ(name, "set_value") || STREQ(name, "set_rgb")) {
			input = node->inputs.first;
			return (input->link != NULL);
		}

		return 1;
	}
	else
		return 0;
}

/* Pass create/free */

static void gpu_nodes_tag(GPUNodeLink *link)
{
	GPUNode *node;
	GPUInput *input;

	if (!link->output)
		return;

	node = link->output->node;
	if (node->tag)
		return;
	
	node->tag = true;
	for (input = node->inputs.first; input; input = input->next)
		if (input->link)
			gpu_nodes_tag(input->link);
}

static void gpu_nodes_prune(ListBase *nodes, GPUNodeLink *outlink)
{
	GPUNode *node, *next;

	for (node = nodes->first; node; node = node->next)
		node->tag = false;

	gpu_nodes_tag(outlink);

	for (node = nodes->first; node; node = next) {
		next = node->next;

		if (!node->tag) {
			BLI_remlink(nodes, node);
			gpu_node_free(node);
		}
	}
}

GPUPass *GPU_generate_pass(
        ListBase *nodes, GPUNodeLink *outlink,
        GPUVertexAttribs *attribs, int *builtins, int *pbrbuiltins,
        const GPUMatType type, const char *UNUSED(name),
        const bool use_opensubdiv,
        const bool use_new_shading,
        const bool use_planar_probe,
        const bool use_box_correction,
		const bool use_ellipsoid_correction,
		const bool use_alpha_as_depth,
		const bool use_backface_depth,
		const bool use_ssr,
		const bool use_ssao)
{
	GPUShader *shader;
	GPUPass *pass;
	char *vertexcode, *geometrycode, *fragmentcode;

#if 0
	if (!FUNCTION_LIB) {
		GPU_nodes_free(nodes);
		return NULL;
	}
#endif

	/* prune unused nodes */
	gpu_nodes_prune(nodes, outlink);

	gpu_nodes_get_vertex_attributes(nodes, attribs);
	gpu_nodes_get_builtin_flag(nodes, builtins, pbrbuiltins);

	/* generate code and compile with opengl */
	fragmentcode = code_generate_fragment(nodes, type, outlink->output);
	vertexcode = code_generate_vertex(nodes, type);
	geometrycode = code_generate_geometry(nodes, use_opensubdiv);

	int flags = GPU_SHADER_FLAGS_NONE;
	if (use_opensubdiv) {
		flags |= GPU_SHADER_FLAGS_SPECIAL_OPENSUBDIV;
	}
	if (use_new_shading) {
		flags |= GPU_SHADER_FLAGS_NEW_SHADING;
	}
	if (use_box_correction) {
		flags |= GPU_SHADER_FLAGS_PROBE_BOX_CORREC;
	}
	if (use_ellipsoid_correction) {
		flags |= GPU_SHADER_FLAGS_PROBE_ELIPS_CORREC;
	}
	if (use_planar_probe) {
		flags |= GPU_SHADER_FLAGS_PROBE_PLANAR;
	}
	if (use_alpha_as_depth) {
		flags |= GPU_SHADER_FLAGS_ALPHA_DEPTH;
	}
	if (use_backface_depth) {
		flags |= GPU_SHADER_FLAGS_BACKFACE_DEPTH;
	}
	if (use_ssr) {
		flags |= GPU_SHADER_FLAGS_SSR;
	}
	if (use_ssao) {
		flags |= GPU_SHADER_FLAGS_SSAO;
	}

	shader = GPU_shader_create_ex(vertexcode,
	                              fragmentcode,
	                              geometrycode,
	                              glsl_material_library,
	                              NULL,
	                              0,
	                              0,
	                              0,
	                              flags);

	/* failed? */
	if (!shader) {
		if (fragmentcode)
			MEM_freeN(fragmentcode);
		if (vertexcode)
			MEM_freeN(vertexcode);
		memset(attribs, 0, sizeof(*attribs));
		memset(builtins, 0, sizeof(*builtins));
		memset(pbrbuiltins, 0, sizeof(*pbrbuiltins));
		gpu_nodes_free(nodes);
		return NULL;
	}
	
	/* create pass */
	pass = MEM_callocN(sizeof(GPUPass), "GPUPass");

	pass->output = outlink->output;
	pass->shader = shader;
	pass->fragmentcode = fragmentcode;
	pass->geometrycode = geometrycode;
	pass->vertexcode = vertexcode;
	pass->libcode = glsl_material_library;

	/* extract dynamic inputs and throw away nodes */
	gpu_nodes_extract_dynamic_inputs(pass, nodes);
	gpu_nodes_free(nodes);

	return pass;
}

void GPU_pass_free(GPUPass *pass)
{
	GPU_shader_free(pass->shader);
	gpu_inputs_free(&pass->inputs);
	if (pass->fragmentcode)
		MEM_freeN(pass->fragmentcode);
	if (pass->geometrycode)
		MEM_freeN(pass->geometrycode);
	if (pass->vertexcode)
		MEM_freeN(pass->vertexcode);
	MEM_freeN(pass);
}

void GPU_pass_free_nodes(ListBase *nodes)
{
	gpu_nodes_free(nodes);
}
<|MERGE_RESOLUTION|>--- conflicted
+++ resolved
@@ -414,19 +414,8 @@
 		return "unfobautobumpscale";
 	else if (builtin == GPU_CAMERA_TEXCO_FACTORS)
 		return "unfcameratexfactors";
-<<<<<<< HEAD
-	else if (builtin == GPU_PARTICLE_SCALAR_PROPS)
-		return "unfparticlescalarprops";
-	else if (builtin == GPU_PARTICLE_LOCATION)
-		return "unfparticleco";
-	else if (builtin == GPU_PARTICLE_VELOCITY)
-		return "unfparticlevel";
-	else if (builtin == GPU_PARTICLE_ANG_VELOCITY)
-		return "unfparticleangvel";
 	else if (builtin == GPU_PBR)
-		return "unfpbr"; /* Placeholder : does not actualy contains data */
-=======
->>>>>>> 225edf4e
+		return "unfpbr"; /* Placeholder : does not actualy contain data */
 	else
 		return "";
 }
