--- conflicted
+++ resolved
@@ -195,13 +195,9 @@
                                        list<cl_kernel> *clKernelsToCleanUp) 
 {
 	cl_kernel kernel = device->COM_clCreateKernel("bokehBlurKernel", NULL);
-<<<<<<< HEAD
-
-=======
 	if (!this->m_sizeavailable) {
 		updateSize();
 	}
->>>>>>> 9b515033
 	cl_int radius = this->getWidth() * this->m_size / 100.0f;
 	cl_int step = this->getStep();
 	
