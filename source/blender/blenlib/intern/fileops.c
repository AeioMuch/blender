--- conflicted
+++ resolved
@@ -115,11 +115,7 @@
 /* gzip the file in from_file and write it to memory to_mem, at most size bytes.
  * return the unziped size
  */
-<<<<<<< HEAD
-char *BLI_file_ungzip_to_mem(const char *from_file, bli_off_t *size_r)
-=======
-char *BLI_file_ungzip_to_mem(const char *from_file, int *r_size)
->>>>>>> 146a1c77
+char *BLI_file_ungzip_to_mem(const char *from_file, bli_off_t *r_size)
 {
 	gzFile gzfile;
 	int readsize, size, alloc_size = 0;
