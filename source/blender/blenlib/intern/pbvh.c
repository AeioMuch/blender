--- conflicted
+++ resolved
@@ -1625,15 +1625,12 @@
 
 //#include <GL/glew.h>
 
-<<<<<<< HEAD
 typedef struct {
 	PBVH *pbvh;
 	DMDrawFlags flags;
 } PBVHDrawData;
+
 void BLI_pbvh_node_draw(PBVHNode *node, void *data_v)
-=======
-void BLI_pbvh_node_draw(PBVHNode *node, void *UNUSED(data))
->>>>>>> b743454c
 {
 #if 0
 	/* XXX: Just some quick code to show leaf nodes in different colors */
