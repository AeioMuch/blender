/*
 * ***** BEGIN GPL LICENSE BLOCK *****
 *
 * This program is free software; you can redistribute it and/or
 * modify it under the terms of the GNU General Public License
 * as published by the Free Software Foundation; either version 2
 * of the License, or (at your option) any later version.
 *
 * This program is distributed in the hope that it will be useful,
 * but WITHOUT ANY WARRANTY; without even the implied warranty of
 * MERCHANTABILITY or FITNESS FOR A PARTICULAR PURPOSE.  See the
 * GNU General Public License for more details.
 *
 * You should have received a copy of the GNU General Public License
 * along with this program; if not, write to the Free Software Foundation,
 * Inc., 51 Franklin Street, Fifth Floor, Boston, MA 02110-1301, USA.
 *
 * The Original Code is Copyright (C) 2001-2002 by NaN Holding BV.
 * All rights reserved.
 *
 * The Original Code is: all of this file.
 *
 * Contributor(s): Campbell barton, Alex Fraser
 *
 * ***** END GPL LICENSE BLOCK *****
 */

/** \file blender/blenlib/intern/bpath.c
 *  \ingroup bli
 */

/* TODO,
 * currently there are some cases we dont support.
 * - passing output paths to the visitor?, like render out.
 * - passing sequence strips with many images.
 * - passing directory paths - visitors dont know which path is a dir or a file.
 * */

#include <sys/stat.h>

#include <string.h>
#include <assert.h>

/* path/file handeling stuff */
#ifndef WIN32
  #include <dirent.h>
  #include <unistd.h>
#else
  #include <io.h>
  #include "BLI_winstuff.h"
#endif

#include "MEM_guardedalloc.h"

#include "DNA_brush_types.h"
#include "DNA_image_types.h"
#include "DNA_mesh_types.h"
#include "DNA_modifier_types.h"
#include "DNA_object_fluidsim.h"
#include "DNA_object_force.h"
#include "DNA_object_types.h"
#include "DNA_particle_types.h"
#include "DNA_sequence_types.h"
#include "DNA_sound_types.h"
#include "DNA_text_types.h"
#include "DNA_texture_types.h"
#include "DNA_vfont_types.h"
<<<<<<< HEAD
#include "DNA_windowmanager_types.h"
#include "DNA_freestyle_types.h"
=======
#include "DNA_scene_types.h"
#include "DNA_smoke_types.h"
>>>>>>> 15bd96ef

#include "BLI_blenlib.h"
#include "BLI_bpath.h"
#include "BLI_utildefines.h"

#include "BKE_library.h"
#include "BKE_main.h"
#include "BKE_report.h"
#include "BKE_sequencer.h"
#include "BKE_utildefines.h"
#include "BKE_image.h" /* so we can check the image's type */

<<<<<<< HEAD
typedef struct BPathIteratorSeqData
{
	int totseq;
	int seq;
	struct Sequence **seqar; /* Sequence */
	struct Scene *scene;			/* Current scene */
} BPathIteratorSeqData;

typedef struct BPathIteratorFrsModuleData {
	struct Scene *scene;			/* Current scene */
	struct SceneRenderLayer *layer;	/* Scene render layer */
	struct FreestyleModuleConfig *module;
} BPathIteratorFrsModuleData;

typedef struct BPathIterator
{
	char*	_path; /* never access directly, use BLI_bpathIterator_getPath */
	const char*	_lib;
	const char*	_name;
	void*	data;
	int		len;
	int		type;
	int		flag; /* iterator options */

	void (*setpath_callback)(struct BPathIterator *, const char *);
	void (*getpath_callback)(struct BPathIterator *, char *);

	const char*	base_path; /* base path, the directory the blend file is in - normally bmain->name */

	Main *bmain;

	/* only for seq data */
	struct BPathIteratorSeqData seqdata;
	/* only for Freestyle module data */
	struct BPathIteratorFrsModuleData frsmoduledata;
} BPathIterator;

#define FILE_MAX			240


/* TODO - BPATH_PLUGIN, BPATH_SEQ */
enum BPathTypes {
	BPATH_IMAGE= 0,
	BPATH_TEXTURE,
	BPATH_TEXT,
	BPATH_SOUND,
	BPATH_FONT,
	BPATH_LIB,
	BPATH_SEQ,
	BPATH_CDATA,
	BPATH_FRS_MODULE,

	 BPATH_DONE
};

void BLI_bpathIterator_init(struct BPathIterator **bpi_pt, Main *bmain, const char *basedir, const int flag)
{
	BPathIterator *bpi;

	bpi= MEM_mallocN(sizeof(BPathIterator), "BLI_bpathIterator_init");
	*bpi_pt= bpi;

	bpi->type= BPATH_IMAGE;
	bpi->data= NULL;
	
	bpi->getpath_callback= NULL;
	bpi->setpath_callback= NULL;
	
	/* Sequencer specific */
	bpi->seqdata.totseq= 0;
	bpi->seqdata.seq= 0;
	bpi->seqdata.seqar= NULL;
	bpi->seqdata.scene= NULL;

	bpi->flag= flag;

	/* Freestyle module specific */
	bpi->frsmoduledata.scene= NULL;
	bpi->frsmoduledata.layer= NULL;
	bpi->frsmoduledata.module= NULL;

	bpi->base_path= basedir; /* normally bmain->name */
	bpi->bmain= bmain;
=======
static int checkMissingFiles_visit_cb(void *userdata, char *UNUSED(path_dst), const char *path_src)
{
	ReportList *reports= (ReportList *)userdata;

	if (!BLI_exists(path_src)) {
		BKE_reportf(reports, RPT_WARNING, "Path Not Found \"%s\"", path_src);
	}
>>>>>>> 15bd96ef

	return FALSE;
}

/* high level function */
void checkMissingFiles(Main *bmain, ReportList *reports)
{
	bpath_traverse_main(bmain, checkMissingFiles_visit_cb, BPATH_TRAVERSE_ABS, reports);
}

typedef struct BPathRemap_Data
{
<<<<<<< HEAD
	if (bpi->seqdata.seqar)
		MEM_freeN((void *)bpi->seqdata.seqar);
	bpi->seqdata.seqar= NULL;
	bpi->seqdata.scene= NULL;
	bpi->frsmoduledata.scene= NULL;
	bpi->frsmoduledata.layer= NULL;
	bpi->frsmoduledata.module= NULL;
	
	MEM_freeN(bpi);
}
=======
	const char *basedir;
	ReportList *reports;

	int count_tot;
	int count_changed;
	int count_failed;
} BPathRemap_Data;
>>>>>>> 15bd96ef

static int makeFilesRelative_visit_cb(void *userdata, char *path_dst, const char *path_src)
{
<<<<<<< HEAD
	if (bpi->getpath_callback) {
		bpi->getpath_callback( bpi, path );
	}
	else {
		strcpy(path, bpi->_path); /* warning, we assume 'path' are long enough */
	}
}

void BLI_bpathIterator_setPath(struct BPathIterator *bpi, const char *path)
{
	if (bpi->setpath_callback) {
		bpi->setpath_callback( bpi, path );
=======
	BPathRemap_Data *data= (BPathRemap_Data *)userdata;

	data->count_tot++;

	if(strncmp(path_src, "//", 2)==0) {
		return FALSE; /* already relative */
>>>>>>> 15bd96ef
	}
	else {
		strcpy(path_dst, path_src);
		BLI_path_rel(path_dst, data->basedir);
		if (strncmp(path_dst, "//", 2)==0) {
			data->count_changed++;
		}
		else {
			BKE_reportf(data->reports, RPT_WARNING, "Path cant be made relative \"%s\"", path_src);
			data->count_failed++;
		}
		return TRUE;
	}
}

void makeFilesRelative(Main *bmain, const char *basedir, ReportList *reports)
{
<<<<<<< HEAD
	const char *libpath;
	
	BLI_bpathIterator_getPath(bpi, path_expanded);
	libpath= BLI_bpathIterator_getLib(bpi);
	
	if (libpath) { /* check the files location relative to its library path */
		BLI_path_abs(path_expanded, libpath);
	}
	else { /* local data, use the blend files path */
		BLI_path_abs(path_expanded, bpi->base_path);
=======
	BPathRemap_Data data= {0};

	if(basedir[0] == '\0') {
		printf("%s: basedir='', this is a bug\n", __func__);
		return;
>>>>>>> 15bd96ef
	}

<<<<<<< HEAD
/* gets the first or the next image that has a path - not a viewer node or generated image */
static struct Image *ima_stepdata__internal(struct Image *ima, const int step_next, const int flag)
{
	if (ima==NULL)
		return NULL;
	
	if (step_next)
		ima= ima->id.next;
	
	while (ima) {
		if (ELEM3(ima->source, IMA_SRC_FILE, IMA_SRC_MOVIE, IMA_SRC_SEQUENCE)) {
			if(ima->packedfile==NULL || (flag & BPATH_USE_PACKED)) {
				break;
			}
		}
		/* image is not a image with a path, skip it */
		ima= ima->id.next;
	}	
	return ima;
=======
	data.basedir= basedir;
	data.reports= reports;

	bpath_traverse_main(bmain, makeFilesRelative_visit_cb, 0, (void *)&data);

	BKE_reportf(reports, data.count_failed ? RPT_WARNING : RPT_INFO,
	            "Total files %d|Changed %d|Failed %d",
	            data.count_tot, data.count_changed, data.count_failed);
>>>>>>> 15bd96ef
}

static int makeFilesAbsolute_visit_cb(void *userdata, char *path_dst, const char *path_src)
{
	BPathRemap_Data *data= (BPathRemap_Data *)userdata;

	data->count_tot++;

<<<<<<< HEAD
	while (tex) {
		if (tex->type == TEX_VOXELDATA && TEX_VD_IS_SOURCE_PATH(tex->vd->file_format))
			break;
		/* image is not a image with a path, skip it */
		tex= tex->id.next;
	}	
	return tex;
=======
	if(strncmp(path_src, "//", 2)!=0) {
		return FALSE; /* already absolute */
	}
	else {
		strcpy(path_dst, path_src);
		BLI_path_abs(path_dst, data->basedir);
		if (strncmp(path_dst, "//", 2)!=0) {
			data->count_changed++;
		}
		else {
			BKE_reportf(data->reports, RPT_WARNING, "Path cant be made absolute \"%s\"", path_src);
			data->count_failed++;
		}
		return TRUE;
	}
>>>>>>> 15bd96ef
}

/* similar to makeFilesRelative - keep in sync! */
void makeFilesAbsolute(Main *bmain, const char *basedir, ReportList *reports)
{
	BPathRemap_Data data= {0};

<<<<<<< HEAD
	while (text) {
		if (text->name)
			break;
		/* image is not a image with a path, skip it */
		text= text->id.next;
	}	
	return text;
}

static struct VFont *vf_stepdata__internal(struct VFont *vf, const int step_next, const int flag)
{
	if (vf==NULL)
		return NULL;
	
	if (step_next)
		vf= vf->id.next;
	
	while (vf) {
		if (strcmp(vf->name, FO_BUILTIN_NAME)!=0) {
			if(vf->packedfile==NULL || (flag & BPATH_USE_PACKED)) {
				break;
			}
		}
		
		/* font with no path, skip it */
		vf= vf->id.next;
	}	
	return vf;
=======
	if(basedir[0] == '\0') {
		printf("%s: basedir='', this is a bug\n", __func__);
		return;
	}

	data.basedir= basedir;
	data.reports= reports;

	bpath_traverse_main(bmain, makeFilesAbsolute_visit_cb, 0, (void *)&data);

	BKE_reportf(reports, data.count_failed ? RPT_WARNING : RPT_INFO,
	            "Total files %d|Changed %d|Failed %d",
	            data.count_tot, data.count_changed, data.count_failed);
>>>>>>> 15bd96ef
}


/* find this file recursively, use the biggest file so thumbnails dont get used by mistake
 - dir: subdir to search
 - filename: set this filename
 - filesize: filesize for the file
*/
#define MAX_RECUR 16
static int findFileRecursive(char *filename_new, const char *dirname, const char *filename, int *filesize, int *recur_depth)
{
<<<<<<< HEAD
	if (snd==NULL)
		return NULL;
	
	if (step_next)
		snd= snd->id.next;
	
	while (snd) {
		if(snd->packedfile==NULL || (flag & BPATH_USE_PACKED)) {
			break;
		}

		/* font with no path, skip it */
		snd= snd->id.next;
	}	
	return snd;
}

static struct Sequence *seq_stepdata__internal(struct BPathIterator *bpi, int step_next)
{
	Editing *ed;
	Sequence *seq;
	
	/* Initializing */
	if (bpi->seqdata.scene==NULL) {
		bpi->seqdata.scene= bpi->bmain->scene.first;
	}
	
	if (step_next) {
		bpi->seqdata.seq++;
	}
	
	while (bpi->seqdata.scene) {
		ed= seq_give_editing(bpi->seqdata.scene, 0);
		if (ed) {
			if (bpi->seqdata.seqar == NULL) {
				/* allocate the sequencer array */
				seq_array(ed, &bpi->seqdata.seqar, &bpi->seqdata.totseq, 0);
				bpi->seqdata.seq= 0;
			}
			
			if (bpi->seqdata.seq >= bpi->seqdata.totseq) {
				seq= NULL;
			}
			else {
				seq= bpi->seqdata.seqar[bpi->seqdata.seq];
				while (!SEQ_HAS_PATH(seq) && seq->plugin==NULL) {
					bpi->seqdata.seq++;
					if (bpi->seqdata.seq >= bpi->seqdata.totseq) {
						seq= NULL;
						break;
					}
					seq= bpi->seqdata.seqar[bpi->seqdata.seq];
				}
			}
			if (seq) {
				return seq;
			}
			else {
				/* keep looking through the next scene, reallocate seq array */
				if (bpi->seqdata.seqar) {
					MEM_freeN((void *)bpi->seqdata.seqar);
					bpi->seqdata.seqar= NULL;
=======
	/* file searching stuff */
	DIR *dir;
	struct dirent *de;
	struct stat status;
	char path[FILE_MAX];
	int size;

	dir= opendir(dirname);

	if (dir==NULL)
		return 0;

	if (*filesize == -1)
		*filesize= 0; /* dir opened fine */

	while ((de= readdir(dir)) != NULL) {

		if (strcmp(".", de->d_name)==0 || strcmp("..", de->d_name)==0)
			continue;

		BLI_join_dirfile(path, sizeof(path), dirname, de->d_name);

		if (stat(path, &status) != 0)
			continue; /* cant stat, dont bother with this file, could print debug info here */

		if (S_ISREG(status.st_mode)) { /* is file */
			if (strncmp(filename, de->d_name, FILE_MAX)==0) { /* name matches */
				/* open the file to read its size */
				size= status.st_size;
				if ((size > 0) && (size > *filesize)) { /* find the biggest file */
					*filesize= size;
					BLI_strncpy(filename_new, path, FILE_MAX);
>>>>>>> 15bd96ef
				}
			}
		}
		else if (S_ISDIR(status.st_mode)) { /* is subdir */
			if (*recur_depth <= MAX_RECUR) {
				(*recur_depth)++;
				findFileRecursive(filename_new, path, filename, filesize, recur_depth);
				(*recur_depth)--;
			}
		}
	}
<<<<<<< HEAD
	
	return NULL;
}

static struct FreestyleModuleConfig *frs_module_stepdata__internal(struct BPathIterator *bpi, int step_next)
{
	struct FreestyleModuleConfig *module;

	/* Initializing */
	if (bpi->frsmoduledata.scene==NULL) {
		bpi->frsmoduledata.scene= G.main->scene.first;
		bpi->frsmoduledata.layer= (bpi->frsmoduledata.scene) ? bpi->frsmoduledata.scene->r.layers.first : NULL;
		bpi->frsmoduledata.module= (bpi->frsmoduledata.layer) ? bpi->frsmoduledata.layer->freestyleConfig.modules.first : NULL;
	}

	while (bpi->frsmoduledata.scene) {
		while (bpi->frsmoduledata.layer) {
			while (bpi->frsmoduledata.module) {
				module= bpi->frsmoduledata.module;
				bpi->frsmoduledata.module= module->next;
				return module;
			}
			bpi->frsmoduledata.layer= bpi->frsmoduledata.layer->next;
			bpi->frsmoduledata.module= (bpi->frsmoduledata.layer) ? bpi->frsmoduledata.layer->freestyleConfig.modules.first : NULL;
		}
		bpi->frsmoduledata.scene= bpi->frsmoduledata.scene->id.next;
		bpi->frsmoduledata.layer= (bpi->frsmoduledata.scene) ? bpi->frsmoduledata.scene->r.layers.first : NULL;
		bpi->frsmoduledata.module= (bpi->frsmoduledata.layer) ? bpi->frsmoduledata.layer->freestyleConfig.modules.first : NULL;
	}

	return NULL;
=======
	closedir(dir);
	return 1;
>>>>>>> 15bd96ef
}

typedef struct BPathFind_Data
{
<<<<<<< HEAD
	Sequence *seq= (Sequence *)bpi->data;

	
	path[0]= '\0'; /* incase we cant get the path */
	if (seq==NULL) return;
	if (SEQ_HAS_PATH(seq)) {
		if (ELEM3(seq->type, SEQ_IMAGE, SEQ_MOVIE, SEQ_SOUND)) {
			BLI_strncpy(path, seq->strip->dir, FILE_MAX);
			BLI_add_slash(path); /* incase its missing */
			if (seq->strip->stripdata) { /* should always be true! */
				/* Using the first image is weak for image sequences */
				strcat(path, seq->strip->stripdata->name);
			} 
		}
		else {
			/* simple case */
			BLI_strncpy(seq->strip->dir, path, sizeof(seq->strip->dir));
		}
	}
	else if (seq->plugin) {
		BLI_strncpy(seq->plugin->name, path, sizeof(seq->plugin->name));
	}
}
=======
	const char *basedir;
	char searchdir[FILE_MAX];
	ReportList *reports;
} BPathFind_Data;
>>>>>>> 15bd96ef

static int findMissingFiles_visit_cb(void *userdata, char *path_dst, const char *path_src)
{
<<<<<<< HEAD
	Sequence *seq= (Sequence *)bpi->data;
	if (seq==NULL) return; 
	
	if (SEQ_HAS_PATH(seq)) {
		if (ELEM3(seq->type, SEQ_IMAGE, SEQ_MOVIE, SEQ_SOUND)) {
			BLI_split_dirfile(path, seq->strip->dir, seq->strip->stripdata->name, sizeof(seq->strip->dir), sizeof(seq->strip->stripdata->name));
		}
		else {
			/* simple case */
			BLI_strncpy(seq->strip->dir, path, sizeof(seq->strip->dir));
		}
=======
	BPathFind_Data *data= (BPathFind_Data *)userdata;
	char filename_new[FILE_MAX];

	int filesize= -1;
	int recur_depth= 0;

	findFileRecursive(filename_new,
	                  data->searchdir, BLI_path_basename((char *)path_src),
	                  &filesize, &recur_depth);

	if (filesize == -1) { /* could not open dir */
		BKE_reportf(data->reports, RPT_WARNING,
		            "Could not find \"%s\" in \"%s\"",
		            BLI_path_basename((char *)path_src), data->searchdir);
		return FALSE;
>>>>>>> 15bd96ef
	}
	else {
		strcpy(path_dst, filename_new);
		return TRUE;
	}
}

void findMissingFiles(Main *bmain, const char *searchpath, ReportList *reports)
{
	struct BPathFind_Data data= {0};

	data.reports= reports;
	BLI_split_dir_part(searchpath, data.searchdir, sizeof(data.searchdir));

	bpath_traverse_main(bmain, findMissingFiles_visit_cb, 0, (void *)&data);
}

/* Run a visitor on a string, replacing the contents of the string as needed. */
static int rewrite_path_fixed(char *path, BPathVisitor visit_cb, const char *absbase, void *userdata)
{
<<<<<<< HEAD
	Text *text= (Text *)bpi->data;
	if (text==NULL) return; 
=======
	char path_src_buf[FILE_MAX];
	const char *path_src;
	char path_dst[FILE_MAX];
>>>>>>> 15bd96ef

	if (absbase) {
		BLI_strncpy(path_src_buf, path, sizeof(path_src_buf));
		BLI_path_abs(path_src_buf, absbase);
		path_src= path_src_buf;
	}
	else {
		path_src= path;
	}

	if (visit_cb(userdata, path_dst, path_src)) {
		BLI_strncpy(path, path_dst, FILE_MAX);
		return TRUE;
	}
	else {
		return FALSE;
	}
}

static int rewrite_path_fixed_dirfile(char path_dir[FILE_MAXDIR], char path_file[FILE_MAXFILE], BPathVisitor visit_cb, const char *absbase, void *userdata)
{
<<<<<<< HEAD
	if (me==NULL)
		return NULL;
	
	if (step_next)
		me= me->id.next;
	
	while (me) {
		if (me->fdata.external) {
			break;
		}
		
		me= me->id.next;
	}	
	return me;
=======
	char path_src[FILE_MAX];
	char path_dst[FILE_MAX];

	BLI_join_dirfile(path_src, sizeof(path_src), path_dir, path_file);

	if (absbase) {
		BLI_path_abs(path_src, absbase);
	}

	if (visit_cb(userdata, path_dst, (const char *)path_src)) {
		BLI_split_dirfile(path_dst, path_dir, path_file, FILE_MAXDIR, FILE_MAXFILE);
		return TRUE;
	}
	else {
		return FALSE;
	}
>>>>>>> 15bd96ef
}

static int rewrite_path_alloc(char **path, BPathVisitor visit_cb, const char *absbase, void *userdata)
{
<<<<<<< HEAD
	bpi->type++; /* advance to the next type */
	bpi->data= NULL;
	
	switch (bpi->type) {
	case BPATH_SEQ:
		bpi->getpath_callback= seq_getpath;
		bpi->setpath_callback= seq_setpath;
		break;
	case BPATH_TEXT: /* path is malloc'd */
		bpi->getpath_callback= text_getpath;
		bpi->setpath_callback= text_setpath;
		break;
	default:
		bpi->getpath_callback= NULL;
		bpi->setpath_callback= NULL;
		break;
=======
	char path_src_buf[FILE_MAX];
	const char *path_src;
	char path_dst[FILE_MAX];

	if (absbase) {
		BLI_strncpy(path_src_buf, *path, sizeof(path_src_buf));
		BLI_path_abs(path_src_buf, absbase);
		path_src= path_src_buf;
	}
	else {
		path_src= *path;
	}

	if (visit_cb(userdata, path_dst, path_src)) {
		MEM_freeN((*path));
		(*path)= BLI_strdup(path_dst);
		return TRUE;
	}
	else {
		return FALSE;
>>>>>>> 15bd96ef
	}
}

/* Run visitor function 'visit' on all paths contained in 'id'. */
void bpath_traverse_id(Main *bmain, ID *id, BPathVisitor visit_cb, const int flag, void *bpath_user_data)
{
<<<<<<< HEAD
	while (bpi->type != BPATH_DONE) {
		
		if  ((bpi->type) == BPATH_IMAGE) {
			/*if (bpi->data)	bpi->data= ((ID *)bpi->data)->next;*/
			if (bpi->data)	bpi->data= ima_stepdata__internal((Image *)bpi->data, 1, bpi->flag); /* must skip images that have no path */
			else 			bpi->data= ima_stepdata__internal(bpi->bmain->image.first, 0, bpi->flag);
			
			if (bpi->data) {
				/* get the path info from this datatype */
				Image *ima= (Image *)bpi->data;
				
				bpi->_lib= ima->id.lib ? ima->id.lib->filepath : NULL;
				bpi->_path= ima->name;
				bpi->_name= ima->id.name+2;
				bpi->len= sizeof(ima->name);
				
				/* we are done, advancing to the next item, this type worked fine */
				break;
=======
	Image *ima;
	const char *absbase= (flag & BPATH_TRAVERSE_ABS) ? (id->lib ? id->lib->filepath : bmain->name) : NULL;

	if ((flag & BPATH_TRAVERSE_SKIP_LIBRARY) && id->lib) {
		return;
	}
>>>>>>> 15bd96ef

	switch(GS(id->name)) {
	case ID_IM:
		ima= (Image *)id;
		if (ima->packedfile == NULL || (flag & BPATH_TRAVERSE_SKIP_PACKED) == 0) {
			if (ELEM3(ima->source, IMA_SRC_FILE, IMA_SRC_MOVIE, IMA_SRC_SEQUENCE)) {
				rewrite_path_fixed(ima->name, visit_cb, absbase, bpath_user_data);
			}
		}
		break;
	case ID_BR:
		{
			Brush *brush= (Brush *)id;
			if (brush->icon_filepath[0]) {
				rewrite_path_fixed(brush->icon_filepath, visit_cb, absbase, bpath_user_data);
			}
		}
		break;
	case ID_OB:

#define BPATH_TRAVERSE_POINTCACHE(ptcaches)                                    \
	{                                                                          \
		PointCache *cache;                                                     \
		for(cache= (ptcaches).first; cache; cache= cache->next) {              \
			if(cache->flag & PTCACHE_DISK_CACHE) {                             \
				rewrite_path_fixed(cache->path,                                \
				                   visit_cb,                                   \
				                   absbase,                                    \
				                   bpath_user_data);                           \
			}                                                                  \
		}                                                                      \
	}                                                                          \


		{
			Object *ob= (Object *)id;
			ModifierData *md;
			ParticleSystem *psys;


			/* do via modifiers instead */
#if 0
			if (ob->fluidsimSettings) {
				rewrite_path_fixed(ob->fluidsimSettings->surfdataPath, visit_cb, absbase, bpath_user_data);
			}
#endif

			for (md= ob->modifiers.first; md; md= md->next) {
				if (md->type == eModifierType_Fluidsim) {
					FluidsimModifierData *fluidmd= (FluidsimModifierData *)md;
					if (fluidmd->fss) {
						rewrite_path_fixed(fluidmd->fss->surfdataPath, visit_cb, absbase, bpath_user_data);
					}
				}
				else if (md->type == eModifierType_Smoke) {
					SmokeModifierData *smd= (SmokeModifierData *)md;
					if(smd->type & MOD_SMOKE_TYPE_DOMAIN) {
						BPATH_TRAVERSE_POINTCACHE(smd->domain->ptcaches[0]);
					}
				}
				else if (md->type==eModifierType_Cloth) {
					ClothModifierData *clmd= (ClothModifierData*) md;
					BPATH_TRAVERSE_POINTCACHE(clmd->ptcaches);
				}
			}

			if (ob->soft) {
				BPATH_TRAVERSE_POINTCACHE(ob->soft->ptcaches);
			}

			for (psys= ob->particlesystem.first; psys; psys= psys->next) {
				BPATH_TRAVERSE_POINTCACHE(psys->ptcaches);
			}
		}

#undef BPATH_TRAVERSE_POINTCACHE

		break;
	case ID_SO:
		{
			bSound *sound= (bSound *)id;
			if (sound->packedfile == NULL || (flag & BPATH_TRAVERSE_SKIP_PACKED) == 0) {
				rewrite_path_fixed(sound->name, visit_cb, absbase, bpath_user_data);
			}
		}
		break;
	case ID_TXT:
		if (((Text*)id)->name) {
			rewrite_path_alloc(&((Text *)id)->name, visit_cb, absbase, bpath_user_data);
		}
		break;
	case ID_VF:
		{
			VFont *vf= (VFont *)id;
			if (vf->packedfile == NULL || (flag & BPATH_TRAVERSE_SKIP_PACKED) == 0) {
				if (strcmp(vf->name, FO_BUILTIN_NAME) != 0) {
					rewrite_path_fixed(((VFont *)id)->name, visit_cb, absbase, bpath_user_data);
				}
			}
		}
<<<<<<< HEAD
		else if  ((bpi->type) == BPATH_FONT) {
			
			if (bpi->data)	bpi->data= vf_stepdata__internal((VFont *)bpi->data, 1, bpi->flag);
			else 			bpi->data= vf_stepdata__internal(bpi->bmain->vfont.first, 0, bpi->flag);
			
			if (bpi->data) {
				/* get the path info from this datatype */
				VFont *vf= (VFont *)bpi->data;

				bpi->_lib= vf->id.lib ? vf->id.lib->filepath : NULL;
				bpi->_path= vf->name;
				bpi->_name= vf->id.name+2;
				bpi->len= sizeof(vf->name);

				/* we are done, advancing to the next item, this type worked fine */
				break;
=======
		break;
	case ID_TE:
		{
			Tex *tex = (Tex *)id;
			if (tex->plugin) {
				/* FIXME: rewrite_path assumes path length of FILE_MAX, but
					   tex->plugin->name is 160. ... is this field even a path? */
				//rewrite_path(tex->plugin->name, visit_cb, bpath_user_data);
>>>>>>> 15bd96ef
			}
			if (tex->type == TEX_VOXELDATA && TEX_VD_IS_SOURCE_PATH(tex->vd->file_format)) {
				rewrite_path_fixed(tex->vd->source_path, visit_cb, absbase, bpath_user_data);
			}
		}
<<<<<<< HEAD
		else if  ((bpi->type) == BPATH_LIB) {
			if (bpi->data)	bpi->data= ((ID *)bpi->data)->next;
			else 			bpi->data= bpi->bmain->library.first;
			
			if (bpi->data) {
				/* get the path info from this datatype */
				Library *lib= (Library *)bpi->data;
				
				bpi->_lib= NULL;
				bpi->_path= lib->name;
				bpi->_name= NULL;
				bpi->len= sizeof(lib->name);
				
				/* we are done, advancing to the next item, this type worked fine */
				break;
			}
			else {
				bpi_type_step__internal(bpi);
=======
		break;

	case ID_SCE:
		{
			Scene *scene= (Scene *)id;
			if (scene->ed) {
				Sequence *seq;

				SEQ_BEGIN(scene->ed, seq) {
					if (SEQ_HAS_PATH(seq)) {
						if (ELEM(seq->type, SEQ_MOVIE, SEQ_SOUND)) {
							rewrite_path_fixed_dirfile(seq->strip->dir, seq->strip->stripdata->name, visit_cb, absbase, bpath_user_data);
						}
						else if (seq->type == SEQ_IMAGE) {
							/* might want an option not to loop over all strips */
							StripElem *se= seq->strip->stripdata;
							int len= MEM_allocN_len(se) / sizeof(*se);
							int i;

							for(i= 0; i < len; i++, se++) {
								rewrite_path_fixed_dirfile(seq->strip->dir, se->name, visit_cb, absbase, bpath_user_data);
							}
						}
						else {
							/* simple case */
							rewrite_path_fixed(seq->strip->dir, visit_cb, absbase, bpath_user_data);
						}
					}
					else if (seq->plugin) {
						rewrite_path_fixed(seq->plugin->name, visit_cb, absbase, bpath_user_data);
					}

				}
				SEQ_END
>>>>>>> 15bd96ef
			}
		}
		break;
	case ID_ME:
		{
			Mesh *me= (Mesh *)id;
			if (me->fdata.external) {
				rewrite_path_fixed(me->fdata.external->filename, visit_cb, absbase, bpath_user_data);
			}
		}
		break;
	case ID_LI:
		{
			Library *lib= (Library *)id;
			if(rewrite_path_fixed(lib->name, visit_cb, absbase, bpath_user_data)) {
				BKE_library_filepath_set(lib, lib->name);
			}
		} else if  ((bpi->type) == BPATH_FRS_MODULE) {
			if (bpi->data)	bpi->data= frs_module_stepdata__internal( bpi, 1 );
			else 			bpi->data= frs_module_stepdata__internal( bpi, 0 );

			if (bpi->data) {
				FreestyleModuleConfig *module= (FreestyleModuleConfig *)bpi->data;
				bpi->_lib= NULL;
				bpi->_path= module->module_path;
				bpi->_name= NULL;
				bpi->len= sizeof(module->module_path);
				break;
			} else {
				bpi_type_step__internal(bpi);
			}
		}
<<<<<<< HEAD
	}
}

int BLI_bpathIterator_isDone( struct BPathIterator *bpi)
{
	return bpi->type==BPATH_DONE;
}

/* include the path argument */
static void bpath_as_report(struct BPathIterator *bpi, const char *message, ReportList *reports)
{
	const char *prefix;
	const char *name;
	char path_expanded[FILE_MAXDIR*2];
	
	if(reports==NULL)
		return;

	switch(BLI_bpathIterator_getType(bpi)) {
	case BPATH_IMAGE:
		prefix= "Image";
		break;
	case BPATH_TEXTURE:
		prefix= "Texture";
		break;
	case BPATH_TEXT:
		prefix= "Text";
		break;
	case BPATH_SOUND:
		prefix= "Sound";
		break;
	case BPATH_FONT:
		prefix= "Font";
		break;
	case BPATH_LIB:
		prefix= "Library";
		break;
	case BPATH_SEQ:
		prefix= "Sequence";
		break;
	case BPATH_CDATA:
		prefix= "Mesh Data";
=======
>>>>>>> 15bd96ef
		break;
	case BPATH_FRS_MODULE:
		prefix= "Freestyle Module";
		break;
	default:
		/* Nothing to do for other IDs that don't contain file paths. */
		break;
	}
<<<<<<< HEAD
	
	name= BLI_bpathIterator_getName(bpi);
	BLI_bpathIterator_getPathExpanded(bpi, path_expanded);

	if(reports) {
		if (name)	BKE_reportf(reports, RPT_WARNING, "%s \"%s\", \"%s\": %s", prefix, name, path_expanded, message);
		else		BKE_reportf(reports, RPT_WARNING, "%s \"%s\": %s", prefix, path_expanded, message);
	}

=======
>>>>>>> 15bd96ef
}

void bpath_traverse_id_list(Main *bmain, ListBase *lb, BPathVisitor visit_cb, const int flag, void *bpath_user_data)
{
<<<<<<< HEAD
	struct BPathIterator *bpi;
	
	/* be sure there is low chance of the path being too short */
	char filepath_expanded[FILE_MAXDIR*2]; 
	
	BLI_bpathIterator_init(&bpi, bmain, bmain->name, 0);
	while (!BLI_bpathIterator_isDone(bpi)) {
		BLI_bpathIterator_getPathExpanded(bpi, filepath_expanded);
		
		if (!BLI_exists(filepath_expanded))
			bpath_as_report(bpi, "file not found", reports);

		BLI_bpathIterator_step(bpi);
=======
	ID *id;
	for(id= lb->first; id; id= id->next) {
		bpath_traverse_id(bmain, id, visit_cb, flag, bpath_user_data);
>>>>>>> 15bd96ef
	}
}

void bpath_traverse_main(Main *bmain, BPathVisitor visit_cb, const int flag, void *bpath_user_data)
{
<<<<<<< HEAD
	int tot= 0, changed= 0, failed= 0, linked= 0;
	struct BPathIterator *bpi;
	char filepath[FILE_MAX];
	const char *libpath;
	
	/* be sure there is low chance of the path being too short */
	char filepath_relative[(FILE_MAXDIR * 2) + FILE_MAXFILE];

	if(basedir[0] == '\0') {
		printf("makeFilesRelative: basedir='', this is a bug\n");
		return;
	}

	BLI_bpathIterator_init(&bpi, bmain, basedir, 0);
	while (!BLI_bpathIterator_isDone(bpi)) {
		BLI_bpathIterator_getPath(bpi, filepath);
		libpath= BLI_bpathIterator_getLib(bpi);
		
		if(strncmp(filepath, "//", 2)) {
			if (libpath) { /* cant make relative if we are library - TODO, LOG THIS */
				linked++;
			}
			else { /* local data, use the blend files path */
				BLI_strncpy(filepath_relative, filepath, sizeof(filepath_relative));
				/* Important BLI_cleanup_dir runs before the path is made relative
				 * because it wont work for paths that start with "//../" */ 
				BLI_cleanup_file(bpi->base_path, filepath_relative); /* fix any /foo/../foo/ */
				BLI_path_rel(filepath_relative, bpi->base_path);
				/* be safe and check the length */
				if (BLI_bpathIterator_getPathMaxLen(bpi) <= strlen(filepath_relative)) {
					bpath_as_report(bpi, "couldn't make path relative (too long)", reports);
					failed++;
				}
				else {
					if(strncmp(filepath_relative, "//", 2)==0) {
						BLI_bpathIterator_setPath(bpi, filepath_relative);
						changed++;
					}
					else {
						bpath_as_report(bpi, "couldn't make path relative", reports);
						failed++;
					}
				}
			}
		}
		BLI_bpathIterator_step(bpi);
		tot++;
	}
	BLI_bpathIterator_free(bpi);

	if(reports)
		BKE_reportf(reports, failed ? RPT_ERROR : RPT_INFO, "Total files %i|Changed %i|Failed %i|Linked %i", tot, changed, failed, linked);
=======
	ListBase *lbarray[MAX_LIBARRAY];
	int a= set_listbasepointers(bmain, lbarray);
	while(a--) bpath_traverse_id_list(bmain, lbarray[a], visit_cb, flag, bpath_user_data);
>>>>>>> 15bd96ef
}

/* Rewrites a relative path to be relative to the main file - unless the path is
   absolute, in which case it is not altered. */
int bpath_relocate_visitor(void *pathbase_v, char *path_dst, const char *path_src)
{
<<<<<<< HEAD
	int tot= 0, changed= 0, failed= 0, linked= 0;

	struct BPathIterator *bpi;
	char filepath[FILE_MAX];
	const char *libpath;
	
=======
>>>>>>> 15bd96ef
	/* be sure there is low chance of the path being too short */
	char filepath[(FILE_MAXDIR * 2) + FILE_MAXFILE];
	const char *base_new= ((char **)pathbase_v)[0];
	const char *base_old= ((char **)pathbase_v)[1];

	if (strncmp(base_old, "//", 2) == 0) {
		printf("%s: error, old base path '%s' is not absolute.\n",
		       __func__, base_old);
		return FALSE;
	}

	/* Make referenced file absolute. This would be a side-effect of
	   BLI_cleanup_file, but we do it explicitely so we know if it changed. */
	BLI_strncpy(filepath, path_src, FILE_MAX);
	if (BLI_path_abs(filepath, base_old)) {
		/* Path was relative and is now absolute. Remap.
		 * Important BLI_cleanup_dir runs before the path is made relative
		 * because it wont work for paths that start with "//../" */
		BLI_cleanup_file(base_new, filepath);
		BLI_path_rel(filepath, base_new);
		BLI_strncpy(path_dst, filepath, FILE_MAX);
		return TRUE;
	}
<<<<<<< HEAD

	BLI_bpathIterator_init(&bpi, bmain, basedir, 0);
	while (!BLI_bpathIterator_isDone(bpi)) {
		BLI_bpathIterator_getPath(bpi, filepath);
		libpath= BLI_bpathIterator_getLib(bpi);
		
		if(strncmp(filepath, "//", 2)==0) {
			if (libpath) { /* cant make absolute if we are library - TODO, LOG THIS */
				linked++;
			}
			else { /* get the expanded path and check it is relative or too long */
				BLI_bpathIterator_getPathExpanded(bpi, filepath_absolute);
				BLI_cleanup_file(bpi->base_path, filepath_absolute); /* fix any /foo/../foo/ */
				/* to be safe, check the length */
				if (BLI_bpathIterator_getPathMaxLen(bpi) <= strlen(filepath_absolute)) {
					bpath_as_report(bpi, "couldn't make absolute (too long)", reports);
					failed++;
				}
				else {
					if(strncmp(filepath_absolute, "//", 2)) {
						BLI_bpathIterator_setPath(bpi, filepath_absolute);
						changed++;
					}
					else {
						bpath_as_report(bpi, "couldn't make absolute", reports);
						failed++;
					}
				}
			}
		}
		BLI_bpathIterator_step(bpi);
		tot++;
	}
	BLI_bpathIterator_free(bpi);

	if(reports)
		BKE_reportf(reports, failed ? RPT_ERROR : RPT_INFO, "Total files %i|Changed %i|Failed %i|Linked %i", tot, changed, failed, linked);
}


/* find this file recursively, use the biggest file so thumbnails dont get used by mistake
 - dir: subdir to search
 - filename: set this filename
 - filesize: filesize for the file
*/
#define MAX_RECUR 16
static int findFileRecursive(char *filename_new, const char *dirname, const char *filename, int *filesize, int *recur_depth)
{
	/* file searching stuff */
	DIR *dir;
	struct dirent *de;
	struct stat status;
	char path[FILE_MAX];
	int size;
	
	dir= opendir(dirname);
	
	if (dir==NULL)
		return 0;
	
	if (*filesize == -1)
		*filesize= 0; /* dir opened fine */
	
	while ((de= readdir(dir)) != NULL) {
		
		if (strcmp(".", de->d_name)==0 || strcmp("..", de->d_name)==0)
			continue;
		
		BLI_join_dirfile(path, sizeof(path), dirname, de->d_name);
		
		if (stat(path, &status) != 0)
			continue; /* cant stat, dont bother with this file, could print debug info here */
		
		if (S_ISREG(status.st_mode)) { /* is file */
			if (strncmp(filename, de->d_name, FILE_MAX)==0) { /* name matches */
				/* open the file to read its size */
				size= status.st_size;
				if ((size > 0) && (size > *filesize)) { /* find the biggest file */
					*filesize= size;
					BLI_strncpy(filename_new, path, FILE_MAX);
				}
			}
		}
		else if (S_ISDIR(status.st_mode)) { /* is subdir */
			if (*recur_depth <= MAX_RECUR) {
				(*recur_depth)++;
				findFileRecursive(filename_new, path, filename, filesize, recur_depth);
				(*recur_depth)--;
			}
		}
	}
	closedir(dir);
	return 1;
}

/* high level function - call from fileselector */
void findMissingFiles(Main *bmain, const char *str)
{
	struct BPathIterator *bpi;
	
	/* be sure there is low chance of the path being too short */
	char filepath_expanded[FILE_MAXDIR*2]; 
	char filepath[FILE_MAX];
	const char *libpath;
	int filesize, recur_depth;
	
	char dirname[FILE_MAX], filename_new[FILE_MAX];
	
	//XXX waitcursor( 1 );
	
	BLI_split_dir_part(str, dirname, sizeof(dirname));
	
	BLI_bpathIterator_init(&bpi, bmain, bmain->name, 0);
	
	while (!BLI_bpathIterator_isDone(bpi)) {
		BLI_bpathIterator_getPath(bpi, filepath);
		libpath= BLI_bpathIterator_getLib(bpi);
		
		/* Check if esc was pressed because searching files can be slow */
		/*XXX if (blender_test_break()) {
			break;
		}*/
		
		if (libpath==NULL) {
			
			BLI_bpathIterator_getPathExpanded(bpi, filepath_expanded);
			
			if (!BLI_exists(filepath_expanded)) {
				/* can the dir be opened? */
				filesize= -1;
				recur_depth= 0;
				
				findFileRecursive(filename_new, dirname, BLI_path_basename(filepath), &filesize, &recur_depth);
				if (filesize == -1) { /* could not open dir */
					printf("Could not open dir \"%s\"\n", dirname);
					return;
				}
				
				if (filesize > 0) {
					
					if (BLI_bpathIterator_getPathMaxLen(bpi) < strlen(filename_new)) { 
						printf("cannot set path \"%s\" too long!", filename_new);
					}
					else {
						/* copy the found path into the old one */
						if (G.relbase_valid)
							BLI_path_rel(filename_new, bpi->base_path);
						
						BLI_bpathIterator_setPath(bpi, filename_new);
					}
				}
			}
		}
		BLI_bpathIterator_step(bpi);
	}
	BLI_bpathIterator_free(bpi);
	
	//XXX waitcursor( 0 );
=======
	else {
		/* Path was not relative to begin with. */
		return FALSE;
	}
>>>>>>> 15bd96ef
}<|MERGE_RESOLUTION|>--- conflicted
+++ resolved
@@ -65,13 +65,9 @@
 #include "DNA_text_types.h"
 #include "DNA_texture_types.h"
 #include "DNA_vfont_types.h"
-<<<<<<< HEAD
-#include "DNA_windowmanager_types.h"
-#include "DNA_freestyle_types.h"
-=======
 #include "DNA_scene_types.h"
 #include "DNA_smoke_types.h"
->>>>>>> 15bd96ef
+#include "DNA_freestyle_types.h"
 
 #include "BLI_blenlib.h"
 #include "BLI_bpath.h"
@@ -84,91 +80,6 @@
 #include "BKE_utildefines.h"
 #include "BKE_image.h" /* so we can check the image's type */
 
-<<<<<<< HEAD
-typedef struct BPathIteratorSeqData
-{
-	int totseq;
-	int seq;
-	struct Sequence **seqar; /* Sequence */
-	struct Scene *scene;			/* Current scene */
-} BPathIteratorSeqData;
-
-typedef struct BPathIteratorFrsModuleData {
-	struct Scene *scene;			/* Current scene */
-	struct SceneRenderLayer *layer;	/* Scene render layer */
-	struct FreestyleModuleConfig *module;
-} BPathIteratorFrsModuleData;
-
-typedef struct BPathIterator
-{
-	char*	_path; /* never access directly, use BLI_bpathIterator_getPath */
-	const char*	_lib;
-	const char*	_name;
-	void*	data;
-	int		len;
-	int		type;
-	int		flag; /* iterator options */
-
-	void (*setpath_callback)(struct BPathIterator *, const char *);
-	void (*getpath_callback)(struct BPathIterator *, char *);
-
-	const char*	base_path; /* base path, the directory the blend file is in - normally bmain->name */
-
-	Main *bmain;
-
-	/* only for seq data */
-	struct BPathIteratorSeqData seqdata;
-	/* only for Freestyle module data */
-	struct BPathIteratorFrsModuleData frsmoduledata;
-} BPathIterator;
-
-#define FILE_MAX			240
-
-
-/* TODO - BPATH_PLUGIN, BPATH_SEQ */
-enum BPathTypes {
-	BPATH_IMAGE= 0,
-	BPATH_TEXTURE,
-	BPATH_TEXT,
-	BPATH_SOUND,
-	BPATH_FONT,
-	BPATH_LIB,
-	BPATH_SEQ,
-	BPATH_CDATA,
-	BPATH_FRS_MODULE,
-
-	 BPATH_DONE
-};
-
-void BLI_bpathIterator_init(struct BPathIterator **bpi_pt, Main *bmain, const char *basedir, const int flag)
-{
-	BPathIterator *bpi;
-
-	bpi= MEM_mallocN(sizeof(BPathIterator), "BLI_bpathIterator_init");
-	*bpi_pt= bpi;
-
-	bpi->type= BPATH_IMAGE;
-	bpi->data= NULL;
-	
-	bpi->getpath_callback= NULL;
-	bpi->setpath_callback= NULL;
-	
-	/* Sequencer specific */
-	bpi->seqdata.totseq= 0;
-	bpi->seqdata.seq= 0;
-	bpi->seqdata.seqar= NULL;
-	bpi->seqdata.scene= NULL;
-
-	bpi->flag= flag;
-
-	/* Freestyle module specific */
-	bpi->frsmoduledata.scene= NULL;
-	bpi->frsmoduledata.layer= NULL;
-	bpi->frsmoduledata.module= NULL;
-
-	bpi->base_path= basedir; /* normally bmain->name */
-	bpi->bmain= bmain;
-=======
 static int checkMissingFiles_visit_cb(void *userdata, char *UNUSED(path_dst), const char *path_src)
 {
 	ReportList *reports= (ReportList *)userdata;
@@ -176,7 +87,6 @@
 	if (!BLI_exists(path_src)) {
 		BKE_reportf(reports, RPT_WARNING, "Path Not Found \"%s\"", path_src);
 	}
->>>>>>> 15bd96ef
 
 	return FALSE;
 }
@@ -189,18 +99,6 @@
 
 typedef struct BPathRemap_Data
 {
-<<<<<<< HEAD
-	if (bpi->seqdata.seqar)
-		MEM_freeN((void *)bpi->seqdata.seqar);
-	bpi->seqdata.seqar= NULL;
-	bpi->seqdata.scene= NULL;
-	bpi->frsmoduledata.scene= NULL;
-	bpi->frsmoduledata.layer= NULL;
-	bpi->frsmoduledata.module= NULL;
-	
-	MEM_freeN(bpi);
-}
-=======
 	const char *basedir;
 	ReportList *reports;
 
@@ -208,31 +106,15 @@
 	int count_changed;
 	int count_failed;
 } BPathRemap_Data;
->>>>>>> 15bd96ef
 
 static int makeFilesRelative_visit_cb(void *userdata, char *path_dst, const char *path_src)
 {
-<<<<<<< HEAD
-	if (bpi->getpath_callback) {
-		bpi->getpath_callback( bpi, path );
-	}
-	else {
-		strcpy(path, bpi->_path); /* warning, we assume 'path' are long enough */
-	}
-}
-
-void BLI_bpathIterator_setPath(struct BPathIterator *bpi, const char *path)
-{
-	if (bpi->setpath_callback) {
-		bpi->setpath_callback( bpi, path );
-=======
 	BPathRemap_Data *data= (BPathRemap_Data *)userdata;
 
 	data->count_tot++;
 
 	if(strncmp(path_src, "//", 2)==0) {
 		return FALSE; /* already relative */
->>>>>>> 15bd96ef
 	}
 	else {
 		strcpy(path_dst, path_src);
@@ -250,47 +132,13 @@
 
 void makeFilesRelative(Main *bmain, const char *basedir, ReportList *reports)
 {
-<<<<<<< HEAD
-	const char *libpath;
-	
-	BLI_bpathIterator_getPath(bpi, path_expanded);
-	libpath= BLI_bpathIterator_getLib(bpi);
-	
-	if (libpath) { /* check the files location relative to its library path */
-		BLI_path_abs(path_expanded, libpath);
-	}
-	else { /* local data, use the blend files path */
-		BLI_path_abs(path_expanded, bpi->base_path);
-=======
 	BPathRemap_Data data= {0};
 
 	if(basedir[0] == '\0') {
 		printf("%s: basedir='', this is a bug\n", __func__);
 		return;
->>>>>>> 15bd96ef
-	}
-
-<<<<<<< HEAD
-/* gets the first or the next image that has a path - not a viewer node or generated image */
-static struct Image *ima_stepdata__internal(struct Image *ima, const int step_next, const int flag)
-{
-	if (ima==NULL)
-		return NULL;
-	
-	if (step_next)
-		ima= ima->id.next;
-	
-	while (ima) {
-		if (ELEM3(ima->source, IMA_SRC_FILE, IMA_SRC_MOVIE, IMA_SRC_SEQUENCE)) {
-			if(ima->packedfile==NULL || (flag & BPATH_USE_PACKED)) {
-				break;
-			}
-		}
-		/* image is not a image with a path, skip it */
-		ima= ima->id.next;
-	}	
-	return ima;
-=======
+	}
+
 	data.basedir= basedir;
 	data.reports= reports;
 
@@ -299,7 +147,6 @@
 	BKE_reportf(reports, data.count_failed ? RPT_WARNING : RPT_INFO,
 	            "Total files %d|Changed %d|Failed %d",
 	            data.count_tot, data.count_changed, data.count_failed);
->>>>>>> 15bd96ef
 }
 
 static int makeFilesAbsolute_visit_cb(void *userdata, char *path_dst, const char *path_src)
@@ -308,15 +155,6 @@
 
 	data->count_tot++;
 
-<<<<<<< HEAD
-	while (tex) {
-		if (tex->type == TEX_VOXELDATA && TEX_VD_IS_SOURCE_PATH(tex->vd->file_format))
-			break;
-		/* image is not a image with a path, skip it */
-		tex= tex->id.next;
-	}	
-	return tex;
-=======
 	if(strncmp(path_src, "//", 2)!=0) {
 		return FALSE; /* already absolute */
 	}
@@ -332,7 +170,6 @@
 		}
 		return TRUE;
 	}
->>>>>>> 15bd96ef
 }
 
 /* similar to makeFilesRelative - keep in sync! */
@@ -340,36 +177,6 @@
 {
 	BPathRemap_Data data= {0};
 
-<<<<<<< HEAD
-	while (text) {
-		if (text->name)
-			break;
-		/* image is not a image with a path, skip it */
-		text= text->id.next;
-	}	
-	return text;
-}
-
-static struct VFont *vf_stepdata__internal(struct VFont *vf, const int step_next, const int flag)
-{
-	if (vf==NULL)
-		return NULL;
-	
-	if (step_next)
-		vf= vf->id.next;
-	
-	while (vf) {
-		if (strcmp(vf->name, FO_BUILTIN_NAME)!=0) {
-			if(vf->packedfile==NULL || (flag & BPATH_USE_PACKED)) {
-				break;
-			}
-		}
-		
-		/* font with no path, skip it */
-		vf= vf->id.next;
-	}	
-	return vf;
-=======
 	if(basedir[0] == '\0') {
 		printf("%s: basedir='', this is a bug\n", __func__);
 		return;
@@ -383,7 +190,6 @@
 	BKE_reportf(reports, data.count_failed ? RPT_WARNING : RPT_INFO,
 	            "Total files %d|Changed %d|Failed %d",
 	            data.count_tot, data.count_changed, data.count_failed);
->>>>>>> 15bd96ef
 }
 
 
@@ -395,70 +201,6 @@
 #define MAX_RECUR 16
 static int findFileRecursive(char *filename_new, const char *dirname, const char *filename, int *filesize, int *recur_depth)
 {
-<<<<<<< HEAD
-	if (snd==NULL)
-		return NULL;
-	
-	if (step_next)
-		snd= snd->id.next;
-	
-	while (snd) {
-		if(snd->packedfile==NULL || (flag & BPATH_USE_PACKED)) {
-			break;
-		}
-
-		/* font with no path, skip it */
-		snd= snd->id.next;
-	}	
-	return snd;
-}
-
-static struct Sequence *seq_stepdata__internal(struct BPathIterator *bpi, int step_next)
-{
-	Editing *ed;
-	Sequence *seq;
-	
-	/* Initializing */
-	if (bpi->seqdata.scene==NULL) {
-		bpi->seqdata.scene= bpi->bmain->scene.first;
-	}
-	
-	if (step_next) {
-		bpi->seqdata.seq++;
-	}
-	
-	while (bpi->seqdata.scene) {
-		ed= seq_give_editing(bpi->seqdata.scene, 0);
-		if (ed) {
-			if (bpi->seqdata.seqar == NULL) {
-				/* allocate the sequencer array */
-				seq_array(ed, &bpi->seqdata.seqar, &bpi->seqdata.totseq, 0);
-				bpi->seqdata.seq= 0;
-			}
-			
-			if (bpi->seqdata.seq >= bpi->seqdata.totseq) {
-				seq= NULL;
-			}
-			else {
-				seq= bpi->seqdata.seqar[bpi->seqdata.seq];
-				while (!SEQ_HAS_PATH(seq) && seq->plugin==NULL) {
-					bpi->seqdata.seq++;
-					if (bpi->seqdata.seq >= bpi->seqdata.totseq) {
-						seq= NULL;
-						break;
-					}
-					seq= bpi->seqdata.seqar[bpi->seqdata.seq];
-				}
-			}
-			if (seq) {
-				return seq;
-			}
-			else {
-				/* keep looking through the next scene, reallocate seq array */
-				if (bpi->seqdata.seqar) {
-					MEM_freeN((void *)bpi->seqdata.seqar);
-					bpi->seqdata.seqar= NULL;
-=======
 	/* file searching stuff */
 	DIR *dir;
 	struct dirent *de;
@@ -491,7 +233,6 @@
 				if ((size > 0) && (size > *filesize)) { /* find the biggest file */
 					*filesize= size;
 					BLI_strncpy(filename_new, path, FILE_MAX);
->>>>>>> 15bd96ef
 				}
 			}
 		}
@@ -503,92 +244,19 @@
 			}
 		}
 	}
-<<<<<<< HEAD
-	
-	return NULL;
-}
-
-static struct FreestyleModuleConfig *frs_module_stepdata__internal(struct BPathIterator *bpi, int step_next)
-{
-	struct FreestyleModuleConfig *module;
-
-	/* Initializing */
-	if (bpi->frsmoduledata.scene==NULL) {
-		bpi->frsmoduledata.scene= G.main->scene.first;
-		bpi->frsmoduledata.layer= (bpi->frsmoduledata.scene) ? bpi->frsmoduledata.scene->r.layers.first : NULL;
-		bpi->frsmoduledata.module= (bpi->frsmoduledata.layer) ? bpi->frsmoduledata.layer->freestyleConfig.modules.first : NULL;
-	}
-
-	while (bpi->frsmoduledata.scene) {
-		while (bpi->frsmoduledata.layer) {
-			while (bpi->frsmoduledata.module) {
-				module= bpi->frsmoduledata.module;
-				bpi->frsmoduledata.module= module->next;
-				return module;
-			}
-			bpi->frsmoduledata.layer= bpi->frsmoduledata.layer->next;
-			bpi->frsmoduledata.module= (bpi->frsmoduledata.layer) ? bpi->frsmoduledata.layer->freestyleConfig.modules.first : NULL;
-		}
-		bpi->frsmoduledata.scene= bpi->frsmoduledata.scene->id.next;
-		bpi->frsmoduledata.layer= (bpi->frsmoduledata.scene) ? bpi->frsmoduledata.scene->r.layers.first : NULL;
-		bpi->frsmoduledata.module= (bpi->frsmoduledata.layer) ? bpi->frsmoduledata.layer->freestyleConfig.modules.first : NULL;
-	}
-
-	return NULL;
-=======
 	closedir(dir);
 	return 1;
->>>>>>> 15bd96ef
 }
 
 typedef struct BPathFind_Data
 {
-<<<<<<< HEAD
-	Sequence *seq= (Sequence *)bpi->data;
-
-	
-	path[0]= '\0'; /* incase we cant get the path */
-	if (seq==NULL) return;
-	if (SEQ_HAS_PATH(seq)) {
-		if (ELEM3(seq->type, SEQ_IMAGE, SEQ_MOVIE, SEQ_SOUND)) {
-			BLI_strncpy(path, seq->strip->dir, FILE_MAX);
-			BLI_add_slash(path); /* incase its missing */
-			if (seq->strip->stripdata) { /* should always be true! */
-				/* Using the first image is weak for image sequences */
-				strcat(path, seq->strip->stripdata->name);
-			} 
-		}
-		else {
-			/* simple case */
-			BLI_strncpy(seq->strip->dir, path, sizeof(seq->strip->dir));
-		}
-	}
-	else if (seq->plugin) {
-		BLI_strncpy(seq->plugin->name, path, sizeof(seq->plugin->name));
-	}
-}
-=======
 	const char *basedir;
 	char searchdir[FILE_MAX];
 	ReportList *reports;
 } BPathFind_Data;
->>>>>>> 15bd96ef
 
 static int findMissingFiles_visit_cb(void *userdata, char *path_dst, const char *path_src)
 {
-<<<<<<< HEAD
-	Sequence *seq= (Sequence *)bpi->data;
-	if (seq==NULL) return; 
-	
-	if (SEQ_HAS_PATH(seq)) {
-		if (ELEM3(seq->type, SEQ_IMAGE, SEQ_MOVIE, SEQ_SOUND)) {
-			BLI_split_dirfile(path, seq->strip->dir, seq->strip->stripdata->name, sizeof(seq->strip->dir), sizeof(seq->strip->stripdata->name));
-		}
-		else {
-			/* simple case */
-			BLI_strncpy(seq->strip->dir, path, sizeof(seq->strip->dir));
-		}
-=======
 	BPathFind_Data *data= (BPathFind_Data *)userdata;
 	char filename_new[FILE_MAX];
 
@@ -604,7 +272,6 @@
 		            "Could not find \"%s\" in \"%s\"",
 		            BLI_path_basename((char *)path_src), data->searchdir);
 		return FALSE;
->>>>>>> 15bd96ef
 	}
 	else {
 		strcpy(path_dst, filename_new);
@@ -625,14 +292,9 @@
 /* Run a visitor on a string, replacing the contents of the string as needed. */
 static int rewrite_path_fixed(char *path, BPathVisitor visit_cb, const char *absbase, void *userdata)
 {
-<<<<<<< HEAD
-	Text *text= (Text *)bpi->data;
-	if (text==NULL) return; 
-=======
 	char path_src_buf[FILE_MAX];
 	const char *path_src;
 	char path_dst[FILE_MAX];
->>>>>>> 15bd96ef
 
 	if (absbase) {
 		BLI_strncpy(path_src_buf, path, sizeof(path_src_buf));
@@ -654,22 +316,6 @@
 
 static int rewrite_path_fixed_dirfile(char path_dir[FILE_MAXDIR], char path_file[FILE_MAXFILE], BPathVisitor visit_cb, const char *absbase, void *userdata)
 {
-<<<<<<< HEAD
-	if (me==NULL)
-		return NULL;
-	
-	if (step_next)
-		me= me->id.next;
-	
-	while (me) {
-		if (me->fdata.external) {
-			break;
-		}
-		
-		me= me->id.next;
-	}	
-	return me;
-=======
 	char path_src[FILE_MAX];
 	char path_dst[FILE_MAX];
 
@@ -686,29 +332,10 @@
 	else {
 		return FALSE;
 	}
->>>>>>> 15bd96ef
 }
 
 static int rewrite_path_alloc(char **path, BPathVisitor visit_cb, const char *absbase, void *userdata)
 {
-<<<<<<< HEAD
-	bpi->type++; /* advance to the next type */
-	bpi->data= NULL;
-	
-	switch (bpi->type) {
-	case BPATH_SEQ:
-		bpi->getpath_callback= seq_getpath;
-		bpi->setpath_callback= seq_setpath;
-		break;
-	case BPATH_TEXT: /* path is malloc'd */
-		bpi->getpath_callback= text_getpath;
-		bpi->setpath_callback= text_setpath;
-		break;
-	default:
-		bpi->getpath_callback= NULL;
-		bpi->setpath_callback= NULL;
-		break;
-=======
 	char path_src_buf[FILE_MAX];
 	const char *path_src;
 	char path_dst[FILE_MAX];
@@ -729,40 +356,18 @@
 	}
 	else {
 		return FALSE;
->>>>>>> 15bd96ef
 	}
 }
 
 /* Run visitor function 'visit' on all paths contained in 'id'. */
 void bpath_traverse_id(Main *bmain, ID *id, BPathVisitor visit_cb, const int flag, void *bpath_user_data)
 {
-<<<<<<< HEAD
-	while (bpi->type != BPATH_DONE) {
-		
-		if  ((bpi->type) == BPATH_IMAGE) {
-			/*if (bpi->data)	bpi->data= ((ID *)bpi->data)->next;*/
-			if (bpi->data)	bpi->data= ima_stepdata__internal((Image *)bpi->data, 1, bpi->flag); /* must skip images that have no path */
-			else 			bpi->data= ima_stepdata__internal(bpi->bmain->image.first, 0, bpi->flag);
-			
-			if (bpi->data) {
-				/* get the path info from this datatype */
-				Image *ima= (Image *)bpi->data;
-				
-				bpi->_lib= ima->id.lib ? ima->id.lib->filepath : NULL;
-				bpi->_path= ima->name;
-				bpi->_name= ima->id.name+2;
-				bpi->len= sizeof(ima->name);
-				
-				/* we are done, advancing to the next item, this type worked fine */
-				break;
-=======
 	Image *ima;
 	const char *absbase= (flag & BPATH_TRAVERSE_ABS) ? (id->lib ? id->lib->filepath : bmain->name) : NULL;
 
 	if ((flag & BPATH_TRAVERSE_SKIP_LIBRARY) && id->lib) {
 		return;
 	}
->>>>>>> 15bd96ef
 
 	switch(GS(id->name)) {
 	case ID_IM:
@@ -863,24 +468,6 @@
 				}
 			}
 		}
-<<<<<<< HEAD
-		else if  ((bpi->type) == BPATH_FONT) {
-			
-			if (bpi->data)	bpi->data= vf_stepdata__internal((VFont *)bpi->data, 1, bpi->flag);
-			else 			bpi->data= vf_stepdata__internal(bpi->bmain->vfont.first, 0, bpi->flag);
-			
-			if (bpi->data) {
-				/* get the path info from this datatype */
-				VFont *vf= (VFont *)bpi->data;
-
-				bpi->_lib= vf->id.lib ? vf->id.lib->filepath : NULL;
-				bpi->_path= vf->name;
-				bpi->_name= vf->id.name+2;
-				bpi->len= sizeof(vf->name);
-
-				/* we are done, advancing to the next item, this type worked fine */
-				break;
-=======
 		break;
 	case ID_TE:
 		{
@@ -889,37 +476,17 @@
 				/* FIXME: rewrite_path assumes path length of FILE_MAX, but
 					   tex->plugin->name is 160. ... is this field even a path? */
 				//rewrite_path(tex->plugin->name, visit_cb, bpath_user_data);
->>>>>>> 15bd96ef
 			}
 			if (tex->type == TEX_VOXELDATA && TEX_VD_IS_SOURCE_PATH(tex->vd->file_format)) {
 				rewrite_path_fixed(tex->vd->source_path, visit_cb, absbase, bpath_user_data);
 			}
 		}
-<<<<<<< HEAD
-		else if  ((bpi->type) == BPATH_LIB) {
-			if (bpi->data)	bpi->data= ((ID *)bpi->data)->next;
-			else 			bpi->data= bpi->bmain->library.first;
-			
-			if (bpi->data) {
-				/* get the path info from this datatype */
-				Library *lib= (Library *)bpi->data;
-				
-				bpi->_lib= NULL;
-				bpi->_path= lib->name;
-				bpi->_name= NULL;
-				bpi->len= sizeof(lib->name);
-				
-				/* we are done, advancing to the next item, this type worked fine */
-				break;
-			}
-			else {
-				bpi_type_step__internal(bpi);
-=======
 		break;
 
 	case ID_SCE:
 		{
 			Scene *scene= (Scene *)id;
+			SceneRenderLayer *srl= scene->r.layers.first;
 			if (scene->ed) {
 				Sequence *seq;
 
@@ -949,7 +516,12 @@
 
 				}
 				SEQ_END
->>>>>>> 15bd96ef
+			}
+			for(; srl; srl= srl->next) {
+				FreestyleModuleConfig* module= srl->freestyleConfig.modules.first;
+				for (; module; module= module->next) {
+					rewrite_path_fixed(module->module_path, visit_cb, absbase, bpath_user_data);
+				}
 			}
 		}
 		break;
@@ -967,187 +539,33 @@
 			if(rewrite_path_fixed(lib->name, visit_cb, absbase, bpath_user_data)) {
 				BKE_library_filepath_set(lib, lib->name);
 			}
-		} else if  ((bpi->type) == BPATH_FRS_MODULE) {
-			if (bpi->data)	bpi->data= frs_module_stepdata__internal( bpi, 1 );
-			else 			bpi->data= frs_module_stepdata__internal( bpi, 0 );
-
-			if (bpi->data) {
-				FreestyleModuleConfig *module= (FreestyleModuleConfig *)bpi->data;
-				bpi->_lib= NULL;
-				bpi->_path= module->module_path;
-				bpi->_name= NULL;
-				bpi->len= sizeof(module->module_path);
-				break;
-			} else {
-				bpi_type_step__internal(bpi);
-			}
-		}
-<<<<<<< HEAD
-	}
-}
-
-int BLI_bpathIterator_isDone( struct BPathIterator *bpi)
-{
-	return bpi->type==BPATH_DONE;
-}
-
-/* include the path argument */
-static void bpath_as_report(struct BPathIterator *bpi, const char *message, ReportList *reports)
-{
-	const char *prefix;
-	const char *name;
-	char path_expanded[FILE_MAXDIR*2];
-	
-	if(reports==NULL)
-		return;
-
-	switch(BLI_bpathIterator_getType(bpi)) {
-	case BPATH_IMAGE:
-		prefix= "Image";
-		break;
-	case BPATH_TEXTURE:
-		prefix= "Texture";
-		break;
-	case BPATH_TEXT:
-		prefix= "Text";
-		break;
-	case BPATH_SOUND:
-		prefix= "Sound";
-		break;
-	case BPATH_FONT:
-		prefix= "Font";
-		break;
-	case BPATH_LIB:
-		prefix= "Library";
-		break;
-	case BPATH_SEQ:
-		prefix= "Sequence";
-		break;
-	case BPATH_CDATA:
-		prefix= "Mesh Data";
-=======
->>>>>>> 15bd96ef
-		break;
-	case BPATH_FRS_MODULE:
-		prefix= "Freestyle Module";
+		}
 		break;
 	default:
 		/* Nothing to do for other IDs that don't contain file paths. */
 		break;
 	}
-<<<<<<< HEAD
-	
-	name= BLI_bpathIterator_getName(bpi);
-	BLI_bpathIterator_getPathExpanded(bpi, path_expanded);
-
-	if(reports) {
-		if (name)	BKE_reportf(reports, RPT_WARNING, "%s \"%s\", \"%s\": %s", prefix, name, path_expanded, message);
-		else		BKE_reportf(reports, RPT_WARNING, "%s \"%s\": %s", prefix, path_expanded, message);
-	}
-
-=======
->>>>>>> 15bd96ef
 }
 
 void bpath_traverse_id_list(Main *bmain, ListBase *lb, BPathVisitor visit_cb, const int flag, void *bpath_user_data)
 {
-<<<<<<< HEAD
-	struct BPathIterator *bpi;
-	
-	/* be sure there is low chance of the path being too short */
-	char filepath_expanded[FILE_MAXDIR*2]; 
-	
-	BLI_bpathIterator_init(&bpi, bmain, bmain->name, 0);
-	while (!BLI_bpathIterator_isDone(bpi)) {
-		BLI_bpathIterator_getPathExpanded(bpi, filepath_expanded);
-		
-		if (!BLI_exists(filepath_expanded))
-			bpath_as_report(bpi, "file not found", reports);
-
-		BLI_bpathIterator_step(bpi);
-=======
 	ID *id;
 	for(id= lb->first; id; id= id->next) {
 		bpath_traverse_id(bmain, id, visit_cb, flag, bpath_user_data);
->>>>>>> 15bd96ef
 	}
 }
 
 void bpath_traverse_main(Main *bmain, BPathVisitor visit_cb, const int flag, void *bpath_user_data)
 {
-<<<<<<< HEAD
-	int tot= 0, changed= 0, failed= 0, linked= 0;
-	struct BPathIterator *bpi;
-	char filepath[FILE_MAX];
-	const char *libpath;
-	
-	/* be sure there is low chance of the path being too short */
-	char filepath_relative[(FILE_MAXDIR * 2) + FILE_MAXFILE];
-
-	if(basedir[0] == '\0') {
-		printf("makeFilesRelative: basedir='', this is a bug\n");
-		return;
-	}
-
-	BLI_bpathIterator_init(&bpi, bmain, basedir, 0);
-	while (!BLI_bpathIterator_isDone(bpi)) {
-		BLI_bpathIterator_getPath(bpi, filepath);
-		libpath= BLI_bpathIterator_getLib(bpi);
-		
-		if(strncmp(filepath, "//", 2)) {
-			if (libpath) { /* cant make relative if we are library - TODO, LOG THIS */
-				linked++;
-			}
-			else { /* local data, use the blend files path */
-				BLI_strncpy(filepath_relative, filepath, sizeof(filepath_relative));
-				/* Important BLI_cleanup_dir runs before the path is made relative
-				 * because it wont work for paths that start with "//../" */ 
-				BLI_cleanup_file(bpi->base_path, filepath_relative); /* fix any /foo/../foo/ */
-				BLI_path_rel(filepath_relative, bpi->base_path);
-				/* be safe and check the length */
-				if (BLI_bpathIterator_getPathMaxLen(bpi) <= strlen(filepath_relative)) {
-					bpath_as_report(bpi, "couldn't make path relative (too long)", reports);
-					failed++;
-				}
-				else {
-					if(strncmp(filepath_relative, "//", 2)==0) {
-						BLI_bpathIterator_setPath(bpi, filepath_relative);
-						changed++;
-					}
-					else {
-						bpath_as_report(bpi, "couldn't make path relative", reports);
-						failed++;
-					}
-				}
-			}
-		}
-		BLI_bpathIterator_step(bpi);
-		tot++;
-	}
-	BLI_bpathIterator_free(bpi);
-
-	if(reports)
-		BKE_reportf(reports, failed ? RPT_ERROR : RPT_INFO, "Total files %i|Changed %i|Failed %i|Linked %i", tot, changed, failed, linked);
-=======
 	ListBase *lbarray[MAX_LIBARRAY];
 	int a= set_listbasepointers(bmain, lbarray);
 	while(a--) bpath_traverse_id_list(bmain, lbarray[a], visit_cb, flag, bpath_user_data);
->>>>>>> 15bd96ef
 }
 
 /* Rewrites a relative path to be relative to the main file - unless the path is
    absolute, in which case it is not altered. */
 int bpath_relocate_visitor(void *pathbase_v, char *path_dst, const char *path_src)
 {
-<<<<<<< HEAD
-	int tot= 0, changed= 0, failed= 0, linked= 0;
-
-	struct BPathIterator *bpi;
-	char filepath[FILE_MAX];
-	const char *libpath;
-	
-=======
->>>>>>> 15bd96ef
 	/* be sure there is low chance of the path being too short */
 	char filepath[(FILE_MAXDIR * 2) + FILE_MAXFILE];
 	const char *base_new= ((char **)pathbase_v)[0];
@@ -1171,169 +589,8 @@
 		BLI_strncpy(path_dst, filepath, FILE_MAX);
 		return TRUE;
 	}
-<<<<<<< HEAD
-
-	BLI_bpathIterator_init(&bpi, bmain, basedir, 0);
-	while (!BLI_bpathIterator_isDone(bpi)) {
-		BLI_bpathIterator_getPath(bpi, filepath);
-		libpath= BLI_bpathIterator_getLib(bpi);
-		
-		if(strncmp(filepath, "//", 2)==0) {
-			if (libpath) { /* cant make absolute if we are library - TODO, LOG THIS */
-				linked++;
-			}
-			else { /* get the expanded path and check it is relative or too long */
-				BLI_bpathIterator_getPathExpanded(bpi, filepath_absolute);
-				BLI_cleanup_file(bpi->base_path, filepath_absolute); /* fix any /foo/../foo/ */
-				/* to be safe, check the length */
-				if (BLI_bpathIterator_getPathMaxLen(bpi) <= strlen(filepath_absolute)) {
-					bpath_as_report(bpi, "couldn't make absolute (too long)", reports);
-					failed++;
-				}
-				else {
-					if(strncmp(filepath_absolute, "//", 2)) {
-						BLI_bpathIterator_setPath(bpi, filepath_absolute);
-						changed++;
-					}
-					else {
-						bpath_as_report(bpi, "couldn't make absolute", reports);
-						failed++;
-					}
-				}
-			}
-		}
-		BLI_bpathIterator_step(bpi);
-		tot++;
-	}
-	BLI_bpathIterator_free(bpi);
-
-	if(reports)
-		BKE_reportf(reports, failed ? RPT_ERROR : RPT_INFO, "Total files %i|Changed %i|Failed %i|Linked %i", tot, changed, failed, linked);
-}
-
-
-/* find this file recursively, use the biggest file so thumbnails dont get used by mistake
- - dir: subdir to search
- - filename: set this filename
- - filesize: filesize for the file
-*/
-#define MAX_RECUR 16
-static int findFileRecursive(char *filename_new, const char *dirname, const char *filename, int *filesize, int *recur_depth)
-{
-	/* file searching stuff */
-	DIR *dir;
-	struct dirent *de;
-	struct stat status;
-	char path[FILE_MAX];
-	int size;
-	
-	dir= opendir(dirname);
-	
-	if (dir==NULL)
-		return 0;
-	
-	if (*filesize == -1)
-		*filesize= 0; /* dir opened fine */
-	
-	while ((de= readdir(dir)) != NULL) {
-		
-		if (strcmp(".", de->d_name)==0 || strcmp("..", de->d_name)==0)
-			continue;
-		
-		BLI_join_dirfile(path, sizeof(path), dirname, de->d_name);
-		
-		if (stat(path, &status) != 0)
-			continue; /* cant stat, dont bother with this file, could print debug info here */
-		
-		if (S_ISREG(status.st_mode)) { /* is file */
-			if (strncmp(filename, de->d_name, FILE_MAX)==0) { /* name matches */
-				/* open the file to read its size */
-				size= status.st_size;
-				if ((size > 0) && (size > *filesize)) { /* find the biggest file */
-					*filesize= size;
-					BLI_strncpy(filename_new, path, FILE_MAX);
-				}
-			}
-		}
-		else if (S_ISDIR(status.st_mode)) { /* is subdir */
-			if (*recur_depth <= MAX_RECUR) {
-				(*recur_depth)++;
-				findFileRecursive(filename_new, path, filename, filesize, recur_depth);
-				(*recur_depth)--;
-			}
-		}
-	}
-	closedir(dir);
-	return 1;
-}
-
-/* high level function - call from fileselector */
-void findMissingFiles(Main *bmain, const char *str)
-{
-	struct BPathIterator *bpi;
-	
-	/* be sure there is low chance of the path being too short */
-	char filepath_expanded[FILE_MAXDIR*2]; 
-	char filepath[FILE_MAX];
-	const char *libpath;
-	int filesize, recur_depth;
-	
-	char dirname[FILE_MAX], filename_new[FILE_MAX];
-	
-	//XXX waitcursor( 1 );
-	
-	BLI_split_dir_part(str, dirname, sizeof(dirname));
-	
-	BLI_bpathIterator_init(&bpi, bmain, bmain->name, 0);
-	
-	while (!BLI_bpathIterator_isDone(bpi)) {
-		BLI_bpathIterator_getPath(bpi, filepath);
-		libpath= BLI_bpathIterator_getLib(bpi);
-		
-		/* Check if esc was pressed because searching files can be slow */
-		/*XXX if (blender_test_break()) {
-			break;
-		}*/
-		
-		if (libpath==NULL) {
-			
-			BLI_bpathIterator_getPathExpanded(bpi, filepath_expanded);
-			
-			if (!BLI_exists(filepath_expanded)) {
-				/* can the dir be opened? */
-				filesize= -1;
-				recur_depth= 0;
-				
-				findFileRecursive(filename_new, dirname, BLI_path_basename(filepath), &filesize, &recur_depth);
-				if (filesize == -1) { /* could not open dir */
-					printf("Could not open dir \"%s\"\n", dirname);
-					return;
-				}
-				
-				if (filesize > 0) {
-					
-					if (BLI_bpathIterator_getPathMaxLen(bpi) < strlen(filename_new)) { 
-						printf("cannot set path \"%s\" too long!", filename_new);
-					}
-					else {
-						/* copy the found path into the old one */
-						if (G.relbase_valid)
-							BLI_path_rel(filename_new, bpi->base_path);
-						
-						BLI_bpathIterator_setPath(bpi, filename_new);
-					}
-				}
-			}
-		}
-		BLI_bpathIterator_step(bpi);
-	}
-	BLI_bpathIterator_free(bpi);
-	
-	//XXX waitcursor( 0 );
-=======
 	else {
 		/* Path was not relative to begin with. */
 		return FALSE;
 	}
->>>>>>> 15bd96ef
 }