/*
 * This program is free software; you can redistribute it and/or
 * modify it under the terms of the GNU General Public License
 * as published by the Free Software Foundation; either version 2
 * of the License, or (at your option) any later version.
 *
 * This program is distributed in the hope that it will be useful,
 * but WITHOUT ANY WARRANTY; without even the implied warranty of
 * MERCHANTABILITY or FITNESS FOR A PARTICULAR PURPOSE.  See the
 * GNU General Public License for more details.
 *
 * You should have received a copy of the GNU General Public License
 * along with this program; if not, write to the Free Software Foundation,
 * Inc., 51 Franklin Street, Fifth Floor, Boston, MA 02110-1301, USA.
 *
 * Chris Keith, Chris Want, Ken Hughes, Campbell Barton
 */

/** \file
 * \ingroup pythonintern
 *
 * This file deals with embedding the python interpreter within blender,
 * starting and stopping python and exposing blender/python modules so they can
 * be accesses from scripts.
 */

#include <BKE_report.h>
#include <BLT_translation.h>
#include <Python.h>
#include <frameobject.h>

#include "MEM_guardedalloc.h"

#include "CLG_log.h"

#include "BLI_fileops.h"
#include "BLI_listbase.h"
#include "BLI_path_util.h"
#include "BLI_string.h"
#include "BLI_string_utf8.h"
#include "BLI_threads.h"
#include "BLI_utildefines.h"

#include "RNA_types.h"

#include "bpy.h"
#include "bpy_capi_utils.h"
#include "bpy_interface_inoutwrapper.h"
#include "bpy_intern_string.h"
#include "bpy_path.h"
#include "bpy_rna.h"
#include "bpy_traceback.h"

#include "bpy_app_translations.h"

#include "DNA_text_types.h"

#include "BKE_appdir.h"
#include "BKE_context.h"
#include "BKE_global.h" /* only for script checking */
#include "BKE_main.h"
#include "BKE_text.h"

#ifdef WITH_CYCLES
#  include "CCL_api.h"
#endif

#include "BPY_extern.h"
#include "BPY_extern_python.h"
#include "BPY_extern_run.h"

#include "../generic/py_capi_utils.h"

/* inittab initialization functions */
#include "../bmesh/bmesh_py_api.h"
#include "../generic/bgl.h"
#include "../generic/bl_math_py_api.h"
#include "../generic/blf_py_api.h"
#include "../generic/idprop_py_api.h"
#include "../generic/imbuf_py_api.h"
#include "../gpu/gpu_py_api.h"
#include "../mathutils/mathutils.h"

/* Logging types to use anywhere in the Python modules. */
CLG_LOGREF_DECLARE_GLOBAL(BPY_LOG_CONTEXT, "bpy.context");
CLG_LOGREF_DECLARE_GLOBAL(BPY_LOG_RNA, "bpy.rna");

/* for internal use, when starting and ending python scripts */

/* In case a python script triggers another python call,
 * stop bpy_context_clear from invalidating. */
static int py_call_level = 0;

/* Set by command line arguments before Python starts. */
static bool py_use_system_env = false;

// #define TIME_PY_RUN // simple python tests. prints on exit.

#ifdef TIME_PY_RUN
#  include "PIL_time.h"
static int bpy_timer_count = 0;
static double bpy_timer;         /* time since python starts */
static double bpy_timer_run;     /* time for each python script run */
static double bpy_timer_run_tot; /* accumulate python runs */
#endif

/* use for updating while a python script runs - in case of file load */
void BPY_context_update(bContext *C)
{
  /* don't do this from a non-main (e.g. render) thread, it can cause a race
   * condition on C->data.recursion. ideal solution would be to disable
   * context entirely from non-main threads, but that's more complicated */
  if (!BLI_thread_is_main()) {
    return;
  }

  BPy_SetContext(C);
  BPY_modules_update(C); /* can give really bad results if this isn't here */
}

void bpy_context_set(bContext *C, PyGILState_STATE *gilstate)
{
  py_call_level++;

  if (gilstate) {
    *gilstate = PyGILState_Ensure();
  }

  if (py_call_level == 1) {
    BPY_context_update(C);

#ifdef TIME_PY_RUN
    if (bpy_timer_count == 0) {
      /* record time from the beginning */
      bpy_timer = PIL_check_seconds_timer();
      bpy_timer_run = bpy_timer_run_tot = 0.0;
    }
    bpy_timer_run = PIL_check_seconds_timer();

    bpy_timer_count++;
#endif
  }
}

/* context should be used but not now because it causes some bugs */
void bpy_context_clear(bContext *UNUSED(C), const PyGILState_STATE *gilstate)
{
  py_call_level--;

  if (gilstate) {
    PyGILState_Release(*gilstate);
  }

  if (py_call_level < 0) {
    fprintf(stderr, "ERROR: Python context internal state bug. this should not happen!\n");
  }
  else if (py_call_level == 0) {
    /* XXX - Calling classes currently wont store the context :\,
     * cant set NULL because of this. but this is very flakey still. */
#if 0
    BPy_SetContext(NULL);
#endif

#ifdef TIME_PY_RUN
    bpy_timer_run_tot += PIL_check_seconds_timer() - bpy_timer_run;
    bpy_timer_count++;
#endif
  }
}

void BPY_text_free_code(Text *text)
{
  if (text->compiled) {
    PyGILState_STATE gilstate;
    bool use_gil = !PyC_IsInterpreterActive();

    if (use_gil) {
      gilstate = PyGILState_Ensure();
    }

    Py_DECREF((PyObject *)text->compiled);
    text->compiled = NULL;

    if (use_gil) {
      PyGILState_Release(gilstate);
    }
  }
}

void BPY_modules_update(bContext *C)
{
#if 0 /* slow, this runs all the time poll, draw etc 100's of time a sec. */
  PyObject *mod = PyImport_ImportModuleLevel("bpy", NULL, NULL, NULL, 0);
  PyModule_AddObject(mod, "data", BPY_rna_module());
  PyModule_AddObject(mod, "types", BPY_rna_types()); /* atm this does not need updating */
#endif

  /* refreshes the main struct */
  BPY_update_rna_module();
  if (bpy_context_module) {
    bpy_context_module->ptr.data = (void *)C;
  }
}

void BPY_context_set(bContext *C)
{
  BPy_SetContext(C);
}

#ifdef WITH_FLUID
/* defined in manta module */
extern PyObject *Manta_initPython(void);
#endif

#ifdef WITH_AUDASPACE
/* defined in AUD_C-API.cpp */
extern PyObject *AUD_initPython(void);
#endif

#ifdef WITH_CYCLES
/* defined in cycles module */
static PyObject *CCL_initPython(void)
{
  return (PyObject *)CCL_python_module_init();
}
#endif

static struct _inittab bpy_internal_modules[] = {
    {"mathutils", PyInit_mathutils},
#if 0
    {"mathutils.geometry", PyInit_mathutils_geometry},
    {"mathutils.noise", PyInit_mathutils_noise},
    {"mathutils.kdtree", PyInit_mathutils_kdtree},
#endif
    {"_bpy_path", BPyInit__bpy_path},
    {"bgl", BPyInit_bgl},
    {"blf", BPyInit_blf},
    {"bl_math", BPyInit_bl_math},
    {"imbuf", BPyInit_imbuf},
    {"bmesh", BPyInit_bmesh},
#if 0
    {"bmesh.types", BPyInit_bmesh_types},
    {"bmesh.utils", BPyInit_bmesh_utils},
    {"bmesh.utils", BPyInit_bmesh_geometry},
#endif
#ifdef WITH_FLUID
    {"manta", Manta_initPython},
#endif
#ifdef WITH_AUDASPACE
    {"aud", AUD_initPython},
#endif
#ifdef WITH_CYCLES
    {"_cycles", CCL_initPython},
#endif
    {"gpu", BPyInit_gpu},
    {"idprop", BPyInit_idprop},
    {NULL, NULL},
};

/* call BPY_context_set first */
void BPY_python_start(int argc, const char **argv)
{
#ifndef WITH_PYTHON_MODULE
  PyThreadState *py_tstate = NULL;
  const char *py_path_bundle = BKE_appdir_folder_id(BLENDER_SYSTEM_PYTHON, NULL);

  /* Not essential but nice to set our name. */
  {
    const char *program_path = BKE_appdir_program_path();
    wchar_t program_path_wchar[FILE_MAX];
    BLI_strncpy_wchar_from_utf8(program_path_wchar, program_path, ARRAY_SIZE(program_path_wchar));
    Py_SetProgramName(program_path_wchar);
  }

  /* must run before python initializes */
  PyImport_ExtendInittab(bpy_internal_modules);

  /* allow to use our own included python */
  PyC_SetHomePath(py_path_bundle);

  /* Without this the `sys.stdout` may be set to 'ascii'
   * (it is on my system at least), where printing unicode values will raise
   * an error, this is highly annoying, another stumbling block for developers,
   * so use a more relaxed error handler and enforce utf-8 since the rest of
   * Blender is utf-8 too - campbell */
  Py_SetStandardStreamEncoding("utf-8", "surrogateescape");

  /* Suppress error messages when calculating the module search path.
   * While harmless, it's noisy. */
  Py_FrozenFlag = 1;

  /* Only use the systems environment variables and site when explicitly requested.
   * Since an incorrect 'PYTHONPATH' causes difficult to debug errors, see: T72807. */
  Py_IgnoreEnvironmentFlag = !py_use_system_env;
  Py_NoUserSiteDirectory = !py_use_system_env;

  Py_Initialize();

  // PySys_SetArgv(argc, argv);  /* broken in py3, not a huge deal */
  /* sigh, why do python guys not have a (char **) version anymore? */
  {
    int i;
    PyObject *py_argv = PyList_New(argc);
    for (i = 0; i < argc; i++) {
      /* should fix bug #20021 - utf path name problems, by replacing
       * PyUnicode_FromString, with this one */
      PyList_SET_ITEM(py_argv, i, PyC_UnicodeFromByte(argv[i]));
    }

    PySys_SetObject("argv", py_argv);
    Py_DECREF(py_argv);
  }

  /* Initialize thread support (also acquires lock) */
  PyEval_InitThreads();

#  ifdef WITH_FLUID
  /* Required to prevent assertion error, see:
   * https://stackoverflow.com/questions/27844676 */
  Py_DECREF(PyImport_ImportModule("threading"));
#  endif

#else
  (void)argc;
  (void)argv;

  /* must run before python initializes */
  /* broken in py3.3, load explicitly below */
  // PyImport_ExtendInittab(bpy_internal_modules);
#endif

  bpy_intern_string_init();

#ifdef WITH_PYTHON_MODULE
  {
    /* Manually load all modules */
    struct _inittab *inittab_item;
    PyObject *sys_modules = PyImport_GetModuleDict();

    for (inittab_item = bpy_internal_modules; inittab_item->name; inittab_item++) {
      PyObject *mod = inittab_item->initfunc();
      if (mod) {
        PyDict_SetItemString(sys_modules, inittab_item->name, mod);
      }
      else {
        PyErr_Print();
        PyErr_Clear();
      }
      // Py_DECREF(mod); /* ideally would decref, but in this case we never want to free */
    }
  }
#endif

  /* bpy.* and lets us import it */
  BPy_init_modules();

  pyrna_alloc_types();

#ifndef WITH_PYTHON_MODULE
  /* py module runs atexit when bpy is freed */
  BPY_atexit_register(); /* this can init any time */

  py_tstate = PyGILState_GetThisThreadState();
  PyEval_ReleaseThread(py_tstate);
#endif
}

void BPY_python_end(void)
{
  // fprintf(stderr, "Ending Python!\n");
  PyGILState_STATE gilstate;

  /* finalizing, no need to grab the state, except when we are a module */
  gilstate = PyGILState_Ensure();

  /* free other python data. */
  pyrna_free_types();

  /* clear all python data from structs */

  bpy_intern_string_exit();

  /* bpy.app modules that need cleanup */
  BPY_app_translations_end();

#ifndef WITH_PYTHON_MODULE
  BPY_atexit_unregister(); /* without this we get recursive calls to WM_exit */

  Py_Finalize();

  (void)gilstate;
#else
  PyGILState_Release(gilstate);
#endif

#ifdef TIME_PY_RUN
  /* measure time since py started */
  bpy_timer = PIL_check_seconds_timer() - bpy_timer;

  printf("*bpy stats* - ");
  printf("tot exec: %d,  ", bpy_timer_count);
  printf("tot run: %.4fsec,  ", bpy_timer_run_tot);
  if (bpy_timer_count > 0) {
    printf("average run: %.6fsec,  ", (bpy_timer_run_tot / bpy_timer_count));
  }

  if (bpy_timer > 0.0) {
    printf("tot usage %.4f%%", (bpy_timer_run_tot / bpy_timer) * 100.0);
  }

  printf("\n");

  // fprintf(stderr, "Ending Python Done!\n");

#endif
}

void BPY_python_reset(bContext *C)
{
  /* unrelated security stuff */
  G.f &= ~(G_FLAG_SCRIPT_AUTOEXEC_FAIL | G_FLAG_SCRIPT_AUTOEXEC_FAIL_QUIET);
  G.autoexec_fail[0] = '\0';

  BPY_driver_reset();
  BPY_app_handlers_reset(false);
  BPY_modules_load_user(C);
}

void BPY_python_use_system_env(void)
{
  BLI_assert(!Py_IsInitialized());
  py_use_system_env = true;
}

void BPY_python_backtrace(FILE *fp)
{
  fputs("\n# Python backtrace\n", fp);
<<<<<<< HEAD
  PyC_StackPrint(fp);
}

/* super annoying, undo _PyModule_Clear(), bug [#23871] */
#define PYMODULE_CLEAR_WORKAROUND

#ifdef PYMODULE_CLEAR_WORKAROUND
/* bad!, we should never do this, but currently only safe way I could find to keep namespace.
 * from being cleared. - campbell */
typedef struct {
  PyObject_HEAD PyObject *md_dict;
  /* omit other values, we only want the dict. */
} PyModuleObject;
#endif

/* returns a dummy filename for a textblock so we can tell what file a text block comes from */
static void bpy_text_filename_get(char *fn, const Main *bmain, size_t fn_len, const Text *text)
{
  BLI_snprintf(fn, fn_len, "%s%c%s", ID_BLEND_PATH(bmain, &text->id), SEP, text->id.name + 2);
}

static bool python_script_exec(
    bContext *C, const char *fn, struct Text *text, struct ReportList *reports, const bool do_jump)
{
  Main *bmain_old = CTX_data_main(C);
  PyObject *main_mod = NULL;
  PyObject *py_dict = NULL, *py_result = NULL;
  PyGILState_STATE gilstate;

  BLI_assert(fn || text);

  if (fn == NULL && text == NULL) {
    return 0;
  }

  bpy_context_set(C, &gilstate);

  PyC_MainModule_Backup(&main_mod);

  if (text) {
    char fn_dummy[FILE_MAXDIR];
    bpy_text_filename_get(fn_dummy, bmain_old, sizeof(fn_dummy), text);

    if (text->compiled == NULL) { /* if it wasn't already compiled, do it now */
      char *buf;
      PyObject *fn_dummy_py;

      fn_dummy_py = PyC_UnicodeFromByte(fn_dummy);

      buf = txt_to_buf(text, NULL);
      text->compiled = Py_CompileStringObject(buf, fn_dummy_py, Py_file_input, NULL, -1);
      MEM_freeN(buf);

      Py_DECREF(fn_dummy_py);

      if (PyErr_Occurred()) {
        if (do_jump) {
          python_script_error_jump_text(text);
        }
        BPY_text_free_code(text);
      }
    }

    if (text->compiled) {
      py_dict = PyC_DefaultNameSpace(fn_dummy);

      bool wrapper_init_ok = BPY_intern_init_io_wrapper();
      if (!wrapper_init_ok) {
        CLOG_WARN(
            BPY_LOG_RNA,
            "Setting python IO wrapper failed! Script output will not be visible in Info Edotr");
      }

      py_result = PyEval_EvalCode(text->compiled, py_dict, py_dict);

      if (wrapper_init_ok) {
        // printing io buffer will fail if error is set
        if (PyErr_Occurred()) {
          PyObject *error_type, *error_value, *error_traceback;
          PyErr_Fetch(&error_type, &error_value, &error_traceback);
          PyErr_Clear();
          PyObject *pystring = BPY_intern_get_io_buffer();
          BKE_report(reports, RPT_INFO, _PyUnicode_AsString(pystring));
          PyErr_Restore(error_type, error_value, error_traceback);
        }
        else {
          PyObject *pystring = BPY_intern_get_io_buffer();
          BKE_report(reports, RPT_INFO, _PyUnicode_AsString(pystring));
        }
        BPY_intern_free_io_twrapper();
      }
    }
  }
  else {
    FILE *fp = BLI_fopen(fn, "r");

    if (fp) {
      py_dict = PyC_DefaultNameSpace(fn);

#ifdef _WIN32
      /* Previously we used PyRun_File to run directly the code on a FILE
       * object, but as written in the Python/C API Ref Manual, chapter 2,
       * 'FILE structs for different C libraries can be different and
       * incompatible'.
       * So now we load the script file data to a buffer.
       *
       * Note on use of 'globals()', it's important not copy the dictionary because
       * tools may inspect 'sys.modules["__main__"]' for variables defined in the code
       * where using a copy of 'globals()' causes code execution
       * to leave the main namespace untouched. see: T51444
       *
       * This leaves us with the problem of variables being included,
       * currently this is worked around using 'dict.__del__' it's ugly but works.
       */
      {
        const char *pystring =
            "with open(__file__, 'rb') as f:"
            "exec(compile(f.read(), __file__, 'exec'), globals().__delitem__('f') or globals())";

        fclose(fp);

        // TODO (grzelins) catch python evaluation logs
        py_result = PyRun_String(pystring, Py_file_input, py_dict, py_dict);
      }
#else
      py_result = PyRun_File(fp, fn, Py_file_input, py_dict, py_dict);
      fclose(fp);
#endif
    }
    else {
      PyErr_Format(
          PyExc_IOError, "Python file \"%s\" could not be opened: %s", fn, strerror(errno));
      py_result = NULL;
    }
  }

  if (!py_result) {
    if (text) {
      if (do_jump) {
        /* ensure text is valid before use, the script may have freed its self */
        Main *bmain_new = CTX_data_main(C);
        if ((bmain_old == bmain_new) && (BLI_findindex(&bmain_new->texts, text) != -1)) {
          python_script_error_jump_text(text);
        }
      }
    }
    BPy_errors_to_report(reports);
  }
  else {
    BPy_errors_to_report(reports);
    Py_DECREF(py_result);
  }

  if (py_dict) {
#ifdef PYMODULE_CLEAR_WORKAROUND
    PyModuleObject *mmod = (PyModuleObject *)PyDict_GetItem(PyImport_GetModuleDict(),
                                                            bpy_intern_str___main__);
    PyObject *dict_back = mmod->md_dict;
    /* freeing the module will clear the namespace,
     * gives problems running classes defined in this namespace being used later. */
    mmod->md_dict = NULL;
    Py_DECREF(dict_back);
#endif

#undef PYMODULE_CLEAR_WORKAROUND
  }

  PyC_MainModule_Restore(main_mod);

  bpy_context_clear(C, &gilstate);

  return (py_result != NULL);
}

/* Can run a file or text block */
bool BPY_execute_filepath(bContext *C, const char *filepath, struct ReportList *reports)
{
  return python_script_exec(C, filepath, NULL, reports, false);
}

bool BPY_execute_text(bContext *C,
                      struct Text *text,
                      struct ReportList *reports,
                      const bool do_jump)
{
  return python_script_exec(C, NULL, text, reports, do_jump);
=======
  PyThreadState *tstate = PyGILState_GetThisThreadState();
  if (tstate != NULL && tstate->frame != NULL) {
    PyFrameObject *frame = tstate->frame;
    do {
      const int line = PyCode_Addr2Line(frame->f_code, frame->f_lasti);
      const char *filename = _PyUnicode_AsString(frame->f_code->co_filename);
      const char *funcname = _PyUnicode_AsString(frame->f_code->co_name);
      fprintf(fp, "  File \"%s\", line %d in %s\n", filename, line, funcname);
    } while ((frame = frame->f_back));
  }
>>>>>>> 90ee6228
}

void BPY_DECREF(void *pyob_ptr)
{
  PyGILState_STATE gilstate = PyGILState_Ensure();
  Py_DECREF((PyObject *)pyob_ptr);
  PyGILState_Release(gilstate);
}

void BPY_DECREF_RNA_INVALIDATE(void *pyob_ptr)
{
  PyGILState_STATE gilstate = PyGILState_Ensure();
  const int do_invalidate = (Py_REFCNT((PyObject *)pyob_ptr) > 1);
  Py_DECREF((PyObject *)pyob_ptr);
  if (do_invalidate) {
    pyrna_invalidate(pyob_ptr);
  }
  PyGILState_Release(gilstate);
}

void BPY_modules_load_user(bContext *C)
{
  PyGILState_STATE gilstate;
  Main *bmain = CTX_data_main(C);
  Text *text;

  /* can happen on file load */
  if (bmain == NULL) {
    return;
  }

  /* update pointers since this can run from a nested script
   * on file load */
  if (py_call_level) {
    BPY_context_update(C);
  }

  bpy_context_set(C, &gilstate);

  for (text = bmain->texts.first; text; text = text->id.next) {
    if (text->flags & TXT_ISSCRIPT && BLI_path_extension_check(text->id.name + 2, ".py")) {
      if (!(G.f & G_FLAG_SCRIPT_AUTOEXEC)) {
        if (!(G.f & G_FLAG_SCRIPT_AUTOEXEC_FAIL_QUIET)) {
          G.f |= G_FLAG_SCRIPT_AUTOEXEC_FAIL;
          BLI_snprintf(G.autoexec_fail, sizeof(G.autoexec_fail), "Text '%s'", text->id.name + 2);

          printf("scripts disabled for \"%s\", skipping '%s'\n",
                 BKE_main_blendfile_path(bmain),
                 text->id.name + 2);
        }
      }
      else {
        BPY_run_text(C, text, NULL, false);

        /* Check if the script loaded a new file. */
        if (bmain != CTX_data_main(C)) {
          break;
        }
      }
    }
  }
  bpy_context_clear(C, &gilstate);
}

int BPY_context_member_get(bContext *C, const char *member, bContextDataResult *result)
{
  PyGILState_STATE gilstate;
  bool use_gil = !PyC_IsInterpreterActive();

  PyObject *pyctx;
  PyObject *item;
  PointerRNA *ptr = NULL;
  bool done = false;

  if (use_gil) {
    gilstate = PyGILState_Ensure();
  }

  pyctx = (PyObject *)CTX_py_dict_get(C);
  item = PyDict_GetItemString(pyctx, member);

  if (item == NULL) {
    /* pass */
  }
  else if (item == Py_None) {
    done = true;
  }
  else if (BPy_StructRNA_Check(item)) {
    ptr = &(((BPy_StructRNA *)item)->ptr);

    // result->ptr = ((BPy_StructRNA *)item)->ptr;
    CTX_data_pointer_set(result, ptr->owner_id, ptr->type, ptr->data);
    CTX_data_type_set(result, CTX_DATA_TYPE_POINTER);
    done = true;
  }
  else if (PySequence_Check(item)) {
    PyObject *seq_fast = PySequence_Fast(item, "bpy_context_get sequence conversion");
    if (seq_fast == NULL) {
      PyErr_Print();
      PyErr_Clear();
    }
    else {
      int len = PySequence_Fast_GET_SIZE(seq_fast);
      PyObject **seq_fast_items = PySequence_Fast_ITEMS(seq_fast);
      int i;

      for (i = 0; i < len; i++) {
        PyObject *list_item = seq_fast_items[i];

        if (BPy_StructRNA_Check(list_item)) {
#if 0
          CollectionPointerLink *link = MEM_callocN(sizeof(CollectionPointerLink),
                                                    "bpy_context_get");
          link->ptr = ((BPy_StructRNA *)item)->ptr;
          BLI_addtail(&result->list, link);
#endif
          ptr = &(((BPy_StructRNA *)list_item)->ptr);
          CTX_data_list_add(result, ptr->owner_id, ptr->type, ptr->data);
        }
        else {
          CLOG_VERBOSE(BPY_LOG_CONTEXT,
                       1,
                       "'%s' list item not a valid type in sequence type '%s'",
                       member,
                       Py_TYPE(item)->tp_name);
        }
      }
      Py_DECREF(seq_fast);
      CTX_data_type_set(result, CTX_DATA_TYPE_COLLECTION);
      done = true;
    }
  }

  if (done == false) {
    if (item) {
      CLOG_VERBOSE(BPY_LOG_CONTEXT, 1, "'%s' not a valid type", member);
    }
    else {
      CLOG_VERBOSE(BPY_LOG_CONTEXT, 1, "'%s' not found", member);
    }
  }
  else {
    CLOG_VERBOSE(BPY_LOG_CONTEXT, 2, "'%s' found", member);
  }

  if (use_gil) {
    PyGILState_Release(gilstate);
  }

  return done;
}

#ifdef WITH_PYTHON_MODULE
/* TODO, reloading the module isn't functional at the moment. */

static void bpy_module_free(void *mod);

/* Defined in 'creator.c' when building as a Python module. */
extern int main_python_enter(int argc, const char **argv);
extern void main_python_exit(void);

static struct PyModuleDef bpy_proxy_def = {
    PyModuleDef_HEAD_INIT,
    "bpy",           /* m_name */
    NULL,            /* m_doc */
    0,               /* m_size */
    NULL,            /* m_methods */
    NULL,            /* m_reload */
    NULL,            /* m_traverse */
    NULL,            /* m_clear */
    bpy_module_free, /* m_free */
};

typedef struct {
  PyObject_HEAD
      /* Type-specific fields go here. */
      PyObject *mod;
} dealloc_obj;

/* call once __file__ is set */
static void bpy_module_delay_init(PyObject *bpy_proxy)
{
  const int argc = 1;
  const char *argv[2];

  /* updating the module dict below will loose the reference to __file__ */
  PyObject *filename_obj = PyModule_GetFilenameObject(bpy_proxy);

  const char *filename_rel = _PyUnicode_AsString(filename_obj); /* can be relative */
  char filename_abs[1024];

  BLI_strncpy(filename_abs, filename_rel, sizeof(filename_abs));
  BLI_path_abs_from_cwd(filename_abs, sizeof(filename_abs));
  Py_DECREF(filename_obj);

  argv[0] = filename_abs;
  argv[1] = NULL;

  // printf("module found %s\n", argv[0]);

  main_python_enter(argc, argv);

  /* initialized in BPy_init_modules() */
  PyDict_Update(PyModule_GetDict(bpy_proxy), PyModule_GetDict(bpy_package_py));
}

static void dealloc_obj_dealloc(PyObject *self);

static PyTypeObject dealloc_obj_Type;

/* use our own dealloc so we can free a property if we use one */
static void dealloc_obj_dealloc(PyObject *self)
{
  bpy_module_delay_init(((dealloc_obj *)self)->mod);

  /* Note, for subclassed PyObjects we cant just call PyObject_DEL() directly or it will crash */
  dealloc_obj_Type.tp_free(self);
}

PyMODINIT_FUNC PyInit_bpy(void);

PyMODINIT_FUNC PyInit_bpy(void)
{
  PyObject *bpy_proxy = PyModule_Create(&bpy_proxy_def);

  /* Problem:
   * 1) this init function is expected to have a private member defined - 'md_def'
   *    but this is only set for C defined modules (not py packages)
   *    so we cant return 'bpy_package_py' as is.
   *
   * 2) there is a 'bpy' C module for python to load which is basically all of blender,
   *    and there is scripts/bpy/__init__.py,
   *    we may end up having to rename this module so there is no naming conflict here eg:
   *    'from blender import bpy'
   *
   * 3) we don't know the filename at this point, workaround by assigning a dummy value
   *    which calls back when its freed so the real loading can take place.
   */

  /* assign an object which is freed after __file__ is assigned */
  dealloc_obj *dob;

  /* assign dummy type */
  dealloc_obj_Type.tp_name = "dealloc_obj";
  dealloc_obj_Type.tp_basicsize = sizeof(dealloc_obj);
  dealloc_obj_Type.tp_dealloc = dealloc_obj_dealloc;
  dealloc_obj_Type.tp_flags = Py_TPFLAGS_DEFAULT;

  if (PyType_Ready(&dealloc_obj_Type) < 0) {
    return NULL;
  }

  dob = (dealloc_obj *)dealloc_obj_Type.tp_alloc(&dealloc_obj_Type, 0);
  dob->mod = bpy_proxy;                                       /* borrow */
  PyModule_AddObject(bpy_proxy, "__file__", (PyObject *)dob); /* borrow */

  return bpy_proxy;
}

static void bpy_module_free(void *UNUSED(mod))
{
  main_python_exit();
}

#endif

/**
 * Avoids duplicating keyword list.
 */
bool BPY_string_is_keyword(const char *str)
{
  /* list is from...
   * ", ".join(['"%s"' % kw for kw in  __import__("keyword").kwlist])
   */
  const char *kwlist[] = {
      "False", "None",     "True",  "and",    "as",   "assert", "async",  "await",    "break",
      "class", "continue", "def",   "del",    "elif", "else",   "except", "finally",  "for",
      "from",  "global",   "if",    "import", "in",   "is",     "lambda", "nonlocal", "not",
      "or",    "pass",     "raise", "return", "try",  "while",  "with",   "yield",    NULL,
  };

  for (int i = 0; kwlist[i]; i++) {
    if (STREQ(str, kwlist[i])) {
      return true;
    }
  }

  return false;
}

/* EVIL, define text.c functions here... */
/* BKE_text.h */
int text_check_identifier_unicode(const uint ch)
{
  return (ch < 255 && text_check_identifier((char)ch)) || Py_UNICODE_ISALNUM(ch);
}

int text_check_identifier_nodigit_unicode(const uint ch)
{
  return (ch < 255 && text_check_identifier_nodigit((char)ch)) || Py_UNICODE_ISALPHA(ch);
}<|MERGE_RESOLUTION|>--- conflicted
+++ resolved
@@ -435,194 +435,6 @@
 void BPY_python_backtrace(FILE *fp)
 {
   fputs("\n# Python backtrace\n", fp);
-<<<<<<< HEAD
-  PyC_StackPrint(fp);
-}
-
-/* super annoying, undo _PyModule_Clear(), bug [#23871] */
-#define PYMODULE_CLEAR_WORKAROUND
-
-#ifdef PYMODULE_CLEAR_WORKAROUND
-/* bad!, we should never do this, but currently only safe way I could find to keep namespace.
- * from being cleared. - campbell */
-typedef struct {
-  PyObject_HEAD PyObject *md_dict;
-  /* omit other values, we only want the dict. */
-} PyModuleObject;
-#endif
-
-/* returns a dummy filename for a textblock so we can tell what file a text block comes from */
-static void bpy_text_filename_get(char *fn, const Main *bmain, size_t fn_len, const Text *text)
-{
-  BLI_snprintf(fn, fn_len, "%s%c%s", ID_BLEND_PATH(bmain, &text->id), SEP, text->id.name + 2);
-}
-
-static bool python_script_exec(
-    bContext *C, const char *fn, struct Text *text, struct ReportList *reports, const bool do_jump)
-{
-  Main *bmain_old = CTX_data_main(C);
-  PyObject *main_mod = NULL;
-  PyObject *py_dict = NULL, *py_result = NULL;
-  PyGILState_STATE gilstate;
-
-  BLI_assert(fn || text);
-
-  if (fn == NULL && text == NULL) {
-    return 0;
-  }
-
-  bpy_context_set(C, &gilstate);
-
-  PyC_MainModule_Backup(&main_mod);
-
-  if (text) {
-    char fn_dummy[FILE_MAXDIR];
-    bpy_text_filename_get(fn_dummy, bmain_old, sizeof(fn_dummy), text);
-
-    if (text->compiled == NULL) { /* if it wasn't already compiled, do it now */
-      char *buf;
-      PyObject *fn_dummy_py;
-
-      fn_dummy_py = PyC_UnicodeFromByte(fn_dummy);
-
-      buf = txt_to_buf(text, NULL);
-      text->compiled = Py_CompileStringObject(buf, fn_dummy_py, Py_file_input, NULL, -1);
-      MEM_freeN(buf);
-
-      Py_DECREF(fn_dummy_py);
-
-      if (PyErr_Occurred()) {
-        if (do_jump) {
-          python_script_error_jump_text(text);
-        }
-        BPY_text_free_code(text);
-      }
-    }
-
-    if (text->compiled) {
-      py_dict = PyC_DefaultNameSpace(fn_dummy);
-
-      bool wrapper_init_ok = BPY_intern_init_io_wrapper();
-      if (!wrapper_init_ok) {
-        CLOG_WARN(
-            BPY_LOG_RNA,
-            "Setting python IO wrapper failed! Script output will not be visible in Info Edotr");
-      }
-
-      py_result = PyEval_EvalCode(text->compiled, py_dict, py_dict);
-
-      if (wrapper_init_ok) {
-        // printing io buffer will fail if error is set
-        if (PyErr_Occurred()) {
-          PyObject *error_type, *error_value, *error_traceback;
-          PyErr_Fetch(&error_type, &error_value, &error_traceback);
-          PyErr_Clear();
-          PyObject *pystring = BPY_intern_get_io_buffer();
-          BKE_report(reports, RPT_INFO, _PyUnicode_AsString(pystring));
-          PyErr_Restore(error_type, error_value, error_traceback);
-        }
-        else {
-          PyObject *pystring = BPY_intern_get_io_buffer();
-          BKE_report(reports, RPT_INFO, _PyUnicode_AsString(pystring));
-        }
-        BPY_intern_free_io_twrapper();
-      }
-    }
-  }
-  else {
-    FILE *fp = BLI_fopen(fn, "r");
-
-    if (fp) {
-      py_dict = PyC_DefaultNameSpace(fn);
-
-#ifdef _WIN32
-      /* Previously we used PyRun_File to run directly the code on a FILE
-       * object, but as written in the Python/C API Ref Manual, chapter 2,
-       * 'FILE structs for different C libraries can be different and
-       * incompatible'.
-       * So now we load the script file data to a buffer.
-       *
-       * Note on use of 'globals()', it's important not copy the dictionary because
-       * tools may inspect 'sys.modules["__main__"]' for variables defined in the code
-       * where using a copy of 'globals()' causes code execution
-       * to leave the main namespace untouched. see: T51444
-       *
-       * This leaves us with the problem of variables being included,
-       * currently this is worked around using 'dict.__del__' it's ugly but works.
-       */
-      {
-        const char *pystring =
-            "with open(__file__, 'rb') as f:"
-            "exec(compile(f.read(), __file__, 'exec'), globals().__delitem__('f') or globals())";
-
-        fclose(fp);
-
-        // TODO (grzelins) catch python evaluation logs
-        py_result = PyRun_String(pystring, Py_file_input, py_dict, py_dict);
-      }
-#else
-      py_result = PyRun_File(fp, fn, Py_file_input, py_dict, py_dict);
-      fclose(fp);
-#endif
-    }
-    else {
-      PyErr_Format(
-          PyExc_IOError, "Python file \"%s\" could not be opened: %s", fn, strerror(errno));
-      py_result = NULL;
-    }
-  }
-
-  if (!py_result) {
-    if (text) {
-      if (do_jump) {
-        /* ensure text is valid before use, the script may have freed its self */
-        Main *bmain_new = CTX_data_main(C);
-        if ((bmain_old == bmain_new) && (BLI_findindex(&bmain_new->texts, text) != -1)) {
-          python_script_error_jump_text(text);
-        }
-      }
-    }
-    BPy_errors_to_report(reports);
-  }
-  else {
-    BPy_errors_to_report(reports);
-    Py_DECREF(py_result);
-  }
-
-  if (py_dict) {
-#ifdef PYMODULE_CLEAR_WORKAROUND
-    PyModuleObject *mmod = (PyModuleObject *)PyDict_GetItem(PyImport_GetModuleDict(),
-                                                            bpy_intern_str___main__);
-    PyObject *dict_back = mmod->md_dict;
-    /* freeing the module will clear the namespace,
-     * gives problems running classes defined in this namespace being used later. */
-    mmod->md_dict = NULL;
-    Py_DECREF(dict_back);
-#endif
-
-#undef PYMODULE_CLEAR_WORKAROUND
-  }
-
-  PyC_MainModule_Restore(main_mod);
-
-  bpy_context_clear(C, &gilstate);
-
-  return (py_result != NULL);
-}
-
-/* Can run a file or text block */
-bool BPY_execute_filepath(bContext *C, const char *filepath, struct ReportList *reports)
-{
-  return python_script_exec(C, filepath, NULL, reports, false);
-}
-
-bool BPY_execute_text(bContext *C,
-                      struct Text *text,
-                      struct ReportList *reports,
-                      const bool do_jump)
-{
-  return python_script_exec(C, NULL, text, reports, do_jump);
-=======
   PyThreadState *tstate = PyGILState_GetThisThreadState();
   if (tstate != NULL && tstate->frame != NULL) {
     PyFrameObject *frame = tstate->frame;
@@ -633,7 +445,6 @@
       fprintf(fp, "  File \"%s\", line %d in %s\n", filename, line, funcname);
     } while ((frame = frame->f_back));
   }
->>>>>>> 90ee6228
 }
 
 void BPY_DECREF(void *pyob_ptr)
