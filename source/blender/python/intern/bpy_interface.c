/*
 * $Id$
 *
 * ***** BEGIN GPL LICENSE BLOCK *****
 *
 * This program is free software; you can redistribute it and/or
 * modify it under the terms of the GNU General Public License
 * as published by the Free Software Foundation; either version 2
 * of the License, or (at your option) any later version.
 *
 * This program is distributed in the hope that it will be useful,
 * but WITHOUT ANY WARRANTY; without even the implied warranty of
 * MERCHANTABILITY or FITNESS FOR A PARTICULAR PURPOSE.  See the
 * GNU General Public License for more details.
 *
 * You should have received a copy of the GNU General Public License
 * along with this program; if not, write to the Free Software Foundation,
 * Inc., 51 Franklin Street, Fifth Floor, Boston, MA 02110-1301, USA.
 *
 * Contributor(s): Michel Selten, Willian P. Germano, Stephen Swaney,
 * Chris Keith, Chris Want, Ken Hughes, Campbell Barton
 *
 * ***** END GPL LICENSE BLOCK *****
 */
 
/* grr, python redefines */
#ifdef _POSIX_C_SOURCE
#undef _POSIX_C_SOURCE
#endif

#include <Python.h>

#include "MEM_guardedalloc.h"

#include "bpy.h"
#include "bpy_rna.h"
#include "bpy_util.h"
#include "bpy_traceback.h"

#include "DNA_space_types.h"
#include "DNA_text_types.h"

#include "BLI_path_util.h"
#include "BLI_math_base.h"
#include "BLI_string.h"
<<<<<<< HEAD
=======
#include "BLI_utildefines.h"

>>>>>>> 2198cfdb

#include "BKE_context.h"
#include "BKE_text.h"
#include "BKE_font.h" /* only for utf8towchar */
#include "BKE_main.h"
#include "BKE_global.h" /* only for script checking */

#include "BPY_extern.h"

#include "../generic/bpy_internal_import.h" // our own imports
#include "../generic/py_capi_utils.h"

/* inittab initialization functions */
#include "../generic/noise_py_api.h"
#include "../generic/mathutils.h"
#include "../generic/bgl.h"
#include "../generic/blf_py_api.h"

/* for internal use, when starting and ending python scripts */

/* incase a python script triggers another python call, stop bpy_context_clear from invalidating */
static int py_call_level= 0;
BPy_StructRNA *bpy_context_module= NULL; /* for fast access */

// #define TIME_PY_RUN // simple python tests. prints on exit.

#ifdef TIME_PY_RUN
#include "PIL_time.h"
static int		bpy_timer_count = 0;
static double	bpy_timer; /* time since python starts */
static double	bpy_timer_run; /* time for each python script run */
static double	bpy_timer_run_tot; /* accumulate python runs */
#endif

void bpy_context_set(bContext *C, PyGILState_STATE *gilstate)
{
	py_call_level++;

	if(gilstate)
		*gilstate = PyGILState_Ensure();

	if(py_call_level==1) {

		if(C) { // XXX - should always be true.
			BPy_SetContext(C);
			bpy_import_main_set(CTX_data_main(C));
		}
		else {
			fprintf(stderr, "ERROR: Python context called with a NULL Context. this should not happen!\n");
		}

		BPY_modules_update(C); /* can give really bad results if this isnt here */

#ifdef TIME_PY_RUN
		if(bpy_timer_count==0) {
			/* record time from the beginning */
			bpy_timer= PIL_check_seconds_timer();
			bpy_timer_run = bpy_timer_run_tot = 0.0;
		}
		bpy_timer_run= PIL_check_seconds_timer();


		bpy_timer_count++;
#endif
	}
}

/* context should be used but not now because it causes some bugs */
void bpy_context_clear(bContext *UNUSED(C), PyGILState_STATE *gilstate)
{
	py_call_level--;

	if(gilstate)
		PyGILState_Release(*gilstate);

	if(py_call_level < 0) {
		fprintf(stderr, "ERROR: Python context internal state bug. this should not happen!\n");
	}
	else if(py_call_level==0) {
		// XXX - Calling classes currently wont store the context :\, cant set NULL because of this. but this is very flakey still.
		//BPy_SetContext(NULL);
		//bpy_import_main_set(NULL);

#ifdef TIME_PY_RUN
		bpy_timer_run_tot += PIL_check_seconds_timer() - bpy_timer_run;
		bpy_timer_count++;
#endif

	}
}

void BPY_text_free_code(Text *text)
{
	if( text->compiled ) {
		Py_DECREF( ( PyObject * ) text->compiled );
		text->compiled = NULL;
	}
}

void BPY_modules_update(bContext *C)
{
#if 0 // slow, this runs all the time poll, draw etc 100's of time a sec.
	PyObject *mod= PyImport_ImportModuleLevel("bpy", NULL, NULL, NULL, 0);
	PyModule_AddObject( mod, "data", BPY_rna_module() );
	PyModule_AddObject( mod, "types", BPY_rna_types() ); // atm this does not need updating
#endif

	/* refreshes the main struct */
	BPY_update_rna_module();
	bpy_context_module->ptr.data= (void *)C;
}

/* must be called before Py_Initialize */
#ifndef WITH_PYTHON_MODULE
static void bpy_python_start_path(void)
{
	char *py_path_bundle= BLI_get_folder(BLENDER_PYTHON, NULL);

	if(py_path_bundle==NULL)
		return;

	/* set the environment path */
	printf("found bundled python: %s\n", py_path_bundle);

#ifdef __APPLE__
	/* OSX allow file/directory names to contain : character (represented as / in the Finder)
	 but current Python lib (release 3.1.1) doesn't handle these correctly */
	if(strchr(py_path_bundle, ':'))
		printf("Warning : Blender application is located in a path containing : or / chars\
			   \nThis may make python import function fail\n");
#endif
	
#ifdef _WIN32
	/* cmake/MSVC debug build crashes without this, why only
	   in this case is unknown.. */
	{
		BLI_setenv("PYTHONPATH", py_path_bundle);	
	}
#endif

	{
		static wchar_t py_path_bundle_wchar[FILE_MAX];

		/* cant use this, on linux gives bug: #23018, TODO: try LANG="en_US.UTF-8" /usr/bin/blender, suggested 22008 */
		/* mbstowcs(py_path_bundle_wchar, py_path_bundle, FILE_MAXDIR); */

		utf8towchar(py_path_bundle_wchar, py_path_bundle);

		Py_SetPythonHome(py_path_bundle_wchar);
		// printf("found python (wchar_t) '%ls'\n", py_path_bundle_wchar);
	}
}
#endif

void BPY_context_set(bContext *C)
{
	BPy_SetContext(C);
}

/* defined in AUD_C-API.cpp */
extern PyObject *AUD_initPython(void);

static struct _inittab bpy_internal_modules[]= {
	{(char *)"noise", BPyInit_noise},
	{(char *)"mathutils", BPyInit_mathutils},
//	{(char *)"mathutils.geometry", BPyInit_mathutils_geometry},
	{(char *)"bgl", BPyInit_bgl},
	{(char *)"blf", BPyInit_blf},
	{(char *)"aud", AUD_initPython},
	{NULL, NULL}
};

/* call BPY_context_set first */
void BPY_python_start(int argc, const char **argv)
{
#ifndef WITH_PYTHON_MODULE
	PyThreadState *py_tstate = NULL;

	/* not essential but nice to set our name */
	static wchar_t bprogname_wchar[FILE_MAXDIR+FILE_MAXFILE]; /* python holds a reference */
	utf8towchar(bprogname_wchar, bprogname);
	Py_SetProgramName(bprogname_wchar);

	/* builtin modules */
	PyImport_ExtendInittab(bpy_internal_modules);

	bpy_python_start_path(); /* allow to use our own included python */

	/* Python 3.2 now looks for '2.56/python/include/python3.2d/pyconfig.h' to parse
	 * from the 'sysconfig' module which is used by 'site', so for now disable site.
	 * alternatively we could copy the file. */
	Py_NoSiteFlag= 1;

	Py_Initialize(  );
	
	// PySys_SetArgv( argc, argv); // broken in py3, not a huge deal
	/* sigh, why do python guys not have a char** version anymore? :( */
	{
		int i;
		PyObject *py_argv= PyList_New(argc);
		for (i=0; i<argc; i++)
			PyList_SET_ITEM(py_argv, i, PyC_UnicodeFromByte(argv[i])); /* should fix bug #20021 - utf path name problems, by replacing PyUnicode_FromString */

		PySys_SetObject("argv", py_argv);
		Py_DECREF(py_argv);
	}
	
	/* Initialize thread support (also acquires lock) */
	PyEval_InitThreads();
#else
	(void)argc;
	(void)argv;
	
	PyImport_ExtendInittab(bpy_internal_modules);
#endif

	/* bpy.* and lets us import it */
	BPy_init_modules();

	{ /* our own import and reload functions */
		PyObject *item;
		PyObject *mod;
		//PyObject *m = PyImport_AddModule("__builtin__");
		//PyObject *d = PyModule_GetDict(m);
		PyObject *d = PyEval_GetBuiltins(  );
//		PyDict_SetItemString(d, "reload",		item=PyCFunction_New(&bpy_reload_meth, NULL));	Py_DECREF(item);
		PyDict_SetItemString(d, "__import__",	item=PyCFunction_New(&bpy_import_meth, NULL));	Py_DECREF(item);

		/* move reload here
		 * XXX, use import hooks */
		mod= PyImport_ImportModuleLevel((char *)"imp", NULL, NULL, NULL, 0);
		if(mod) {
			PyDict_SetItemString(PyModule_GetDict(mod), "reload",		item=PyCFunction_New(&bpy_reload_meth, NULL));	Py_DECREF(item);
			Py_DECREF(mod);
		}
		else {
			BLI_assert(!"unable to load 'imp' module.");
		}

	}
	
	pyrna_alloc_types();

#ifndef WITH_PYTHON_MODULE
	py_tstate = PyGILState_GetThisThreadState();
	PyEval_ReleaseThread(py_tstate);
#endif
}

void BPY_python_end(void)
{
	// fprintf(stderr, "Ending Python!\n");

	PyGILState_Ensure(); /* finalizing, no need to grab the state */
	
	// free other python data.
	pyrna_free_types();

	/* clear all python data from structs */
	
	Py_Finalize(  );
	
#ifdef TIME_PY_RUN
	// measure time since py started
	bpy_timer = PIL_check_seconds_timer() - bpy_timer;

	printf("*bpy stats* - ");
	printf("tot exec: %d,  ", bpy_timer_count);
	printf("tot run: %.4fsec,  ", bpy_timer_run_tot);
	if(bpy_timer_count>0)
		printf("average run: %.6fsec,  ", (bpy_timer_run_tot/bpy_timer_count));

	if(bpy_timer>0.0)
		printf("tot usage %.4f%%", (bpy_timer_run_tot/bpy_timer)*100.0);

	printf("\n");

	// fprintf(stderr, "Ending Python Done!\n");

#endif

}

static void python_script_error_jump_text(struct Text *text)
{
	int lineno;
	int offset;
	python_script_error_jump(text->id.name+2, &lineno, &offset);
	if(lineno != -1) {
		/* select the line with the error */
		txt_move_to(text, lineno - 1, INT_MAX, FALSE);
		txt_move_to(text, lineno - 1, offset, TRUE);
	}
}

/* super annoying, undo _PyModule_Clear(), bug [#23871] */
#define PYMODULE_CLEAR_WORKAROUND

#ifdef PYMODULE_CLEAR_WORKAROUND
/* bad!, we should never do this, but currently only safe way I could find to keep namespace.
 * from being cleared. - campbell */
typedef struct {
	PyObject_HEAD
	PyObject *md_dict;
	/* ommit other values, we only want the dict. */
} PyModuleObject;
#endif

static int python_script_exec(bContext *C, const char *fn, struct Text *text, struct ReportList *reports)
{
	PyObject *main_mod= NULL;
	PyObject *py_dict= NULL, *py_result= NULL;
	PyGILState_STATE gilstate;

	BLI_assert(fn || text);

	if (fn==NULL && text==NULL) {
		return 0;
	}

	bpy_context_set(C, &gilstate);

	PyC_MainModule_Backup(&main_mod);

	if (text) {
		char fn_dummy[FILE_MAXDIR];
		bpy_text_filename_get(fn_dummy, text);

		if( !text->compiled ) {	/* if it wasn't already compiled, do it now */
			char *buf = txt_to_buf( text );

			text->compiled =
				Py_CompileString( buf, fn_dummy, Py_file_input );

			MEM_freeN( buf );

			if(PyErr_Occurred()) {
				python_script_error_jump_text(text);
				BPY_text_free_code(text);
			}
		}

		if(text->compiled) {
			py_dict = PyC_DefaultNameSpace(fn_dummy);
			py_result =  PyEval_EvalCode(text->compiled, py_dict, py_dict);
		}

	}
	else {
		FILE *fp= fopen(fn, "r");

		if(fp) {
			py_dict = PyC_DefaultNameSpace(fn);

#ifdef _WIN32
			/* Previously we used PyRun_File to run directly the code on a FILE
			 * object, but as written in the Python/C API Ref Manual, chapter 2,
			 * 'FILE structs for different C libraries can be different and
			 * incompatible'.
			 * So now we load the script file data to a buffer */
			{
				char *pystring;

				fclose(fp);

				pystring= MEM_mallocN(strlen(fn) + 32, "pystring");
				pystring[0]= '\0';
				sprintf(pystring, "exec(open(r'%s').read())", fn);
				py_result = PyRun_String( pystring, Py_file_input, py_dict, py_dict );
				MEM_freeN(pystring);
			}
#else
			py_result = PyRun_File(fp, fn, Py_file_input, py_dict, py_dict);
			fclose(fp);
#endif
		}
		else {
			PyErr_Format(PyExc_IOError, "Python file \"%s\" could not be opened: %s", fn, strerror(errno));
			py_result= NULL;
		}
	}

	if (!py_result) {
		if(text) {
			python_script_error_jump_text(text);
		}
		BPy_errors_to_report(reports);
	} else {
		Py_DECREF( py_result );
	}

	if(py_dict) {
#ifdef PYMODULE_CLEAR_WORKAROUND
		PyModuleObject *mmod= (PyModuleObject *)PyDict_GetItemString(PyThreadState_GET()->interp->modules, "__main__");
		PyObject *dict_back = mmod->md_dict;
		/* freeing the module will clear the namespace,
		 * gives problems running classes defined in this namespace being used later. */
		mmod->md_dict= NULL;
		Py_DECREF(dict_back);
#endif

#undef PYMODULE_CLEAR_WORKAROUND
	}

	PyC_MainModule_Restore(main_mod);

	bpy_context_clear(C, &gilstate);

	return (py_result != NULL);
}

/* Can run a file or text block */
int BPY_filepath_exec(bContext *C, const char *filepath, struct ReportList *reports)
{
	return python_script_exec(C, filepath, NULL, reports);
}


int BPY_text_exec(bContext *C, struct Text *text, struct ReportList *reports)
{
	return python_script_exec(C, NULL, text, reports);
}

void BPY_DECREF(void *pyob_ptr)
{
	PyGILState_STATE gilstate = PyGILState_Ensure();
	Py_DECREF((PyObject *)pyob_ptr);
	PyGILState_Release(gilstate);
}

int BPY_button_exec(bContext *C, const char *expr, double *value)
{
	PyGILState_STATE gilstate;
	PyObject *py_dict, *mod, *retval;
	int error_ret = 0;
	PyObject *main_mod= NULL;
	
	if (!value || !expr) return -1;

	if(expr[0]=='\0') {
		*value= 0.0;
		return error_ret;
	}

	bpy_context_set(C, &gilstate);

	PyC_MainModule_Backup(&main_mod);

	py_dict= PyC_DefaultNameSpace("<blender button>");

	mod = PyImport_ImportModule("math");
	if (mod) {
		PyDict_Merge(py_dict, PyModule_GetDict(mod), 0); /* 0 - dont overwrite existing values */
		Py_DECREF(mod);
	}
	else { /* highly unlikely but possibly */
		PyErr_Print();
		PyErr_Clear();
	}
	
	retval = PyRun_String(expr, Py_eval_input, py_dict, py_dict);
	
	if (retval == NULL) {
		error_ret= -1;
	}
	else {
		double val;

		if(PyTuple_Check(retval)) {
			/* Users my have typed in 10km, 2m
			 * add up all values */
			int i;
			val= 0.0;

			for(i=0; i<PyTuple_GET_SIZE(retval); i++) {
				val+= PyFloat_AsDouble(PyTuple_GET_ITEM(retval, i));
			}
		}
		else {
			val = PyFloat_AsDouble(retval);
		}
		Py_DECREF(retval);
		
		if(val==-1 && PyErr_Occurred()) {
			error_ret= -1;
		}
		else if (!finite(val)) {
			*value= 0.0;
		}
		else {
			*value= val;
		}
	}
	
	if(error_ret) {
		BPy_errors_to_report(CTX_wm_reports(C));
	}

	PyC_MainModule_Backup(&main_mod);
	
	bpy_context_clear(C, &gilstate);
	
	return error_ret;
}

int BPY_string_exec(bContext *C, const char *expr)
{
	PyGILState_STATE gilstate;
	PyObject *main_mod= NULL;
	PyObject *py_dict, *retval;
	int error_ret = 0;

	if (!expr) return -1;

	if(expr[0]=='\0') {
		return error_ret;
	}

	bpy_context_set(C, &gilstate);

	PyC_MainModule_Backup(&main_mod);

	py_dict= PyC_DefaultNameSpace("<blender string>");

	retval = PyRun_String(expr, Py_eval_input, py_dict, py_dict);

	if (retval == NULL) {
		error_ret= -1;

		BPy_errors_to_report(CTX_wm_reports(C));
	}
	else {
		Py_DECREF(retval);
	}

	PyC_MainModule_Restore(main_mod);

	bpy_context_clear(C, &gilstate);
	
	return error_ret;
}


void BPY_modules_load_user(bContext *C)
{
	PyGILState_STATE gilstate;
	Main *bmain= CTX_data_main(C);
	Text *text;

	/* can happen on file load */
	if(bmain==NULL)
		return;

	bpy_context_set(C, &gilstate);

	for(text=CTX_data_main(C)->text.first; text; text= text->id.next) {
		if(text->flags & TXT_ISSCRIPT && BLI_testextensie(text->id.name+2, ".py")) {
			if(!(G.f & G_SCRIPT_AUTOEXEC)) {
				printf("scripts disabled for \"%s\", skipping '%s'\n", bmain->name, text->id.name+2);
			}
			else {
				PyObject *module= bpy_text_import(text);

				if (module==NULL) {
					PyErr_Print();
					PyErr_Clear();
				}
				else {
					Py_DECREF(module);
				}
			}
		}
	}
	bpy_context_clear(C, &gilstate);
}

int BPY_context_member_get(bContext *C, const char *member, bContextDataResult *result)
{
	PyObject *pyctx= (PyObject *)CTX_py_dict_get(C);
	PyObject *item= PyDict_GetItemString(pyctx, member);
	PointerRNA *ptr= NULL;
	int done= 0;

	if(item==NULL) {
		/* pass */
	}
	else if(item==Py_None) {
		/* pass */
	}
	else if(BPy_StructRNA_Check(item)) {
		ptr= &(((BPy_StructRNA *)item)->ptr);

		//result->ptr= ((BPy_StructRNA *)item)->ptr;
		CTX_data_pointer_set(result, ptr->id.data, ptr->type, ptr->data);
		done= 1;
	}
	else if (PySequence_Check(item)) {
		PyObject *seq_fast= PySequence_Fast(item, "bpy_context_get sequence conversion");
		if (seq_fast==NULL) {
			PyErr_Print();
			PyErr_Clear();
		}
		else {
			int len= PySequence_Fast_GET_SIZE(seq_fast);
			int i;
			for(i = 0; i < len; i++) {
				PyObject *list_item= PySequence_Fast_GET_ITEM(seq_fast, i);

				if(BPy_StructRNA_Check(list_item)) {
					/*
					CollectionPointerLink *link= MEM_callocN(sizeof(CollectionPointerLink), "bpy_context_get");
					link->ptr= ((BPy_StructRNA *)item)->ptr;
					BLI_addtail(&result->list, link);
					*/
					ptr= &(((BPy_StructRNA *)list_item)->ptr);
					CTX_data_list_add(result, ptr->id.data, ptr->type, ptr->data);
				}
				else {
					printf("List item not a valid type\n");
				}

			}
			Py_DECREF(seq_fast);

			done= 1;
		}
	}

	if(done==0) {
		if (item)	printf("Context '%s' not a valid type\n", member);
		else		printf("Context '%s' not found\n", member);
	}
	else {
		printf("Context '%s' found\n", member);
	}

	return done;
}


#ifdef WITH_PYTHON_MODULE
#include "BLI_storage.h"
/* TODO, reloading the module isnt functional at the moment. */

extern int main_python(int argc, const char **argv);
static struct PyModuleDef bpy_proxy_def = {
	PyModuleDef_HEAD_INIT,
	"bpy",  /* m_name */
	NULL,  /* m_doc */
	0,  /* m_size */
	NULL,  /* m_methods */
	NULL,  /* m_reload */
	NULL,  /* m_traverse */
	NULL,  /* m_clear */
	NULL,  /* m_free */
};	

typedef struct {
    PyObject_HEAD
    /* Type-specific fields go here. */
	PyObject *mod;
} dealloc_obj;

/* call once __file__ is set */
void bpy_module_delay_init(PyObject *bpy_proxy)
{
	const int argc= 1;
	const char *argv[2];

	const char *filename_rel= PyModule_GetFilename(bpy_proxy); /* can be relative */
	char filename_abs[1024];

	BLI_strncpy(filename_abs, filename_rel, sizeof(filename_abs));
	BLI_path_cwd(filename_abs);
	
	argv[0]= filename_abs;
	argv[1]= NULL;
	
	// printf("module found %s\n", argv[0]);

	main_python(argc, argv);

	/* initialized in BPy_init_modules() */
	PyDict_Update(PyModule_GetDict(bpy_proxy), PyModule_GetDict(bpy_package_py));
}

static void dealloc_obj_dealloc(PyObject *self);

static PyTypeObject dealloc_obj_Type = {{{0}}};

/* use our own dealloc so we can free a property if we use one */
static void dealloc_obj_dealloc(PyObject *self)
{
	bpy_module_delay_init(((dealloc_obj *)self)->mod);

	/* Note, for subclassed PyObjects we cant just call PyObject_DEL() directly or it will crash */
	dealloc_obj_Type.tp_free(self);
}

PyMODINIT_FUNC
PyInit_bpy(void)
{
	PyObject *bpy_proxy= PyModule_Create(&bpy_proxy_def);
	
	/* Problem:
	 * 1) this init function is expected to have a private member defined - 'md_def'
	 *    but this is only set for C defined modules (not py packages)
	 *    so we cant return 'bpy_package_py' as is.
	 *
	 * 2) there is a 'bpy' C module for python to load which is basically all of blender,
	 *    and there is scripts/bpy/__init__.py, 
	 *    we may end up having to rename this module so there is no naming conflict here eg:
	 *    'from blender import bpy'
	 *
	 * 3) we dont know the filename at this point, workaround by assigning a dummy value
	 *    which calls back when its freed so the real loading can take place.
	 */

	/* assign an object which is freed after __file__ is assigned */
	dealloc_obj *dob;
	
	/* assign dummy type */
	dealloc_obj_Type.tp_name = "dealloc_obj";
	dealloc_obj_Type.tp_basicsize = sizeof(dealloc_obj);
	dealloc_obj_Type.tp_dealloc = dealloc_obj_dealloc;
	dealloc_obj_Type.tp_flags = Py_TPFLAGS_DEFAULT;
	
	if(PyType_Ready(&dealloc_obj_Type) < 0)
		return NULL;

	dob= (dealloc_obj *) dealloc_obj_Type.tp_alloc(&dealloc_obj_Type, 0);
	dob->mod= bpy_proxy; /* borrow */
	PyModule_AddObject(bpy_proxy, "__file__", (PyObject *)dob); /* borrow */

	return bpy_proxy;
}

#endif<|MERGE_RESOLUTION|>--- conflicted
+++ resolved
@@ -43,11 +43,8 @@
 #include "BLI_path_util.h"
 #include "BLI_math_base.h"
 #include "BLI_string.h"
-<<<<<<< HEAD
-=======
 #include "BLI_utildefines.h"
 
->>>>>>> 2198cfdb
 
 #include "BKE_context.h"
 #include "BKE_text.h"
@@ -355,6 +352,10 @@
 	/* ommit other values, we only want the dict. */
 } PyModuleObject;
 #endif
+
+int PyC_MainModule_Backup(PyObject **main_mod);
+PyObject *PyC_DefaultNameSpace(const char *n);
+int PyC_MainModule_Restore(PyObject *main_mod);
 
 static int python_script_exec(bContext *C, const char *fn, struct Text *text, struct ReportList *reports)
 {
