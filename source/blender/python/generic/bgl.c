--- conflicted
+++ resolved
@@ -997,771 +997,11 @@
 
 /** \} */
 
-<<<<<<< HEAD
-BGL_Wrap(2, Accum,          void,       (GLenum, GLfloat))
-BGL_Wrap(1, ActiveTexture,  void,       (GLenum))
-BGL_Wrap(2, AlphaFunc,      void,       (GLenum, GLclampf))
-BGL_Wrap(3, AreTexturesResident,  GLboolean,  (GLsizei, GLuintP, GLbooleanP))
-BGL_Wrap(2, AttachShader,   void,       (GLuint, GLuint))
-BGL_Wrap(1, Begin,          void,       (GLenum))
-BGL_Wrap(2, BindTexture,    void,       (GLenum, GLuint))
-BGL_Wrap(7, Bitmap,         void,       (GLsizei, GLsizei, GLfloat,
-                                         GLfloat, GLfloat, GLfloat, GLubyteP))
-BGL_Wrap(2, BlendFunc,        void,     (GLenum, GLenum))
-BGL_Wrap(1, CallList,         void,     (GLuint))
-BGL_Wrap(3, CallLists,        void,     (GLsizei, GLenum, GLvoidP))
-BGL_Wrap(1, Clear,            void,     (GLbitfield))
-BGL_Wrap(4, ClearAccum,       void,     (GLfloat, GLfloat, GLfloat, GLfloat))
-BGL_Wrap(4, ClearColor,       void,     (GLclampf, GLclampf, GLclampf, GLclampf))
-BGL_Wrap(1, ClearDepth,       void,     (GLclampd))
-BGL_Wrap(1, ClearIndex,       void,     (GLfloat))
-BGL_Wrap(1, ClearStencil,     void,     (GLint))
-BGL_Wrap(2, ClipPlane,        void,     (GLenum, GLdoubleP))
-BGL_Wrap(3, Color3b,          void,     (GLbyte, GLbyte, GLbyte))
-BGL_Wrap(1, Color3bv,         void,     (GLbyteP))
-BGL_Wrap(3, Color3d,          void,     (GLdouble, GLdouble, GLdouble))
-BGL_Wrap(1, Color3dv,         void,     (GLdoubleP))
-BGL_Wrap(3, Color3f,          void,     (GLfloat, GLfloat, GLfloat))
-BGL_Wrap(1, Color3fv,         void,     (GLfloatP))
-BGL_Wrap(3, Color3i,          void,     (GLint, GLint, GLint))
-BGL_Wrap(1, Color3iv,         void,     (GLintP))
-BGL_Wrap(3, Color3s,          void,     (GLshort, GLshort, GLshort))
-BGL_Wrap(1, Color3sv,         void,     (GLshortP))
-BGL_Wrap(3, Color3ub,         void,     (GLubyte, GLubyte, GLubyte))
-BGL_Wrap(1, Color3ubv,        void,     (GLubyteP))
-BGL_Wrap(3, Color3ui,         void,     (GLuint, GLuint, GLuint))
-BGL_Wrap(1, Color3uiv,        void,     (GLuintP))
-BGL_Wrap(3, Color3us,         void,     (GLushort, GLushort, GLushort))
-BGL_Wrap(1, Color3usv,        void,     (GLushortP))
-BGL_Wrap(4, Color4b,          void,     (GLbyte, GLbyte, GLbyte, GLbyte))
-BGL_Wrap(1, Color4bv,         void,     (GLbyteP))
-BGL_Wrap(4, Color4d,          void,     (GLdouble, GLdouble, GLdouble, GLdouble))
-BGL_Wrap(1, Color4dv,         void,     (GLdoubleP))
-BGL_Wrap(4, Color4f,          void,     (GLfloat, GLfloat, GLfloat, GLfloat))
-BGL_Wrap(1, Color4fv,         void,     (GLfloatP))
-BGL_Wrap(4, Color4i,          void,     (GLint, GLint, GLint, GLint))
-BGL_Wrap(1, Color4iv,         void,     (GLintP))
-BGL_Wrap(4, Color4s,          void,     (GLshort, GLshort, GLshort, GLshort))
-BGL_Wrap(1, Color4sv,         void,     (GLshortP))
-BGL_Wrap(4, Color4ub,         void,     (GLubyte, GLubyte, GLubyte, GLubyte))
-BGL_Wrap(1, Color4ubv,        void,     (GLubyteP))
-BGL_Wrap(4, Color4ui,         void,     (GLuint, GLuint, GLuint, GLuint))
-BGL_Wrap(1, Color4uiv,        void,     (GLuintP))
-BGL_Wrap(4, Color4us,         void,     (GLushort, GLushort, GLushort, GLushort))
-BGL_Wrap(1, Color4usv,        void,     (GLushortP))
-BGL_Wrap(4, ColorMask,        void,     (GLboolean, GLboolean, GLboolean, GLboolean))
-BGL_Wrap(2, ColorMaterial,    void,     (GLenum, GLenum))
-BGL_Wrap(1, CompileShader,    void,     (GLuint))
-BGL_Wrap(5, CopyPixels,       void,     (GLint, GLint, GLsizei, GLsizei, GLenum))
-BGL_Wrap(8, CopyTexImage2D,   void,     (GLenum, GLint, GLenum, GLint, GLint, GLsizei, GLsizei, GLint))
-BGL_Wrap(1, CreateProgram,    GLuint,   (void))
-BGL_Wrap(1, CreateShader,     GLuint,   (GLenum))
-BGL_Wrap(1, CullFace,         void,     (GLenum))
-BGL_Wrap(2, DeleteLists,      void,     (GLuint, GLsizei))
-BGL_Wrap(1, DeleteProgram,    void,     (GLuint))
-BGL_Wrap(1, DeleteShader,     void,     (GLuint))
-BGL_Wrap(2, DeleteTextures,   void,     (GLsizei, GLuintP))
-BGL_Wrap(1, DepthFunc,        void,     (GLenum))
-BGL_Wrap(1, DepthMask,        void,     (GLboolean))
-BGL_Wrap(2, DepthRange,       void,     (GLclampd, GLclampd))
-BGL_Wrap(2, DetachShader,     void,     (GLuint, GLuint))
-BGL_Wrap(1, Disable,          void,     (GLenum))
-BGL_Wrap(1, DrawBuffer,       void,     (GLenum))
-BGL_Wrap(5, DrawPixels,       void,     (GLsizei, GLsizei, GLenum, GLenum, GLvoidP))
-BGL_Wrap(1, EdgeFlag,         void,     (GLboolean))
-BGL_Wrap(1, EdgeFlagv,        void,     (GLbooleanP))
-BGL_Wrap(1, Enable,           void,     (GLenum))
-BGL_Wrap(1, End,              void,     (void))
-BGL_Wrap(1, EndList,          void,     (void))
-BGL_Wrap(1, EvalCoord1d,      void,     (GLdouble))
-BGL_Wrap(1, EvalCoord1dv,     void,     (GLdoubleP))
-BGL_Wrap(1, EvalCoord1f,      void,     (GLfloat))
-BGL_Wrap(1, EvalCoord1fv,     void,     (GLfloatP))
-BGL_Wrap(2, EvalCoord2d,      void,     (GLdouble, GLdouble))
-BGL_Wrap(1, EvalCoord2dv,     void,     (GLdoubleP))
-BGL_Wrap(2, EvalCoord2f,      void,     (GLfloat, GLfloat))
-BGL_Wrap(1, EvalCoord2fv,     void,     (GLfloatP))
-BGL_Wrap(3, EvalMesh1,        void,     (GLenum, GLint, GLint))
-BGL_Wrap(5, EvalMesh2,        void,     (GLenum, GLint, GLint, GLint, GLint))
-BGL_Wrap(1, EvalPoint1,       void,     (GLint))
-BGL_Wrap(2, EvalPoint2,       void,     (GLint, GLint))
-BGL_Wrap(3, FeedbackBuffer,   void,     (GLsizei, GLenum, GLfloatP))
-BGL_Wrap(1, Finish,           void,     (void))
-BGL_Wrap(1, Flush,            void,     (void))
-BGL_Wrap(2, Fogf,             void,     (GLenum, GLfloat))
-BGL_Wrap(2, Fogfv,            void,     (GLenum, GLfloatP))
-BGL_Wrap(2, Fogi,             void,     (GLenum, GLint))
-BGL_Wrap(2, Fogiv,            void,     (GLenum, GLintP))
-BGL_Wrap(1, FrontFace,        void,     (GLenum))
-BGL_Wrap(6, Frustum,          void,     (GLdouble, GLdouble,
-                                         GLdouble, GLdouble, GLdouble, GLdouble))
-BGL_Wrap(1, GenLists,         GLuint,   (GLsizei))
-BGL_Wrap(2, GenTextures,      void,   (GLsizei, GLuintP))
-BGL_Wrap(4, GetAttachedShaders, void,   (GLuint, GLsizei, GLsizeiP, GLuintP))
-BGL_Wrap(2, GetBooleanv,      void,     (GLenum, GLbooleanP))
-BGL_Wrap(2, GetClipPlane,     void,     (GLenum, GLdoubleP))
-BGL_Wrap(2, GetDoublev,       void,     (GLenum, GLdoubleP))
-BGL_Wrap(1, GetError,         GLenum,   (void))
-BGL_Wrap(2, GetFloatv,        void,     (GLenum, GLfloatP))
-BGL_Wrap(2, GetIntegerv,      void,     (GLenum, GLintP))
-BGL_Wrap(3, GetLightfv,       void,     (GLenum, GLenum, GLfloatP))
-BGL_Wrap(3, GetLightiv,       void,     (GLenum, GLenum, GLintP))
-BGL_Wrap(3, GetMapdv,         void,     (GLenum, GLenum, GLdoubleP))
-BGL_Wrap(3, GetMapfv,         void,     (GLenum, GLenum, GLfloatP))
-BGL_Wrap(3, GetMapiv,         void,     (GLenum, GLenum, GLintP))
-BGL_Wrap(3, GetMaterialfv,    void,     (GLenum, GLenum, GLfloatP))
-BGL_Wrap(3, GetMaterialiv,    void,     (GLenum, GLenum, GLintP))
-BGL_Wrap(2, GetPixelMapfv,    void,     (GLenum, GLfloatP))
-BGL_Wrap(2, GetPixelMapuiv,   void,     (GLenum, GLuintP))
-BGL_Wrap(2, GetPixelMapusv,   void,     (GLenum, GLushortP))
-BGL_Wrap(1, GetPolygonStipple, void,     (GLubyteP))
-BGL_Wrap(4, GetProgramInfoLog, void,    (GLuint, GLsizei, GLsizeiP, GLcharP))
-BGL_Wrap(3, GetProgramiv,     void,     (GLuint, GLenum, GLintP))
-BGL_Wrap(4, GetShaderInfoLog, void,     (GLuint, GLsizei, GLsizeiP, GLcharP))
-BGL_Wrap(3, GetShaderiv,      void,     (GLuint, GLenum, GLintP))
-BGL_Wrap(4, GetShaderSource,  void,     (GLuint, GLsizei, GLsizeiP, GLcharP))
-BGL_Wrap(1, GetString,        GLstring,   (GLenum))
-BGL_Wrap(3, GetTexEnvfv,      void,     (GLenum, GLenum, GLfloatP))
-BGL_Wrap(3, GetTexEnviv,      void,     (GLenum, GLenum, GLintP))
-BGL_Wrap(3, GetTexGendv,      void,     (GLenum, GLenum, GLdoubleP))
-BGL_Wrap(3, GetTexGenfv,      void,     (GLenum, GLenum, GLfloatP))
-BGL_Wrap(3, GetTexGeniv,      void,     (GLenum, GLenum, GLintP))
-BGL_Wrap(5, GetTexImage,      void,     (GLenum, GLint, GLenum, GLenum, GLvoidP))
-BGL_Wrap(4, GetTexLevelParameterfv, void,     (GLenum, GLint, GLenum, GLfloatP))
-BGL_Wrap(4, GetTexLevelParameteriv, void,     (GLenum, GLint, GLenum, GLintP))
-BGL_Wrap(3, GetTexParameterfv,    void,     (GLenum, GLenum, GLfloatP))
-BGL_Wrap(3, GetTexParameteriv,    void,     (GLenum, GLenum, GLintP))
-BGL_Wrap(2, GetUniformLocation, GLint, (GLuint, GLstring))
-BGL_Wrap(2, Hint,           void,     (GLenum, GLenum))
-BGL_Wrap(1, IndexMask,      void,     (GLuint))
-BGL_Wrap(1, Indexd,         void,     (GLdouble))
-BGL_Wrap(1, Indexdv,        void,     (GLdoubleP))
-BGL_Wrap(1, Indexf,         void,     (GLfloat))
-BGL_Wrap(1, Indexfv,        void,     (GLfloatP))
-BGL_Wrap(1, Indexi,         void,     (GLint))
-BGL_Wrap(1, Indexiv,        void,     (GLintP))
-BGL_Wrap(1, Indexs,         void,     (GLshort))
-BGL_Wrap(1, Indexsv,        void,     (GLshortP))
-BGL_Wrap(1, InitNames,      void,     (void))
-BGL_Wrap(1, IsEnabled,      GLboolean,  (GLenum))
-BGL_Wrap(1, IsList,         GLboolean,  (GLuint))
-BGL_Wrap(1, IsProgram,      GLboolean,  (GLuint))
-BGL_Wrap(1, IsShader,       GLboolean,  (GLuint))
-BGL_Wrap(1, IsTexture,      GLboolean,  (GLuint))
-BGL_Wrap(2, LightModelf,    void,     (GLenum, GLfloat))
-BGL_Wrap(2, LightModelfv,   void,     (GLenum, GLfloatP))
-BGL_Wrap(2, LightModeli,    void,     (GLenum, GLint))
-BGL_Wrap(2, LightModeliv,   void,     (GLenum, GLintP))
-BGL_Wrap(3, Lightf,         void,     (GLenum, GLenum, GLfloat))
-BGL_Wrap(3, Lightfv,        void,     (GLenum, GLenum, GLfloatP))
-BGL_Wrap(3, Lighti,         void,     (GLenum, GLenum, GLint))
-BGL_Wrap(3, Lightiv,        void,     (GLenum, GLenum, GLintP))
-BGL_Wrap(2, LineStipple,    void,     (GLint, GLushort))
-BGL_Wrap(1, LineWidth,      void,     (GLfloat))
-BGL_Wrap(1, LinkProgram,    void,     (GLuint))
-BGL_Wrap(1, ListBase,       void,     (GLuint))
-BGL_Wrap(1, LoadIdentity,   void,     (void))
-BGL_Wrap(1, LoadMatrixd,    void,     (GLdoubleP))
-BGL_Wrap(1, LoadMatrixf,    void,     (GLfloatP))
-BGL_Wrap(1, LoadName,       void,     (GLuint))
-BGL_Wrap(1, LogicOp,        void,     (GLenum))
-BGL_Wrap(6, Map1d,          void,     (GLenum, GLdouble, GLdouble,
-                                       GLint, GLint, GLdoubleP))
-BGL_Wrap(6, Map1f,          void,     (GLenum, GLfloat, GLfloat,
-                                       GLint, GLint, GLfloatP))
-BGL_Wrap(10, Map2d,         void,     (GLenum, GLdouble, GLdouble,
-                                       GLint, GLint, GLdouble, GLdouble, GLint, GLint, GLdoubleP))
-BGL_Wrap(10, Map2f,         void,     (GLenum, GLfloat, GLfloat,
-                                       GLint, GLint, GLfloat, GLfloat, GLint, GLint, GLfloatP))
-BGL_Wrap(3, MapGrid1d,        void,     (GLint, GLdouble, GLdouble))
-BGL_Wrap(3, MapGrid1f,        void,     (GLint, GLfloat, GLfloat))
-BGL_Wrap(6, MapGrid2d,        void,     (GLint, GLdouble, GLdouble,
-                                         GLint, GLdouble, GLdouble))
-BGL_Wrap(6, MapGrid2f,        void,     (GLint, GLfloat, GLfloat,
-                                         GLint, GLfloat, GLfloat))
-BGL_Wrap(3, Materialf,        void,     (GLenum, GLenum, GLfloat))
-BGL_Wrap(3, Materialfv,       void,     (GLenum, GLenum, GLfloatP))
-BGL_Wrap(3, Materiali,        void,     (GLenum, GLenum, GLint))
-BGL_Wrap(3, Materialiv,       void,     (GLenum, GLenum, GLintP))
-BGL_Wrap(1, MatrixMode,       void,     (GLenum))
-BGL_Wrap(1, MultMatrixd,      void,     (GLdoubleP))
-BGL_Wrap(1, MultMatrixf,      void,     (GLfloatP))
-BGL_Wrap(2, NewList,          void,     (GLuint, GLenum))
-BGL_Wrap(3, Normal3b,         void,     (GLbyte, GLbyte, GLbyte))
-BGL_Wrap(1, Normal3bv,        void,     (GLbyteP))
-BGL_Wrap(3, Normal3d,         void,     (GLdouble, GLdouble, GLdouble))
-BGL_Wrap(1, Normal3dv,        void,     (GLdoubleP))
-BGL_Wrap(3, Normal3f,         void,     (GLfloat, GLfloat, GLfloat))
-BGL_Wrap(1, Normal3fv,        void,     (GLfloatP))
-BGL_Wrap(3, Normal3i,         void,     (GLint, GLint, GLint))
-BGL_Wrap(1, Normal3iv,        void,     (GLintP))
-BGL_Wrap(3, Normal3s,         void,     (GLshort, GLshort, GLshort))
-BGL_Wrap(1, Normal3sv,        void,     (GLshortP))
-BGL_Wrap(6, Ortho,            void,     (GLdouble, GLdouble,
-                                         GLdouble, GLdouble, GLdouble, GLdouble))
-BGL_Wrap(1, PassThrough,      void,     (GLfloat))
-BGL_Wrap(3, PixelMapfv,       void,     (GLenum, GLint, GLfloatP))
-BGL_Wrap(3, PixelMapuiv,      void,     (GLenum, GLint, GLuintP))
-BGL_Wrap(3, PixelMapusv,      void,     (GLenum, GLint, GLushortP))
-BGL_Wrap(2, PixelStoref,      void,     (GLenum, GLfloat))
-BGL_Wrap(2, PixelStorei,      void,     (GLenum, GLint))
-BGL_Wrap(2, PixelTransferf,   void,     (GLenum, GLfloat))
-BGL_Wrap(2, PixelTransferi,   void,     (GLenum, GLint))
-BGL_Wrap(2, PixelZoom,        void,     (GLfloat, GLfloat))
-BGL_Wrap(1, PointSize,        void,     (GLfloat))
-BGL_Wrap(2, PolygonMode,      void,     (GLenum, GLenum))
-BGL_Wrap(2, PolygonOffset,    void,     (GLfloat, GLfloat))
-BGL_Wrap(1, PolygonStipple,   void,     (GLubyteP))
-BGL_Wrap(1, PopAttrib,        void,     (void))
-BGL_Wrap(1, PopClientAttrib,  void,     (void))
-BGL_Wrap(1, PopMatrix,        void,     (void))
-BGL_Wrap(1, PopName,          void,     (void))
-BGL_Wrap(3, PrioritizeTextures,   void,   (GLsizei, GLuintP, GLclampfP))
-BGL_Wrap(1, PushAttrib,       void,     (GLbitfield))
-BGL_Wrap(1, PushClientAttrib, void,     (GLbitfield))
-BGL_Wrap(1, PushMatrix,       void,     (void))
-BGL_Wrap(1, PushName,         void,     (GLuint))
-BGL_Wrap(2, RasterPos2d,      void,     (GLdouble, GLdouble))
-BGL_Wrap(1, RasterPos2dv,     void,     (GLdoubleP))
-BGL_Wrap(2, RasterPos2f,      void,     (GLfloat, GLfloat))
-BGL_Wrap(1, RasterPos2fv,     void,     (GLfloatP))
-BGL_Wrap(2, RasterPos2i,      void,     (GLint, GLint))
-BGL_Wrap(1, RasterPos2iv,     void,     (GLintP))
-BGL_Wrap(2, RasterPos2s,      void,     (GLshort, GLshort))
-BGL_Wrap(1, RasterPos2sv,     void,     (GLshortP))
-BGL_Wrap(3, RasterPos3d,      void,     (GLdouble, GLdouble, GLdouble))
-BGL_Wrap(1, RasterPos3dv,     void,     (GLdoubleP))
-BGL_Wrap(3, RasterPos3f,      void,     (GLfloat, GLfloat, GLfloat))
-BGL_Wrap(1, RasterPos3fv,     void,     (GLfloatP))
-BGL_Wrap(3, RasterPos3i,      void,     (GLint, GLint, GLint))
-BGL_Wrap(1, RasterPos3iv,     void,     (GLintP))
-BGL_Wrap(3, RasterPos3s,      void,     (GLshort, GLshort, GLshort))
-BGL_Wrap(1, RasterPos3sv,     void,     (GLshortP))
-BGL_Wrap(4, RasterPos4d,      void,     (GLdouble, GLdouble, GLdouble, GLdouble))
-BGL_Wrap(1, RasterPos4dv,     void,     (GLdoubleP))
-BGL_Wrap(4, RasterPos4f,      void,     (GLfloat, GLfloat, GLfloat, GLfloat))
-BGL_Wrap(1, RasterPos4fv,     void,     (GLfloatP))
-BGL_Wrap(4, RasterPos4i,      void,     (GLint, GLint, GLint, GLint))
-BGL_Wrap(1, RasterPos4iv,     void,     (GLintP))
-BGL_Wrap(4, RasterPos4s,      void,     (GLshort, GLshort, GLshort, GLshort))
-BGL_Wrap(1, RasterPos4sv,     void,     (GLshortP))
-BGL_Wrap(1, ReadBuffer,       void,     (GLenum))
-BGL_Wrap(7, ReadPixels,       void,     (GLint, GLint, GLsizei,
-                                         GLsizei, GLenum, GLenum, GLvoidP))
-BGL_Wrap(4, Rectd,          void,     (GLdouble, GLdouble, GLdouble, GLdouble))
-BGL_Wrap(2, Rectdv,         void,     (GLdoubleP, GLdoubleP))
-BGL_Wrap(4, Rectf,          void,     (GLfloat, GLfloat, GLfloat, GLfloat))
-BGL_Wrap(2, Rectfv,         void,     (GLfloatP, GLfloatP))
-BGL_Wrap(4, Recti,          void,     (GLint, GLint, GLint, GLint))
-BGL_Wrap(2, Rectiv,         void,     (GLintP, GLintP))
-BGL_Wrap(4, Rects,          void,     (GLshort, GLshort, GLshort, GLshort))
-BGL_Wrap(2, Rectsv,         void,     (GLshortP, GLshortP))
-BGL_Wrap(1, RenderMode,     GLint,    (GLenum))
-BGL_Wrap(4, Rotated,        void,     (GLdouble, GLdouble, GLdouble, GLdouble))
-BGL_Wrap(4, Rotatef,        void,     (GLfloat, GLfloat, GLfloat, GLfloat))
-BGL_Wrap(3, Scaled,         void,     (GLdouble, GLdouble, GLdouble))
-BGL_Wrap(3, Scalef,         void,     (GLfloat, GLfloat, GLfloat))
-BGL_Wrap(4, Scissor,        void,     (GLint, GLint, GLsizei, GLsizei))
-BGL_Wrap(2, SelectBuffer,   void,     (GLsizei, GLuintP))
-BGL_Wrap(1, ShadeModel,       void,     (GLenum))
-BGL_Wrap(3, StencilFunc,      void,     (GLenum, GLint, GLuint))
-BGL_Wrap(1, StencilMask,      void,     (GLuint))
-BGL_Wrap(3, StencilOp,        void,     (GLenum, GLenum, GLenum))
-BGL_Wrap(1, TexCoord1d,       void,     (GLdouble))
-BGL_Wrap(1, TexCoord1dv,      void,     (GLdoubleP))
-BGL_Wrap(1, TexCoord1f,       void,     (GLfloat))
-BGL_Wrap(1, TexCoord1fv,      void,     (GLfloatP))
-BGL_Wrap(1, TexCoord1i,       void,     (GLint))
-BGL_Wrap(1, TexCoord1iv,      void,     (GLintP))
-BGL_Wrap(1, TexCoord1s,       void,     (GLshort))
-BGL_Wrap(1, TexCoord1sv,      void,     (GLshortP))
-BGL_Wrap(2, TexCoord2d,       void,     (GLdouble, GLdouble))
-BGL_Wrap(1, TexCoord2dv,      void,     (GLdoubleP))
-BGL_Wrap(2, TexCoord2f,       void,     (GLfloat, GLfloat))
-BGL_Wrap(1, TexCoord2fv,      void,     (GLfloatP))
-BGL_Wrap(2, TexCoord2i,       void,     (GLint, GLint))
-BGL_Wrap(1, TexCoord2iv,      void,     (GLintP))
-BGL_Wrap(2, TexCoord2s,       void,     (GLshort, GLshort))
-BGL_Wrap(1, TexCoord2sv,      void,     (GLshortP))
-BGL_Wrap(3, TexCoord3d,       void,     (GLdouble, GLdouble, GLdouble))
-BGL_Wrap(1, TexCoord3dv,      void,     (GLdoubleP))
-BGL_Wrap(3, TexCoord3f,       void,     (GLfloat, GLfloat, GLfloat))
-BGL_Wrap(1, TexCoord3fv,      void,     (GLfloatP))
-BGL_Wrap(3, TexCoord3i,       void,     (GLint, GLint, GLint))
-BGL_Wrap(1, TexCoord3iv,      void,     (GLintP))
-BGL_Wrap(3, TexCoord3s,       void,     (GLshort, GLshort, GLshort))
-BGL_Wrap(1, TexCoord3sv,      void,     (GLshortP))
-BGL_Wrap(4, TexCoord4d,       void,     (GLdouble, GLdouble, GLdouble, GLdouble))
-BGL_Wrap(1, TexCoord4dv,      void,     (GLdoubleP))
-BGL_Wrap(4, TexCoord4f,       void,     (GLfloat, GLfloat, GLfloat, GLfloat))
-BGL_Wrap(1, TexCoord4fv,      void,     (GLfloatP))
-BGL_Wrap(4, TexCoord4i,       void,     (GLint, GLint, GLint, GLint))
-BGL_Wrap(1, TexCoord4iv,      void,     (GLintP))
-BGL_Wrap(4, TexCoord4s,       void,     (GLshort, GLshort, GLshort, GLshort))
-BGL_Wrap(1, TexCoord4sv,      void,     (GLshortP))
-BGL_Wrap(3, TexEnvf,        void,     (GLenum, GLenum, GLfloat))
-BGL_Wrap(3, TexEnvfv,       void,     (GLenum, GLenum, GLfloatP))
-BGL_Wrap(3, TexEnvi,        void,     (GLenum, GLenum, GLint))
-BGL_Wrap(3, TexEnviv,       void,     (GLenum, GLenum, GLintP))
-BGL_Wrap(3, TexGend,        void,     (GLenum, GLenum, GLdouble))
-BGL_Wrap(3, TexGendv,       void,     (GLenum, GLenum, GLdoubleP))
-BGL_Wrap(3, TexGenf,        void,     (GLenum, GLenum, GLfloat))
-BGL_Wrap(3, TexGenfv,       void,     (GLenum, GLenum, GLfloatP))
-BGL_Wrap(3, TexGeni,        void,     (GLenum, GLenum, GLint))
-BGL_Wrap(3, TexGeniv,       void,     (GLenum, GLenum, GLintP))
-BGL_Wrap(8, TexImage1D,     void,     (GLenum, GLint, GLint,
-                                       GLsizei, GLint, GLenum, GLenum, GLvoidP))
-BGL_Wrap(9, TexImage2D,     void,     (GLenum, GLint, GLint,
-                                       GLsizei, GLsizei, GLint, GLenum, GLenum, GLvoidP))
-BGL_Wrap(3, TexParameterf,      void,     (GLenum, GLenum, GLfloat))
-BGL_Wrap(3, TexParameterfv,     void,     (GLenum, GLenum, GLfloatP))
-BGL_Wrap(3, TexParameteri,      void,     (GLenum, GLenum, GLint))
-BGL_Wrap(3, TexParameteriv,     void,     (GLenum, GLenum, GLintP))
-BGL_Wrap(3, Translated,         void,     (GLdouble, GLdouble, GLdouble))
-BGL_Wrap(3, Translatef,         void,     (GLfloat, GLfloat, GLfloat))
-BGL_Wrap(2, Uniform1f,          void,     (GLint, GLfloat))
-BGL_Wrap(3, Uniform2f,          void,     (GLint, GLfloat, GLfloat))
-BGL_Wrap(4, Uniform3f,          void,     (GLint, GLfloat, GLfloat, GLfloat))
-BGL_Wrap(5, Uniform4f,          void,     (GLint, GLfloat, GLfloat, GLfloat, GLfloat))
-BGL_Wrap(3, Uniform1fv,         void,     (GLint, GLsizei, GLfloatP))
-BGL_Wrap(3, Uniform2fv,         void,     (GLint, GLsizei, GLfloatP))
-BGL_Wrap(3, Uniform3fv,         void,     (GLint, GLsizei, GLfloatP))
-BGL_Wrap(3, Uniform4fv,         void,     (GLint, GLsizei, GLfloatP))
-BGL_Wrap(2, Uniform1i,          void,     (GLint, GLint))
-BGL_Wrap(3, Uniform2i,          void,     (GLint, GLint, GLint))
-BGL_Wrap(4, Uniform3i,          void,     (GLint, GLint, GLint, GLint))
-BGL_Wrap(5, Uniform4i,          void,     (GLint, GLint, GLint, GLint, GLint))
-BGL_Wrap(3, Uniform1iv,         void,     (GLint, GLsizei, GLintP))
-BGL_Wrap(3, Uniform2iv,         void,     (GLint, GLsizei, GLintP))
-BGL_Wrap(3, Uniform3iv,         void,     (GLint, GLsizei, GLintP))
-BGL_Wrap(3, Uniform4iv,         void,     (GLint, GLsizei, GLintP))
-BGL_Wrap(4, UniformMatrix2fv,   void,     (GLint, GLsizei, GLboolean, GLfloatP))
-BGL_Wrap(4, UniformMatrix3fv,   void,     (GLint, GLsizei, GLboolean, GLfloatP))
-BGL_Wrap(4, UniformMatrix4fv,   void,     (GLint, GLsizei, GLboolean, GLfloatP))
-BGL_Wrap(4, UniformMatrix2x3fv, void,     (GLint, GLsizei, GLboolean, GLfloatP))
-BGL_Wrap(4, UniformMatrix3x2fv, void,     (GLint, GLsizei, GLboolean, GLfloatP))
-BGL_Wrap(4, UniformMatrix2x4fv, void,     (GLint, GLsizei, GLboolean, GLfloatP))
-BGL_Wrap(4, UniformMatrix4x2fv, void,     (GLint, GLsizei, GLboolean, GLfloatP))
-BGL_Wrap(4, UniformMatrix3x4fv, void,     (GLint, GLsizei, GLboolean, GLfloatP))
-BGL_Wrap(4, UniformMatrix4x3fv, void,     (GLint, GLsizei, GLboolean, GLfloatP))
-BGL_Wrap(1, UseProgram,         void,     (GLuint))
-BGL_Wrap(1, ValidateProgram,    void,     (GLuint))
-BGL_Wrap(2, Vertex2d,           void,     (GLdouble, GLdouble))
-BGL_Wrap(1, Vertex2dv,          void,     (GLdoubleP))
-BGL_Wrap(2, Vertex2f,           void,     (GLfloat, GLfloat))
-BGL_Wrap(1, Vertex2fv,          void,     (GLfloatP))
-BGL_Wrap(2, Vertex2i,           void,     (GLint, GLint))
-BGL_Wrap(1, Vertex2iv,          void,     (GLintP))
-BGL_Wrap(2, Vertex2s,           void,     (GLshort, GLshort))
-BGL_Wrap(1, Vertex2sv,          void,     (GLshortP))
-BGL_Wrap(3, Vertex3d,           void,     (GLdouble, GLdouble, GLdouble))
-BGL_Wrap(1, Vertex3dv,          void,     (GLdoubleP))
-BGL_Wrap(3, Vertex3f,           void,     (GLfloat, GLfloat, GLfloat))
-BGL_Wrap(1, Vertex3fv,          void,     (GLfloatP))
-BGL_Wrap(3, Vertex3i,           void,     (GLint, GLint, GLint))
-BGL_Wrap(1, Vertex3iv,          void,     (GLintP))
-BGL_Wrap(3, Vertex3s,           void,     (GLshort, GLshort, GLshort))
-BGL_Wrap(1, Vertex3sv,          void,     (GLshortP))
-BGL_Wrap(4, Vertex4d,           void,     (GLdouble, GLdouble, GLdouble, GLdouble))
-BGL_Wrap(1, Vertex4dv,          void,     (GLdoubleP))
-BGL_Wrap(4, Vertex4f,           void,     (GLfloat, GLfloat, GLfloat, GLfloat))
-BGL_Wrap(1, Vertex4fv,          void,     (GLfloatP))
-BGL_Wrap(4, Vertex4i,           void,     (GLint, GLint, GLint, GLint))
-BGL_Wrap(1, Vertex4iv,          void,     (GLintP))
-BGL_Wrap(4, Vertex4s,           void,     (GLshort, GLshort, GLshort, GLshort))
-BGL_Wrap(1, Vertex4sv,          void,     (GLshortP))
-BGL_Wrap(4, Viewport,           void,     (GLint, GLint, GLsizei, GLsizei))
-
-#ifdef WITH_GLU
-BGLU_Wrap(4, Perspective,       void,       (GLdouble, GLdouble, GLdouble, GLdouble))
-BGLU_Wrap(9, LookAt,            void,       (GLdouble, GLdouble, GLdouble, GLdouble, GLdouble, GLdouble, GLdouble, GLdouble, GLdouble))
-BGLU_Wrap(4, Ortho2D,           void,       (GLdouble, GLdouble, GLdouble, GLdouble))
-BGLU_Wrap(5, PickMatrix,        void,       (GLdouble, GLdouble, GLdouble, GLdouble, GLintP))
-BGLU_Wrap(9, Project,           GLint,      (GLdouble, GLdouble, GLdouble, GLdoubleP, GLdoubleP, GLintP, GLdoubleP, GLdoubleP, GLdoubleP))
-BGLU_Wrap(9, UnProject,         GLint,      (GLdouble, GLdouble, GLdouble, GLdoubleP, GLdoubleP, GLintP, GLdoubleP, GLdoubleP, GLdoubleP))
-
-#define MethodDefu(func) {"glu"#func, Method_##func, METH_VARARGS, "no string"}
-#endif
-
-#undef MethodDef
-#define MethodDef(func) {"gl"#func, Method_##func, METH_VARARGS, "no string"}
-/* So that MethodDef(Accum) becomes:
- * {"glAccum", Method_Accumfunc, METH_VARARGS} */
-=======
->>>>>>> 7da189b4
-
 /* -------------------------------------------------------------------- */
 
 /** \name OpenGL API Wrapping
  * \{ */
 
-<<<<<<< HEAD
-/* #ifndef __APPLE__ */
-	MethodDef(Accum),
-	MethodDef(ActiveTexture),
-	MethodDef(AlphaFunc),
-	MethodDef(AreTexturesResident), 
-	MethodDef(AttachShader),
-	MethodDef(Begin),
-	MethodDef(BindTexture), 
-	MethodDef(Bitmap),
-	MethodDef(BlendFunc),
-	MethodDef(CallList),
-	MethodDef(CallLists),
-	MethodDef(Clear),
-	MethodDef(ClearAccum),
-	MethodDef(ClearColor),
-	MethodDef(ClearDepth),
-	MethodDef(ClearIndex),
-	MethodDef(ClearStencil),
-	MethodDef(ClipPlane),
-	MethodDef(Color3b),
-	MethodDef(Color3bv),
-	MethodDef(Color3d),
-	MethodDef(Color3dv),
-	MethodDef(Color3f),
-	MethodDef(Color3fv),
-	MethodDef(Color3i),
-	MethodDef(Color3iv),
-	MethodDef(Color3s),
-	MethodDef(Color3sv),
-	MethodDef(Color3ub),
-	MethodDef(Color3ubv),
-	MethodDef(Color3ui),
-	MethodDef(Color3uiv),
-	MethodDef(Color3us),
-	MethodDef(Color3usv),
-	MethodDef(Color4b),
-	MethodDef(Color4bv),
-	MethodDef(Color4d),
-	MethodDef(Color4dv),
-	MethodDef(Color4f),
-	MethodDef(Color4fv),
-	MethodDef(Color4i),
-	MethodDef(Color4iv),
-	MethodDef(Color4s),
-	MethodDef(Color4sv),
-	MethodDef(Color4ub),
-	MethodDef(Color4ubv),
-	MethodDef(Color4ui),
-	MethodDef(Color4uiv),
-	MethodDef(Color4us),
-	MethodDef(Color4usv),
-	MethodDef(ColorMask),
-	MethodDef(ColorMaterial),
-	MethodDef(CompileShader),
-	MethodDef(CopyPixels),
-	MethodDef(CopyTexImage2D),
-	MethodDef(CreateProgram),
-	MethodDef(CreateShader),
-	MethodDef(CullFace),
-	MethodDef(DeleteLists),
-	MethodDef(DeleteProgram),
-	MethodDef(DeleteShader),
-	MethodDef(DeleteTextures),
-	MethodDef(DepthFunc),
-	MethodDef(DepthMask),
-	MethodDef(DepthRange),
-	MethodDef(DetachShader),
-	MethodDef(Disable),
-	MethodDef(DrawBuffer),
-	MethodDef(DrawPixels),
-	MethodDef(EdgeFlag),
-	MethodDef(EdgeFlagv),
-	MethodDef(Enable),
-	MethodDef(End),
-	MethodDef(EndList),
-	MethodDef(EvalCoord1d),
-	MethodDef(EvalCoord1dv),
-	MethodDef(EvalCoord1f),
-	MethodDef(EvalCoord1fv),
-	MethodDef(EvalCoord2d),
-	MethodDef(EvalCoord2dv),
-	MethodDef(EvalCoord2f),
-	MethodDef(EvalCoord2fv),
-	MethodDef(EvalMesh1),
-	MethodDef(EvalMesh2),
-	MethodDef(EvalPoint1),
-	MethodDef(EvalPoint2),
-	MethodDef(FeedbackBuffer),
-	MethodDef(Finish),
-	MethodDef(Flush),
-	MethodDef(Fogf),
-	MethodDef(Fogfv),
-	MethodDef(Fogi),
-	MethodDef(Fogiv),
-	MethodDef(FrontFace),
-	MethodDef(Frustum),
-	MethodDef(GenLists),
-	MethodDef(GenTextures), 
-	MethodDef(GetAttachedShaders),
-	MethodDef(GetBooleanv),
-	MethodDef(GetClipPlane),
-	MethodDef(GetDoublev),
-	MethodDef(GetError),
-	MethodDef(GetFloatv),
-	MethodDef(GetIntegerv),
-	MethodDef(GetLightfv),
-	MethodDef(GetLightiv),
-	MethodDef(GetMapdv),
-	MethodDef(GetMapfv),
-	MethodDef(GetMapiv),
-	MethodDef(GetMaterialfv),
-	MethodDef(GetMaterialiv),
-	MethodDef(GetPixelMapfv),
-	MethodDef(GetPixelMapuiv),
-	MethodDef(GetPixelMapusv),
-	MethodDef(GetPolygonStipple),
-	MethodDef(GetProgramInfoLog),
-	MethodDef(GetProgramiv),
-	MethodDef(GetShaderInfoLog),
-	MethodDef(GetShaderiv),
-	MethodDef(GetShaderSource),
-	MethodDef(GetString),
-	MethodDef(GetTexEnvfv),
-	MethodDef(GetTexEnviv),
-	MethodDef(GetTexGendv),
-	MethodDef(GetTexGenfv),
-	MethodDef(GetTexGeniv),
-	MethodDef(GetTexImage),
-	MethodDef(GetTexLevelParameterfv),
-	MethodDef(GetTexLevelParameteriv),
-	MethodDef(GetTexParameterfv),
-	MethodDef(GetTexParameteriv),
-	MethodDef(GetUniformLocation),
-	MethodDef(Hint),
-	MethodDef(IndexMask),
-	MethodDef(Indexd),
-	MethodDef(Indexdv),
-	MethodDef(Indexf),
-	MethodDef(Indexfv),
-	MethodDef(Indexi),
-	MethodDef(Indexiv),
-	MethodDef(Indexs),
-	MethodDef(Indexsv),
-	MethodDef(InitNames),
-	MethodDef(IsEnabled),
-	MethodDef(IsList),
-	MethodDef(IsProgram),
-	MethodDef(IsShader),
-	MethodDef(IsTexture), 
-	MethodDef(LightModelf),
-	MethodDef(LightModelfv),
-	MethodDef(LightModeli),
-	MethodDef(LightModeliv),
-	MethodDef(Lightf),
-	MethodDef(Lightfv),
-	MethodDef(Lighti),
-	MethodDef(Lightiv),
-	MethodDef(LineStipple),
-	MethodDef(LineWidth),
-	MethodDef(LinkProgram),
-	MethodDef(ListBase),
-	MethodDef(LoadIdentity),
-	MethodDef(LoadMatrixd),
-	MethodDef(LoadMatrixf),
-	MethodDef(LoadName),
-	MethodDef(LogicOp),
-	MethodDef(Map1d),
-	MethodDef(Map1f),
-	MethodDef(Map2d),
-	MethodDef(Map2f),
-	MethodDef(MapGrid1d),
-	MethodDef(MapGrid1f),
-	MethodDef(MapGrid2d),
-	MethodDef(MapGrid2f),
-	MethodDef(Materialf),
-	MethodDef(Materialfv),
-	MethodDef(Materiali),
-	MethodDef(Materialiv),
-	MethodDef(MatrixMode),
-	MethodDef(MultMatrixd),
-	MethodDef(MultMatrixf),
-	MethodDef(NewList),
-	MethodDef(Normal3b),
-	MethodDef(Normal3bv),
-	MethodDef(Normal3d),
-	MethodDef(Normal3dv),
-	MethodDef(Normal3f),
-	MethodDef(Normal3fv),
-	MethodDef(Normal3i),
-	MethodDef(Normal3iv),
-	MethodDef(Normal3s),
-	MethodDef(Normal3sv),
-	MethodDef(Ortho),
-	MethodDef(PassThrough),
-	MethodDef(PixelMapfv),
-	MethodDef(PixelMapuiv),
-	MethodDef(PixelMapusv),
-	MethodDef(PixelStoref),
-	MethodDef(PixelStorei),
-	MethodDef(PixelTransferf),
-	MethodDef(PixelTransferi),
-	MethodDef(PixelZoom),
-	MethodDef(PointSize),
-	MethodDef(PolygonMode),
-	MethodDef(PolygonOffset),
-	MethodDef(PolygonStipple),
-	MethodDef(PopAttrib),
-	MethodDef(PopClientAttrib),
-	MethodDef(PopMatrix),
-	MethodDef(PopName),
-	MethodDef(PrioritizeTextures), 
-	MethodDef(PushAttrib),
-	MethodDef(PushClientAttrib),
-	MethodDef(PushMatrix),
-	MethodDef(PushName),
-	MethodDef(RasterPos2d),
-	MethodDef(RasterPos2dv),
-	MethodDef(RasterPos2f),
-	MethodDef(RasterPos2fv),
-	MethodDef(RasterPos2i),
-	MethodDef(RasterPos2iv),
-	MethodDef(RasterPos2s),
-	MethodDef(RasterPos2sv),
-	MethodDef(RasterPos3d),
-	MethodDef(RasterPos3dv),
-	MethodDef(RasterPos3f),
-	MethodDef(RasterPos3fv),
-	MethodDef(RasterPos3i),
-	MethodDef(RasterPos3iv),
-	MethodDef(RasterPos3s),
-	MethodDef(RasterPos3sv),
-	MethodDef(RasterPos4d),
-	MethodDef(RasterPos4dv),
-	MethodDef(RasterPos4f),
-	MethodDef(RasterPos4fv),
-	MethodDef(RasterPos4i),
-	MethodDef(RasterPos4iv),
-	MethodDef(RasterPos4s),
-	MethodDef(RasterPos4sv),
-	MethodDef(ReadBuffer),
-	MethodDef(ReadPixels),
-	MethodDef(Rectd),
-	MethodDef(Rectdv),
-	MethodDef(Rectf),
-	MethodDef(Rectfv),
-	MethodDef(Recti),
-	MethodDef(Rectiv),
-	MethodDef(Rects),
-	MethodDef(Rectsv),
-	MethodDef(RenderMode),
-	MethodDef(Rotated),
-	MethodDef(Rotatef),
-	MethodDef(Scaled),
-	MethodDef(Scalef),
-	MethodDef(Scissor),
-	MethodDef(SelectBuffer),
-	MethodDef(ShadeModel),
-	MethodDef(ShaderSource),
-	MethodDef(StencilFunc),
-	MethodDef(StencilMask),
-	MethodDef(StencilOp),
-	MethodDef(TexCoord1d),
-	MethodDef(TexCoord1dv),
-	MethodDef(TexCoord1f),
-	MethodDef(TexCoord1fv),
-	MethodDef(TexCoord1i),
-	MethodDef(TexCoord1iv),
-	MethodDef(TexCoord1s),
-	MethodDef(TexCoord1sv),
-	MethodDef(TexCoord2d),
-	MethodDef(TexCoord2dv),
-	MethodDef(TexCoord2f),
-	MethodDef(TexCoord2fv),
-	MethodDef(TexCoord2i),
-	MethodDef(TexCoord2iv),
-	MethodDef(TexCoord2s),
-	MethodDef(TexCoord2sv),
-	MethodDef(TexCoord3d),
-	MethodDef(TexCoord3dv),
-	MethodDef(TexCoord3f),
-	MethodDef(TexCoord3fv),
-	MethodDef(TexCoord3i),
-	MethodDef(TexCoord3iv),
-	MethodDef(TexCoord3s),
-	MethodDef(TexCoord3sv),
-	MethodDef(TexCoord4d),
-	MethodDef(TexCoord4dv),
-	MethodDef(TexCoord4f),
-	MethodDef(TexCoord4fv),
-	MethodDef(TexCoord4i),
-	MethodDef(TexCoord4iv),
-	MethodDef(TexCoord4s),
-	MethodDef(TexCoord4sv),
-	MethodDef(TexEnvf),
-	MethodDef(TexEnvfv),
-	MethodDef(TexEnvi),
-	MethodDef(TexEnviv),
-	MethodDef(TexGend),
-	MethodDef(TexGendv),
-	MethodDef(TexGenf),
-	MethodDef(TexGenfv),
-	MethodDef(TexGeni),
-	MethodDef(TexGeniv),
-	MethodDef(TexImage1D),
-	MethodDef(TexImage2D),
-	MethodDef(TexParameterf),
-	MethodDef(TexParameterfv),
-	MethodDef(TexParameteri),
-	MethodDef(TexParameteriv),
-	MethodDef(Translated),
-	MethodDef(Translatef),
-	MethodDef(Uniform1f),
-	MethodDef(Uniform2f),
-	MethodDef(Uniform3f),
-	MethodDef(Uniform4f),
-	MethodDef(Uniform1fv),
-	MethodDef(Uniform2fv),
-	MethodDef(Uniform3fv),
-	MethodDef(Uniform4fv),
-	MethodDef(Uniform1i),
-	MethodDef(Uniform2i),
-	MethodDef(Uniform3i),
-	MethodDef(Uniform4i),
-	MethodDef(Uniform1iv),
-	MethodDef(Uniform2iv),
-	MethodDef(Uniform3iv),
-	MethodDef(Uniform4iv),
-	MethodDef(UniformMatrix2fv),
-	MethodDef(UniformMatrix3fv),
-	MethodDef(UniformMatrix4fv),
-	MethodDef(UniformMatrix2x3fv),
-	MethodDef(UniformMatrix3x2fv),
-	MethodDef(UniformMatrix2x4fv),
-	MethodDef(UniformMatrix4x2fv),
-	MethodDef(UniformMatrix3x4fv),
-	MethodDef(UniformMatrix4x3fv),
-	MethodDef(UseProgram),
-	MethodDef(ValidateProgram),
-	MethodDef(Vertex2d),
-	MethodDef(Vertex2dv),
-	MethodDef(Vertex2f),
-	MethodDef(Vertex2fv),
-	MethodDef(Vertex2i),
-	MethodDef(Vertex2iv),
-	MethodDef(Vertex2s),
-	MethodDef(Vertex2sv),
-	MethodDef(Vertex3d),
-	MethodDef(Vertex3dv),
-	MethodDef(Vertex3f),
-	MethodDef(Vertex3fv),
-	MethodDef(Vertex3i),
-	MethodDef(Vertex3iv),
-	MethodDef(Vertex3s),
-	MethodDef(Vertex3sv),
-	MethodDef(Vertex4d),
-	MethodDef(Vertex4dv),
-	MethodDef(Vertex4f),
-	MethodDef(Vertex4fv),
-	MethodDef(Vertex4i),
-	MethodDef(Vertex4iv),
-	MethodDef(Vertex4s),
-	MethodDef(Vertex4sv),
-	MethodDef(Viewport),
-
-#ifdef WITH_GLU
-=======
 #define BGL_Wrap(funcname, ret, arg_list)                                     \
 static PyObject *Method_##funcname (PyObject *UNUSED(self), PyObject *args)   \
 {                                                                             \
@@ -1771,18 +1011,6 @@
 		return NULL;                                                          \
 	}                                                                         \
 	ret_set_##ret gl##funcname (arg_var arg_list);                            \
-	ret_ret_##ret;                                                            \
-}
-
-#define BGLU_Wrap(funcname, ret, arg_list)                                    \
-static PyObject *Method_##funcname (PyObject *UNUSED(self), PyObject *args)   \
-{                                                                             \
-	arg_def arg_list;                                                         \
-	ret_def_##ret;                                                            \
-	if (!PyArg_ParseTuple(args, arg_str arg_list, arg_ref arg_list)) {        \
-		return NULL;                                                          \
-	}                                                                         \
-	ret_set_##ret glu##funcname (arg_var arg_list);                           \
 	ret_ret_##ret;                                                            \
 }
 
@@ -2377,14 +1605,6 @@
 BGL_Wrap(VertexP4ui,                void,      (GLenum, GLuint))
 BGL_Wrap(VertexP4uiv,               void,      (GLenum, GLuintP))
 
-
-BGLU_Wrap(Perspective,       void,       (GLdouble, GLdouble, GLdouble, GLdouble))
-BGLU_Wrap(LookAt,            void,       (GLdouble, GLdouble, GLdouble, GLdouble, GLdouble, GLdouble, GLdouble, GLdouble, GLdouble))
-BGLU_Wrap(Ortho2D,           void,       (GLdouble, GLdouble, GLdouble, GLdouble))
-BGLU_Wrap(PickMatrix,        void,       (GLdouble, GLdouble, GLdouble, GLdouble, GLintP))
-BGLU_Wrap(Project,           GLint,      (GLdouble, GLdouble, GLdouble, GLdoubleP, GLdoubleP, GLintP, GLdoubleP, GLdoubleP, GLdoubleP))
-BGLU_Wrap(UnProject,         GLint,      (GLdouble, GLdouble, GLdouble, GLdoubleP, GLdoubleP, GLintP, GLdoubleP, GLdoubleP, GLdoubleP))
-
 /** \} */
 
 
@@ -2393,21 +1613,9 @@
 /** \name Module Definition
  * \{ */
 
-#define MethodDefu(func) {"glu"#func, Method_##func, METH_VARARGS, NULL}
-
 static struct PyMethodDef BGL_methods[] = {
->>>>>>> 7da189b4
-	MethodDefu(Perspective),
-	MethodDefu(LookAt),
-	MethodDefu(Ortho2D),
-	MethodDefu(PickMatrix),
-	MethodDefu(Project),
-	MethodDefu(UnProject),
 	{NULL, NULL, 0, NULL}
-#endif
 };
-
-#undef MethodDefu
 
 static struct PyModuleDef BGL_module_def = {
 	PyModuleDef_HEAD_INIT,
