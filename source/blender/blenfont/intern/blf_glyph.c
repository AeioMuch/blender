/**
 * $Id$
 *
 * ***** BEGIN GPL LICENSE BLOCK *****
 *
 * This program is free software; you can redistribute it and/or
 * modify it under the terms of the GNU General Public License
 * as published by the Free Software Foundation; either version 2
 * of the License, or (at your option) any later version. 
 *
 * This program is distributed in the hope that it will be useful,
 * but WITHOUT ANY WARRANTY; without even the implied warranty of
 * MERCHANTABILITY or FITNESS FOR A PARTICULAR PURPOSE.  See the
 * GNU General Public License for more details.
 *
 * You should have received a copy of the GNU General Public License
 * along with this program; if not, write to the Free Software Foundation,
 * Inc., 51 Franklin Street, Fifth Floor, Boston, MA 02110-1301, USA.
 *
 * The Original Code is Copyright (C) 2009 Blender Foundation.
 * All rights reserved.
 *
 * 
 * Contributor(s): Blender Foundation
 *
 * ***** END GPL LICENSE BLOCK *****
 */

#include <stdio.h>
#include <stdlib.h>
#include <string.h>
#include <math.h>

#include <ft2build.h>

#include FT_FREETYPE_H
#include FT_GLYPH_H
#include FT_OUTLINE_H

#include "MEM_guardedalloc.h"

#include "DNA_vec_types.h"
#include "DNA_userdef_types.h"

#include "BLI_blenlib.h"

#include "BIF_gl.h"
#include "BLF_api.h"

#include "blf_internal_types.h"
#include "blf_internal.h"


GlyphCacheBLF *blf_glyph_cache_find(FontBLF *font, int size, int dpi)
{
	GlyphCacheBLF *p;

	p= (GlyphCacheBLF *)font->cache.first;
	while (p) {
		if (p->size == size && p->dpi == dpi)
			return(p);
		p= p->next;
	}
	return(NULL);
}

/* Create a new glyph cache for the current size and dpi. */
GlyphCacheBLF *blf_glyph_cache_new(FontBLF *font)
{
	GlyphCacheBLF *gc;
	int i;

	gc= (GlyphCacheBLF *)MEM_mallocN(sizeof(GlyphCacheBLF), "blf_glyph_cache_new");
	gc->next= NULL;
	gc->prev= NULL;
	gc->size= font->size;
	gc->dpi= font->dpi;

	for (i= 0; i < 257; i++) {
		gc->bucket[i].first= NULL;
		gc->bucket[i].last= NULL;
	}

	gc->textures= (GLuint *)malloc(sizeof(GLuint)*256);
	gc->ntex= 256;
	gc->cur_tex= -1;
	gc->x_offs= 0;
	gc->y_offs= 0;
	gc->pad= 3;

	gc->num_glyphs= font->face->num_glyphs;
	gc->rem_glyphs= font->face->num_glyphs;
	gc->ascender= ((float)font->face->size->metrics.ascender) / 64.0f;
	gc->descender= ((float)font->face->size->metrics.descender) / 64.0f;

	if (FT_IS_SCALABLE(font->face)) {
		gc->max_glyph_width= (float)((font->face->bbox.xMax - font->face->bbox.xMin) *
					(((float)font->face->size->metrics.x_ppem) /
					 ((float)font->face->units_per_EM)));

		gc->max_glyph_height= (float)((font->face->bbox.yMax - font->face->bbox.yMin) *
					(((float)font->face->size->metrics.y_ppem) /
					 ((float)font->face->units_per_EM)));
	}
	else {
		gc->max_glyph_width= ((float)font->face->size->metrics.max_advance) / 64.0f;
		gc->max_glyph_height= ((float)font->face->size->metrics.height) / 64.0f;
	}

	gc->p2_width= 0;
	gc->p2_height= 0;

	BLI_addhead(&font->cache, gc);
	return(gc);
}

void blf_glyph_cache_clear(FontBLF *font)
{
	GlyphCacheBLF *gc;
	GlyphBLF *g;
	int i;

	for(gc=font->cache.first; gc; gc=gc->next) {
		for (i= 0; i < 257; i++) {
			while (gc->bucket[i].first) {
				g= gc->bucket[i].first;
				BLI_remlink(&(gc->bucket[i]), g);
				blf_glyph_free(g);
			}
		}
	}
}

void blf_glyph_cache_free(GlyphCacheBLF *gc)
{
	GlyphBLF *g;
	int i;

	for (i= 0; i < 257; i++) {
		while (gc->bucket[i].first) {
			g= gc->bucket[i].first;
			BLI_remlink(&(gc->bucket[i]), g);
			blf_glyph_free(g);
		}
	}

	if (gc->cur_tex+1 > 0)
		glDeleteTextures(gc->cur_tex+1, gc->textures);
	free((void *)gc->textures);
	MEM_freeN(gc);
}

static void blf_glyph_cache_texture(FontBLF *font, GlyphCacheBLF *gc)
{
	int tot_mem, i;
	unsigned char *buf;

	/* move the index. */
	gc->cur_tex++;

	if (gc->cur_tex >= gc->ntex) {
		gc->ntex *= 2;
		gc->textures= (GLuint *)realloc((void *)gc->textures, sizeof(GLuint)*gc->ntex);
	}

	gc->p2_width= blf_next_p2((gc->rem_glyphs * gc->max_glyph_width) + (gc->pad * 2));
	if (gc->p2_width > font->max_tex_size)
		gc->p2_width= font->max_tex_size;

	i= (int)((gc->p2_width - (gc->pad * 2)) / gc->max_glyph_width);
	gc->p2_height= blf_next_p2(((gc->num_glyphs / i) + 1) * gc->max_glyph_height);

	if (gc->p2_height > font->max_tex_size)
		gc->p2_height= font->max_tex_size;

	tot_mem= gc->p2_width * gc->p2_height;
	buf= (unsigned char *)malloc(tot_mem);
	memset((void *)buf, 0, tot_mem);

	glGenTextures(1, &gc->textures[gc->cur_tex]);
	glBindTexture(GL_TEXTURE_2D, gc->textures[gc->cur_tex]);
	glTexParameteri(GL_TEXTURE_2D, GL_TEXTURE_WRAP_S, GL_CLAMP);
	glTexParameteri(GL_TEXTURE_2D, GL_TEXTURE_WRAP_T, GL_CLAMP);
	glTexParameteri(GL_TEXTURE_2D, GL_TEXTURE_MAG_FILTER, GL_NEAREST);
	glTexParameteri(GL_TEXTURE_2D, GL_TEXTURE_MIN_FILTER, GL_NEAREST);

	glTexImage2D(GL_TEXTURE_2D, 0, GL_ALPHA, gc->p2_width, gc->p2_height, 0, GL_ALPHA, GL_UNSIGNED_BYTE, buf);
	free((void *)buf);
}

GlyphBLF *blf_glyph_search(GlyphCacheBLF *gc, unsigned int c)
{
	GlyphBLF *p;
	unsigned int key;

	key= blf_hash(c);
	p= gc->bucket[key].first;
	while (p) {
		if (p->c == c)
			return(p);
		p= p->next;
	}
	return(NULL);
}

GlyphBLF *blf_glyph_add(FontBLF *font, FT_UInt index, unsigned int c)
{
	FT_GlyphSlot slot;
	GlyphBLF *g;
	FT_Error err;
<<<<<<< HEAD
	FT_Bitmap bitmap;
=======
	FT_Bitmap bitmap, tempbitmap;
	int sharp = (U.text_render & USER_TEXT_DISABLE_AA);
>>>>>>> 6d201907
	FT_BBox bbox;
	unsigned int key;

	g= blf_glyph_search(font->glyph_cache, c);
	if (g)
		return(g);

	err= FT_Load_Glyph(font->face, index, FT_LOAD_NO_HINTING | FT_LOAD_NO_BITMAP);
	if (err)
		return(NULL);

	/* get the glyph. */
	slot= font->face->glyph;

	err= FT_Render_Glyph(slot, FT_RENDER_MODE_NORMAL);
	if (err || slot->format != FT_GLYPH_FORMAT_BITMAP)
		return(NULL);

	g= (GlyphBLF *)MEM_mallocN(sizeof(GlyphBLF), "blf_glyph_add");
	g->next= NULL;
	g->prev= NULL;
	g->c= c;
	g->idx= index;
	g->tex= 0;
	g->build_tex= 0;
	g->bitmap= NULL;
	g->xoff= -1;
	g->yoff= -1;
	g->uv[0][0]= 0.0f;
	g->uv[0][1]= 0.0f;
	g->uv[1][0]= 0.0f;
	g->uv[1][1]= 0.0f;
	bitmap= slot->bitmap;
	g->width= bitmap.width;
	g->height= bitmap.rows;

	if (g->width && g->height) {
		g->bitmap= (unsigned char *)MEM_mallocN(g->width * g->height, "glyph bitmap");
		memcpy((void *)g->bitmap, (void *)bitmap.buffer, g->width * g->height);
	}

	g->advance= ((float)slot->advance.x) / 64.0f;
	g->pos_x= slot->bitmap_left;
	g->pos_y= slot->bitmap_top;
	g->pitch= slot->bitmap.pitch;

	FT_Outline_Get_CBox(&(slot->outline), &bbox);
	g->box.xmin= ((float)bbox.xMin) / 64.0f;
	g->box.xmax= ((float)bbox.xMax) / 64.0f;
	g->box.ymin= ((float)bbox.yMin) / 64.0f;
	g->box.ymax= ((float)bbox.yMax) / 64.0f;

	key= blf_hash(g->c);
	BLI_addhead(&(font->glyph_cache->bucket[key]), g);
	return(g);
}

void blf_glyph_free(GlyphBLF *g)
{
	/* don't need free the texture, the GlyphCache already
	 * have a list of all the texture and free it.
	 */
	if (g->bitmap)
		MEM_freeN(g->bitmap);
	MEM_freeN(g);
}

static void blf_texture_draw(float uv[2][2], float dx, float y1, float dx1, float y2)
{
	
	glBegin(GL_QUADS);
	glTexCoord2f(uv[0][0], uv[0][1]);
	glVertex2f(dx, y1);
	
	glTexCoord2f(uv[0][0], uv[1][1]);
	glVertex2f(dx, y2);
	
	glTexCoord2f(uv[1][0], uv[1][1]);
	glVertex2f(dx1, y2);
	
	glTexCoord2f(uv[1][0], uv[0][1]);
	glVertex2f(dx1, y1);
	glEnd();
	
}

static void blf_texture5_draw(float uv[2][2], float x1, float y1, float x2, float y2)
{
	float soft[25]= {
		1/60.0f, 1/60.0f, 2/60.0f, 1/60.0f, 1/60.0f, 
		1/60.0f, 3/60.0f, 5/60.0f, 3/60.0f, 1/60.0f, 
		2/60.0f, 5/60.0f, 8/60.0f, 5/60.0f, 2/60.0f, 
		1/60.0f, 3/60.0f, 5/60.0f, 3/60.0f, 1/60.0f, 
		1/60.0f, 1/60.0f, 2/60.0f, 1/60.0f, 1/60.0f};
	
	float color[4], *fp= soft;
	int dx, dy;
	
	glGetFloatv(GL_CURRENT_COLOR, color);
	
	for(dx=-2; dx<3; dx++) {
		for(dy=-2; dy<3; dy++, fp++) {
			glColor4f(color[0], color[1], color[2], fp[0]*color[3]);
			blf_texture_draw(uv, x1+dx, y1+dy, x2+dx, y2+dy);
		}
	}
	
	glColor4fv(color);
}

static void blf_texture3_draw(float uv[2][2], float x1, float y1, float x2, float y2)
{
	float soft[9]= {1/16.0f, 2/16.0f, 1/16.0f, 2/16.0f, 4/16.0f, 2/16.0f, 1/16.0f, 2/16.0f, 1/16.0f};
	float color[4], *fp= soft;
	int dx, dy;
	
	glGetFloatv(GL_CURRENT_COLOR, color);
	
	for(dx=-1; dx<2; dx++) {
		for(dy=-1; dy<2; dy++, fp++) {
			glColor4f(color[0], color[1], color[2], fp[0]*color[3]);
			blf_texture_draw(uv, x1+dx, y1+dy, x2+dx, y2+dy);
		}
	}
	
	glColor4fv(color);
}

int blf_glyph_render(FontBLF *font, GlyphBLF *g, float x, float y)
{
	GlyphCacheBLF *gc;
	GLint cur_tex;
	float dx, dx1;
	float y1, y2;
	float xo, yo;
	float color[4];

	if ((!g->width) || (!g->height))
		return(1);

	if (g->build_tex == 0) {
		gc= font->glyph_cache;

		if (font->max_tex_size == -1)
			glGetIntegerv(GL_MAX_TEXTURE_SIZE, (GLint *)&font->max_tex_size);

		if (gc->cur_tex == -1) {
			blf_glyph_cache_texture(font, gc);
			gc->x_offs= gc->pad;
			gc->y_offs= gc->pad;
		}

		if (gc->x_offs > (gc->p2_width - gc->max_glyph_width)) {
			gc->x_offs= gc->pad;
			gc->y_offs += gc->max_glyph_height;

			if (gc->y_offs > (gc->p2_height - gc->max_glyph_height)) {
				gc->y_offs= gc->pad;
				blf_glyph_cache_texture(font, gc);
			}
		}

		g->tex= gc->textures[gc->cur_tex];
		g->xoff= gc->x_offs;
		g->yoff= gc->y_offs;

		glPushClientAttrib(GL_CLIENT_PIXEL_STORE_BIT);
		glPixelStorei(GL_UNPACK_LSB_FIRST, GL_FALSE);
		glPixelStorei(GL_UNPACK_ROW_LENGTH, 0);
		glPixelStorei(GL_UNPACK_ALIGNMENT, 1);

		glBindTexture(GL_TEXTURE_2D, g->tex);
		glTexSubImage2D(GL_TEXTURE_2D, 0, g->xoff, g->yoff, g->width, g->height, GL_ALPHA, GL_UNSIGNED_BYTE, g->bitmap);
		glPopClientAttrib();

		g->uv[0][0]= ((float)g->xoff) / ((float)gc->p2_width);
		g->uv[0][1]= ((float)g->yoff) / ((float)gc->p2_height);
		g->uv[1][0]= ((float)(g->xoff + g->width)) / ((float)gc->p2_width);
		g->uv[1][1]= ((float)(g->yoff + g->height)) / ((float)gc->p2_height);

		/* update the x offset for the next glyph. */
		gc->x_offs += (int)(g->box.xmax - g->box.xmin + gc->pad);

		gc->rem_glyphs--;
		g->build_tex= 1;
	}

	xo= 0.0f;
	yo= 0.0f;

	if (font->flags & BLF_SHADOW) {
		xo= x;
		yo= y;
		x += font->shadow_x;
		y += font->shadow_y;
	}

	dx= floor(x + g->pos_x);
	dx1= dx + g->width;
	y1= y + g->pos_y;
	y2= y + g->pos_y - g->height;

	if (font->flags & BLF_CLIPPING) {
		if (!BLI_in_rctf(&font->clip_rec, dx + font->pos[0], y1 + font->pos[1]))
			return(0);
		if (!BLI_in_rctf(&font->clip_rec, dx + font->pos[0], y2 + font->pos[1]))
			return(0);
		if (!BLI_in_rctf(&font->clip_rec, dx1 + font->pos[0], y2 + font->pos[1]))
			return(0);
		if (!BLI_in_rctf(&font->clip_rec, dx1 + font->pos[0], y1 + font->pos[1]))
			return(0);
	}

	glGetIntegerv(GL_TEXTURE_2D_BINDING_EXT, &cur_tex);
	if (cur_tex != g->tex)
		glBindTexture(GL_TEXTURE_2D, g->tex);

	if (font->flags & BLF_SHADOW) {
		glGetFloatv(GL_CURRENT_COLOR, color);
		glColor4fv(font->shadow_col);

		if (font->shadow == 3)
			blf_texture3_draw(g->uv, dx, y1, dx1, y2);
		else if (font->shadow == 5)
			blf_texture5_draw(g->uv, dx, y1, dx1, y2);
		else
			blf_texture_draw(g->uv, dx, y1, dx1, y2);

		glColor4fv(color);
		x= xo;
		y= yo;

		dx= floor(x + g->pos_x);
		dx1= dx + g->width;
		y1= y + g->pos_y;
		y2= y + g->pos_y - g->height;
	}

	if (font->blur==3)
		blf_texture3_draw(g->uv, dx, y1, dx1, y2);
	else if (font->blur==5)
		blf_texture5_draw(g->uv, dx, y1, dx1, y2);
	else
		blf_texture_draw(g->uv, dx, y1, dx1, y2);

	return(1);
}<|MERGE_RESOLUTION|>--- conflicted
+++ resolved
@@ -208,12 +208,8 @@
 	FT_GlyphSlot slot;
 	GlyphBLF *g;
 	FT_Error err;
-<<<<<<< HEAD
-	FT_Bitmap bitmap;
-=======
 	FT_Bitmap bitmap, tempbitmap;
 	int sharp = (U.text_render & USER_TEXT_DISABLE_AA);
->>>>>>> 6d201907
 	FT_BBox bbox;
 	unsigned int key;
 
