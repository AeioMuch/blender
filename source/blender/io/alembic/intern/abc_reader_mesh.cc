--- conflicted
+++ resolved
@@ -103,17 +103,10 @@
     if (mat_iter == matname_to_material.end()) {
       assigned_mat = BKE_material_add(bmain, mat_name.c_str());
       matname_to_material[mat_name] = assigned_mat;
-<<<<<<< HEAD
     }
     else {
       assigned_mat = mat_iter->second;
     }
-=======
-    }
-    else {
-      assigned_mat = mat_iter->second;
-    }
->>>>>>> 29fb12da
 
     BKE_object_material_assign(bmain, ob, assigned_mat, mat_index, BKE_MAT_ASSIGN_OBDATA);
   }
@@ -156,12 +149,8 @@
   const P3fArraySamplePtr &positions = mesh_data.positions;
 
   if (config.use_vertex_interpolation && config.weight != 0.0f &&
-<<<<<<< HEAD
-      mesh_data.ceil_positions != nullptr && mesh_data.ceil_positions->size() == positions->size()) {
-=======
       mesh_data.ceil_positions != nullptr &&
       mesh_data.ceil_positions->size() == positions->size()) {
->>>>>>> 29fb12da
     read_mverts_interp(mverts, positions, mesh_data.ceil_positions, config.weight);
     return;
   }
