/*
 * ***** BEGIN GPL LICENSE BLOCK *****
 *
 * This program is free software; you can redistribute it and/or
 * modify it under the terms of the GNU General Public License
 * as published by the Free Software Foundation; either version 2
 * of the License, or (at your option) any later version.
 *
 * This program is distributed in the hope that it will be useful,
 * but WITHOUT ANY WARRANTY; without even the implied warranty of
 * MERCHANTABILITY or FITNESS FOR A PARTICULAR PURPOSE.  See the
 * GNU General Public License for more details.
 *
 * You should have received a copy of the GNU General Public License
 * along with this program; if not, write to the Free Software Foundation,
 * Inc., 51 Franklin Street, Fifth Floor, Boston, MA 02110-1301, USA.
 *
 * The Original Code is Copyright (C) 2013 Blender Foundation.
 * All rights reserved.
 *
 * Original Author: Joshua Leung
 * Contributor(s): Based on original depsgraph.c code - Blender Foundation (2005-2013)
 *
 * ***** END GPL LICENSE BLOCK *****
 */

/** \file blender/depsgraph/intern/builder/deg_builder_nodes_scene.cc
 *  \ingroup depsgraph
 *
 * Methods for constructing depsgraph's nodes
 */

#include "intern/builder/deg_builder_nodes.h"

#include <stdio.h>
#include <stdlib.h>

#include "MEM_guardedalloc.h"

#include "BLI_utildefines.h"
#include "BLI_blenlib.h"
#include "BLI_string.h"

extern "C" {
#include "DNA_node_types.h"
#include "DNA_layer_types.h"
#include "DNA_object_types.h"
#include "DNA_scene_types.h"

#include "BKE_layer.h"
#include "BKE_main.h"
#include "BKE_node.h"
} /* extern "C" */

#include "DEG_depsgraph.h"
#include "DEG_depsgraph_build.h"

#include "intern/builder/deg_builder.h"
#include "intern/nodes/deg_node.h"
#include "intern/nodes/deg_node_component.h"
#include "intern/nodes/deg_node_operation.h"
#include "intern/depsgraph_types.h"
#include "intern/depsgraph_intern.h"
#include "util/deg_util_foreach.h"

namespace DEG {

void DepsgraphNodeBuilder::build_view_layer(Scene *scene,
                                            ViewLayer *view_layer,
                                            eDepsNode_LinkedState_Type linked_state)
{
	Scene *scene_cow;
	ViewLayer *view_layer_cow;
	if (DEG_depsgraph_use_copy_on_write()) {
		/* Make sure we've got ID node, so we can get pointer to CoW datablock.
		 */
		scene_cow = expand_cow_datablock(scene);
		view_layer_cow = (ViewLayer *)BLI_findstring(
		        &scene_cow->view_layers,
		        view_layer->name,
		        offsetof(ViewLayer, name));
	}
	else {
		scene_cow = scene;
		view_layer_cow = view_layer;
	}
	/* Scene ID block. */
	add_id_node(&scene->id);
	/* Rimesource. */
	add_time_source();
	/* Setup currently building context. */
	scene_ = scene;
	/* Scene objects. */
	int select_color = 1;
	LINKLIST_FOREACH(Base *, base, &view_layer_cow->object_bases) {
		/* object itself */
		build_object(base, base->object, linked_state);
		base->object->select_color = select_color++;
	}
	if (scene->camera != NULL) {
		build_object(NULL, scene->camera, DEG_ID_LINKED_INDIRECTLY);
	}
	/* Rigidbody. */
	if (scene->rigidbody_world != NULL) {
		build_rigidbody(scene);
	}
	/* Scene's animation and drivers. */
	if (scene->adt != NULL) {
		build_animdata(&scene->id);
	}
	/* World. */
	if (scene->world != NULL) {
		build_world(scene->world);
	}
	/* Compositor nodes */
	if (scene->nodetree != NULL) {
		build_compositor(scene);
	}
	/* Grease pencil. */
	if (scene->gpd != NULL) {
		build_gpencil(scene->gpd);
	}
<<<<<<< HEAD

	/* Palettes. */
	LINKLIST_FOREACH(Palette *, palette, &bmain_->palettes) {
		build_palette(palette);
	}

=======
>>>>>>> 84d39ab9
	/* Cache file. */
	LINKLIST_FOREACH (CacheFile *, cachefile, &bmain_->cachefiles) {
		build_cachefile(cachefile);
	}
	/* Masks. */
	LINKLIST_FOREACH (Mask *, mask, &bmain_->mask) {
		build_mask(mask);
	}
	/* Movie clips. */
	LINKLIST_FOREACH (MovieClip *, clip, &bmain_->movieclip) {
		build_movieclip(clip);
	}
	/* Collections. */
	build_view_layer_collections(scene_cow, view_layer_cow);
	/* Parameters evaluation for scene relations mainly. */
	add_operation_node(&scene->id,
	                   DEG_NODE_TYPE_PARAMETERS,
	                   NULL,
	                   DEG_OPCODE_PLACEHOLDER,
	                   "Scene Eval");
	/* Build all set scenes. */
	if (scene->set != NULL) {
		ViewLayer *set_view_layer = BKE_view_layer_from_scene_get(scene->set);
		build_view_layer(scene->set, set_view_layer, DEG_ID_LINKED_VIA_SET);
	}
}

}  // namespace DEG<|MERGE_RESOLUTION|>--- conflicted
+++ resolved
@@ -120,15 +120,12 @@
 	if (scene->gpd != NULL) {
 		build_gpencil(scene->gpd);
 	}
-<<<<<<< HEAD
 
 	/* Palettes. */
 	LINKLIST_FOREACH(Palette *, palette, &bmain_->palettes) {
 		build_palette(palette);
 	}
 
-=======
->>>>>>> 84d39ab9
 	/* Cache file. */
 	LINKLIST_FOREACH (CacheFile *, cachefile, &bmain_->cachefiles) {
 		build_cachefile(cachefile);
