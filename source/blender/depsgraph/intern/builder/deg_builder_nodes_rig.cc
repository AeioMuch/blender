/*
 * ***** BEGIN GPL LICENSE BLOCK *****
 *
 * This program is free software; you can redistribute it and/or
 * modify it under the terms of the GNU General Public License
 * as published by the Free Software Foundation; either version 2
 * of the License, or (at your option) any later version.
 *
 * This program is distributed in the hope that it will be useful,
 * but WITHOUT ANY WARRANTY; without even the implied warranty of
 * MERCHANTABILITY or FITNESS FOR A PARTICULAR PURPOSE.  See the
 * GNU General Public License for more details.
 *
 * You should have received a copy of the GNU General Public License
 * along with this program; if not, write to the Free Software Foundation,
 * Inc., 51 Franklin Street, Fifth Floor, Boston, MA 02110-1301, USA.
 *
 * The Original Code is Copyright (C) 2013 Blender Foundation.
 * All rights reserved.
 *
 * Original Author: Joshua Leung
 * Contributor(s): Based on original depsgraph.c code - Blender Foundation (2005-2013)
 *
 * ***** END GPL LICENSE BLOCK *****
 */

/** \file blender/depsgraph/intern/builder/deg_builder_nodes_rig.cc
 *  \ingroup depsgraph
 *
 * Methods for constructing depsgraph's nodes
 */

#include "intern/builder/deg_builder_nodes.h"

#include <stdio.h>
#include <stdlib.h>

#include "MEM_guardedalloc.h"

#include "BLI_utildefines.h"
#include "BLI_blenlib.h"
#include "BLI_string.h"

extern "C" {
#include "DNA_anim_types.h"
#include "DNA_armature_types.h"
#include "DNA_constraint_types.h"
#include "DNA_object_types.h"
#include "DNA_scene_types.h"

#include "BKE_action.h"
#include "BKE_armature.h"
} /* extern "C" */

#include "DEG_depsgraph.h"
#include "DEG_depsgraph_build.h"

#include "intern/builder/deg_builder.h"
#include "intern/eval/deg_eval_copy_on_write.h"
#include "intern/nodes/deg_node.h"
#include "intern/nodes/deg_node_component.h"
#include "intern/nodes/deg_node_operation.h"
#include "intern/depsgraph_types.h"
#include "intern/depsgraph_intern.h"
#include "util/deg_util_foreach.h"

namespace DEG {

void DepsgraphNodeBuilder::build_pose_constraints(Object *object,
                                                  bPoseChannel *pchan)
{
	/* create node for constraint stack */
	add_operation_node(&object->id, DEG_NODE_TYPE_BONE, pchan->name,
	                   function_bind(BKE_pose_constraints_evaluate,
	                                 _1,
	                                 get_cow_datablock(scene_),
	                                 get_cow_datablock(object),
	                                 pchan),
	                   DEG_OPCODE_BONE_CONSTRAINTS);
}

/* IK Solver Eval Steps */
void DepsgraphNodeBuilder::build_ik_pose(Object *object,
                                         bPoseChannel *pchan,
                                         bConstraint *con)
{
	bKinematicConstraint *data = (bKinematicConstraint *)con->data;

	/* Find the chain's root. */
	bPoseChannel *rootchan = BKE_armature_ik_solver_find_root(pchan, data);
	if (rootchan == NULL) {
		return;
	}

	if (has_operation_node(&object->id, DEG_NODE_TYPE_EVAL_POSE, rootchan->name,
	                       DEG_OPCODE_POSE_IK_SOLVER))
	{
		return;
	}

	/* Operation node for evaluating/running IK Solver. */
	add_operation_node(&object->id, DEG_NODE_TYPE_EVAL_POSE, rootchan->name,
	                   function_bind(BKE_pose_iktree_evaluate,
	                                 _1,
	                                 get_cow_datablock(scene_),
	                                 get_cow_datablock(object),
	                                 rootchan),
	                   DEG_OPCODE_POSE_IK_SOLVER);
}

/* Spline IK Eval Steps */
void DepsgraphNodeBuilder::build_splineik_pose(Object *object,
                                               bPoseChannel *pchan,
                                               bConstraint *con)
{
	bSplineIKConstraint *data = (bSplineIKConstraint *)con->data;

	/* Find the chain's root. */
	bPoseChannel *rootchan = BKE_armature_splineik_solver_find_root(pchan, data);

	/* Operation node for evaluating/running Spline IK Solver.
	 * Store the "root bone" of this chain in the solver, so it knows where to
	 * start.
	 */
	add_operation_node(&object->id, DEG_NODE_TYPE_EVAL_POSE, rootchan->name,
	                   function_bind(BKE_pose_splineik_evaluate,
	                                 _1,
	                                 get_cow_datablock(scene_),
	                                 get_cow_datablock(object),
	                                 rootchan),
	                   DEG_OPCODE_POSE_SPLINE_IK_SOLVER);
}

/* Pose/Armature Bones Graph */
void DepsgraphNodeBuilder::build_rig(Object *object)
{
	bArmature *armature = (bArmature *)object->data;
	const short armature_tag = armature->id.tag;
	Scene *scene_cow;
	Object *object_cow;
	bArmature *armature_cow;
	if (DEG_depsgraph_use_copy_on_write()) {
		/* NOTE: We need to expand both object and armature, so this way we can
		 * safely create object level pose.
		 */
		scene_cow = get_cow_datablock(scene_);
		object_cow = expand_cow_datablock(object);
		armature_cow = expand_cow_datablock(armature);
	}
	else {
		scene_cow = scene_;
		object_cow = object;
		armature_cow = armature;
	}
	OperationDepsNode *op_node;

	/* Animation and/or drivers linking posebones to base-armature used to
	 * define them.
	 *
	 * NOTE: AnimData here is really used to control animated deform properties,
	 *       which ideally should be able to be unique across different
	 *       instances. Eventually, we need some type of proxy/isolation
	 *       mechanism in-between here to ensure that we can use same rig
	 *       multiple times in same scene.
	 */
	if ((armature_tag & LIB_TAG_DOIT) == 0) {
		build_animdata(&armature->id);

		/* Make sure pose is up-to-date with armature updates. */
		add_operation_node(&armature->id,
		                   DEG_NODE_TYPE_PARAMETERS,
		                   NULL,
		                   DEG_OPCODE_PLACEHOLDER,
		                   "Armature Eval");
	}

	/* Rebuild pose if not up to date. */
	if (object_cow->pose == NULL || (object->pose->flag & POSE_RECALC)) {
		BKE_pose_rebuild(object_cow, armature_cow);
		/* XXX: Without this animation gets lost in certain circumstances
		 * after loading file. Need to investigate further since it does
		 * not happen with simple scenes..
		 */
		if (object_cow->adt) {
			object_cow->adt->recalc |= ADT_RECALC_ANIM;
		}
	}

	/* speed optimization for animation lookups */
	if (object_cow->pose != NULL) {
		BKE_pose_channels_hash_make(object_cow->pose);
		if (object_cow->pose->flag & POSE_CONSTRAINTS_NEED_UPDATE_FLAGS) {
			BKE_pose_update_constraint_flags(object_cow->pose);
		}
	}

	/**
	 * Pose Rig Graph
	 * ==============
	 *
	 * Pose Component:
	 * - Mainly used for referencing Bone components.
	 * - This is where the evaluation operations for init/exec/cleanup
	 *   (ik) solvers live, and are later hooked up (so that they can be
	 *   interleaved during runtime) with bone-operations they depend on/affect.
	 * - init_pose_eval() and cleanup_pose_eval() are absolute first and last
	 *   steps of pose eval process. ALL bone operations must be performed
	 *   between these two...
	 *
	 * Bone Component:
	 * - Used for representing each bone within the rig
	 * - Acts to encapsulate the evaluation operations (base matrix + parenting,
	 *   and constraint stack) so that they can be easily found.
	 * - Everything else which depends on bone-results hook up to the component
	 *   only so that we can redirect those to point at either the the post-IK/
	 *   post-constraint/post-matrix steps, as needed.
	 */

	/* pose eval context */
	op_node = add_operation_node(&object->id,
	                             DEG_NODE_TYPE_EVAL_POSE,
	                             function_bind(BKE_pose_eval_init,
	                                           _1,
	                                           scene_cow,
	                                           object_cow,
	                                           object_cow->pose),
	                             DEG_OPCODE_POSE_INIT);
	op_node->set_as_entry();

	op_node = add_operation_node(&object->id,
	                             DEG_NODE_TYPE_EVAL_POSE,
	                             function_bind(BKE_pose_eval_init_ik,
	                                           _1,
	                                           scene_cow,
	                                           object_cow,
	                                           object_cow->pose),
	                             DEG_OPCODE_POSE_INIT_IK);

	op_node = add_operation_node(&object->id,
	                             DEG_NODE_TYPE_EVAL_POSE,
	                             function_bind(BKE_pose_eval_flush,
	                                           _1,
	                                           scene_cow,
	                                           object_cow,
	                                           object_cow->pose),
	                             DEG_OPCODE_POSE_DONE);
	op_node->set_as_exit();

	/* bones */
<<<<<<< HEAD
	LINKLIST_FOREACH (bPoseChannel *, pchan, &object_cow->pose->chanbase) {
		/* node for bone eval */
		op_node = add_operation_node(&object->id, DEG_NODE_TYPE_BONE,
		                             pchan->name, NULL, DEG_OPCODE_BONE_LOCAL);
=======
	LINKLIST_FOREACH (bPoseChannel *, pchan, &object->pose->chanbase) {
		/* Node for bone evaluation. */
		op_node = add_operation_node(&object->id, DEG_NODE_TYPE_BONE, pchan->name, NULL,
		                             DEG_OPCODE_BONE_LOCAL);
>>>>>>> 0f8228a8
		op_node->set_as_entry();

		add_operation_node(&object->id, DEG_NODE_TYPE_BONE, pchan->name,
		                   function_bind(BKE_pose_eval_bone, _1,
		                                 scene_cow,
		                                 object_cow,
		                                 pchan),
		                   DEG_OPCODE_BONE_POSE_PARENT);

		/* NOTE: Dedicated noop for easier relationship construction. */
		add_operation_node(&object->id, DEG_NODE_TYPE_BONE, pchan->name,
		                   NULL,
		                   DEG_OPCODE_BONE_READY);

		op_node = add_operation_node(&object->id, DEG_NODE_TYPE_BONE, pchan->name,
		                             function_bind(BKE_pose_bone_done, _1, pchan),
		                             DEG_OPCODE_BONE_DONE);
		op_node->set_as_exit();
<<<<<<< HEAD
		/* Build constraints. */
=======
		/* Custom properties. */
		if (pchan->prop != NULL) {
			add_operation_node(&object->id,
			                   DEG_NODE_TYPE_PARAMETERS,
			                   NULL,
			                   DEG_OPCODE_PARAMETERS_EVAL,
			                   pchan->name);
		}
		/* Constraints. */
>>>>>>> 0f8228a8
		if (pchan->constraints.first != NULL) {
			build_pose_constraints(object, pchan);
		}
		/**
		 * IK Solvers.
		 *
		 * - These require separate processing steps are pose-level
		 *   to be executed between chains of bones (i.e. once the
		 *   base transforms of a bunch of bones is done)
		 *
		 * Unsolved Issues:
		 * - Care is needed to ensure that multi-headed trees work out the same
		 *   as in ik-tree building
		 * - Animated chain-lengths are a problem.
		 */
		LINKLIST_FOREACH (bConstraint *, con, &pchan->constraints) {
			switch (con->type) {
				case CONSTRAINT_TYPE_KINEMATIC:
					build_ik_pose(object, pchan, con);
					break;

				case CONSTRAINT_TYPE_SPLINEIK:
					build_splineik_pose(object, pchan, con);
					break;

				default:
					break;
			}
		}
		/* Custom shape. */
		/* NOTE: Custom shape datablock is already remapped to CoW version. */
		if (pchan->custom != NULL) {
			build_object(NULL,
			             get_orig_datablock(pchan->custom),
			             DEG_ID_LINKED_INDIRECTLY);
		}
	}
}

void DepsgraphNodeBuilder::build_proxy_rig(Object *object)
{
	ID *obdata = (ID *)object->data;
	OperationDepsNode *op_node;
	Object *object_cow = get_cow_datablock(object);
	/* Sanity check. */
	BLI_assert(object->pose != NULL);
	/* Animation. */
	build_animdata(obdata);
	/* speed optimization for animation lookups */
	BKE_pose_channels_hash_make(object->pose);
	if (object->pose->flag & POSE_CONSTRAINTS_NEED_UPDATE_FLAGS) {
		BKE_pose_update_constraint_flags(object->pose);
	}
	op_node = add_operation_node(&object->id,
	                             DEG_NODE_TYPE_EVAL_POSE,
	                             function_bind(BKE_pose_eval_proxy_copy,
	                                           _1,
	                                           object_cow),
	                             DEG_OPCODE_POSE_INIT);
	op_node->set_as_entry();
	LINKLIST_FOREACH (bPoseChannel *, pchan, &object->pose->chanbase) {
		/* Local bone transform. */
		op_node = add_operation_node(&object->id,
		                             DEG_NODE_TYPE_BONE,
		                             pchan->name,
		                             NULL,
		                             DEG_OPCODE_BONE_LOCAL);
		op_node->set_as_entry();
		/* Bone is ready for solvers. */
		add_operation_node(&object->id,
		                   DEG_NODE_TYPE_BONE,
		                   pchan->name,
		                   NULL,
		                   DEG_OPCODE_BONE_READY);
		/* Bone is fully evaluated. */
		op_node = add_operation_node(&object->id,
		                             DEG_NODE_TYPE_BONE,
		                             pchan->name,
		                             NULL,
		                             DEG_OPCODE_BONE_DONE);
		op_node->set_as_exit();
	}
	op_node = add_operation_node(&object->id,
	                             DEG_NODE_TYPE_EVAL_POSE,
	                             NULL,
	                             DEG_OPCODE_POSE_DONE);
	op_node->set_as_exit();
}

}  // namespace DEG<|MERGE_RESOLUTION|>--- conflicted
+++ resolved
@@ -247,17 +247,10 @@
 	op_node->set_as_exit();
 
 	/* bones */
-<<<<<<< HEAD
 	LINKLIST_FOREACH (bPoseChannel *, pchan, &object_cow->pose->chanbase) {
-		/* node for bone eval */
-		op_node = add_operation_node(&object->id, DEG_NODE_TYPE_BONE,
-		                             pchan->name, NULL, DEG_OPCODE_BONE_LOCAL);
-=======
-	LINKLIST_FOREACH (bPoseChannel *, pchan, &object->pose->chanbase) {
 		/* Node for bone evaluation. */
 		op_node = add_operation_node(&object->id, DEG_NODE_TYPE_BONE, pchan->name, NULL,
 		                             DEG_OPCODE_BONE_LOCAL);
->>>>>>> 0f8228a8
 		op_node->set_as_entry();
 
 		add_operation_node(&object->id, DEG_NODE_TYPE_BONE, pchan->name,
@@ -276,9 +269,6 @@
 		                             function_bind(BKE_pose_bone_done, _1, pchan),
 		                             DEG_OPCODE_BONE_DONE);
 		op_node->set_as_exit();
-<<<<<<< HEAD
-		/* Build constraints. */
-=======
 		/* Custom properties. */
 		if (pchan->prop != NULL) {
 			add_operation_node(&object->id,
@@ -287,8 +277,7 @@
 			                   DEG_OPCODE_PARAMETERS_EVAL,
 			                   pchan->name);
 		}
-		/* Constraints. */
->>>>>>> 0f8228a8
+		/* Build constraints. */
 		if (pchan->constraints.first != NULL) {
 			build_pose_constraints(object, pchan);
 		}
