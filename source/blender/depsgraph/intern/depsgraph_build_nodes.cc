--- conflicted
+++ resolved
@@ -1027,13 +1027,10 @@
 		// add geometry collider relations
 	}
 
-<<<<<<< HEAD
 	/* ---- ob->data datablock updates ---- */
 	/* XXX perhaps move this to a separate function? - lukas_t */
-	if (obdata->flag & LIB_DOIT) {
-=======
 	if (obdata->tag & LIB_TAG_DOIT) {
->>>>>>> d7e4f920
+
 		return;
 	}
 	/* XXX is this missing 'obdata->flag |= LIB_DOIT' ?! - lukas_t */
