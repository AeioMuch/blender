--- conflicted
+++ resolved
@@ -30,11 +30,8 @@
 
 /* Time Source Node. */
 struct TimeSourceNode : public Node {
-<<<<<<< HEAD
-=======
   bool tagged_for_update = false;
 
->>>>>>> 019cd2e5
   // TODO: evaluate() operation needed
 
   virtual void tag_update(Depsgraph *graph, eUpdateSource source) override;
