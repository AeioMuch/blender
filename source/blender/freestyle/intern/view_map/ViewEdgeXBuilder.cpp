--- conflicted
+++ resolved
@@ -487,12 +487,8 @@
 
   Vec3r normal;
   // Make the 2 Svertices
-<<<<<<< HEAD
-  if (feprevious == nullptr) {  // that means that we don't have any vertex already built for that face
-=======
   if (feprevious ==
       nullptr) {  // that means that we don't have any vertex already built for that face
->>>>>>> 29fb12da
     Vec3r A1(woea->GetaVertex()->GetVertex());
     Vec3r A2(woea->GetbVertex()->GetVertex());
     Vec3r A(A1 + ta * (A2 - A1));
