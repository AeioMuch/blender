--- conflicted
+++ resolved
@@ -35,10 +35,7 @@
       break;
     }
   }
-<<<<<<< HEAD
-=======
   BLI_assert(found_socket != nullptr);
->>>>>>> c93f8266
 
   if (found_socket->type == SOCK_STRING) {
     const std::string name = this->get_input<std::string>(found_socket->identifier);
