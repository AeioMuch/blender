/*
 * This program is free software; you can redistribute it and/or
 * modify it under the terms of the GNU General Public License
 * as published by the Free Software Foundation; either version 2
 * of the License, or (at your option) any later version.
 *
 * This program is distributed in the hope that it will be useful,
 * but WITHOUT ANY WARRANTY; without even the implied warranty of
 * MERCHANTABILITY or FITNESS FOR A PARTICULAR PURPOSE.  See the
 * GNU General Public License for more details.
 *
 * You should have received a copy of the GNU General Public License
 * along with this program; if not, write to the Free Software Foundation,
 * Inc., 51 Franklin Street, Fifth Floor, Boston, MA 02110-1301, USA.
 */

#pragma once

#include <string.h>

#include "BLI_float3.hh"
#include "BLI_utildefines.h"

#include "MEM_guardedalloc.h"

#include "DNA_node_types.h"

#include "BKE_node.h"

#include "BLT_translation.h"

#include "NOD_geometry.h"
#include "NOD_geometry_exec.hh"

#include "node_util.h"

void geo_node_type_base(
    struct bNodeType *ntype, int type, const char *name, short nclass, short flag);
bool geo_node_poll_default(struct bNodeType *ntype, struct bNodeTree *ntree);

namespace blender::nodes {
void update_attribute_input_socket_availabilities(bNode &node,
                                                  const StringRef name,
<<<<<<< HEAD
                                                  const uint8_t mode);
=======
                                                  const GeometryNodeAttributeInputMode mode);
>>>>>>> c93f8266
}<|MERGE_RESOLUTION|>--- conflicted
+++ resolved
@@ -41,9 +41,5 @@
 namespace blender::nodes {
 void update_attribute_input_socket_availabilities(bNode &node,
                                                   const StringRef name,
-<<<<<<< HEAD
-                                                  const uint8_t mode);
-=======
                                                   const GeometryNodeAttributeInputMode mode);
->>>>>>> c93f8266
 }