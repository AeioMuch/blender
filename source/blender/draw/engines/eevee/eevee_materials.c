/*
 * Copyright 2016, Blender Foundation.
 *
 * This program is free software; you can redistribute it and/or
 * modify it under the terms of the GNU General Public License
 * as published by the Free Software Foundation; either version 2
 * of the License, or (at your option) any later version.
 *
 * This program is distributed in the hope that it will be useful,
 * but WITHOUT ANY WARRANTY; without even the implied warranty of
 * MERCHANTABILITY or FITNESS FOR A PARTICULAR PURPOSE.  See the
 * GNU General Public License for more details.
 *
 * You should have received a copy of the GNU General Public License
 * along with this program; if not, write to the Free Software Foundation,
 * Inc., 51 Franklin Street, Fifth Floor, Boston, MA 02110-1301, USA.
 *
 * Contributor(s): Blender Institute
 *
 */

/** \file eevee_materials.c
 *  \ingroup draw_engine
 */

#include "DRW_render.h"

#include "BLI_dynstr.h"
#include "BLI_ghash.h"
#include "BLI_alloca.h"
#include "BLI_rand.h"
#include "BLI_string_utils.h"

#include "BKE_groom.h"
#include "BKE_hair.h"
#include "BKE_particle.h"
#include "BKE_paint.h"
#include "BKE_pbvh.h"
#include "BKE_studiolight.h"

#include "DNA_world_types.h"
#include "DNA_modifier_types.h"
#include "DNA_view3d_types.h"
#include "DNA_groom_types.h"
#include "DNA_hair_types.h"

#include "GPU_material.h"

#include "eevee_engine.h"
#include "eevee_lut.h"
#include "eevee_private.h"

/* *********** STATIC *********** */
static struct {
	char *frag_shader_lib;
	char *vert_shader_str;
	char *volume_shader_lib;

	struct GPUShader *default_prepass_sh;
	struct GPUShader *default_prepass_clip_sh;
	struct GPUShader *default_hair_prepass_sh;
	struct GPUShader *default_hair_prepass_clip_sh;
	struct GPUShader *default_lit[VAR_MAT_MAX];
	struct GPUShader *default_background;
	struct GPUShader *default_studiolight_background;
	struct GPUShader *update_noise_sh;

	/* 64*64 array texture containing all LUTs and other utilitarian arrays.
	 * Packing enables us to same precious textures slots. */
	struct GPUTexture *util_tex;
	struct GPUTexture *noise_tex;

	uint sss_count;

	float alpha_hash_offset;
	float noise_offsets[3];
} e_data = {NULL}; /* Engine data */

extern char datatoc_lamps_lib_glsl[];
extern char datatoc_lightprobe_lib_glsl[];
extern char datatoc_ambient_occlusion_lib_glsl[];
extern char datatoc_prepass_frag_glsl[];
extern char datatoc_prepass_vert_glsl[];
extern char datatoc_default_frag_glsl[];
extern char datatoc_default_world_frag_glsl[];
extern char datatoc_ltc_lib_glsl[];
extern char datatoc_bsdf_lut_frag_glsl[];
extern char datatoc_btdf_lut_frag_glsl[];
extern char datatoc_bsdf_common_lib_glsl[];
extern char datatoc_bsdf_sampling_lib_glsl[];
extern char datatoc_common_uniforms_lib_glsl[];
extern char datatoc_common_hair_lib_glsl[];
extern char datatoc_common_view_lib_glsl[];
extern char datatoc_irradiance_lib_glsl[];
extern char datatoc_octahedron_lib_glsl[];
extern char datatoc_lit_surface_frag_glsl[];
extern char datatoc_lit_surface_vert_glsl[];
extern char datatoc_raytrace_lib_glsl[];
extern char datatoc_ssr_lib_glsl[];
extern char datatoc_shadow_vert_glsl[];
extern char datatoc_lightprobe_geom_glsl[];
extern char datatoc_lightprobe_vert_glsl[];
extern char datatoc_background_vert_glsl[];
extern char datatoc_update_noise_frag_glsl[];
extern char datatoc_volumetric_vert_glsl[];
extern char datatoc_volumetric_geom_glsl[];
extern char datatoc_volumetric_frag_glsl[];
extern char datatoc_volumetric_lib_glsl[];

extern char datatoc_gpu_shader_uniform_color_frag_glsl[];

extern Material defmaterial;
extern GlobalsUboStorage ts;

/* *********** FUNCTIONS *********** */

#if 0 /* Used only to generate the LUT values */
static struct GPUTexture *create_ggx_lut_texture(int UNUSED(w), int UNUSED(h))
{
	struct GPUTexture *tex;
	struct GPUFrameBuffer *fb = NULL;
	static float samples_len = 8192.0f;
	static float inv_samples_len = 1.0f / 8192.0f;

	char *lib_str = BLI_string_joinN(
	        datatoc_bsdf_common_lib_glsl,
	        datatoc_bsdf_sampling_lib_glsl);

	struct GPUShader *sh = DRW_shader_create_with_lib(
	        datatoc_lightprobe_vert_glsl, datatoc_lightprobe_geom_glsl, datatoc_bsdf_lut_frag_glsl, lib_str,
	        "#define HAMMERSLEY_SIZE 8192\n"
	        "#define BRDF_LUT_SIZE 64\n"
	        "#define NOISE_SIZE 64\n");

	DRWPass *pass = DRW_pass_create("LightProbe Filtering", DRW_STATE_WRITE_COLOR);
	DRWShadingGroup *grp = DRW_shgroup_create(sh, pass);
	DRW_shgroup_uniform_float(grp, "sampleCount", &samples_len, 1);
	DRW_shgroup_uniform_float(grp, "invSampleCount", &inv_samples_len, 1);
	DRW_shgroup_uniform_texture(grp, "texHammersley", e_data.hammersley);
	DRW_shgroup_uniform_texture(grp, "texJitter", e_data.jitter);

	struct Gwn_Batch *geom = DRW_cache_fullscreen_quad_get();
	DRW_shgroup_call_add(grp, geom, NULL);

	float *texels = MEM_mallocN(sizeof(float[2]) * w * h, "lut");

	tex = DRW_texture_create_2D(w, h, GPU_RG16F, DRW_TEX_FILTER, (float *)texels);

	DRWFboTexture tex_filter = {&tex, GPU_RG16F, DRW_TEX_FILTER};
	GPU_framebuffer_init(&fb, &draw_engine_eevee_type, w, h, &tex_filter, 1);

	GPU_framebuffer_bind(fb);
	DRW_draw_pass(pass);

	float *data = MEM_mallocN(sizeof(float[3]) * w * h, "lut");
	glReadBuffer(GL_COLOR_ATTACHMENT0);
	glReadPixels(0, 0, w, h, GL_RGB, GL_FLOAT, data);

	printf("{");
	for (int i = 0; i < w*h * 3; i+=3) {
		printf("%ff, %ff, ", data[i],  data[i+1]); i+=3;
		printf("%ff, %ff, ", data[i],  data[i+1]); i+=3;
		printf("%ff, %ff, ", data[i],  data[i+1]); i+=3;
		printf("%ff, %ff, \n", data[i],  data[i+1]);
	}
	printf("}");

	MEM_freeN(texels);
	MEM_freeN(data);

	return tex;
}

static struct GPUTexture *create_ggx_refraction_lut_texture(int w, int h)
{
	struct GPUTexture *tex;
	struct GPUTexture *hammersley = create_hammersley_sample_texture(8192);
	struct GPUFrameBuffer *fb = NULL;
	static float samples_len = 8192.0f;
	static float a2 = 0.0f;
	static float inv_samples_len = 1.0f / 8192.0f;

	char *frag_str = BLI_string_joinN(
	        datatoc_bsdf_common_lib_glsl,
	        datatoc_bsdf_sampling_lib_glsl,
	        datatoc_btdf_lut_frag_glsl);

	struct GPUShader *sh = DRW_shader_create_fullscreen(frag_str,
	        "#define HAMMERSLEY_SIZE 8192\n"
	        "#define BRDF_LUT_SIZE 64\n"
	        "#define NOISE_SIZE 64\n"
	        "#define LUT_SIZE 64\n");

	MEM_freeN(frag_str);

	DRWPass *pass = DRW_pass_create("LightProbe Filtering", DRW_STATE_WRITE_COLOR);
	DRWShadingGroup *grp = DRW_shgroup_create(sh, pass);
	DRW_shgroup_uniform_float(grp, "a2", &a2, 1);
	DRW_shgroup_uniform_float(grp, "sampleCount", &samples_len, 1);
	DRW_shgroup_uniform_float(grp, "invSampleCount", &inv_samples_len, 1);
	DRW_shgroup_uniform_texture(grp, "texHammersley", hammersley);
	DRW_shgroup_uniform_texture(grp, "utilTex", e_data.util_tex);

	struct Gwn_Batch *geom = DRW_cache_fullscreen_quad_get();
	DRW_shgroup_call_add(grp, geom, NULL);

	float *texels = MEM_mallocN(sizeof(float[2]) * w * h, "lut");

	tex = DRW_texture_create_2D(w, h, GPU_R16F, DRW_TEX_FILTER, (float *)texels);

	DRWFboTexture tex_filter = {&tex, GPU_R16F, DRW_TEX_FILTER};
	GPU_framebuffer_init(&fb, &draw_engine_eevee_type, w, h, &tex_filter, 1);

	GPU_framebuffer_bind(fb);

	float *data = MEM_mallocN(sizeof(float[3]) * w * h, "lut");

	float inc = 1.0f / 31.0f;
	float roughness = 1e-8f - inc;
	FILE *f = BLI_fopen("btdf_split_sum_ggx.h", "w");
	fprintf(f, "static float btdf_split_sum_ggx[32][64 * 64] = {\n");
	do {
		roughness += inc;
		CLAMP(roughness, 1e-4f, 1.0f);
		a2 = powf(roughness, 4.0f);
		DRW_draw_pass(pass);

		GPU_framebuffer_read_data(0, 0, w, h, 3, 0, data);

#if 1
		fprintf(f, "\t{\n\t\t");
		for (int i = 0; i < w*h * 3; i+=3) {
			fprintf(f, "%ff,", data[i]);
			if (((i/3)+1) % 12 == 0) fprintf(f, "\n\t\t");
			else fprintf(f, " ");
		}
		fprintf(f, "\n\t},\n");
#else
		for (int i = 0; i < w*h * 3; i+=3) {
			if (data[i] < 0.01) printf(" ");
			else if (data[i] < 0.3) printf(".");
			else if (data[i] < 0.6) printf("+");
			else if (data[i] < 0.9) printf("%%");
			else printf("#");
			if ((i/3+1) % 64 == 0) printf("\n");
		}
#endif

	} while (roughness < 1.0f);
	fprintf(f, "\n};\n");

	fclose(f);

	MEM_freeN(texels);
	MEM_freeN(data);

	return tex;
}
#endif
/* XXX TODO define all shared resources in a shared place without duplication */
struct GPUTexture *EEVEE_materials_get_util_tex(void)
{
	return e_data.util_tex;
}

static int eevee_material_shadow_option(int shadow_method)
{
	switch (shadow_method) {
		case SHADOW_ESM: return VAR_MAT_ESM;
		case SHADOW_VSM: return VAR_MAT_VSM;
		default:
			BLI_assert(!"Incorrect Shadow Method");
			break;
	}

	return 0;
}

static char *eevee_get_defines(int options)
{
	char *str = NULL;

	DynStr *ds = BLI_dynstr_new();
	BLI_dynstr_appendf(ds, SHADER_DEFINES);

	if ((options & VAR_MAT_MESH) != 0) {
		BLI_dynstr_appendf(ds, "#define MESH_SHADER\n");
	}
	if ((options & VAR_MAT_HAIR) != 0) {
		BLI_dynstr_appendf(ds, "#define HAIR_SHADER\n");
	}
	if ((options & VAR_MAT_PROBE) != 0) {
		BLI_dynstr_appendf(ds, "#define PROBE_CAPTURE\n");
	}
	if ((options & VAR_MAT_FLAT) != 0) {
		BLI_dynstr_appendf(ds, "#define USE_FLAT_NORMAL\n");
	}
	if ((options & VAR_MAT_CLIP) != 0) {
		BLI_dynstr_appendf(ds, "#define USE_ALPHA_CLIP\n");
	}
	if ((options & VAR_MAT_SHADOW) != 0) {
		BLI_dynstr_appendf(ds, "#define SHADOW_SHADER\n");
	}
	if ((options & VAR_MAT_HASH) != 0) {
		BLI_dynstr_appendf(ds, "#define USE_ALPHA_HASH\n");
	}
	if ((options & VAR_MAT_BLEND) != 0) {
		BLI_dynstr_appendf(ds, "#define USE_ALPHA_BLEND\n");
	}
	if ((options & VAR_MAT_MULT) != 0) {
		BLI_dynstr_appendf(ds, "#define USE_MULTIPLY\n");
	}
	if ((options & VAR_MAT_REFRACT) != 0) {
		BLI_dynstr_appendf(ds, "#define USE_REFRACTION\n");
	}
	if ((options & VAR_MAT_SSS) != 0) {
		BLI_dynstr_appendf(ds, "#define USE_SSS\n");
	}
	if ((options & VAR_MAT_SSSALBED) != 0) {
		BLI_dynstr_appendf(ds, "#define USE_SSS_ALBEDO\n");
	}
	if ((options & VAR_MAT_TRANSLUC) != 0) {
		BLI_dynstr_appendf(ds, "#define USE_TRANSLUCENCY\n");
	}
	if ((options & VAR_MAT_VSM) != 0) {
		BLI_dynstr_appendf(ds, "#define SHADOW_VSM\n");
	}
	if ((options & VAR_MAT_ESM) != 0) {
		BLI_dynstr_appendf(ds, "#define SHADOW_ESM\n");
	}
	if (((options & VAR_MAT_VOLUME) != 0) && ((options & VAR_MAT_BLEND) != 0)) {
		BLI_dynstr_appendf(ds, "#define USE_ALPHA_BLEND_VOLUMETRICS\n");
	}
	if ((options & VAR_MAT_LOOKDEV) != 0) {
		BLI_dynstr_appendf(ds, "#define LOOKDEV\n");
	}

	str = BLI_dynstr_get_cstring(ds);
	BLI_dynstr_free(ds);

	return str;
}

static char *eevee_get_volume_defines(int options)
{
	char *str = NULL;

	DynStr *ds = BLI_dynstr_new();
	BLI_dynstr_appendf(ds, SHADER_DEFINES);
	BLI_dynstr_appendf(ds, "#define VOLUMETRICS\n");

	if ((options & VAR_MAT_VOLUME) != 0) {
		BLI_dynstr_appendf(ds, "#define MESH_SHADER\n");
	}

	str = BLI_dynstr_get_cstring(ds);
	BLI_dynstr_free(ds);

	return str;
}

/**
 * ssr_id can be null to disable ssr contribution.
 **/
static void add_standard_uniforms(
        DRWShadingGroup *shgrp, EEVEE_ViewLayerData *sldata, EEVEE_Data *vedata,
        int *ssr_id, float *refract_depth, bool use_ssrefraction, bool use_alpha_blend)
{
	LightCache *lcache = vedata->stl->g_data->light_cache;

	if (ssr_id == NULL) {
		static int no_ssr = -1.0f;
		ssr_id = &no_ssr;
	}

	DRW_shgroup_uniform_block(shgrp, "probe_block", sldata->probe_ubo);
	DRW_shgroup_uniform_block(shgrp, "grid_block", sldata->grid_ubo);
	DRW_shgroup_uniform_block(shgrp, "planar_block", sldata->planar_ubo);
	DRW_shgroup_uniform_block(shgrp, "light_block", sldata->light_ubo);
	DRW_shgroup_uniform_block(shgrp, "shadow_block", sldata->shadow_ubo);
	DRW_shgroup_uniform_block(shgrp, "common_block", sldata->common_ubo);
	DRW_shgroup_uniform_block(shgrp, "clip_block", sldata->clip_ubo);

	/* TODO if glossy or diffuse bsdf */
	if (true) {
		DRW_shgroup_uniform_texture(shgrp, "utilTex", e_data.util_tex);
		DRW_shgroup_uniform_texture_ref(shgrp, "shadowCubeTexture", &sldata->shadow_cube_pool);
		DRW_shgroup_uniform_texture_ref(shgrp, "shadowCascadeTexture", &sldata->shadow_cascade_pool);
		DRW_shgroup_uniform_texture_ref(shgrp, "maxzBuffer", &vedata->txl->maxzbuffer);

		if ((vedata->stl->effects->enabled_effects & EFFECT_GTAO) != 0) {
			DRW_shgroup_uniform_texture_ref(shgrp, "horizonBuffer", &vedata->stl->effects->gtao_horizons);
		}
		else {
			/* Use maxzbuffer as fallback to avoid sampling problem on certain platform, see: T52593 */
			DRW_shgroup_uniform_texture_ref(shgrp, "horizonBuffer", &vedata->txl->maxzbuffer);
		}
	}

	/* TODO if diffuse bsdf */
	if (true) {
		DRW_shgroup_uniform_texture_ref(shgrp, "irradianceGrid", &lcache->grid_tx.tex);
	}

	/* TODO if glossy bsdf */
	if (true) {
		DRW_shgroup_uniform_texture_ref(shgrp, "probeCubes", &lcache->cube_tx.tex);
		DRW_shgroup_uniform_texture_ref(shgrp, "probePlanars", &vedata->txl->planar_pool);
		DRW_shgroup_uniform_int(shgrp, "outputSsrId", ssr_id, 1);
	}

	if (use_ssrefraction) {
		BLI_assert(refract_depth != NULL);
		DRW_shgroup_uniform_float(shgrp, "refractionDepth", refract_depth, 1);
		DRW_shgroup_uniform_texture_ref(shgrp, "colorBuffer", &vedata->txl->refract_color);
	}

	if ((vedata->stl->effects->enabled_effects & EFFECT_VOLUMETRIC) != 0 &&
	     use_alpha_blend)
	{
		/* Do not use history buffers as they already have been swapped */
		DRW_shgroup_uniform_texture_ref(shgrp, "inScattering", &vedata->txl->volume_scatter);
		DRW_shgroup_uniform_texture_ref(shgrp, "inTransmittance", &vedata->txl->volume_transmittance);
	}
}

static void create_default_shader(int options)
{
	char *frag_str = BLI_string_joinN(
	        e_data.frag_shader_lib,
	        datatoc_default_frag_glsl);

	char *defines = eevee_get_defines(options);

	e_data.default_lit[options] = DRW_shader_create(e_data.vert_shader_str, NULL, frag_str, defines);

	MEM_freeN(defines);
	MEM_freeN(frag_str);
}

static void eevee_init_noise_texture(void)
{
	e_data.noise_tex = DRW_texture_create_2D(64, 64, GPU_RGBA16F, 0, (float *)blue_noise);
}

static void eevee_init_util_texture(void)
{
	const int layers = 3 + 16;
	float (*texels)[4] = MEM_mallocN(sizeof(float[4]) * 64 * 64 * layers, "utils texels");
	float (*texels_layer)[4] = texels;

	/* Copy ltc_mat_ggx into 1st layer */
	memcpy(texels_layer, ltc_mat_ggx, sizeof(float[4]) * 64 * 64);
	texels_layer += 64 * 64;

	/* Copy bsdf_split_sum_ggx into 2nd layer red and green channels.
	   Copy ltc_mag_ggx into 2nd layer blue channel. */
	for (int i = 0; i < 64 * 64; i++) {
		texels_layer[i][0] = bsdf_split_sum_ggx[i * 2 + 0];
		texels_layer[i][1] = bsdf_split_sum_ggx[i * 2 + 1];
		texels_layer[i][2] = ltc_mag_ggx[i];
		texels_layer[i][3] = ltc_disk_integral[i];
	}
	texels_layer += 64 * 64;

	/* Copy blue noise in 3rd layer  */
	for (int i = 0; i < 64 * 64; i++) {
		texels_layer[i][0] = blue_noise[i][0];
		texels_layer[i][1] = blue_noise[i][2];
		texels_layer[i][2] = cosf(blue_noise[i][1] * 2.0f * M_PI);
		texels_layer[i][3] = sinf(blue_noise[i][1] * 2.0f * M_PI);
	}
	texels_layer += 64 * 64;

	/* Copy Refraction GGX LUT in layer 4 - 20 */
	for (int j = 0; j < 16; ++j) {
		for (int i = 0; i < 64 * 64; i++) {
			texels_layer[i][0] = btdf_split_sum_ggx[j * 2][i];
			texels_layer[i][1] = btdf_split_sum_ggx[j * 2][i];
			texels_layer[i][2] = btdf_split_sum_ggx[j * 2][i];
			texels_layer[i][3] = btdf_split_sum_ggx[j * 2][i];
		}
		texels_layer += 64 * 64;
	}

	e_data.util_tex = DRW_texture_create_2D_array(
	        64, 64, layers, GPU_RGBA16F, DRW_TEX_FILTER | DRW_TEX_WRAP, (float *)texels);

	MEM_freeN(texels);
}

void EEVEE_update_noise(EEVEE_PassList *psl, EEVEE_FramebufferList *fbl, const double offsets[3])
{
	e_data.noise_offsets[0] = offsets[0];
	e_data.noise_offsets[1] = offsets[1];
	e_data.noise_offsets[2] = offsets[2];

	/* Attach & detach because we don't currently support multiple FB per texture,
	 * and this would be the case for multiple viewport. */
	GPU_framebuffer_bind(fbl->update_noise_fb);
	DRW_draw_pass(psl->update_noise_pass);
}

static void EEVEE_update_viewvecs(float invproj[4][4], float winmat[4][4], float (*r_viewvecs)[4])
{
	/* view vectors for the corners of the view frustum.
	 * Can be used to recreate the world space position easily */
	float view_vecs[4][4] = {
	    {-1.0f, -1.0f, -1.0f, 1.0f},
	    { 1.0f, -1.0f, -1.0f, 1.0f},
	    {-1.0f,  1.0f, -1.0f, 1.0f},
	    {-1.0f, -1.0f,  1.0f, 1.0f}
	};

	/* convert the view vectors to view space */
	const bool is_persp = (winmat[3][3] == 0.0f);
	for (int i = 0; i < 4; i++) {
		mul_project_m4_v3(invproj, view_vecs[i]);
		/* normalized trick see:
		 * http://www.derschmale.com/2014/01/26/reconstructing-positions-from-the-depth-buffer */
		if (is_persp) {
			/* Divide XY by Z. */
			mul_v2_fl(view_vecs[i], 1.0f / view_vecs[i][2]);
		}
	}

	/**
	 * If ortho : view_vecs[0] is the near-bottom-left corner of the frustum and
	 *            view_vecs[1] is the vector going from the near-bottom-left corner to
	 *            the far-top-right corner.
	 * If Persp : view_vecs[0].xy and view_vecs[1].xy are respectively the bottom-left corner
	 *            when Z = 1, and top-left corner if Z = 1.
	 *            view_vecs[0].z the near clip distance and view_vecs[1].z is the (signed)
	 *            distance from the near plane to the far clip plane.
	 **/
	copy_v4_v4(r_viewvecs[0], view_vecs[0]);

	/* we need to store the differences */
	r_viewvecs[1][0] = view_vecs[1][0] - view_vecs[0][0];
	r_viewvecs[1][1] = view_vecs[2][1] - view_vecs[0][1];
	r_viewvecs[1][2] = view_vecs[3][2] - view_vecs[0][2];
}

void EEVEE_materials_init(EEVEE_ViewLayerData *sldata, EEVEE_StorageList *stl, EEVEE_FramebufferList *fbl)
{
	if (!e_data.frag_shader_lib) {
		/* Shaders */
		e_data.frag_shader_lib = BLI_string_joinN(
		        datatoc_common_view_lib_glsl,
		        datatoc_common_uniforms_lib_glsl,
		        datatoc_bsdf_common_lib_glsl,
		        datatoc_bsdf_sampling_lib_glsl,
		        datatoc_ambient_occlusion_lib_glsl,
		        datatoc_raytrace_lib_glsl,
		        datatoc_ssr_lib_glsl,
		        datatoc_octahedron_lib_glsl,
		        datatoc_irradiance_lib_glsl,
		        datatoc_lightprobe_lib_glsl,
		        datatoc_ltc_lib_glsl,
		        datatoc_lamps_lib_glsl,
		        /* Add one for each Closure */
		        datatoc_lit_surface_frag_glsl,
		        datatoc_lit_surface_frag_glsl,
		        datatoc_lit_surface_frag_glsl,
		        datatoc_lit_surface_frag_glsl,
		        datatoc_lit_surface_frag_glsl,
		        datatoc_lit_surface_frag_glsl,
		        datatoc_lit_surface_frag_glsl,
		        datatoc_lit_surface_frag_glsl,
		        datatoc_volumetric_lib_glsl);

		e_data.volume_shader_lib = BLI_string_joinN(
		        datatoc_common_view_lib_glsl,
		        datatoc_common_uniforms_lib_glsl,
		        datatoc_bsdf_common_lib_glsl,
		        datatoc_ambient_occlusion_lib_glsl,
		        datatoc_octahedron_lib_glsl,
		        datatoc_irradiance_lib_glsl,
		        datatoc_lightprobe_lib_glsl,
		        datatoc_ltc_lib_glsl,
		        datatoc_lamps_lib_glsl,
		        datatoc_volumetric_lib_glsl,
		        datatoc_volumetric_frag_glsl);

		e_data.vert_shader_str = BLI_string_joinN(
		        datatoc_common_view_lib_glsl,
		        datatoc_common_hair_lib_glsl,
		        datatoc_lit_surface_vert_glsl);

		e_data.default_background = DRW_shader_create(
		        datatoc_background_vert_glsl, NULL, datatoc_default_world_frag_glsl,
		        NULL);

		e_data.default_studiolight_background = DRW_shader_create(
		        datatoc_background_vert_glsl, NULL, datatoc_default_world_frag_glsl,
		        "#define LOOKDEV\n");

		e_data.default_prepass_sh = DRW_shader_create(
		        datatoc_prepass_vert_glsl, NULL, datatoc_prepass_frag_glsl,
		        NULL);

		e_data.default_prepass_clip_sh = DRW_shader_create(
		        datatoc_prepass_vert_glsl, NULL, datatoc_prepass_frag_glsl,
		        "#define CLIP_PLANES\n");

		char *vert_str = BLI_string_joinN(
		        datatoc_common_view_lib_glsl,
		        datatoc_common_hair_lib_glsl,
		        datatoc_prepass_vert_glsl);

		e_data.default_hair_prepass_sh = DRW_shader_create(
		        vert_str, NULL, datatoc_prepass_frag_glsl,
		        "#define HAIR_SHADER\n");

		e_data.default_hair_prepass_clip_sh = DRW_shader_create(
		        vert_str, NULL, datatoc_prepass_frag_glsl,
		        "#define HAIR_SHADER\n"
		        "#define CLIP_PLANES\n");

		MEM_freeN(vert_str);

		e_data.update_noise_sh = DRW_shader_create_fullscreen(
		        datatoc_update_noise_frag_glsl, NULL);

		eevee_init_util_texture();
		eevee_init_noise_texture();
	}

	if (!DRW_state_is_image_render() &&
	    ((stl->effects->enabled_effects & EFFECT_TAA) == 0))
	{
		e_data.alpha_hash_offset = 0.0f;
	}
	else {
		double r;
		BLI_halton_1D(5, 0.0, stl->effects->taa_current_sample - 1, &r);
		e_data.alpha_hash_offset = (float)r;
	}

	{
		/* Update view_vecs */
		float invproj[4][4], winmat[4][4];
		DRW_viewport_matrix_get(winmat, DRW_MAT_WIN);
		DRW_viewport_matrix_get(invproj, DRW_MAT_WININV);

		EEVEE_update_viewvecs(invproj, winmat, sldata->common_data.view_vecs);
	}

	{
		/* Update noise Framebuffer. */
		GPU_framebuffer_ensure_config(&fbl->update_noise_fb, {
			GPU_ATTACHMENT_NONE,
			GPU_ATTACHMENT_TEXTURE_LAYER(e_data.util_tex, 2)
		});
	}
}

struct GPUMaterial *EEVEE_material_world_lightprobe_get(struct Scene *scene, World *wo)
{
	const void *engine = &DRW_engine_viewport_eevee_type;
	const int options = VAR_WORLD_PROBE;

	GPUMaterial *mat = DRW_shader_find_from_world(wo, engine, options, false);
	if (mat != NULL) {
		return mat;
	}
	return DRW_shader_create_from_world(
	        scene, wo, engine, options,
	        datatoc_background_vert_glsl, NULL, e_data.frag_shader_lib,
	        SHADER_DEFINES "#define PROBE_CAPTURE\n", false);
}

struct GPUMaterial *EEVEE_material_world_background_get(struct Scene *scene, World *wo)
{
	const void *engine = &DRW_engine_viewport_eevee_type;
	int options = VAR_WORLD_BACKGROUND;

	GPUMaterial *mat = DRW_shader_find_from_world(wo, engine, options, true);
	if (mat != NULL) {
		return mat;
	}
	return DRW_shader_create_from_world(
	        scene, wo, engine, options,
	        datatoc_background_vert_glsl, NULL, e_data.frag_shader_lib,
	        SHADER_DEFINES "#define WORLD_BACKGROUND\n", true);
}

struct GPUMaterial *EEVEE_material_world_volume_get(struct Scene *scene, World *wo)
{
	const void *engine = &DRW_engine_viewport_eevee_type;
	int options = VAR_WORLD_VOLUME;

	GPUMaterial *mat = DRW_shader_find_from_world(wo, engine, options, true);
	if (mat != NULL) {
		return mat;
	}

	char *defines = eevee_get_volume_defines(options);

	mat = DRW_shader_create_from_world(
	        scene, wo, engine, options,
	        datatoc_volumetric_vert_glsl, datatoc_volumetric_geom_glsl, e_data.volume_shader_lib,
	        defines, true);

	MEM_freeN(defines);

	return mat;
}

struct GPUMaterial *EEVEE_material_mesh_get(
        struct Scene *scene, Material *ma, EEVEE_Data *vedata,
        bool use_blend, bool use_multiply, bool use_refract, bool use_sss, bool use_translucency, int shadow_method)
{
	EEVEE_EffectsInfo *effects = vedata->stl->effects;
	const void *engine = &DRW_engine_viewport_eevee_type;
	int options = VAR_MAT_MESH;

	if (use_blend) options |= VAR_MAT_BLEND;
	if (use_multiply) options |= VAR_MAT_MULT;
	if (use_refract) options |= VAR_MAT_REFRACT;
	if (use_sss) options |= VAR_MAT_SSS;
	if (use_sss && effects->sss_separate_albedo) options |= VAR_MAT_SSSALBED;
	if (use_translucency) options |= VAR_MAT_TRANSLUC;
	if (((effects->enabled_effects & EFFECT_VOLUMETRIC) != 0) && use_blend) options |= VAR_MAT_VOLUME;

	options |= eevee_material_shadow_option(shadow_method);

	GPUMaterial *mat = DRW_shader_find_from_material(ma, engine, options, true);
	if (mat) {
		return mat;
	}

	char *defines = eevee_get_defines(options);

	mat = DRW_shader_create_from_material(
	        scene, ma, engine, options,
	        e_data.vert_shader_str, NULL, e_data.frag_shader_lib,
	        defines, true);

	MEM_freeN(defines);

	return mat;
}

struct GPUMaterial *EEVEE_material_mesh_volume_get(struct Scene *scene, Material *ma)
{
	const void *engine = &DRW_engine_viewport_eevee_type;
	int options = VAR_MAT_VOLUME;

	GPUMaterial *mat = DRW_shader_find_from_material(ma, engine, options, true);
	if (mat != NULL) {
		return mat;
	}

	char *defines = eevee_get_volume_defines(options);

	mat = DRW_shader_create_from_material(
	        scene, ma, engine, options,
	        datatoc_volumetric_vert_glsl, datatoc_volumetric_geom_glsl, e_data.volume_shader_lib,
	        defines, true);

	MEM_freeN(defines);

	return mat;
}

struct GPUMaterial *EEVEE_material_mesh_depth_get(
        struct Scene *scene, Material *ma,
        bool use_hashed_alpha, bool is_shadow)
{
	const void *engine = &DRW_engine_viewport_eevee_type;
	int options = VAR_MAT_MESH;

	if (use_hashed_alpha) {
		options |= VAR_MAT_HASH;
	}
	else {
		options |= VAR_MAT_CLIP;
	}

	if (is_shadow)
		options |= VAR_MAT_SHADOW;

	GPUMaterial *mat = DRW_shader_find_from_material(ma, engine, options, true);
	if (mat) {
		return mat;
	}

	char *defines = eevee_get_defines(options);

	char *frag_str = BLI_string_joinN(
	        e_data.frag_shader_lib,
	        datatoc_prepass_frag_glsl);

	mat = DRW_shader_create_from_material(
	        scene, ma, engine, options,
	        (is_shadow) ? datatoc_shadow_vert_glsl : e_data.vert_shader_str,
	        NULL,
	        frag_str,
	        defines,
	        true);

	MEM_freeN(frag_str);
	MEM_freeN(defines);

	return mat;
}

struct GPUMaterial *EEVEE_material_hair_get(
        struct Scene *scene, Material *ma, int shadow_method)
{
	const void *engine = &DRW_engine_viewport_eevee_type;
	int options = VAR_MAT_MESH | VAR_MAT_HAIR;

	options |= eevee_material_shadow_option(shadow_method);

	GPUMaterial *mat = DRW_shader_find_from_material(ma, engine, options, true);

	if (mat) {
		return mat;
	}

	char *defines = eevee_get_defines(options);

	mat = DRW_shader_create_from_material(
	        scene, ma, engine, options,
	        e_data.vert_shader_str, NULL, e_data.frag_shader_lib,
	        defines, true);

	MEM_freeN(defines);

	return mat;
}

/**
 * Create a default shading group inside the given pass.
 **/
static struct DRWShadingGroup *EEVEE_default_shading_group_create(
        EEVEE_ViewLayerData *sldata, EEVEE_Data *vedata, DRWPass *pass,
        bool is_hair, bool is_flat_normal, bool use_blend, bool use_ssr, int shadow_method)
{
	EEVEE_EffectsInfo *effects = vedata->stl->effects;
	static int ssr_id;
	ssr_id = (use_ssr) ? 1 : -1;
	int options = VAR_MAT_MESH;

	if (is_hair) options |= VAR_MAT_HAIR;
	if (is_flat_normal) options |= VAR_MAT_FLAT;
	if (use_blend) options |= VAR_MAT_BLEND;
	if (((effects->enabled_effects & EFFECT_VOLUMETRIC) != 0) && use_blend) options |= VAR_MAT_VOLUME;

	options |= eevee_material_shadow_option(shadow_method);

	if (e_data.default_lit[options] == NULL) {
		create_default_shader(options);
	}

	DRWShadingGroup *shgrp = DRW_shgroup_create(e_data.default_lit[options], pass);
	add_standard_uniforms(shgrp, sldata, vedata, &ssr_id, NULL, false, use_blend);

	return shgrp;
}

/**
 * Create a default shading group inside the default pass without standard uniforms.
 **/
static struct DRWShadingGroup *EEVEE_default_shading_group_get(
        EEVEE_ViewLayerData *sldata, EEVEE_Data *vedata,
        Object *ob,
        ParticleSystem *psys, ModifierData *md,
        HairSystem *hsys, const HairDrawSettings *hdraw, struct Mesh *scalp,
        bool is_hair, bool is_flat_normal, bool use_ssr, int shadow_method)
{
	static int ssr_id;
	ssr_id = (use_ssr) ? 1 : -1;
	int options = VAR_MAT_MESH;

	BLI_assert(!is_hair || (ob && psys && md) || (ob && hsys && hdraw && scalp));

	if (is_hair) options |= VAR_MAT_HAIR;
	if (is_flat_normal) options |= VAR_MAT_FLAT;

	options |= eevee_material_shadow_option(shadow_method);

	if (e_data.default_lit[options] == NULL) {
		create_default_shader(options);
	}

	if (vedata->psl->default_pass[options] == NULL) {
		DRWState state = DRW_STATE_WRITE_COLOR | DRW_STATE_DEPTH_EQUAL | DRW_STATE_CLIP_PLANES | DRW_STATE_WIRE;
		vedata->psl->default_pass[options] = DRW_pass_create("Default Lit Pass", state);

		/* XXX / WATCH: This creates non persistent binds for the ubos and textures.
		 * But it's currently OK because the following shgroups does not add any bind.
		 * EDIT: THIS IS NOT THE CASE FOR HAIRS !!! DUMMY!!! */
		if (!is_hair) {
			DRWShadingGroup *shgrp = DRW_shgroup_create(e_data.default_lit[options], vedata->psl->default_pass[options]);
			add_standard_uniforms(shgrp, sldata, vedata, &ssr_id, NULL, false, false);
		}
	}

	if (is_hair) {
		DRWShadingGroup *shgrp = NULL;
		if (psys && md) {
			shgrp = DRW_shgroup_particle_hair_create(ob, psys, md,
			                                         vedata->psl->default_pass[options],
			                                         e_data.default_lit[options]);
		}
		else if (hsys && hdraw && scalp) {
			shgrp = DRW_shgroup_hair_create(ob, hsys, scalp, hdraw,
			                                vedata->psl->default_pass[options],
			                                e_data.default_lit[options]);
		}
		add_standard_uniforms(shgrp, sldata, vedata, &ssr_id, NULL, false, false);
		return shgrp;
	}
	else {
		return DRW_shgroup_create(e_data.default_lit[options], vedata->psl->default_pass[options]);
	}
}

/**
 * Create a default shading group inside the lookdev pass without standard uniforms.
 **/
static struct DRWShadingGroup *EEVEE_lookdev_shading_group_get(
        EEVEE_ViewLayerData *sldata, EEVEE_Data *vedata,
        bool use_ssr, int shadow_method)
{
	static int ssr_id;
	ssr_id = (use_ssr) ? 1 : -1;
	int options = VAR_MAT_MESH | VAR_MAT_LOOKDEV;

	options |= eevee_material_shadow_option(shadow_method);

	if (e_data.default_lit[options] == NULL) {
		create_default_shader(options);
	}

	if (vedata->psl->lookdev_pass == NULL) {
		DRWState state = DRW_STATE_WRITE_COLOR | DRW_STATE_WRITE_DEPTH | DRW_STATE_DEPTH_ALWAYS | DRW_STATE_CULL_BACK;
		vedata->psl->lookdev_pass = DRW_pass_create("LookDev Pass", state);

		DRWShadingGroup *shgrp = DRW_shgroup_create(e_data.default_lit[options], vedata->psl->lookdev_pass);
		/* XXX / WATCH: This creates non persistent binds for the ubos and textures.
		 * But it's currently OK because the following shgroups does not add any bind. */
		add_standard_uniforms(shgrp, sldata, vedata, &ssr_id, NULL, false, false);
	}

	return DRW_shgroup_create(e_data.default_lit[options], vedata->psl->lookdev_pass);
}
void EEVEE_materials_cache_init(EEVEE_ViewLayerData *sldata, EEVEE_Data *vedata)
{
	EEVEE_PassList *psl = ((EEVEE_Data *)vedata)->psl;
	EEVEE_StorageList *stl = ((EEVEE_Data *)vedata)->stl;

	/* Create Material Ghash */
	{
		stl->g_data->material_hash = BLI_ghash_ptr_new("Eevee_material ghash");
	}

	{
		psl->background_pass = DRW_pass_create("Background Pass", DRW_STATE_WRITE_COLOR | DRW_STATE_DEPTH_EQUAL);

		struct Gwn_Batch *geom = DRW_cache_fullscreen_quad_get();
		DRWShadingGroup *grp = NULL;

		const DRWContextState *draw_ctx = DRW_context_state_get();
		Scene *scene = draw_ctx->scene;
		World *wo = scene->world;

		float *col = ts.colorBackground;

		/* LookDev */
		EEVEE_lookdev_cache_init(vedata, &grp, e_data.default_studiolight_background, psl->background_pass, wo, NULL);
		/* END */

		if (!grp && wo) {
			col = &wo->horr;

			if (wo->use_nodes && wo->nodetree) {
				static float error_col[3] = {1.0f, 0.0f, 1.0f};
				static float compile_col[3] = {0.5f, 0.5f, 0.5f};
				struct GPUMaterial *gpumat = EEVEE_material_world_background_get(scene, wo);

				switch (GPU_material_status(gpumat)) {
					case GPU_MAT_SUCCESS:
						grp = DRW_shgroup_material_create(gpumat, psl->background_pass);
						DRW_shgroup_uniform_float(grp, "backgroundAlpha", &stl->g_data->background_alpha, 1);
						DRW_shgroup_call_add(grp, geom, NULL);
						break;
					case GPU_MAT_QUEUED:
						/* TODO Bypass probe compilation. */
						col = compile_col;
						break;
					case GPU_MAT_FAILED:
					default:
						col = error_col;
						break;
				}
			}
		}

		/* Fallback if shader fails or if not using nodetree. */
		if (grp == NULL) {
			grp = DRW_shgroup_create(e_data.default_background, psl->background_pass);
			DRW_shgroup_uniform_vec3(grp, "color", col, 1);
			DRW_shgroup_uniform_float(grp, "backgroundAlpha", &stl->g_data->background_alpha, 1);
			DRW_shgroup_call_add(grp, geom, NULL);
		}
	}

	{
		DRWState state = DRW_STATE_WRITE_DEPTH | DRW_STATE_DEPTH_LESS_EQUAL | DRW_STATE_WIRE;
		psl->depth_pass = DRW_pass_create("Depth Pass", state);
		stl->g_data->depth_shgrp = DRW_shgroup_create(e_data.default_prepass_sh, psl->depth_pass);

		state = DRW_STATE_WRITE_DEPTH | DRW_STATE_DEPTH_LESS_EQUAL | DRW_STATE_CULL_BACK;
		psl->depth_pass_cull = DRW_pass_create("Depth Pass Cull", state);
		stl->g_data->depth_shgrp_cull = DRW_shgroup_create(e_data.default_prepass_sh, psl->depth_pass_cull);

		state = DRW_STATE_WRITE_DEPTH | DRW_STATE_DEPTH_LESS_EQUAL | DRW_STATE_CLIP_PLANES | DRW_STATE_WIRE;
		psl->depth_pass_clip = DRW_pass_create("Depth Pass Clip", state);
		stl->g_data->depth_shgrp_clip = DRW_shgroup_create(e_data.default_prepass_clip_sh, psl->depth_pass_clip);
		DRW_shgroup_uniform_block(stl->g_data->depth_shgrp_clip, "clip_block", sldata->clip_ubo);

		state = DRW_STATE_WRITE_DEPTH | DRW_STATE_DEPTH_LESS_EQUAL | DRW_STATE_CLIP_PLANES | DRW_STATE_CULL_BACK;
		psl->depth_pass_clip_cull = DRW_pass_create("Depth Pass Cull Clip", state);
		stl->g_data->depth_shgrp_clip_cull = DRW_shgroup_create(
		        e_data.default_prepass_clip_sh, psl->depth_pass_clip_cull);
		DRW_shgroup_uniform_block(stl->g_data->depth_shgrp_clip_cull, "clip_block", sldata->clip_ubo);
	}

	{
		DRWState state = DRW_STATE_WRITE_COLOR | DRW_STATE_DEPTH_EQUAL | DRW_STATE_CLIP_PLANES | DRW_STATE_WIRE;
		psl->material_pass = DRW_pass_create("Material Shader Pass", state);
	}

	{
		DRWState state = DRW_STATE_WRITE_DEPTH | DRW_STATE_DEPTH_LESS_EQUAL | DRW_STATE_WIRE;
		psl->refract_depth_pass = DRW_pass_create("Refract Depth Pass", state);
		stl->g_data->refract_depth_shgrp = DRW_shgroup_create(e_data.default_prepass_sh, psl->refract_depth_pass);

		state = DRW_STATE_WRITE_DEPTH | DRW_STATE_DEPTH_LESS_EQUAL | DRW_STATE_CULL_BACK;
		psl->refract_depth_pass_cull = DRW_pass_create("Refract Depth Pass Cull", state);
		stl->g_data->refract_depth_shgrp_cull = DRW_shgroup_create(
		        e_data.default_prepass_sh, psl->refract_depth_pass_cull);

		state = DRW_STATE_WRITE_DEPTH | DRW_STATE_DEPTH_LESS_EQUAL | DRW_STATE_CLIP_PLANES | DRW_STATE_WIRE;
		psl->refract_depth_pass_clip = DRW_pass_create("Refract Depth Pass Clip", state);
		stl->g_data->refract_depth_shgrp_clip = DRW_shgroup_create(
		        e_data.default_prepass_clip_sh, psl->refract_depth_pass_clip);
		DRW_shgroup_uniform_block(stl->g_data->refract_depth_shgrp_clip, "clip_block", sldata->clip_ubo);

		state = DRW_STATE_WRITE_DEPTH | DRW_STATE_DEPTH_LESS_EQUAL | DRW_STATE_CLIP_PLANES | DRW_STATE_CULL_BACK;
		psl->refract_depth_pass_clip_cull = DRW_pass_create("Refract Depth Pass Cull Clip", state);
		stl->g_data->refract_depth_shgrp_clip_cull = DRW_shgroup_create(
		        e_data.default_prepass_clip_sh, psl->refract_depth_pass_clip_cull);
		DRW_shgroup_uniform_block(stl->g_data->refract_depth_shgrp_clip_cull, "clip_block", sldata->clip_ubo);
	}

	{
		DRWState state = (
		        DRW_STATE_WRITE_COLOR | DRW_STATE_DEPTH_EQUAL | DRW_STATE_CLIP_PLANES |
		        DRW_STATE_WIRE);
		psl->refract_pass = DRW_pass_create("Opaque Refraction Pass", state);
	}

	{
		DRWState state = (
		        DRW_STATE_WRITE_COLOR | DRW_STATE_DEPTH_EQUAL | DRW_STATE_CLIP_PLANES |
		        DRW_STATE_WIRE | DRW_STATE_WRITE_STENCIL);
		psl->sss_pass = DRW_pass_create("Subsurface Pass", state);
		e_data.sss_count = 0;
	}

	{
		DRWState state = DRW_STATE_WRITE_COLOR | DRW_STATE_DEPTH_LESS_EQUAL | DRW_STATE_CLIP_PLANES | DRW_STATE_WIRE;
		psl->transparent_pass = DRW_pass_create("Material Transparent Pass", state);
	}

	{
		psl->update_noise_pass = DRW_pass_create("Update Noise Pass", DRW_STATE_WRITE_COLOR);
		DRWShadingGroup *grp = DRW_shgroup_create(e_data.update_noise_sh, psl->update_noise_pass);
		DRW_shgroup_uniform_texture(grp, "blueNoise", e_data.noise_tex);
		DRW_shgroup_uniform_vec3(grp, "offsets", e_data.noise_offsets, 1);
		DRW_shgroup_call_add(grp, DRW_cache_fullscreen_quad_get(), NULL);
	}
}

#define ADD_SHGROUP_CALL(shgrp, ob, geom, oedata) do { \
	if (is_sculpt_mode_draw) { \
		DRW_shgroup_call_sculpt_add(shgrp, ob, ob->obmat); \
	} \
	else { \
		if (oedata) { \
			DRW_shgroup_call_object_add_with_callback(shgrp, geom, ob, EEVEE_lightprobes_obj_visibility_cb, oedata); \
		} \
		else { \
			DRW_shgroup_call_object_add(shgrp, geom, ob); \
		} \
	} \
} while (0)

#define ADD_SHGROUP_CALL_SAFE(shgrp, ob, geom, oedata) do { \
	if (shgrp) { \
		ADD_SHGROUP_CALL(shgrp, ob, geom, oedata); \
	} \
} while (0)

typedef struct EeveeMaterialShadingGroups {
	struct DRWShadingGroup *shading_grp;
	struct DRWShadingGroup *depth_grp;
	struct DRWShadingGroup *depth_clip_grp;
} EeveeMaterialShadingGroups;

static void material_opaque(
        Material *ma, GHash *material_hash, EEVEE_ViewLayerData *sldata, EEVEE_Data *vedata,
        bool do_cull, bool use_flat_nor, struct GPUMaterial **gpumat, struct GPUMaterial **gpumat_depth,
        struct DRWShadingGroup **shgrp, struct DRWShadingGroup **shgrp_depth, struct DRWShadingGroup **shgrp_depth_clip)
{
	EEVEE_EffectsInfo *effects = vedata->stl->effects;
	const DRWContextState *draw_ctx = DRW_context_state_get();
	Scene *scene = draw_ctx->scene;
	EEVEE_StorageList *stl = ((EEVEE_Data *)vedata)->stl;
	EEVEE_PassList *psl = ((EEVEE_Data *)vedata)->psl;
	EEVEE_LampsInfo *linfo = sldata->lamps;

	float *color_p = &ma->r;
	float *metal_p = &ma->metallic;
	float *spec_p = &ma->spec;
	float *rough_p = &ma->roughness;

	const bool use_gpumat = (ma->use_nodes && ma->nodetree);
	const bool use_refract = ((ma->blend_flag & MA_BL_SS_REFRACTION) != 0) &&
	                         ((effects->enabled_effects & EFFECT_REFRACT) != 0);
	const bool use_sss = ((ma->blend_flag & MA_BL_SS_SUBSURFACE) != 0) &&
	                     ((effects->enabled_effects & EFFECT_SSS) != 0);
	const bool use_translucency = use_sss && ((ma->blend_flag & MA_BL_TRANSLUCENCY) != 0);

	EeveeMaterialShadingGroups *emsg = BLI_ghash_lookup(material_hash, (const void *)ma);

	if (emsg) {
		*shgrp = emsg->shading_grp;
		*shgrp_depth = emsg->depth_grp;
		*shgrp_depth_clip = emsg->depth_clip_grp;

		/* This will have been created already, just perform a lookup. */
		*gpumat = (use_gpumat) ? EEVEE_material_mesh_get(
		        scene, ma, vedata, false, false, use_refract, use_sss, use_translucency, linfo->shadow_method) : NULL;
		*gpumat_depth = (use_gpumat) ? EEVEE_material_mesh_depth_get(
		        scene, ma, (ma->blend_method == MA_BM_HASHED), false) : NULL;
		return;
	}

	if (use_gpumat) {
		static float error_col[3] = {1.0f, 0.0f, 1.0f};
		static float compile_col[3] = {0.5f, 0.5f, 0.5f};
		static float half = 0.5f;

		/* Shading */
		*gpumat = EEVEE_material_mesh_get(
		        scene, ma, vedata, false, false, use_refract,
		        use_sss, use_translucency, linfo->shadow_method);

		GPUMaterialStatus status_mat_surface = GPU_material_status(*gpumat);

		/* Alpha CLipped : Discard pixel from depth pass, then
		 * fail the depth test for shading. */
		if (ELEM(ma->blend_method, MA_BM_CLIP, MA_BM_HASHED)) {
			*gpumat_depth = EEVEE_material_mesh_depth_get(scene, ma, (ma->blend_method == MA_BM_HASHED), false);

			GPUMaterialStatus status_mat_depth = GPU_material_status(*gpumat_depth);
			if (status_mat_depth != GPU_MAT_SUCCESS) {
				/* Mixing both flags. If depth shader fails, show it to the user by not using
				 * the surface shader. */
				status_mat_surface = status_mat_depth;
			}
			else if (use_refract) {
				*shgrp_depth = DRW_shgroup_material_create(
				        *gpumat_depth, (do_cull) ? psl->refract_depth_pass_cull : psl->refract_depth_pass);
				*shgrp_depth_clip = DRW_shgroup_material_create(
				        *gpumat_depth, (do_cull) ? psl->refract_depth_pass_clip_cull : psl->refract_depth_pass_clip);
			}
			else {
				*shgrp_depth = DRW_shgroup_material_create(
				        *gpumat_depth, (do_cull) ? psl->depth_pass_cull : psl->depth_pass);
				*shgrp_depth_clip = DRW_shgroup_material_create(
				        *gpumat_depth, (do_cull) ? psl->depth_pass_clip_cull : psl->depth_pass_clip);
			}

			if (*shgrp_depth != NULL) {
				add_standard_uniforms(*shgrp_depth, sldata, vedata, NULL, NULL, false, false);
				add_standard_uniforms(*shgrp_depth_clip, sldata, vedata, NULL, NULL, false, false);

				if (ma->blend_method == MA_BM_CLIP) {
					DRW_shgroup_uniform_float(*shgrp_depth, "alphaThreshold", &ma->alpha_threshold, 1);
					DRW_shgroup_uniform_float(*shgrp_depth_clip, "alphaThreshold", &ma->alpha_threshold, 1);
				}
				else if (ma->blend_method == MA_BM_HASHED) {
					DRW_shgroup_uniform_float(*shgrp_depth, "hashAlphaOffset", &e_data.alpha_hash_offset, 1);
					DRW_shgroup_uniform_float(*shgrp_depth_clip, "hashAlphaOffset", &e_data.alpha_hash_offset, 1);
				}
			}
		}

		switch (status_mat_surface) {
			case GPU_MAT_SUCCESS:
			{
				static int no_ssr = -1;
				static int first_ssr = 1;
				int *ssr_id = (((effects->enabled_effects & EFFECT_SSR) != 0) && !use_refract) ? &first_ssr : &no_ssr;

				*shgrp = DRW_shgroup_material_create(
				        *gpumat,
				        (use_refract) ? psl->refract_pass :
				        (use_sss) ? psl->sss_pass : psl->material_pass);
				add_standard_uniforms(*shgrp, sldata, vedata, ssr_id, &ma->refract_depth, use_refract, false);

				if (use_sss) {
					struct GPUTexture *sss_tex_profile = NULL;
					struct GPUUniformBuffer *sss_profile = GPU_material_sss_profile_get(
					        *gpumat,
					        stl->effects->sss_sample_count,
					        &sss_tex_profile);

					if (sss_profile) {
						if (use_translucency) {
							DRW_shgroup_uniform_block(*shgrp, "sssProfile", sss_profile);
							DRW_shgroup_uniform_texture(*shgrp, "sssTexProfile", sss_tex_profile);
						}

						/* Limit of 8 bit stencil buffer. ID 255 is refraction. */
						if (e_data.sss_count < 254) {
							DRW_shgroup_stencil_mask(*shgrp, e_data.sss_count + 1);
							EEVEE_subsurface_add_pass(sldata, vedata, e_data.sss_count + 1, sss_profile);
							e_data.sss_count++;
						}
						else {
							/* TODO : display message. */
							printf("Error: Too many different Subsurface shader in the scene.\n");
						}
					}
				}
				break;
			}
			case GPU_MAT_QUEUED:
			{
				/* TODO Bypass probe compilation. */
				color_p = compile_col;
				metal_p = spec_p = rough_p = &half;
				break;
			}
			case GPU_MAT_FAILED:
			default:
				color_p = error_col;
				metal_p = spec_p = rough_p = &half;
				break;
		}
	}

	/* Fallback to default shader */
	if (*shgrp == NULL) {
		bool use_ssr = ((effects->enabled_effects & EFFECT_SSR) != 0);
		*shgrp = EEVEE_default_shading_group_get(sldata, vedata,
		                                         NULL, NULL, NULL, NULL, NULL, NULL,
		                                         false, use_flat_nor, use_ssr, linfo->shadow_method);
		DRW_shgroup_uniform_vec3(*shgrp, "basecol", color_p, 1);
		DRW_shgroup_uniform_float(*shgrp, "metallic", metal_p, 1);
		DRW_shgroup_uniform_float(*shgrp, "specular", spec_p, 1);
		DRW_shgroup_uniform_float(*shgrp, "roughness", rough_p, 1);
	}

	/* Fallback default depth prepass */
	if (*shgrp_depth == NULL) {
		if (use_refract) {
			*shgrp_depth = (do_cull) ? stl->g_data->refract_depth_shgrp_cull : stl->g_data->refract_depth_shgrp;
			*shgrp_depth_clip = (do_cull) ? stl->g_data->refract_depth_shgrp_clip_cull : stl->g_data->refract_depth_shgrp_clip;
		}
		else {
			*shgrp_depth = (do_cull) ? stl->g_data->depth_shgrp_cull : stl->g_data->depth_shgrp;
			*shgrp_depth_clip = (do_cull) ? stl->g_data->depth_shgrp_clip_cull : stl->g_data->depth_shgrp_clip;
		}
	}

	emsg = MEM_mallocN(sizeof(EeveeMaterialShadingGroups), "EeveeMaterialShadingGroups");
	emsg->shading_grp = *shgrp;
	emsg->depth_grp = *shgrp_depth;
	emsg->depth_clip_grp = *shgrp_depth_clip;
	BLI_ghash_insert(material_hash, ma, emsg);
}

static void material_transparent(
        Material *ma, EEVEE_ViewLayerData *sldata, EEVEE_Data *vedata,
        bool do_cull, bool use_flat_nor,
        struct GPUMaterial **gpumat, struct DRWShadingGroup **shgrp, struct DRWShadingGroup **shgrp_depth)
{
	const DRWContextState *draw_ctx = DRW_context_state_get();
	Scene *scene = draw_ctx->scene;
	EEVEE_StorageList *stl = ((EEVEE_Data *)vedata)->stl;
	EEVEE_PassList *psl = ((EEVEE_Data *)vedata)->psl;
	EEVEE_LampsInfo *linfo = sldata->lamps;

	const bool use_refract = (
	        ((ma->blend_flag & MA_BL_SS_REFRACTION) != 0) &&
	        ((stl->effects->enabled_effects & EFFECT_REFRACT) != 0)
	);
	float *color_p = &ma->r;
	float *metal_p = &ma->metallic;
	float *spec_p = &ma->spec;
	float *rough_p = &ma->roughness;

	if (ma->use_nodes && ma->nodetree) {
		static float error_col[3] = {1.0f, 0.0f, 1.0f};
		static float compile_col[3] = {0.5f, 0.5f, 0.5f};
		static float half = 0.5f;

		/* Shading */
		*gpumat = EEVEE_material_mesh_get(
		        scene, ma, vedata, true, (ma->blend_method == MA_BM_MULTIPLY), use_refract,
		        false, false, linfo->shadow_method);

		switch (GPU_material_status(*gpumat)) {
			case GPU_MAT_SUCCESS:
			{
				static int ssr_id = -1; /* TODO transparent SSR */
				bool use_blend = (ma->blend_method & MA_BM_BLEND) != 0;

				*shgrp = DRW_shgroup_material_create(*gpumat, psl->transparent_pass);
				add_standard_uniforms(*shgrp, sldata, vedata, &ssr_id, &ma->refract_depth, use_refract, use_blend);
				break;
			}
			case GPU_MAT_QUEUED:
			{
				/* TODO Bypass probe compilation. */
				color_p = compile_col;
				metal_p = spec_p = rough_p = &half;
				break;
			}
			case GPU_MAT_FAILED:
			default:
				color_p = error_col;
				metal_p = spec_p = rough_p = &half;
				break;
		}
	}

	/* Fallback to default shader */
	if (*shgrp == NULL) {
		*shgrp = EEVEE_default_shading_group_create(
		        sldata, vedata, psl->transparent_pass,
		        false, use_flat_nor, true, false, linfo->shadow_method);
		DRW_shgroup_uniform_vec3(*shgrp, "basecol", color_p, 1);
		DRW_shgroup_uniform_float(*shgrp, "metallic", metal_p, 1);
		DRW_shgroup_uniform_float(*shgrp, "specular", spec_p, 1);
		DRW_shgroup_uniform_float(*shgrp, "roughness", rough_p, 1);
	}

	const bool use_prepass = ((ma->blend_flag & MA_BL_HIDE_BACKSIDE) != 0);

	DRWState all_state = (
	        DRW_STATE_WRITE_DEPTH | DRW_STATE_WRITE_COLOR | DRW_STATE_CULL_BACK |
	        DRW_STATE_DEPTH_LESS_EQUAL | DRW_STATE_DEPTH_EQUAL |
	        DRW_STATE_BLEND | DRW_STATE_ADDITIVE | DRW_STATE_MULTIPLY
	);

	DRWState cur_state = DRW_STATE_WRITE_COLOR;
	cur_state |= (use_prepass) ? DRW_STATE_DEPTH_EQUAL : DRW_STATE_DEPTH_LESS_EQUAL;
	cur_state |= (do_cull) ? DRW_STATE_CULL_BACK : 0;

	switch (ma->blend_method) {
		case MA_BM_ADD:
			cur_state |= DRW_STATE_ADDITIVE;
			break;
		case MA_BM_MULTIPLY:
			cur_state |= DRW_STATE_MULTIPLY;
			break;
		case MA_BM_BLEND:
			cur_state |= DRW_STATE_BLEND;
			break;
		default:
			BLI_assert(0);
			break;
	}

	/* Disable other blend modes and use the one we want. */
	DRW_shgroup_state_disable(*shgrp, all_state);
	DRW_shgroup_state_enable(*shgrp, cur_state);

	/* Depth prepass */
	if (use_prepass) {
		*shgrp_depth = DRW_shgroup_create(e_data.default_prepass_clip_sh, psl->transparent_pass);
		DRW_shgroup_uniform_block(*shgrp_depth, "clip_block", sldata->clip_ubo);

		cur_state = DRW_STATE_WRITE_DEPTH | DRW_STATE_DEPTH_LESS_EQUAL;
		cur_state |= (do_cull) ? DRW_STATE_CULL_BACK : 0;

		DRW_shgroup_state_disable(*shgrp_depth, all_state);
		DRW_shgroup_state_enable(*shgrp_depth, cur_state);
	}
}

static void material_particle_hair(
        EEVEE_Data *vedata,
        EEVEE_ViewLayerData *sldata,
        Object *ob,
        ParticleSystem *psys,
        ModifierData *md)
{
	EEVEE_PassList *psl = ((EEVEE_Data *)vedata)->psl;
	EEVEE_StorageList *stl = ((EEVEE_Data *)vedata)->stl;
	const DRWContextState *draw_ctx = DRW_context_state_get();
	Scene *scene = draw_ctx->scene;
	bool use_ssr = ((stl->effects->enabled_effects & EFFECT_SSR) != 0);

	if (!psys_check_enabled(ob, psys, false)) {
		return;
	}
	if (!DRW_check_psys_visible_within_active_context(ob, psys)) {
		return;
	}
	ParticleSettings *part = psys->part;
	const int draw_as = (part->draw_as == PART_DRAW_REND) ? part->ren_as : part->draw_as;
	if (draw_as != PART_DRAW_PATH) {
		return;
	}

	DRWShadingGroup *shgrp = NULL;
	Material *ma = give_current_material(ob, part->omat);

	if (ma == NULL) {
		ma = &defmaterial;
	}

	float *color_p = &ma->r;
	float *metal_p = &ma->metallic;
	float *spec_p = &ma->spec;
	float *rough_p = &ma->roughness;

	shgrp = DRW_shgroup_particle_hair_create(
	        ob, psys, md,
	        psl->depth_pass,
	        e_data.default_hair_prepass_sh);

	shgrp = DRW_shgroup_particle_hair_create(
	        ob, psys, md,
	        psl->depth_pass_clip,
	        e_data.default_hair_prepass_clip_sh);
	DRW_shgroup_uniform_block(shgrp, "clip_block", sldata->clip_ubo);

	shgrp = NULL;
	if (ma->use_nodes && ma->nodetree) {
		static int ssr_id;
		ssr_id = (use_ssr) ? 1 : -1;
		static float half = 0.5f;
		static float error_col[3] = {1.0f, 0.0f, 1.0f};
		static float compile_col[3] = {0.5f, 0.5f, 0.5f};
		struct GPUMaterial *gpumat = EEVEE_material_hair_get(scene, ma, sldata->lamps->shadow_method);

		switch (GPU_material_status(gpumat)) {
			case GPU_MAT_SUCCESS:
			{
				shgrp = DRW_shgroup_material_particle_hair_create(
				        ob, psys, md,
				        psl->material_pass,
				        gpumat);
				add_standard_uniforms(shgrp, sldata, vedata, &ssr_id, NULL, false, false);
				break;
			}
			case GPU_MAT_QUEUED:
			{
				color_p = compile_col;
				metal_p = spec_p = rough_p = &half;
				break;
			}
			case GPU_MAT_FAILED:
			default:
				color_p = error_col;
				metal_p = spec_p = rough_p = &half;
				break;
		}
	}

	/* Fallback to default shader */
	if (shgrp == NULL) {
		shgrp = EEVEE_default_shading_group_get(sldata, vedata,
		                                        ob, psys, md, NULL, NULL, NULL,
		                                        true, false, use_ssr,
		                                        sldata->lamps->shadow_method);
		DRW_shgroup_uniform_vec3(shgrp, "basecol", color_p, 1);
		DRW_shgroup_uniform_float(shgrp, "metallic", metal_p, 1);
		DRW_shgroup_uniform_float(shgrp, "specular", spec_p, 1);
		DRW_shgroup_uniform_float(shgrp, "roughness", rough_p, 1);
	}
	
	/* Shadows */
	DRW_shgroup_particle_hair_create(
	        ob, psys, md,
	        psl->shadow_pass,
	        e_data.default_hair_prepass_sh);
}

static void material_hair(
        EEVEE_Data *vedata,
        EEVEE_ViewLayerData *sldata,
        Object *ob,
        HairSystem *hsys,
        const HairDrawSettings *draw_set,
        Material *ma,
        struct Mesh *scalp)
{
	EEVEE_PassList *psl = ((EEVEE_Data *)vedata)->psl;
	EEVEE_StorageList *stl = ((EEVEE_Data *)vedata)->stl;
	const bool use_ssr = ((stl->effects->enabled_effects & EFFECT_SSR) != 0);
	const DRWContextState *draw_ctx = DRW_context_state_get();
	Scene *scene = draw_ctx->scene;
	float mat[4][4];
	copy_m4_m4(mat, ob->obmat);
	
	if (draw_set->fiber_mode != HAIR_DRAW_FIBER_CURVES)
	{
		return;
	}
	
	if (ma == NULL) {
		ma = &defmaterial;
	}
	
	{
<<<<<<< HEAD
		/*DRWShadingGroup *shgrp =*/ DRW_shgroup_hair_fibers_create(
		            scene, ob, hsys, scalp, draw_set,
		            psl->depth_pass,
		            e_data.default_prepass_hair_fiber_sh);
	}
	{
		DRWShadingGroup *shgrp = DRW_shgroup_hair_fibers_create(
		                             scene, ob, hsys, scalp, draw_set,
		                             psl->depth_pass_clip,
		                             e_data.default_prepass_hair_fiber_clip_sh);
=======
		/*DRWShadingGroup *shgrp =*/ DRW_shgroup_hair_create(
		            ob, hsys, scalp, draw_set,
		            psl->depth_pass,
		            e_data.default_hair_prepass_sh);
	}
	{
		DRWShadingGroup *shgrp = DRW_shgroup_hair_create(
		                             ob, hsys, scalp, draw_set,
		                             psl->depth_pass_clip,
		                             e_data.default_hair_prepass_clip_sh);
>>>>>>> 27b28e43
		DRW_shgroup_uniform_block(shgrp, "clip_block", sldata->clip_ubo);
	}
	
	{
		float *color_p = &ma->r;
		float *metal_p = &ma->metallic;
		float *spec_p = &ma->spec;
		float *rough_p = &ma->roughness;
		
		DRWShadingGroup *shgrp = NULL;
		if (ma->use_nodes && ma->nodetree) {
			static int ssr_id;
			ssr_id = (use_ssr) ? 1 : -1;
			static float half = 0.5f;
			static float error_col[3] = {1.0f, 0.0f, 1.0f};
			static float compile_col[3] = {0.5f, 0.5f, 0.5f};
			struct GPUMaterial *gpumat = EEVEE_material_hair_get(scene, ma, sldata->lamps->shadow_method);
			
			switch (GPU_material_status(gpumat)) {
				case GPU_MAT_SUCCESS:
				{
<<<<<<< HEAD
					shgrp = DRW_shgroup_material_hair_fibers_create(
					            scene, ob, hsys, scalp, draw_set,
=======
					shgrp = DRW_shgroup_material_hair_create(
					            ob, hsys, scalp, draw_set,
>>>>>>> 27b28e43
					            psl->material_pass,
					            gpumat);
					add_standard_uniforms(shgrp, sldata, vedata, &ssr_id, NULL, false, false);
					break;
				}
				case GPU_MAT_QUEUED:
				{
					color_p = compile_col;
					metal_p = spec_p = rough_p = &half;
					break;
				}
				case GPU_MAT_FAILED:
				default:
					color_p = error_col;
					metal_p = spec_p = rough_p = &half;
					break;
			}
		}
		
		/* Fallback to default shader */
		if (shgrp == NULL) {
			shgrp = EEVEE_default_shading_group_get(sldata, vedata,
			                                        ob, NULL, NULL, hsys, draw_set, scalp,
			                                        true, false, use_ssr,
			                                        sldata->lamps->shadow_method);
			DRW_shgroup_uniform_vec3(shgrp, "basecol", color_p, 1);
			DRW_shgroup_uniform_float(shgrp, "metallic", metal_p, 1);
			DRW_shgroup_uniform_float(shgrp, "specular", spec_p, 1);
			DRW_shgroup_uniform_float(shgrp, "roughness", rough_p, 1);
		}
	}
	
	/* Shadows */
	DRW_shgroup_hair_create(
	            ob, hsys, scalp, draw_set,
	            psl->shadow_pass,
	            e_data.default_hair_prepass_sh);
}

void EEVEE_materials_cache_populate(EEVEE_Data *vedata, EEVEE_ViewLayerData *sldata, Object *ob, bool *cast_shadow)
{
	EEVEE_PassList *psl = vedata->psl;
	EEVEE_StorageList *stl = vedata->stl;
	const DRWContextState *draw_ctx = DRW_context_state_get();
	Scene *scene = draw_ctx->scene;
	GHash *material_hash = stl->g_data->material_hash;

	const bool do_cull = (draw_ctx->v3d && (draw_ctx->v3d->flag2 & V3D_BACKFACE_CULLING));
	const bool is_active = (ob == draw_ctx->obact);
	const bool is_sculpt_mode = is_active && (draw_ctx->object_mode & OB_MODE_SCULPT) != 0;
#if 0
	const bool is_sculpt_mode_draw = is_sculpt_mode && (draw_ctx->v3d->flag2 & V3D_SHOW_MODE_SHADE_OVERRIDE) == 0;
#else
	/* For now just force fully shaded with eevee when supported. */
	const bool is_sculpt_mode_draw =
	        is_sculpt_mode &&
	        ((ob->sculpt && ob->sculpt->pbvh) && (BKE_pbvh_type(ob->sculpt->pbvh) != PBVH_FACES));
#endif
	const bool is_default_mode_shader = is_sculpt_mode;

	/* First get materials for this mesh. */
	if (ELEM(ob->type, OB_MESH, OB_CURVE, OB_SURF, OB_FONT, OB_MBALL)) {
		const int materials_len = MAX2(1, (is_sculpt_mode_draw ? 1 : ob->totcol));

		struct DRWShadingGroup **shgrp_array = BLI_array_alloca(shgrp_array, materials_len);
		struct DRWShadingGroup **shgrp_depth_array = BLI_array_alloca(shgrp_depth_array, materials_len);
		struct DRWShadingGroup **shgrp_depth_clip_array = BLI_array_alloca(shgrp_depth_clip_array, materials_len);

		struct GPUMaterial **gpumat_array = BLI_array_alloca(gpumat_array, materials_len);
		struct GPUMaterial **gpumat_depth_array = BLI_array_alloca(gpumat_array, materials_len);

		bool use_flat_nor = false;

		if (is_default_mode_shader) {
			if (is_sculpt_mode_draw) {
				use_flat_nor = DRW_object_is_flat_normal(ob);
			}
		}

		for (int i = 0; i < materials_len; ++i) {
			Material *ma;

			if (is_sculpt_mode_draw) {
				ma = NULL;
			}
			else {
				ma = give_current_material(ob, i + 1);
			}

			gpumat_array[i] = NULL;
			gpumat_depth_array[i] = NULL;
			shgrp_array[i] = NULL;
			shgrp_depth_array[i] = NULL;
			shgrp_depth_clip_array[i] = NULL;

			if (ma == NULL)
				ma = &defmaterial;

			switch (ma->blend_method) {
				case MA_BM_SOLID:
				case MA_BM_CLIP:
				case MA_BM_HASHED:
					material_opaque(ma, material_hash, sldata, vedata, do_cull, use_flat_nor,
					        &gpumat_array[i], &gpumat_depth_array[i],
					        &shgrp_array[i], &shgrp_depth_array[i], &shgrp_depth_clip_array[i]);
					break;
				case MA_BM_ADD:
				case MA_BM_MULTIPLY:
				case MA_BM_BLEND:
					material_transparent(ma, sldata, vedata, do_cull, use_flat_nor,
					        &gpumat_array[i], &shgrp_array[i], &shgrp_depth_array[i]);
					break;
				default:
					BLI_assert(0);
					break;
			}
		}

		if (is_sculpt_mode && is_sculpt_mode_draw == false) {
			DRW_cache_mesh_sculpt_coords_ensure(ob);
		}

		/* Only support single volume material for now. */
		/* XXX We rely on the previously compiled surface shader
		 * to know if the material has a "volume nodetree".
		 */
		bool use_volume_material = (gpumat_array[0] && GPU_material_use_domain_volume(gpumat_array[0]));

		/* Get per-material split surface */
		char *auto_layer_names;
		int *auto_layer_is_srgb;
		int auto_layer_count;
		struct Gwn_Batch **mat_geom = DRW_cache_object_surface_material_get(
		        ob, gpumat_array, materials_len,
		        &auto_layer_names,
		        &auto_layer_is_srgb,
		        &auto_layer_count);
		if (mat_geom) {
			for (int i = 0; i < materials_len; ++i) {
				if (mat_geom[i] == NULL) {
					continue;
				}
				EEVEE_ObjectEngineData *oedata = NULL;
				Material *ma = give_current_material(ob, i + 1);

				if (ma == NULL)
					ma = &defmaterial;

				/* Do not render surface if we are rendering a volume object
				 * and do not have a surface closure. */
				if (use_volume_material &&
				    (gpumat_array[i] && !GPU_material_use_domain_surface(gpumat_array[i])))
				{
					continue;
				}

				/* XXX TODO rewrite this to include the dupli objects.
				 * This means we cannot exclude dupli objects from reflections!!! */
				if ((ob->base_flag & BASE_FROMDUPLI) == 0) {
					oedata = EEVEE_object_data_ensure(ob);
					oedata->ob = ob;
					oedata->test_data = &sldata->probes->vis_data;
				}

				/* Shading pass */
				ADD_SHGROUP_CALL(shgrp_array[i], ob, mat_geom[i], oedata);

				/* Depth Prepass */
				ADD_SHGROUP_CALL_SAFE(shgrp_depth_array[i], ob, mat_geom[i], oedata);
				ADD_SHGROUP_CALL_SAFE(shgrp_depth_clip_array[i], ob, mat_geom[i], oedata);

				char *name = auto_layer_names;
				for (int j = 0; j < auto_layer_count; ++j) {
					/* TODO don't add these uniform when not needed (default pass shaders). */
					if (shgrp_array[i]) {
						DRW_shgroup_uniform_bool(shgrp_array[i], name, &auto_layer_is_srgb[j], 1);
					}
					if (shgrp_depth_array[i]) {
						DRW_shgroup_uniform_bool(shgrp_depth_array[i], name, &auto_layer_is_srgb[j], 1);
					}
					if (shgrp_depth_clip_array[i]) {
						DRW_shgroup_uniform_bool(shgrp_depth_clip_array[i], name, &auto_layer_is_srgb[j], 1);
					}
					/* Go to next layer name. */
					while (*name != '\0') { name++; }
					name += 1;
				}

				/* Shadow Pass */
				if (ma->use_nodes && ma->nodetree && (ma->blend_method != MA_BM_SOLID)) {
					struct GPUMaterial *gpumat;
					switch (ma->blend_shadow) {
						case MA_BS_SOLID:
							EEVEE_lights_cache_shcaster_add(
							        sldata, stl, mat_geom[i], ob);
							*cast_shadow = true;
							break;
						case MA_BS_CLIP:
							gpumat = EEVEE_material_mesh_depth_get(scene, ma, false, true);
							EEVEE_lights_cache_shcaster_material_add(
							        sldata, psl, gpumat, mat_geom[i], ob, &ma->alpha_threshold);
							*cast_shadow = true;
							break;
						case MA_BS_HASHED:
							gpumat = EEVEE_material_mesh_depth_get(scene, ma, true, true);
							EEVEE_lights_cache_shcaster_material_add(
							        sldata, psl, gpumat, mat_geom[i], ob, NULL);
							*cast_shadow = true;
							break;
						case MA_BS_NONE:
						default:
							break;
					}
				}
				else {
					EEVEE_lights_cache_shcaster_add(sldata, stl, mat_geom[i], ob);
					*cast_shadow = true;
				}
			}
		}

		/* Volumetrics */
		if (((stl->effects->enabled_effects & EFFECT_VOLUMETRIC) != 0) && use_volume_material) {
			EEVEE_volumes_cache_object_add(sldata, vedata, scene, ob);
		}
	}
}

void EEVEE_hair_cache_populate(EEVEE_Data *vedata, EEVEE_ViewLayerData *sldata, Object *ob, bool *cast_shadow)
{
	const DRWContextState *draw_ctx = DRW_context_state_get();

	if (ob->type == OB_MESH) {
		if (ob != draw_ctx->object_edit) {
			for (ModifierData *md = ob->modifiers.first; md; md = md->next) {
				if (md->type == eModifierType_ParticleSystem) {
					ParticleSystem *psys = ((ParticleSystemModifierData *)md)->psys;
					material_particle_hair(vedata, sldata, ob, psys, md);
					*cast_shadow = true;
				}
				else if (md->type == eModifierType_Hair) {
					HairModifierData *hmd = (HairModifierData *)md;
					
					const int material_index = 1; /* TODO */
					Material *material = give_current_material(ob, material_index);
					
					material_hair(vedata, sldata, ob, hmd->hair_system, hmd->draw_settings, material, ob->data);
				}
			}
		}
	}
	else if (ob->type == OB_GROOM) {
		Groom *groom = ob->data;
		
		Material *material = give_current_material(ob, groom->material_index);
		
		struct Mesh *scalp = BKE_groom_get_scalp(draw_ctx->depsgraph, groom);
		material_hair(vedata, sldata, ob, groom->hair_system, groom->hair_draw_settings, material, scalp);
	}
}

void EEVEE_materials_cache_finish(EEVEE_Data *vedata)
{
	EEVEE_StorageList *stl = ((EEVEE_Data *)vedata)->stl;

	/* Look-Dev */
	const DRWContextState *draw_ctx = DRW_context_state_get();
	const View3D *v3d = draw_ctx->v3d;
	if (LOOK_DEV_OVERLAY_ENABLED(v3d)) {
		EEVEE_ViewLayerData *sldata = EEVEE_view_layer_data_ensure();
		EEVEE_LampsInfo *linfo = sldata->lamps;
		struct Gwn_Batch *sphere = DRW_cache_sphere_get();
		static float mat1[4][4];
		static float color[3] = {0.8f, 0.8f, 0.8f};
		static float metallic_on = 1.0f;
		static float metallic_off = 0.00f;
		static float specular_off = 0.5f;
		static float specular_on = 1.0f;
		static float roughness_off = 0.05f;
		static float roughness_on = 1.00f;

		float view_mat[4][4];
		DRW_viewport_matrix_get(view_mat, DRW_MAT_VIEWINV);

		DRWShadingGroup *shgrp = EEVEE_lookdev_shading_group_get(sldata, vedata, false, linfo->shadow_method);
		DRW_shgroup_uniform_vec3(shgrp, "basecol", color, 1);
		DRW_shgroup_uniform_float(shgrp, "metallic", &metallic_on, 1);
		DRW_shgroup_uniform_float(shgrp, "specular", &specular_on, 1);
		DRW_shgroup_uniform_float(shgrp, "roughness", &roughness_off, 1);
		unit_m4(mat1);
		mul_m4_m4m4(mat1, mat1, view_mat);
		translate_m4(mat1, -1.5f, 0.0f, -5.0f);
		DRW_shgroup_call_add(shgrp, sphere, mat1);

		shgrp = EEVEE_lookdev_shading_group_get(sldata, vedata, false, linfo->shadow_method);
		DRW_shgroup_uniform_vec3(shgrp, "basecol", color, 1);
		DRW_shgroup_uniform_float(shgrp, "metallic", &metallic_off, 1);
		DRW_shgroup_uniform_float(shgrp, "specular", &specular_off, 1);
		DRW_shgroup_uniform_float(shgrp, "roughness", &roughness_on, 1);
		translate_m4(mat1, 3.0f, 0.0f, 0.0f);
		DRW_shgroup_call_add(shgrp, sphere, mat1);
	}
	/* END */

	BLI_ghash_free(stl->g_data->material_hash, NULL, MEM_freeN);
}

void EEVEE_materials_free(void)
{
	for (int i = 0; i < VAR_MAT_MAX; ++i) {
		DRW_SHADER_FREE_SAFE(e_data.default_lit[i]);
	}
	MEM_SAFE_FREE(e_data.frag_shader_lib);
	MEM_SAFE_FREE(e_data.vert_shader_str);
	MEM_SAFE_FREE(e_data.volume_shader_lib);
	DRW_SHADER_FREE_SAFE(e_data.default_hair_prepass_sh);
	DRW_SHADER_FREE_SAFE(e_data.default_hair_prepass_clip_sh);
	DRW_SHADER_FREE_SAFE(e_data.default_prepass_sh);
	DRW_SHADER_FREE_SAFE(e_data.default_prepass_clip_sh);
	DRW_SHADER_FREE_SAFE(e_data.default_background);
	DRW_SHADER_FREE_SAFE(e_data.default_studiolight_background);
	DRW_SHADER_FREE_SAFE(e_data.update_noise_sh);
	DRW_TEXTURE_FREE_SAFE(e_data.util_tex);
	DRW_TEXTURE_FREE_SAFE(e_data.noise_tex);
}

void EEVEE_draw_default_passes(EEVEE_PassList *psl)
{
	for (int i = 0; i < VAR_MAT_MAX; ++i) {
		if (psl->default_pass[i]) {
			DRW_draw_pass(psl->default_pass[i]);
		}
	}
}<|MERGE_RESOLUTION|>--- conflicted
+++ resolved
@@ -1526,18 +1526,6 @@
 	}
 	
 	{
-<<<<<<< HEAD
-		/*DRWShadingGroup *shgrp =*/ DRW_shgroup_hair_fibers_create(
-		            scene, ob, hsys, scalp, draw_set,
-		            psl->depth_pass,
-		            e_data.default_prepass_hair_fiber_sh);
-	}
-	{
-		DRWShadingGroup *shgrp = DRW_shgroup_hair_fibers_create(
-		                             scene, ob, hsys, scalp, draw_set,
-		                             psl->depth_pass_clip,
-		                             e_data.default_prepass_hair_fiber_clip_sh);
-=======
 		/*DRWShadingGroup *shgrp =*/ DRW_shgroup_hair_create(
 		            ob, hsys, scalp, draw_set,
 		            psl->depth_pass,
@@ -1548,7 +1536,6 @@
 		                             ob, hsys, scalp, draw_set,
 		                             psl->depth_pass_clip,
 		                             e_data.default_hair_prepass_clip_sh);
->>>>>>> 27b28e43
 		DRW_shgroup_uniform_block(shgrp, "clip_block", sldata->clip_ubo);
 	}
 	
@@ -1570,13 +1557,8 @@
 			switch (GPU_material_status(gpumat)) {
 				case GPU_MAT_SUCCESS:
 				{
-<<<<<<< HEAD
-					shgrp = DRW_shgroup_material_hair_fibers_create(
-					            scene, ob, hsys, scalp, draw_set,
-=======
 					shgrp = DRW_shgroup_material_hair_create(
 					            ob, hsys, scalp, draw_set,
->>>>>>> 27b28e43
 					            psl->material_pass,
 					            gpumat);
 					add_standard_uniforms(shgrp, sldata, vedata, &ssr_id, NULL, false, false);
