/*
 * This program is free software; you can redistribute it and/or
 * modify it under the terms of the GNU General Public License
 * as published by the Free Software Foundation; either version 2
 * of the License, or (at your option) any later version.
 *
 * This program is distributed in the hope that it will be useful,
 * but WITHOUT ANY WARRANTY; without even the implied warranty of
 * MERCHANTABILITY or FITNESS FOR A PARTICULAR PURPOSE.  See the
 * GNU General Public License for more details.
 *
 * You should have received a copy of the GNU General Public License
 * along with this program; if not, write to the Free Software Foundation,
 * Inc., 51 Franklin Street, Fifth Floor, Boston, MA 02110-1301, USA.
 *
 * The Original Code is Copyright (C) 2001-2002 by NaN Holding BV.
 * All rights reserved.
 */

/** \file
 * \ingroup DNA
 */

#ifndef __DNA_MESH_TYPES_H__
#define __DNA_MESH_TYPES_H__

#include "DNA_defs.h"
#include "DNA_ID.h"
#include "DNA_customdata_types.h"

struct AnimData;
struct Ipo;
struct Key;
struct LinkNode;
struct MCol;
struct MEdge;
struct MFace;
struct MLoop;
struct MLoopCol;
struct MLoopTri;
struct MLoopUV;
struct MPoly;
struct MTexPoly;
struct MVert;
struct Material;
struct Mesh;
struct Multires;
struct SubdivCCG;

#
#
typedef struct EditMeshData {
  /** when set, \a vertexNos, polyNos are lazy initialized */
  const float (*vertexCos)[3];

  /** lazy initialize (when \a vertexCos is set) */
  float const (*vertexNos)[3];
  float const (*polyNos)[3];
  /** also lazy init but dont depend on \a vertexCos */
  const float (*polyCos)[3];
} EditMeshData;

/**
 * \warning Typical access is done via
 * #BKE_mesh_runtime_looptri_ensure, #BKE_mesh_runtime_looptri_len.
 */
struct MLoopTri_Store {
  /* WARNING! swapping between array (ready-to-be-used data) and array_wip
   * (where data is actually computed)
   * shall always be protected by same lock as one used for looptris computing. */
  struct MLoopTri *array, *array_wip;
  int len;
  int len_alloc;
};

/* not saved in file! */
typedef struct Mesh_Runtime {
  /* Evaluated mesh for objects which do not have effective modifiers. This mesh is sued as a
   * result of modifier stack evaluation.
   * Since modifier stack evaluation is threaded on object level we need some synchronization. */
  struct Mesh *mesh_eval;
  void *eval_mutex;

  struct EditMeshData *edit_data;
  void *batch_cache;

  struct SubdivCCG *subdiv_ccg;
  void *_pad1;
  int subdiv_ccg_tot_level;
  char _pad2[4];

  int64_t cd_dirty_vert;
  int64_t cd_dirty_edge;
  int64_t cd_dirty_loop;
  int64_t cd_dirty_poly;

  struct MLoopTri_Store looptris;

  /** 'BVHCache', for 'BKE_bvhutil.c' */
  struct LinkNode *bvh_cache;

  /** Non-manifold boundary data for Shrinkwrap Target Project. */
  struct ShrinkwrapBoundaryData *shrinkwrap_data;

  /** Set by modifier stack if only deformed from original. */
  char deformed_only;
  /**
   * Copied from edit-mesh (hint, draw with editmesh data).
   * In the future we may leave the mesh-data empty
   * since its not needed if we can use edit-mesh data. */
  char is_original;
  char _pad[6];
} Mesh_Runtime;

typedef struct Mesh {
  ID id;
  /** Animation data (must be immediately after id for utilities to use it). */
  struct AnimData *adt;

  struct BoundBox *bb;

  /** Old animation system, deprecated for 2.5. */
  struct Ipo *ipo DNA_DEPRECATED;
  struct Key *key;
  struct Material **mat;
  struct MSelect *mselect;

  /* BMESH ONLY */
  /*new face structures*/
  struct MPoly *mpoly;
  struct MLoop *mloop;
  struct MLoopUV *mloopuv;
  struct MLoopCol *mloopcol;
  /* END BMESH ONLY */

  /* mface stores the tessellation (triangulation) of the mesh,
   * real faces are now stored in nface.*/
  /** Array of mesh object mode faces for tessellation. */
  struct MFace *mface;
  /** Store tessellation face UV's and texture here. */
  struct MTFace *mtface;
  /** Deprecated, use mtface. */
  struct TFace *tface DNA_DEPRECATED;
  /** Array of verts. */
  struct MVert *mvert;
  /** Array of edges. */
  struct MEdge *medge;
  /** Deformgroup vertices. */
  struct MDeformVert *dvert;

  /* array of colors for the tessellated faces, must be number of tessellated
   * faces * 4 in length */
  struct MCol *mcol;
  struct Mesh *texcomesh;

  /* When the object is available, the preferred access method is: BKE_editmesh_from_object(ob) */
  /** Not saved in file!. */
  struct BMEditMesh *edit_mesh;

  struct CustomData vdata, edata, fdata;

  /* BMESH ONLY */
  struct CustomData pdata, ldata;
  /* END BMESH ONLY */

  int totvert, totedge, totface, totselect;

  /* BMESH ONLY */
  int totpoly, totloop;
  /* END BMESH ONLY */

  /* the last selected vertex/edge/face are used for the active face however
   * this means the active face must always be selected, this is to keep track
   * of the last selected face and is similar to the old active face flag where
   * the face does not need to be selected, -1 is inactive */
  int act_face;

  /* texture space, copied as one block in editobject.c */
  float loc[3];
  float size[3];
  float rot[3];

  short texflag, flag;
  float smoothresh;

  /* customdata flag, for bevel-weight and crease, which are now optional */
  char cd_flag, _pad;

  char subdiv DNA_DEPRECATED, subdivr DNA_DEPRECATED;
  /** Only kept for backwards compat, not used anymore. */
  char subsurftype DNA_DEPRECATED;
  char editflag;

  short totcol;

<<<<<<< HEAD
  float voxel_size;
=======
  float remesh_voxel_size;
>>>>>>> a942d97b
  char _pad1[4];
  /** Deprecated multiresolution modeling data, only keep for loading old files. */
  struct Multires *mr DNA_DEPRECATED;

  Mesh_Runtime runtime;
} Mesh;

/* deprecated by MTFace, only here for file reading */
#ifdef DNA_DEPRECATED
typedef struct TFace {
  /** The faces image for the active UVLayer. */
  void *tpage;
  float uv[4][2];
  unsigned int col[4];
  char flag, transp;
  short mode, tile, unwrap;
} TFace;
#endif

/* **************** MESH ********************* */

/* texflag */
enum {
  ME_AUTOSPACE = 1,
};

/* me->editflag */
enum {
  ME_EDIT_MIRROR_X = 1 << 0,
  ME_EDIT_MIRROR_Y = 1 << 1, /* unused so far */
  ME_EDIT_MIRROR_Z = 1 << 2, /* unused so far */

  ME_EDIT_PAINT_FACE_SEL = 1 << 3,
  ME_EDIT_MIRROR_TOPO = 1 << 4,
  ME_EDIT_PAINT_VERT_SEL = 1 << 5,
};

/* we cant have both flags enabled at once,
 * flags defined in DNA_scene_types.h */
#define ME_EDIT_PAINT_SEL_MODE(_me) \
  ((_me->editflag & ME_EDIT_PAINT_FACE_SEL) ? \
       SCE_SELECT_FACE : \
       (_me->editflag & ME_EDIT_PAINT_VERT_SEL) ? SCE_SELECT_VERTEX : 0)

/* me->flag */
enum {
  ME_FLAG_UNUSED_0 = 1 << 0,     /* cleared */
  ME_FLAG_UNUSED_1 = 1 << 1,     /* cleared */
  ME_FLAG_DEPRECATED_2 = 1 << 2, /* deprecated */
  ME_FLAG_UNUSED_3 = 1 << 3,     /* cleared */
  ME_FLAG_UNUSED_4 = 1 << 4,     /* cleared */
  ME_AUTOSMOOTH = 1 << 5,
  ME_FLAG_UNUSED_6 = 1 << 6, /* cleared */
  ME_FLAG_UNUSED_7 = 1 << 7, /* cleared */
  ME_FLAG_UNUSED_8 = 1 << 8, /* cleared */
  ME_DS_EXPAND = 1 << 9,
  ME_SCULPT_DYNAMIC_TOPOLOGY = 1 << 10,
  ME_REMESH_SMOOTH_NORMALS = 1 << 11,
<<<<<<< HEAD
  ME_REMESH_REPROJECT_VERTEX_PAINT = 1 << 12,
  ME_REMESH_REPROJECT_PAINT_MASK = 1 << 13,
=======
  ME_REMESH_REPROJECT_PAINT_MASK = 1 << 12,
>>>>>>> a942d97b
};

/* me->cd_flag */
enum {
  ME_CDFLAG_VERT_BWEIGHT = 1 << 0,
  ME_CDFLAG_EDGE_BWEIGHT = 1 << 1,
  ME_CDFLAG_EDGE_CREASE = 1 << 2,
};

/* Subsurf Type */
enum {
  ME_CC_SUBSURF = 0,
  ME_SIMPLE_SUBSURF = 1,
};

#define MESH_MAX_VERTS 2000000000L

/* this is so we can save bmesh files that load in trunk, ignoring NGons
 * will eventually be removed */

/* enable this so meshes get tessfaces calculated by default */
/* #define USE_TESSFACE_DEFAULT */

#endif<|MERGE_RESOLUTION|>--- conflicted
+++ resolved
@@ -193,11 +193,8 @@
 
   short totcol;
 
-<<<<<<< HEAD
-  float voxel_size;
-=======
   float remesh_voxel_size;
->>>>>>> a942d97b
+
   char _pad1[4];
   /** Deprecated multiresolution modeling data, only keep for loading old files. */
   struct Multires *mr DNA_DEPRECATED;
@@ -256,12 +253,8 @@
   ME_DS_EXPAND = 1 << 9,
   ME_SCULPT_DYNAMIC_TOPOLOGY = 1 << 10,
   ME_REMESH_SMOOTH_NORMALS = 1 << 11,
-<<<<<<< HEAD
-  ME_REMESH_REPROJECT_VERTEX_PAINT = 1 << 12,
-  ME_REMESH_REPROJECT_PAINT_MASK = 1 << 13,
-=======
   ME_REMESH_REPROJECT_PAINT_MASK = 1 << 12,
->>>>>>> a942d97b
+  ME_REMESH_REPROJECT_VERTEX_PAINT = 1 << 13,
 };
 
 /* me->cd_flag */
