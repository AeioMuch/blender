--- conflicted
+++ resolved
@@ -188,15 +188,13 @@
 	float line_col[4];
 	short line_priority;
 	short vcol_alpha;
-<<<<<<< HEAD
-=======
-	int pad4;
->>>>>>> 2788d5f3
 
 	/* texture painting */
 	short paint_active_slot;
 	short paint_clone_slot;
 	short tot_slots;
+	short pad4[3];
+
 	struct TexPaintSlot *texpaintslot; /* cached slot for painting. Make sure to recalculate before use
 	                                    * with refresh_texpaint_image_cache */
 	ListBase gpumaterial;		/* runtime */
