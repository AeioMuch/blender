--- conflicted
+++ resolved
@@ -733,7 +733,7 @@
 	FILE_TYPE_OPERATOR          = (1 << 14), /* from filter_glob operator property */
 	FILE_TYPE_APPLICATIONBUNDLE = (1 << 15),
 
-	FILE_TYPE_DIR               = (1 << 30),  /* A directory. */
+	FILE_TYPE_DIR               = (1 << 30),  /* An FS directory (i.e. S_ISDIR on its path is true). */
 	FILE_TYPE_BLENDERLIB        = (1 << 31),
 } eFileSel_File_Types;
 
@@ -848,14 +848,10 @@
 	int nbr_entries;
 	int pad;
 
-<<<<<<< HEAD
-	char root[768];	 /* FILE_MAXDIR */
-=======
 	char root[1024];	 /* FILE_MAX */
 
 	/* Internal only, used by filebrowser listing code. */
 	void *data;
->>>>>>> 88348752
 } FileDirEntryArr;
 
 #define ASSET_UUID_LENGTH     24
