/*
 * ***** BEGIN GPL LICENSE BLOCK *****
 *
 * This program is free software; you can redistribute it and/or
 * modify it under the terms of the GNU General Public License
 * as published by the Free Software Foundation; either version 2
 * of the License, or (at your option) any later version.
 *
 * This program is distributed in the hope that it will be useful,
 * but WITHOUT ANY WARRANTY; without even the implied warranty of
 * MERCHANTABILITY or FITNESS FOR A PARTICULAR PURPOSE.  See the
 * GNU General Public License for more details.
 *
 * You should have received a copy of the GNU General Public License
 * along with this program; if not, write to the Free Software Foundation,
 * Inc., 51 Franklin Street, Fifth Floor, Boston, MA 02110-1301, USA.
 *
 * The Original Code is Copyright (C) 2001-2002 by NaN Holding BV.
 * All rights reserved.
 *
 * The Original Code is: all of this file.
 *
 * Contributor(s): none yet.
 *
 * ***** END GPL LICENSE BLOCK *****
 */

/** \file DNA_customdata_types.h
 *  \ingroup DNA
 */


#ifndef DNA_CUSTOMDATA_TYPES_H
#define DNA_CUSTOMDATA_TYPES_H

#ifdef __cplusplus
extern "C" {
#endif

#include "DNA_defs.h" /* USE_BMESH_FORWARD_COMPAT */

/** descriptor and storage for a custom data layer */
typedef struct CustomDataLayer {
	int type;       /* type of data in layer */
	int offset;     /* in editmode, offset of layer in block */
	int flag;       /* general purpose flag */
	int active;     /* number of the active layer of this type */
	int active_rnd; /* number of the layer to render*/
	int active_clone; /* number of the layer to render*/
	int active_mask; /* number of the layer to render*/
	int uid;        /* shape keyblock unique id reference*/
	char name[32];  /* layer name */
	void *data;     /* layer data */
} CustomDataLayer;

typedef struct CustomDataExternal {
	char filename[240]; /* FILE_MAX */
} CustomDataExternal;

/** structure which stores custom element data associated with mesh elements
 * (vertices, edges or faces). The custom data is organised into a series of
 * layers, each with a data type (e.g. MTFace, MDeformVert, etc.). */
typedef struct CustomData {
	CustomDataLayer *layers;      /* CustomDataLayers, ordered by type */
	int typemap[32];              /* runtime only! - maps types to indices of first layer of that type,
	                               * MUST be >= CD_NUMTYPES, but we cant use a define here.
	                               * Correct size is ensured in CustomData_update_typemap assert() */
	int totlayer, maxlayer;       /* number of layers, size of layers array */
	int totsize, pad;             /* in editmode, total size of all data layers */
	void *pool;                   /* Bmesh: Memory pool for allocation of blocks */
	CustomDataExternal *external; /* external file storing customdata layers */
} CustomData;

/* CustomData.type */
#define CD_MVERT		0
#define CD_MSTICKY		1
#define CD_MDEFORMVERT	2
#define CD_MEDGE		3
#define CD_MFACE		4
#define CD_MTFACE		5
#define CD_MCOL			6
#define CD_ORIGINDEX	7
#define CD_NORMAL		8
#define CD_POLYINDEX	9
#define CD_PROP_FLT		10
#define CD_PROP_INT		11
#define CD_PROP_STR		12
#define CD_ORIGSPACE	13 /* for modifier stack face location mapping */
#define CD_ORCO			14
#define CD_MTEXPOLY		15
#define CD_MLOOPUV		16
#define CD_MLOOPCOL		17
#define CD_TANGENT		18
#define CD_MDISPS		19
#define CD_WEIGHT_MCOL	20 /* for displaying weightpaint colors */
#define CD_ID_MCOL		21
#define CD_TEXTURE_MCOL	22
#define CD_CLOTH_ORCO	23
#define CD_RECAST		24

<<<<<<< HEAD
=======
#ifdef USE_BMESH_FORWARD_COMPAT

>>>>>>> 1f022099
/* BMESH ONLY START */
#define CD_MPOLY		25
#define CD_MLOOP		26
#define CD_SHAPE_KEYINDEX	27
#define CD_SHAPEKEY		28
#define CD_BWEIGHT		29
#define CD_CREASE		30
#define CD_WEIGHT_MLOOPCOL	31
/* BMESH ONLY END */

#define CD_NUMTYPES		32
<<<<<<< HEAD
=======

#else

#define CD_NUMTYPES		25
>>>>>>> 1f022099

#endif

/* Bits for CustomDataMask */
#define CD_MASK_MVERT		(1 << CD_MVERT)
#define CD_MASK_MSTICKY		(1 << CD_MSTICKY)
#define CD_MASK_MDEFORMVERT	(1 << CD_MDEFORMVERT)
#define CD_MASK_MEDGE		(1 << CD_MEDGE)
#define CD_MASK_MFACE		(1 << CD_MFACE)
#define CD_MASK_MTFACE		(1 << CD_MTFACE)
#define CD_MASK_MCOL		(1 << CD_MCOL)
#define CD_MASK_ORIGINDEX	(1 << CD_ORIGINDEX)
#define CD_MASK_NORMAL		(1 << CD_NORMAL)
#define CD_MASK_POLYINDEX	(1 << CD_POLYINDEX)
#define CD_MASK_PROP_FLT	(1 << CD_PROP_FLT)
#define CD_MASK_PROP_INT	(1 << CD_PROP_INT)
#define CD_MASK_PROP_STR	(1 << CD_PROP_STR)
#define CD_MASK_ORIGSPACE	(1 << CD_ORIGSPACE)
#define CD_MASK_ORCO		(1 << CD_ORCO)
#define CD_MASK_MTEXPOLY	(1 << CD_MTEXPOLY)
#define CD_MASK_MLOOPUV		(1 << CD_MLOOPUV)
#define CD_MASK_MLOOPCOL	(1 << CD_MLOOPCOL)
#define CD_MASK_TANGENT		(1 << CD_TANGENT)
#define CD_MASK_MDISPS		(1 << CD_MDISPS)
#define CD_MASK_WEIGHT_MCOL	(1 << CD_WEIGHT_MCOL)
#define CD_MASK_CLOTH_ORCO	(1 << CD_CLOTH_ORCO)
#define CD_MASK_RECAST		(1 << CD_RECAST)

<<<<<<< HEAD
=======
#ifdef USE_BMESH_FORWARD_COMPAT

>>>>>>> 1f022099
/* BMESH ONLY START */
#define CD_MASK_MPOLY		(1 << CD_MPOLY)
#define CD_MASK_MLOOP		(1 << CD_MLOOP)
#define CD_MASK_SHAPE_KEYINDEX	(1 << CD_SHAPE_KEYINDEX)
#define CD_MASK_SHAPEKEY	(1 << CD_SHAPEKEY)
#define CD_MASK_BWEIGHT		(1 << CD_BWEIGHT)
#define CD_MASK_CREASE		(1 << CD_CREASE)
#define CD_MASK_WEIGHT_MLOOPCOL (1 << CD_WEIGHT_MLOOPCOL)
/* BMESH ONLY END */

<<<<<<< HEAD
=======
#endif

>>>>>>> 1f022099
/* CustomData.flag */

/* indicates layer should not be copied by CustomData_from_template or
 * CustomData_copy_data */
#define CD_FLAG_NOCOPY    (1<<0)
/* indicates layer should not be freed (for layers backed by external data) */
#define CD_FLAG_NOFREE    (1<<1)
/* indicates the layer is only temporary, also implies no copy */
#define CD_FLAG_TEMPORARY ((1<<2)|CD_FLAG_NOCOPY)
/* indicates the layer is stored in an external file */
#define CD_FLAG_EXTERNAL  (1<<3)
/* indicates external data is read into memory */
#define CD_FLAG_IN_MEMORY (1<<4)

/* Limits */
#define MAX_MTFACE 8
#define MAX_MCOL   8

#ifdef __cplusplus
}
#endif

#endif<|MERGE_RESOLUTION|>--- conflicted
+++ resolved
@@ -28,7 +28,6 @@
 /** \file DNA_customdata_types.h
  *  \ingroup DNA
  */
-
 
 #ifndef DNA_CUSTOMDATA_TYPES_H
 #define DNA_CUSTOMDATA_TYPES_H
@@ -98,11 +97,6 @@
 #define CD_CLOTH_ORCO	23
 #define CD_RECAST		24
 
-<<<<<<< HEAD
-=======
-#ifdef USE_BMESH_FORWARD_COMPAT
-
->>>>>>> 1f022099
 /* BMESH ONLY START */
 #define CD_MPOLY		25
 #define CD_MLOOP		26
@@ -114,15 +108,6 @@
 /* BMESH ONLY END */
 
 #define CD_NUMTYPES		32
-<<<<<<< HEAD
-=======
-
-#else
-
-#define CD_NUMTYPES		25
->>>>>>> 1f022099
-
-#endif
 
 /* Bits for CustomDataMask */
 #define CD_MASK_MVERT		(1 << CD_MVERT)
@@ -149,11 +134,6 @@
 #define CD_MASK_CLOTH_ORCO	(1 << CD_CLOTH_ORCO)
 #define CD_MASK_RECAST		(1 << CD_RECAST)
 
-<<<<<<< HEAD
-=======
-#ifdef USE_BMESH_FORWARD_COMPAT
-
->>>>>>> 1f022099
 /* BMESH ONLY START */
 #define CD_MASK_MPOLY		(1 << CD_MPOLY)
 #define CD_MASK_MLOOP		(1 << CD_MLOOP)
@@ -164,11 +144,6 @@
 #define CD_MASK_WEIGHT_MLOOPCOL (1 << CD_WEIGHT_MLOOPCOL)
 /* BMESH ONLY END */
 
-<<<<<<< HEAD
-=======
-#endif
-
->>>>>>> 1f022099
 /* CustomData.flag */
 
 /* indicates layer should not be copied by CustomData_from_template or
