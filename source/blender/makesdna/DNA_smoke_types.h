--- conflicted
+++ resolved
@@ -26,62 +26,45 @@
 
 /* flags */
 enum {
-<<<<<<< HEAD
-	FLUID_DOMAIN_USE_NOISE = (1 << 1),  /* use noise */
-	FLUID_DOMAIN_USE_DISSOLVE = (1 << 2),  /* let smoke dissolve */
-	FLUID_DOMAIN_USE_DISSOLVE_LOG = (1 << 3),  /* using 1/x for dissolve */
+  FLUID_DOMAIN_USE_NOISE = (1 << 1),        /* use noise */
+  FLUID_DOMAIN_USE_DISSOLVE = (1 << 2),     /* let smoke dissolve */
+  FLUID_DOMAIN_USE_DISSOLVE_LOG = (1 << 3), /* using 1/x for dissolve */
 
 #ifdef DNA_DEPRECATED
-	FLUID_DOMAIN_USE_HIGH_SMOOTH = (1 << 5),  /* -- Deprecated -- */
+  FLUID_DOMAIN_USE_HIGH_SMOOTH = (1 << 5), /* -- Deprecated -- */
 #endif
-	FLUID_DOMAIN_FILE_LOAD = (1 << 6),  /* flag for file load */
-	FLUID_DOMAIN_USE_ADAPTIVE_DOMAIN = (1 << 7),
-	FLUID_DOMAIN_USE_ADAPTIVE_TIME = (1 << 8), /* adaptive time stepping in domain */
-	FLUID_DOMAIN_USE_MESH = (1 << 9),  /* use mesh */
-	FLUID_DOMAIN_USE_GUIDING = (1 << 10),  /* use guiding */
-	FLUID_DOMAIN_USE_SPEED_VECTORS = (1 << 11),  /* generate mesh speed vectors */
-	FLUID_DOMAIN_EXPORT_MANTA_SCRIPT = (1 << 12),  /* export mantaflow script during bake */
-=======
-  MOD_SMOKE_HIGHRES = (1 << 1),      /* enable high resolution */
-  MOD_SMOKE_DISSOLVE = (1 << 2),     /* let smoke dissolve */
-  MOD_SMOKE_DISSOLVE_LOG = (1 << 3), /* using 1/x for dissolve */
-
-#ifdef DNA_DEPRECATED
-  MOD_SMOKE_HIGH_SMOOTH = (1 << 5), /* -- Deprecated -- */
-#endif
-  MOD_SMOKE_FILE_LOAD = (1 << 6), /* flag for file load */
-  MOD_SMOKE_ADAPTIVE_DOMAIN = (1 << 7),
->>>>>>> 3076d95b
+  FLUID_DOMAIN_FILE_LOAD = (1 << 6), /* flag for file load */
+  FLUID_DOMAIN_USE_ADAPTIVE_DOMAIN = (1 << 7),
+  FLUID_DOMAIN_USE_ADAPTIVE_TIME = (1 << 8),    /* adaptive time stepping in domain */
+  FLUID_DOMAIN_USE_MESH = (1 << 9),             /* use mesh */
+  FLUID_DOMAIN_USE_GUIDING = (1 << 10),         /* use guiding */
+  FLUID_DOMAIN_USE_SPEED_VECTORS = (1 << 11),   /* generate mesh speed vectors */
+  FLUID_DOMAIN_EXPORT_MANTA_SCRIPT = (1 << 12), /* export mantaflow script during bake */
 };
 
 /* border collisions */
 enum {
-	FLUID_DOMAIN_BORDER_FRONT = (1 << 1),
-	FLUID_DOMAIN_BORDER_BACK = (1 << 2),
-	FLUID_DOMAIN_BORDER_RIGHT = (1 << 3),
-	FLUID_DOMAIN_BORDER_LEFT = (1 << 4),
-	FLUID_DOMAIN_BORDER_TOP = (1 << 5),
-	FLUID_DOMAIN_BORDER_BOTTOM = (1 << 6),
+  FLUID_DOMAIN_BORDER_FRONT = (1 << 1),
+  FLUID_DOMAIN_BORDER_BACK = (1 << 2),
+  FLUID_DOMAIN_BORDER_RIGHT = (1 << 3),
+  FLUID_DOMAIN_BORDER_LEFT = (1 << 4),
+  FLUID_DOMAIN_BORDER_TOP = (1 << 5),
+  FLUID_DOMAIN_BORDER_BOTTOM = (1 << 6),
 };
 
 /* cache file formats */
 enum {
-	FLUID_DOMAIN_FILE_UNI = (1 << 0),
-	FLUID_DOMAIN_FILE_OPENVDB = (1 << 1),
-	FLUID_DOMAIN_FILE_RAW = (1 << 2),
-	FLUID_DOMAIN_FILE_OBJECT = (1 << 3),
-	FLUID_DOMAIN_FILE_BIN_OBJECT = (1 << 4),
+  FLUID_DOMAIN_FILE_UNI = (1 << 0),
+  FLUID_DOMAIN_FILE_OPENVDB = (1 << 1),
+  FLUID_DOMAIN_FILE_RAW = (1 << 2),
+  FLUID_DOMAIN_FILE_OBJECT = (1 << 3),
+  FLUID_DOMAIN_FILE_BIN_OBJECT = (1 << 4),
 };
 
 /* slice method */
 enum {
-<<<<<<< HEAD
-	FLUID_DOMAIN_SLICE_VIEW_ALIGNED = 0,
-	FLUID_DOMAIN_SLICE_AXIS_ALIGNED = 1,
-=======
-  MOD_SMOKE_SLICE_VIEW_ALIGNED = 0,
-  MOD_SMOKE_SLICE_AXIS_ALIGNED = 1,
->>>>>>> 3076d95b
+  FLUID_DOMAIN_SLICE_VIEW_ALIGNED = 0,
+  FLUID_DOMAIN_SLICE_AXIS_ALIGNED = 1,
 };
 
 /* axis aligned method */
@@ -110,138 +93,99 @@
 };
 
 enum {
-<<<<<<< HEAD
-	SNDPARTICLE_BOUNDARY_DELETE = 0,
-	SNDPARTICLE_BOUNDARY_PUSHOUT = 1,
-};
-
-enum {
-	SNDPARTICLE_COMBINED_EXPORT_OFF = 0,
-	SNDPARTICLE_COMBINED_EXPORT_SPRAY_FOAM = 1,
-	SNDPARTICLE_COMBINED_EXPORT_SPRAY_BUBBLE = 2,
-	SNDPARTICLE_COMBINED_EXPORT_FOAM_BUBBLE = 3,
-	SNDPARTICLE_COMBINED_EXPORT_SPRAY_FOAM_BUBBLE = 4,
-=======
-  FLUID_FIELD_DENSITY = 0,
-  FLUID_FIELD_HEAT = 1,
-  FLUID_FIELD_FUEL = 2,
-  FLUID_FIELD_REACT = 3,
-  FLUID_FIELD_FLAME = 4,
-  FLUID_FIELD_VELOCITY_X = 5,
-  FLUID_FIELD_VELOCITY_Y = 6,
-  FLUID_FIELD_VELOCITY_Z = 7,
-  FLUID_FIELD_COLOR_R = 8,
-  FLUID_FIELD_COLOR_G = 9,
-  FLUID_FIELD_COLOR_B = 10,
-  FLUID_FIELD_FORCE_X = 11,
-  FLUID_FIELD_FORCE_Y = 12,
-  FLUID_FIELD_FORCE_Z = 13,
->>>>>>> 3076d95b
-};
-
-enum {
-	FLUID_DOMAIN_FIELD_DENSITY    = 0,
-	FLUID_DOMAIN_FIELD_HEAT       = 1,
-	FLUID_DOMAIN_FIELD_FUEL       = 2,
-	FLUID_DOMAIN_FIELD_REACT      = 3,
-	FLUID_DOMAIN_FIELD_FLAME      = 4,
-	FLUID_DOMAIN_FIELD_VELOCITY_X = 5,
-	FLUID_DOMAIN_FIELD_VELOCITY_Y = 6,
-	FLUID_DOMAIN_FIELD_VELOCITY_Z = 7,
-	FLUID_DOMAIN_FIELD_COLOR_R    = 8,
-	FLUID_DOMAIN_FIELD_COLOR_G    = 9,
-	FLUID_DOMAIN_FIELD_COLOR_B    = 10,
-	FLUID_DOMAIN_FIELD_FORCE_X    = 11,
-	FLUID_DOMAIN_FIELD_FORCE_Y    = 12,
-	FLUID_DOMAIN_FIELD_FORCE_Z    = 13,
+  SNDPARTICLE_BOUNDARY_DELETE = 0,
+  SNDPARTICLE_BOUNDARY_PUSHOUT = 1,
+};
+
+enum {
+  SNDPARTICLE_COMBINED_EXPORT_OFF = 0,
+  SNDPARTICLE_COMBINED_EXPORT_SPRAY_FOAM = 1,
+  SNDPARTICLE_COMBINED_EXPORT_SPRAY_BUBBLE = 2,
+  SNDPARTICLE_COMBINED_EXPORT_FOAM_BUBBLE = 3,
+  SNDPARTICLE_COMBINED_EXPORT_SPRAY_FOAM_BUBBLE = 4,
+};
+
+enum {
+  FLUID_DOMAIN_FIELD_DENSITY = 0,
+  FLUID_DOMAIN_FIELD_HEAT = 1,
+  FLUID_DOMAIN_FIELD_FUEL = 2,
+  FLUID_DOMAIN_FIELD_REACT = 3,
+  FLUID_DOMAIN_FIELD_FLAME = 4,
+  FLUID_DOMAIN_FIELD_VELOCITY_X = 5,
+  FLUID_DOMAIN_FIELD_VELOCITY_Y = 6,
+  FLUID_DOMAIN_FIELD_VELOCITY_Z = 7,
+  FLUID_DOMAIN_FIELD_COLOR_R = 8,
+  FLUID_DOMAIN_FIELD_COLOR_G = 9,
+  FLUID_DOMAIN_FIELD_COLOR_B = 10,
+  FLUID_DOMAIN_FIELD_FORCE_X = 11,
+  FLUID_DOMAIN_FIELD_FORCE_Y = 12,
+  FLUID_DOMAIN_FIELD_FORCE_Z = 13,
 };
 
 /* domain types */
-#define FLUID_DOMAIN_TYPE_GAS    0
+#define FLUID_DOMAIN_TYPE_GAS 0
 #define FLUID_DOMAIN_TYPE_LIQUID 1
 
 /* noise */
-#define FLUID_NOISE_TYPE_WAVELET (1<<0)
+#define FLUID_NOISE_TYPE_WAVELET (1 << 0)
 
 /* mesh levelset generator types */
-#define FLUID_DOMAIN_MESH_IMPROVED    0
-#define FLUID_DOMAIN_MESH_UNION       1
+#define FLUID_DOMAIN_MESH_IMPROVED 0
+#define FLUID_DOMAIN_MESH_UNION 1
 
 /* guiding velocity source */
-#define FLUID_DOMAIN_GUIDING_SRC_DOMAIN   0
+#define FLUID_DOMAIN_GUIDING_SRC_DOMAIN 0
 #define FLUID_DOMAIN_GUIDING_SRC_EFFECTOR 1
 
 /* fluid data fields (active_fields) */
-#define FLUID_DOMAIN_ACTIVE_HEAT      (1<<0)
-#define FLUID_DOMAIN_ACTIVE_FIRE      (1<<1)
-#define FLUID_DOMAIN_ACTIVE_COLORS    (1<<2)
-#define FLUID_DOMAIN_ACTIVE_COLOR_SET (1<<3)
-#define FLUID_DOMAIN_ACTIVE_OBSTACLE  (1<<4)
-#define FLUID_DOMAIN_ACTIVE_GUIDING   (1<<5)
-#define FLUID_DOMAIN_ACTIVE_INVEL     (1<<6)
-#define FLUID_DOMAIN_ACTIVE_OUTFLOW   (1<<7)
+#define FLUID_DOMAIN_ACTIVE_HEAT (1 << 0)
+#define FLUID_DOMAIN_ACTIVE_FIRE (1 << 1)
+#define FLUID_DOMAIN_ACTIVE_COLORS (1 << 2)
+#define FLUID_DOMAIN_ACTIVE_COLOR_SET (1 << 3)
+#define FLUID_DOMAIN_ACTIVE_OBSTACLE (1 << 4)
+#define FLUID_DOMAIN_ACTIVE_GUIDING (1 << 5)
+#define FLUID_DOMAIN_ACTIVE_INVEL (1 << 6)
+#define FLUID_DOMAIN_ACTIVE_OUTFLOW (1 << 7)
 
 /* particle types */
-#define FLUID_DOMAIN_PARTICLE_FLIP   (1<<0)
-#define FLUID_DOMAIN_PARTICLE_SPRAY  (1<<1)
-#define FLUID_DOMAIN_PARTICLE_BUBBLE (1<<2)
-#define FLUID_DOMAIN_PARTICLE_FOAM  (1<<3)
-#define FLUID_DOMAIN_PARTICLE_TRACER (1<<4)
+#define FLUID_DOMAIN_PARTICLE_FLIP (1 << 0)
+#define FLUID_DOMAIN_PARTICLE_SPRAY (1 << 1)
+#define FLUID_DOMAIN_PARTICLE_BUBBLE (1 << 2)
+#define FLUID_DOMAIN_PARTICLE_FOAM (1 << 3)
+#define FLUID_DOMAIN_PARTICLE_TRACER (1 << 4)
 
 /* cache options */
-#define FLUID_DOMAIN_BAKING_DATA         1
-#define FLUID_DOMAIN_BAKED_DATA          2
-#define FLUID_DOMAIN_BAKING_NOISE        4
-#define FLUID_DOMAIN_BAKED_NOISE         8
-#define FLUID_DOMAIN_BAKING_MESH         16
-#define FLUID_DOMAIN_BAKED_MESH          32
-#define FLUID_DOMAIN_BAKING_PARTICLES    64
-#define FLUID_DOMAIN_BAKED_PARTICLES     128
-#define FLUID_DOMAIN_BAKING_GUIDING      256
-#define FLUID_DOMAIN_BAKED_GUIDING       512
-
-#define FLUID_DOMAIN_DIR_DEFAULT    "cache_fluid"
-#define FLUID_DOMAIN_DIR_DATA       "data"
-#define FLUID_DOMAIN_DIR_NOISE      "noise"
-#define FLUID_DOMAIN_DIR_MESH       "mesh"
-#define FLUID_DOMAIN_DIR_PARTICLES  "particles"
-#define FLUID_DOMAIN_DIR_GUIDING    "guiding"
-#define FLUID_DOMAIN_DIR_SCRIPT     "script"
-#define FLUID_DOMAIN_SMOKE_SCRIPT   "smoke_script.py"
-#define FLUID_DOMAIN_LIQUID_SCRIPT  "liquid_script.py"
+#define FLUID_DOMAIN_BAKING_DATA 1
+#define FLUID_DOMAIN_BAKED_DATA 2
+#define FLUID_DOMAIN_BAKING_NOISE 4
+#define FLUID_DOMAIN_BAKED_NOISE 8
+#define FLUID_DOMAIN_BAKING_MESH 16
+#define FLUID_DOMAIN_BAKED_MESH 32
+#define FLUID_DOMAIN_BAKING_PARTICLES 64
+#define FLUID_DOMAIN_BAKED_PARTICLES 128
+#define FLUID_DOMAIN_BAKING_GUIDING 256
+#define FLUID_DOMAIN_BAKED_GUIDING 512
+
+#define FLUID_DOMAIN_DIR_DEFAULT "cache_fluid"
+#define FLUID_DOMAIN_DIR_DATA "data"
+#define FLUID_DOMAIN_DIR_NOISE "noise"
+#define FLUID_DOMAIN_DIR_MESH "mesh"
+#define FLUID_DOMAIN_DIR_PARTICLES "particles"
+#define FLUID_DOMAIN_DIR_GUIDING "guiding"
+#define FLUID_DOMAIN_DIR_SCRIPT "script"
+#define FLUID_DOMAIN_SMOKE_SCRIPT "smoke_script.py"
+#define FLUID_DOMAIN_LIQUID_SCRIPT "liquid_script.py"
 
 /* Deprecated values (i.e. all defines and enums below this line up until typedefs)*/
 /* cache compression */
 #define SM_CACHE_LIGHT 0
 #define SM_CACHE_HEAVY 1
 
-<<<<<<< HEAD
-=======
-/* domain border collision */
-#define SM_BORDER_OPEN 0
-#define SM_BORDER_VERTICAL 1
-#define SM_BORDER_CLOSED 2
-
-/* collision types */
-#define SM_COLL_STATIC 0
-#define SM_COLL_RIGID 1
-#define SM_COLL_ANIMATED 2
-
->>>>>>> 3076d95b
 /* high resolution sampling types */
 #define SM_HRES_NEAREST 0
 #define SM_HRES_LINEAR 1
 #define SM_HRES_FULLSAMPLE 2
 
-<<<<<<< HEAD
-=======
-/* smoke data fields (active_fields) */
-#define SM_ACTIVE_HEAT (1 << 0)
-#define SM_ACTIVE_FIRE (1 << 1)
-#define SM_ACTIVE_COLORS (1 << 2)
-#define SM_ACTIVE_COLOR_SET (1 << 3)
-
->>>>>>> 3076d95b
 enum {
   VDB_COMPRESSION_BLOSC = 0,
   VDB_COMPRESSION_ZIP = 1,
@@ -249,209 +193,17 @@
 };
 
 typedef struct SmokeVertexVelocity {
-	float vel[3];
+  float vel[3];
 } SmokeVertexVelocity;
 
 typedef struct SmokeDomainSettings {
-<<<<<<< HEAD
-	struct SmokeModifierData *smd; /* for fast RNA access */
-	struct FLUID *fluid;
-	struct FLUID *fluid_old; /* adaptive domain needs access to old fluid state */
-	void *fluid_mutex;
-	struct Collection *fluid_group;
-	struct Collection *eff_group; // UNUSED
-	struct Collection *coll_group; // collision objects group
-	struct GPUTexture *tex;
-	struct GPUTexture *tex_wt;
-	struct GPUTexture *tex_shadow;
-	struct GPUTexture *tex_flame;
-	struct GPUTexture *tex_flame_coba;
-	struct GPUTexture *tex_coba;
-	struct GPUTexture *tex_field;
-	struct GPUTexture *tex_velocity_x;
-	struct GPUTexture *tex_velocity_y;
-	struct GPUTexture *tex_velocity_z;
-	struct Object *guiding_parent;
-	struct SmokeVertexVelocity *mesh_velocities; /* vertex velocities of simulated fluid mesh */
-	struct EffectorWeights *effector_weights;
-
-	/* domain object data */
-	float p0[3]; /* start point of BB in local space (includes sub-cell shift for adaptive domain)*/
-	float p1[3]; /* end point of BB in local space */
-	float dp0[3]; /* difference from object center to grid start point */
-	float cell_size[3]; /* size of simulation cell in local space */
-	float global_size[3]; /* global size of domain axises */
-	float prev_loc[3];
-	int shift[3]; /* current domain shift in simulation cells */
-	float shift_f[3]; /* exact domain shift */
-	float obj_shift_f[3]; /* how much object has shifted since previous smoke frame (used to "lock" domain while drawing) */
-	float imat[4][4]; /* domain object imat */
-	float obmat[4][4]; /* domain obmat */
-	float fluidmat[4][4]; /* low res fluid matrix */
-	float fluidmat_wt[4][4]; /* high res fluid matrix */
-	int base_res[3]; /* initial "non-adapted" resolution */
-	int res_min[3]; /* cell min */
-	int res_max[3]; /* cell max */
-	int res[3]; /* data resolution (res_max-res_min) */
-	int total_cells;
-	float dx; /* 1.0f / res */
-	float dt;
-	float scale; /* largest domain size */
-
-	/* adaptive domain options */
-	int adapt_margin;
-	int adapt_res;
-	float adapt_threshold;
-	char _pad1[4]; /* unused */
-
-	/* fluid domain options */
-	int maxres; /* longest axis on the BB gets this resolution assigned */
-	int solver_res;	/* dimension of manta solver, 2d or 3d */
-	int border_collisions;	/* How domain border collisions are handled */
-	int flags; /* use-mesh, use-noise, etc. */
-	float gravity[3];
-	int active_fields;
-	short type; /* gas, liquid */
-	char _pad2[6]; /* unused */
-
-	/* smoke domain options */
-	float alpha;
-	float beta;
-	int diss_speed;/* in frames */
-	float vorticity;
-	float active_color[3]; /* monitor smoke color */
-	int highres_sampling;
-
-	/* flame options */
-	float burning_rate, flame_smoke, flame_vorticity;
-	float flame_ignition, flame_max_temp;
-	float flame_smoke_color[3];
-
-	/* noise options */
-	float noise_strength;
-	float noise_pos_scale;
-	float noise_time_anim;
-	int res_noise[3];
-	int noise_scale;
-	short noise_type; /* noise type: wave, curl, anisotropic */
-	char _pad3[2]; /* unused */
-
-	/* liquid domain options */
-	float particle_randomness;
-	int particle_number;
-	int particle_minimum;
-	int particle_maximum;
-	float particle_radius;
-	float particle_band_width;
-
-	/* diffusion options*/
-	float surface_tension;
-	float viscosity_base;
-	int viscosity_exponent;
-	float domain_size;
-
-	/* mesh options */
-	float mesh_concave_upper;
-	float mesh_concave_lower;
-	int mesh_smoothen_pos;
-	int mesh_smoothen_neg;
-	int mesh_scale;
-	int totvert;
-	short mesh_generator;
-	char _pad4[6]; /* unused */
-
-	/* secondary particle options */
-	int particle_type;
-	int particle_scale;
-	float sndparticle_tau_min_wc;
-	float sndparticle_tau_max_wc;
-	float sndparticle_tau_min_ta;
-	float sndparticle_tau_max_ta;
-	float sndparticle_tau_min_k;
-	float sndparticle_tau_max_k;
-	int sndparticle_k_wc;
-	int sndparticle_k_ta;
-	float sndparticle_k_b;
-	float sndparticle_k_d;
-	float sndparticle_l_min;
-	float sndparticle_l_max;
-	int sndparticle_potential_radius;
-	int sndparticle_update_radius;
-	char sndparticle_boundary;
-	char sndparticle_combined_export;
-	char _pad5[6]; /* unused */
-
-	/* fluid guiding options */
-	float guiding_alpha; /* guiding weight scalar (determines strength) */
-	int guiding_beta; /* guiding blur radius (affects size of vortices) */
-	float guiding_vel_factor; /* multiply guiding velocity by this factor */
-	int *guide_res; /* res for velocity guide grids - independent from base res */
-	short guiding_source;
-	char _pad6[6]; /* unused */
-
-	/* cache options */
-	int cache_frame_start;
-	int cache_frame_end;
-	int cache_frame_pause_data;
-	int cache_frame_pause_noise;
-	int cache_frame_pause_mesh;
-	int cache_frame_pause_particles;
-	int cache_frame_pause_guiding;
-	int cache_flag;
-	char cache_mesh_format;
-	char cache_data_format;
-	char cache_particle_format;
-	char cache_noise_format;
-	char cache_directory[1024];
-	char error[64]; /* Bake error description */
-	char _pad7[4]; /* unused */
-
-	/* time options */
-	float time_scale;
-	float cfl_condition;
-
-	/* display options */
-	char slice_method, axis_slice_method;
-	char slice_axis, draw_velocity;
-	float slice_per_voxel;
-	float slice_depth;
-	float display_thickness;
-	struct ColorBand *coba;
-	float vector_scale;
-	char vector_draw_type;
-	char use_coba;
-	char coba_field;  /* simulation field used for the color mapping */
-	char interp_method;
-
-	/* -- Deprecated / unsed options (below)-- */
-
-	/* view options */
-	int viewsettings;
-	char _pad8[4]; /* unused */
-
-	/* OpenVDB cache options */
-	int openvdb_comp;
-	float clipping;
-	char data_depth;
-	char _pad9[7]; /* unused */
-
-	/* pointcache options */
-	/* Smoke uses only one cache from now on (index [0]), but keeping the array for now for reading old files. */
-	struct PointCache *point_cache[2];	/* definition is in DNA_object_force_types.h */
-	struct ListBase ptcaches[2];
-	int cache_comp;
-	int cache_high_comp;
-
-} SmokeDomainSettings;
-=======
-  /** For fast RNA access. */
-  struct SmokeModifierData *smd;
-  struct FLUID_3D *fluid;
+  struct SmokeModifierData *smd; /* for fast RNA access */
+  struct FLUID *fluid;
+  struct FLUID *fluid_old; /* adaptive domain needs access to old fluid state */
   void *fluid_mutex;
   struct Collection *fluid_group;
   struct Collection *eff_group;   // UNUSED
   struct Collection *coll_group;  // collision objects group
-  struct WTURBULENCE *wt;         // WTURBULENCE object, if active
   struct GPUTexture *tex;
   struct GPUTexture *tex_wt;
   struct GPUTexture *tex_shadow;
@@ -462,232 +214,206 @@
   struct GPUTexture *tex_velocity_x;
   struct GPUTexture *tex_velocity_y;
   struct GPUTexture *tex_velocity_z;
-  float *shadow;
-
-  /* simulation data */
-  /** Start point of BB in local space (includes sub-cell shift for adaptive domain.)*/
-  float p0[3];
-  /** End point of BB in local space. */
-  float p1[3];
-  /** Difference from object center to grid start point. */
-  float dp0[3];
-  /** Size of simulation cell in local space. */
-  float cell_size[3];
-  /** Global size of domain axises. */
-  float global_size[3];
+  struct Object *guiding_parent;
+  struct SmokeVertexVelocity *mesh_velocities; /* vertex velocities of simulated fluid mesh */
+  struct EffectorWeights *effector_weights;
+
+  /* domain object data */
+  float p0[3];  /* start point of BB in local space (includes sub-cell shift for adaptive domain)*/
+  float p1[3];  /* end point of BB in local space */
+  float dp0[3]; /* difference from object center to grid start point */
+  float cell_size[3];   /* size of simulation cell in local space */
+  float global_size[3]; /* global size of domain axises */
   float prev_loc[3];
-  /** Current domain shift in simulation cells. */
-  int shift[3];
-  /** Exact domain shift. */
-  float shift_f[3];
-  /**
-   * How much object has shifted since previous smoke frame
-   * (used to "lock" domain while drawing).
-   */
-  float obj_shift_f[3];
-  /** Domain object imat. */
-  float imat[4][4];
-  /** Domain obmat. */
-  float obmat[4][4];
-  /** Low res fluid matrix. */
-  float fluidmat[4][4];
-  /** High res fluid matrix. */
-  float fluidmat_wt[4][4];
-
-  /** Initial "non-adapted" resolution. */
-  int base_res[3];
-  /** Cell min. */
-  int res_min[3];
-  /** Cell max. */
-  int res_max[3];
-  /** Data resolution (res_max-res_min). */
-  int res[3];
+  int shift[3];     /* current domain shift in simulation cells */
+  float shift_f[3]; /* exact domain shift */
+  float obj_shift_f
+      [3]; /* how much object has shifted since previous smoke frame (used to "lock" domain while drawing) */
+  float imat[4][4];        /* domain object imat */
+  float obmat[4][4];       /* domain obmat */
+  float fluidmat[4][4];    /* low res fluid matrix */
+  float fluidmat_wt[4][4]; /* high res fluid matrix */
+  int base_res[3];         /* initial "non-adapted" resolution */
+  int res_min[3];          /* cell min */
+  int res_max[3];          /* cell max */
+  int res[3];              /* data resolution (res_max-res_min) */
   int total_cells;
-  /** 1.0f / res. */
-  float dx;
-  /** Largest domain size. */
-  float scale;
-
-  /* user settings */
+  float dx; /* 1.0f / res */
+  float dt;
+  float scale; /* largest domain size */
+
+  /* adaptive domain options */
   int adapt_margin;
   int adapt_res;
   float adapt_threshold;
-
+  char _pad1[4]; /* unused */
+
+  /* fluid domain options */
+  int maxres;            /* longest axis on the BB gets this resolution assigned */
+  int solver_res;        /* dimension of manta solver, 2d or 3d */
+  int border_collisions; /* How domain border collisions are handled */
+  int flags;             /* use-mesh, use-noise, etc. */
+  float gravity[3];
+  int active_fields;
+  short type;    /* gas, liquid */
+  char _pad2[6]; /* unused */
+
+  /* smoke domain options */
   float alpha;
   float beta;
-  /** Wavelet amplification. */
-  int amplify;
-  /** Longest axis on the BB gets this resolution assigned. */
-  int maxres;
-  /** Show up-res or low res, etc. */
-  int flags;
-  int viewsettings;
-  /** Noise type: wave, curl, anisotropic. */
-  short noise;
-  short diss_percent;
-  /** In frames. */
-  int diss_speed;
-  float strength;
-  int res_wt[3];
-  float dx_wt;
-  /* point cache options */
-  int cache_comp;
-  int cache_high_comp;
-  /* OpenVDB cache options */
-  int openvdb_comp;
-  char cache_file_format;
-  char data_depth;
-  char _pad[2];
-
-  /* Smoke uses only one cache from now on (index [0]),
-   * but keeping the array for now for reading old files. */
-  /** Definition is in DNA_object_force_types.h. */
-  struct PointCache *point_cache[2];
-  struct ListBase ptcaches[2];
-  struct EffectorWeights *effector_weights;
-  /** How domain border collisions are handled. */
-  int border_collisions;
-  float time_scale;
+  int diss_speed; /* in frames */
   float vorticity;
-  int active_fields;
-  /** Monitor color situation of simulation. */
-  float active_color[3];
+  float active_color[3]; /* monitor smoke color */
   int highres_sampling;
 
-  /* flame parameters */
+  /* flame options */
   float burning_rate, flame_smoke, flame_vorticity;
   float flame_ignition, flame_max_temp;
   float flame_smoke_color[3];
 
-  /* Display settings */
+  /* noise options */
+  float noise_strength;
+  float noise_pos_scale;
+  float noise_time_anim;
+  int res_noise[3];
+  int noise_scale;
+  short noise_type; /* noise type: wave, curl, anisotropic */
+  char _pad3[2];    /* unused */
+
+  /* liquid domain options */
+  float particle_randomness;
+  int particle_number;
+  int particle_minimum;
+  int particle_maximum;
+  float particle_radius;
+  float particle_band_width;
+
+  /* diffusion options*/
+  float surface_tension;
+  float viscosity_base;
+  int viscosity_exponent;
+  float domain_size;
+
+  /* mesh options */
+  float mesh_concave_upper;
+  float mesh_concave_lower;
+  int mesh_smoothen_pos;
+  int mesh_smoothen_neg;
+  int mesh_scale;
+  int totvert;
+  short mesh_generator;
+  char _pad4[6]; /* unused */
+
+  /* secondary particle options */
+  int particle_type;
+  int particle_scale;
+  float sndparticle_tau_min_wc;
+  float sndparticle_tau_max_wc;
+  float sndparticle_tau_min_ta;
+  float sndparticle_tau_max_ta;
+  float sndparticle_tau_min_k;
+  float sndparticle_tau_max_k;
+  int sndparticle_k_wc;
+  int sndparticle_k_ta;
+  float sndparticle_k_b;
+  float sndparticle_k_d;
+  float sndparticle_l_min;
+  float sndparticle_l_max;
+  int sndparticle_potential_radius;
+  int sndparticle_update_radius;
+  char sndparticle_boundary;
+  char sndparticle_combined_export;
+  char _pad5[6]; /* unused */
+
+  /* fluid guiding options */
+  float guiding_alpha;      /* guiding weight scalar (determines strength) */
+  int guiding_beta;         /* guiding blur radius (affects size of vortices) */
+  float guiding_vel_factor; /* multiply guiding velocity by this factor */
+  int *guide_res;           /* res for velocity guide grids - independent from base res */
+  short guiding_source;
+  char _pad6[6]; /* unused */
+
+  /* cache options */
+  int cache_frame_start;
+  int cache_frame_end;
+  int cache_frame_pause_data;
+  int cache_frame_pause_noise;
+  int cache_frame_pause_mesh;
+  int cache_frame_pause_particles;
+  int cache_frame_pause_guiding;
+  int cache_flag;
+  char cache_mesh_format;
+  char cache_data_format;
+  char cache_particle_format;
+  char cache_noise_format;
+  char cache_directory[1024];
+  char error[64]; /* Bake error description */
+  char _pad7[4];  /* unused */
+
+  /* time options */
+  float time_scale;
+  float cfl_condition;
+
+  /* display options */
   char slice_method, axis_slice_method;
   char slice_axis, draw_velocity;
   float slice_per_voxel;
   float slice_depth;
   float display_thickness;
-
   struct ColorBand *coba;
   float vector_scale;
   char vector_draw_type;
   char use_coba;
-  /** Simulation field used for the color mapping. */
-  char coba_field;
+  char coba_field; /* simulation field used for the color mapping */
   char interp_method;
 
+  /* -- Deprecated / unsed options (below)-- */
+
+  /* view options */
+  int viewsettings;
+  char _pad8[4]; /* unused */
+
+  /* OpenVDB cache options */
+  int openvdb_comp;
   float clipping;
-  char _pad3[4];
+  char data_depth;
+  char _pad9[7]; /* unused */
+
+  /* pointcache options */
+  /* Smoke uses only one cache from now on (index [0]), but keeping the array for now for reading old files. */
+  struct PointCache *point_cache[2]; /* definition is in DNA_object_force_types.h */
+  struct ListBase ptcaches[2];
+  int cache_comp;
+  int cache_high_comp;
+
 } SmokeDomainSettings;
 
-/* inflow / outflow */
->>>>>>> 3076d95b
-
 /* type */
-#define FLUID_FLOW_TYPE_SMOKE     1
-#define FLUID_FLOW_TYPE_FIRE      2
+#define FLUID_FLOW_TYPE_SMOKE 1
+#define FLUID_FLOW_TYPE_FIRE 2
 #define FLUID_FLOW_TYPE_SMOKEFIRE 3
-#define FLUID_FLOW_TYPE_LIQUID    4
+#define FLUID_FLOW_TYPE_LIQUID 4
 
 /* behavior */
-#define FLUID_FLOW_BEHAVIOR_INFLOW   0
-#define FLUID_FLOW_BEHAVIOR_OUTFLOW  1
+#define FLUID_FLOW_BEHAVIOR_INFLOW 0
+#define FLUID_FLOW_BEHAVIOR_OUTFLOW 1
 #define FLUID_FLOW_BEHAVIOR_GEOMETRY 2
 
 /* flow source */
 #define FLUID_FLOW_SOURCE_PARTICLES 0
-#define FLUID_FLOW_SOURCE_MESH      1
+#define FLUID_FLOW_SOURCE_MESH 1
 
 /* flow texture type */
 #define FLUID_FLOW_TEXTURE_MAP_AUTO 0
-#define FLUID_FLOW_TEXTURE_MAP_UV   1
+#define FLUID_FLOW_TEXTURE_MAP_UV 1
 
 /* flags */
-<<<<<<< HEAD
-#define FLUID_FLOW_ABSOLUTE (1<<1) /* old style emission */
-#define FLUID_FLOW_INITVELOCITY (1<<2) /* passes particles speed to the smoke */
-#define FLUID_FLOW_TEXTUREEMIT (1<<3) /* use texture to control emission speed */
-#define FLUID_FLOW_USE_PART_SIZE (1<<4) /* use specific size for particles instead of closest cell */
-#define FLUID_FLOW_USE_INFLOW (1<<5) /* control when to apply inflow */
-
-typedef struct SmokeFlowSettings {
-	/** For fast RNA access. */
-	struct SmokeModifierData *smd;
-	struct Mesh *mesh;
-	struct ParticleSystem *psys;
-	struct Tex *noise_texture;
-
-	/* initial velocity */
-	/** Previous vertex positions in domain space. */
-	float *verts_old;
-	int numverts;
-	float vel_multi; // Multiplier for inherited velocity
-	float vel_normal;
-	float vel_random;
-	float vel_coord[3];
-	char _pad1[4];
-
-	/* emission */
-	float density;
-	float color[3];
-	float fuel_amount;
-	/** Delta temperature (temp - ambient temp). */
-	float temp;
-	/** Density emitted within mesh volume. */
-	float volume_density;
-	/** Maximum emission distance from mesh surface. */
-	float surface_distance;
-	float particle_size;
-	int subframes;
-
-	/* texture control */
-	float texture_size;
-	float texture_offset;
-	char _pad2[4];
-	/** MAX_CUSTOMDATA_LAYER_NAME. */
-	char uvlayer_name[64];
-	short vgroup_density;
-
-	short type; /* smoke, flames, both, outflow, liquid */
-	short behavior; /* inflow, outflow, static */
-	short source;
-	short texture_type;
-	short _pad3[3];
-	int flags; /* absolute emission etc*/
-} SmokeFlowSettings;
-
-/* effector types */
-#define FLUID_EFFECTOR_TYPE_COLLISION 0
-#define FLUID_EFFECTOR_TYPE_GUIDE     1
-
-/* guiding velocity modes */
-#define FLUID_EFFECTOR_GUIDING_MAXIMUM   0
-#define FLUID_EFFECTOR_GUIDING_MINIMUM   1
-#define FLUID_EFFECTOR_GUIDING_OVERRIDE  2
-#define FLUID_EFFECTOR_GUIDING_AVERAGED  3
-
-/* collision objects (filled with smoke) */
-typedef struct SmokeCollSettings {
-	/** For fast RNA access. */
-	struct SmokeModifierData *smd;
-	struct Mesh *mesh;
-	float *verts_old;
-	int numverts;
-	float surface_distance; /* thickness of mesh surface, used in obstacle sdf */
-	short type;
-
-	/* guiding options */
-	short guiding_mode;
-	float vel_multi; // Multiplier for object velocity
-=======
-enum {
-  /**old style emission*/
-  MOD_SMOKE_FLOW_ABSOLUTE = (1 << 1),
-  /** passes particles speed to the smoke */
-  MOD_SMOKE_FLOW_INITVELOCITY = (1 << 2),
-  /** use texture to control emission speed */
-  MOD_SMOKE_FLOW_TEXTUREEMIT = (1 << 3),
-  /** use specific size for particles instead of closest cell */
-  MOD_SMOKE_FLOW_USE_PART_SIZE = (1 << 4),
-};
+#define FLUID_FLOW_ABSOLUTE (1 << 1)     /* old style emission */
+#define FLUID_FLOW_INITVELOCITY (1 << 2) /* passes particles speed to the smoke */
+#define FLUID_FLOW_TEXTUREEMIT (1 << 3)  /* use texture to control emission speed */
+#define FLUID_FLOW_USE_PART_SIZE \
+  (1 << 4) /* use specific size for particles instead of closest cell */
+#define FLUID_FLOW_USE_INFLOW (1 << 5) /* control when to apply inflow */
 
 typedef struct SmokeFlowSettings {
   /** For fast RNA access. */
@@ -703,6 +429,9 @@
   float vel_multi;  // Multiplier for inherited velocity
   float vel_normal;
   float vel_random;
+  float vel_coord[3];
+  char _pad1[4];
+
   /* emission */
   float density;
   float color[3];
@@ -715,25 +444,32 @@
   float surface_distance;
   float particle_size;
   int subframes;
+
   /* texture control */
   float texture_size;
   float texture_offset;
-  char _pad[4];
+  char _pad2[4];
   /** MAX_CUSTOMDATA_LAYER_NAME. */
   char uvlayer_name[64];
   short vgroup_density;
 
-  /** Smoke, flames, both, outflow. */
-  short type;
+  short type;     /* smoke, flames, both, outflow, liquid */
+  short behavior; /* inflow, outflow, static */
   short source;
   short texture_type;
-  /** Absolute emission et.c*/
-  int flags;
+  short _pad3[3];
+  int flags; /* absolute emission etc*/
 } SmokeFlowSettings;
 
-// struct BVHTreeFromMesh *bvh;
-// float mat[4][4];
-// float mat_old[4][4];
+/* effector types */
+#define FLUID_EFFECTOR_TYPE_COLLISION 0
+#define FLUID_EFFECTOR_TYPE_GUIDE 1
+
+/* guiding velocity modes */
+#define FLUID_EFFECTOR_GUIDING_MAXIMUM 0
+#define FLUID_EFFECTOR_GUIDING_MINIMUM 1
+#define FLUID_EFFECTOR_GUIDING_OVERRIDE 2
+#define FLUID_EFFECTOR_GUIDING_AVERAGED 3
 
 /* collision objects (filled with smoke) */
 typedef struct SmokeCollSettings {
@@ -742,9 +478,12 @@
   struct Mesh *mesh;
   float *verts_old;
   int numverts;
-  short type;  // static = 0, rigid = 1, dynamic = 2
-  char _pad[2];
->>>>>>> 3076d95b
+  float surface_distance; /* thickness of mesh surface, used in obstacle sdf */
+  short type;
+
+  /* guiding options */
+  short guiding_mode;
+  float vel_multi;  // Multiplier for object velocity
 } SmokeCollSettings;
 
 #endif