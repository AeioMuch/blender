/*
 * This program is free software; you can redistribute it and/or
 * modify it under the terms of the GNU General Public License
 * as published by the Free Software Foundation; either version 2
 * of the License, or (at your option) any later version.
 *
 * This program is distributed in the hope that it will be useful,
 * but WITHOUT ANY WARRANTY; without even the implied warranty of
 * MERCHANTABILITY or FITNESS FOR A PARTICULAR PURPOSE.  See the
 * GNU General Public License for more details.
 *
 * You should have received a copy of the GNU General Public License
 * along with this program; if not, write to the Free Software Foundation,
 * Inc., 51 Franklin Street, Fifth Floor, Boston, MA 02110-1301, USA.
 *
 * The Original Code is Copyright (C) 2005 Blender Foundation.
 * All rights reserved.
 */

/** \file
 * \ingroup DNA
 */

#ifndef __DNA_BRUSH_TYPES_H__
#define __DNA_BRUSH_TYPES_H__

#include "DNA_ID.h"
#include "DNA_texture_types.h" /* for MTex */
#include "DNA_curve_types.h"

//#ifndef MAX_MTEX // XXX Not used?
//#define MAX_MTEX  18
//#endif

struct CurveMapping;
struct Image;
struct MTex;
struct Material;

typedef struct BrushClone {
  /** Image for clone tool. */
  struct Image *image;
  /** Offset of clone image from canvas. */
  float offset[2];
  /** Transparency for drawing of clone image. */
  float alpha;
  char _pad[4];
} BrushClone;

typedef struct BrushGpencilSettings {
  /** Amount of smoothing to apply to newly created strokes. */
  float draw_smoothfac;
  char _pad2[4];
  /** Amount of alpha strength to apply to newly created strokes. */
  float draw_strength;
  /** Amount of jitter to apply to newly created strokes. */
  float draw_jitter;
  /** Angle when the brush has full thickness. */
  float draw_angle;
  /** Factor to apply when angle change (only 90 degrees). */
  float draw_angle_factor;
  /** Factor of randomness for pressure. */
  float draw_random_press;
  /** Factor of strength for strength. */
  float draw_random_strength;
  /** Number of times to apply smooth factor to new strokes. */
  short draw_smoothlvl;
  /** Number of times to subdivide new strokes. */
  short draw_subdivide;
  char _pad[4];

  /** Factor for transparency. */
  float fill_threshold;
  /** Number of pixel to consider the leak is too small (x 2). */
  short fill_leak;
  /** Fill zoom factor */
  short fill_factor;
  char _pad1[4];

  /** Number of simplify steps. */
  int fill_simplylvl;
  /** Type of control lines drawing mode. */
  int fill_draw_mode;
  /** Icon identifier. */
  int icon_id;

  /** Maximum distance before generate new point for very fast mouse movements. */
  int input_samples;
  /** Random factor for UV rotation. */
  float uv_random;
  /** Moved to 'Brush.gpencil_tool'. */
  int brush_type DNA_DEPRECATED;
  /** Soft, hard or stroke. */
  int eraser_mode;
  /** Smooth while drawing factor. */
  float active_smooth;
  /** Factor to apply to strength for soft eraser. */
  float era_strength_f;
  /** Factor to apply to thickness for soft eraser. */
  float era_thickness_f;
  /** Internal grease pencil drawing flags. */
  int flag;

  /** gradient control along y for color */
  float gradient_f;
  /** factor xy of shape for dots gradients */
  float gradient_s[2];
  /** Simplify adaptive factor */
  float simplify_f;

  /** Mix colorfactor */
  float vertex_factor;
  int vertex_mode;

  /** eGP_Sculpt_Flag. */
  int sculpt_flag;
  /** Target weight. */
  float weight;
  /** eGP_Sculpt_Mode_Flag. */
  int sculpt_mode_flag;
  /** Preset type (used to reset brushes - internal). */
  short preset_type;
  char _pad3[2];

  struct CurveMapping *curve_sensitivity;
  struct CurveMapping *curve_strength;
  struct CurveMapping *curve_jitter;

  /* optional link of material to replace default in context */
  /** Material. */
  struct Material *material;
} BrushGpencilSettings;

/* BrushGpencilSettings->preset_type.
 * Use a range for each group and not continuous values.*/
typedef enum eGPBrush_Presets {
  GP_BRUSH_PRESET_UNKNOWN = 0,

  /* Draw 1-99. */
  GP_BRUSH_PRESET_AIRBRUSH = 1,
  GP_BRUSH_PRESET_INK_PEN = 2,
  GP_BRUSH_PRESET_INK_PEN_ROUGH = 3,
  GP_BRUSH_PRESET_MARKER_BOLD = 4,
  GP_BRUSH_PRESET_MARKER_CHISEL = 5,
  GP_BRUSH_PRESET_PEN = 6,
  GP_BRUSH_PRESET_PENCIL_SOFT = 7,
  GP_BRUSH_PRESET_PENCIL = 8,
  GP_BRUSH_PRESET_FILL_AREA = 9,
  GP_BRUSH_PRESET_ERASER_SOFT = 10,
  GP_BRUSH_PRESET_ERASER_HARD = 11,
  GP_BRUSH_PRESET_ERASER_POINT = 12,
  GP_BRUSH_PRESET_ERASER_STROKE = 13,
  GP_BRUSH_PRESET_TINT = 14,

  /* Vertex Paint 100-199. */
  GP_BRUSH_PRESET_VERTEX_DRAW = 100,
  GP_BRUSH_PRESET_VERTEX_BLUR = 101,
  GP_BRUSH_PRESET_VERTEX_AVERAGE = 102,
  GP_BRUSH_PRESET_VERTEX_SMEAR = 103,
  GP_BRUSH_PRESET_VERTEX_REPLACE = 104,

  /* Sculpt 200-299. */
  GP_BRUSH_PRESET_SMOOTH_STROKE = 200,
  GP_BRUSH_PRESET_STRENGTH_STROKE = 201,
  GP_BRUSH_PRESET_THICKNESS_STROKE = 202,
  GP_BRUSH_PRESET_GRAB_STROKE = 203,
  GP_BRUSH_PRESET_PUSH_STROKE = 204,
  GP_BRUSH_PRESET_TWIST_STROKE = 205,
  GP_BRUSH_PRESET_PINCH_STROKE = 206,
  GP_BRUSH_PRESET_RANDOMIZE_STROKE = 207,
  GP_BRUSH_PRESET_CLONE_STROKE = 208,

  /* Weight Paint 300-399. */
  GP_BRUSH_PRESET_DRAW_WEIGHT = 300,
} eGPBrush_Presets;

/* BrushGpencilSettings->gp_flag */
typedef enum eGPDbrush_Flag {
  /* brush use pressure */
  GP_BRUSH_USE_PRESSURE = (1 << 0),
  /* brush use pressure for alpha factor */
  GP_BRUSH_USE_STENGTH_PRESSURE = (1 << 1),
  /* brush use pressure for alpha factor */
  GP_BRUSH_USE_JITTER_PRESSURE = (1 << 2),
  /* fill hide transparent */
  GP_BRUSH_FILL_HIDE = (1 << 6),
  /* show fill help lines */
  GP_BRUSH_FILL_SHOW_HELPLINES = (1 << 7),
  /* lazy mouse */
  GP_BRUSH_STABILIZE_MOUSE = (1 << 8),
  /* lazy mouse override (internal only) */
  GP_BRUSH_STABILIZE_MOUSE_TEMP = (1 << 9),
  /* default eraser brush for quick switch */
  GP_BRUSH_DEFAULT_ERASER = (1 << 10),
  /* settings group */
  GP_BRUSH_GROUP_SETTINGS = (1 << 11),
  /* Random settings group */
  GP_BRUSH_GROUP_RANDOM = (1 << 12),
  /* Keep material assigned to brush */
  GP_BRUSH_MATERIAL_PINNED = (1 << 13),
  /* Do not show fill color while drawing (no lasso mode) */
  GP_BRUSH_DISSABLE_LASSO = (1 << 14),
  /* Do not erase strokes oLcluded */
  GP_BRUSH_OCCLUDE_ERASER = (1 << 15),
  /* Post process trim stroke */
  GP_BRUSH_TRIM_STROKE = (1 << 16),
} eGPDbrush_Flag;

/* BrushGpencilSettings->gp_fill_draw_mode */
typedef enum eGP_FillDrawModes {
  GP_FILL_DMODE_BOTH = 0,
  GP_FILL_DMODE_STROKE = 1,
  GP_FILL_DMODE_CONTROL = 2,
} eGP_FillDrawModes;

/* BrushGpencilSettings->gp_eraser_mode */
typedef enum eGP_BrushEraserMode {
  GP_BRUSH_ERASER_SOFT = 0,
  GP_BRUSH_ERASER_HARD = 1,
  GP_BRUSH_ERASER_STROKE = 2,
} eGP_BrushEraserMode;

/* BrushGpencilSettings default brush icons */
typedef enum eGP_BrushIcons {
  GP_BRUSH_ICON_PENCIL = 1,
  GP_BRUSH_ICON_PEN = 2,
  GP_BRUSH_ICON_INK = 3,
  GP_BRUSH_ICON_INKNOISE = 4,
  GP_BRUSH_ICON_BLOCK = 5,
  GP_BRUSH_ICON_MARKER = 6,
  GP_BRUSH_ICON_FILL = 7,
  GP_BRUSH_ICON_ERASE_SOFT = 8,
  GP_BRUSH_ICON_ERASE_HARD = 9,
  GP_BRUSH_ICON_ERASE_STROKE = 10,
  GP_BRUSH_ICON_AIRBRUSH = 11,
  GP_BRUSH_ICON_CHISEL = 12,
  GP_BRUSH_ICON_TINT = 13,
  GP_BRUSH_ICON_VERTEX_DRAW = 14,
  GP_BRUSH_ICON_VERTEX_BLUR = 15,
  GP_BRUSH_ICON_VERTEX_AVERAGE = 16,
  GP_BRUSH_ICON_VERTEX_SMEAR = 17,
  GP_BRUSH_ICON_VERTEX_REPLACE = 18,
  GP_BRUSH_ICON_GPBRUSH_SMOOTH = 19,
  GP_BRUSH_ICON_GPBRUSH_THICKNESS = 20,
  GP_BRUSH_ICON_GPBRUSH_STRENGTH = 21,
  GP_BRUSH_ICON_GPBRUSH_RANDOMIZE = 22,
  GP_BRUSH_ICON_GPBRUSH_GRAB = 23,
  GP_BRUSH_ICON_GPBRUSH_PUSH = 24,
  GP_BRUSH_ICON_GPBRUSH_TWIST = 25,
  GP_BRUSH_ICON_GPBRUSH_PINCH = 26,
  GP_BRUSH_ICON_GPBRUSH_CLONE = 27,
  GP_BRUSH_ICON_GPBRUSH_WEIGHT = 28,
} eGP_BrushIcons;

typedef enum eBrushCurvePreset {
  BRUSH_CURVE_CUSTOM = 0,
  BRUSH_CURVE_SMOOTH = 1,
  BRUSH_CURVE_SPHERE = 2,
  BRUSH_CURVE_ROOT = 3,
  BRUSH_CURVE_SHARP = 4,
  BRUSH_CURVE_LIN = 5,
  BRUSH_CURVE_POW4 = 6,
  BRUSH_CURVE_INVSQUARE = 7,
  BRUSH_CURVE_CONSTANT = 8,
  BRUSH_CURVE_SMOOTHER = 9,
} eBrushCurvePreset;

typedef enum eBrushElasticDeformType {
  BRUSH_ELASTIC_DEFORM_GRAB = 0,
  BRUSH_ELASTIC_DEFORM_GRAB_BISCALE = 1,
  BRUSH_ELASTIC_DEFORM_GRAB_TRISCALE = 2,
  BRUSH_ELASTIC_DEFORM_SCALE = 3,
  BRUSH_ELASTIC_DEFORM_TWIST = 4,
} eBrushElasticDeformType;

/* Gpencilsettings.Vertex_mode */
typedef enum eGp_Vertex_Mode {
  /* Affect to Stroke only. */
  GPPAINT_MODE_STROKE = 0,
  /* Affect to Fill only. */
  GPPAINT_MODE_FILL = 1,
  /* Affect to both. */
  GPPAINT_MODE_BOTH = 2,
} eGp_Vertex_Mode;

/* sculpt_flag */
typedef enum eGP_Sculpt_Flag {
  /* invert the effect of the brush */
  GP_SCULPT_FLAG_INVERT = (1 << 0),
  /* smooth brush affects pressure values as well */
  GP_SCULPT_FLAG_SMOOTH_PRESSURE = (1 << 2),
  /* temporary invert action */
  GP_SCULPT_FLAG_TMP_INVERT = (1 << 3),
} eGP_Sculpt_Flag;

/* sculpt_mode_flag */
typedef enum eGP_Sculpt_Mode_Flag {
  /* apply brush to position */
  GP_SCULPT_FLAGMODE_APPLY_POSITION = (1 << 0),
  /* apply brush to strength */
  GP_SCULPT_FLAGMODE_APPLY_STRENGTH = (1 << 1),
  /* apply brush to thickness */
  GP_SCULPT_FLAGMODE_APPLY_THICKNESS = (1 << 2),
  /* apply brush to uv data */
  GP_SCULPT_FLAGMODE_APPLY_UV = (1 << 3),
} eGP_Sculpt_Mode_Flag;

typedef enum eAutomasking_flag {
  BRUSH_AUTOMASKING_TOPOLOGY = (1 << 0),
} eAutomasking_flag;

typedef struct Brush {
  ID id;

  struct BrushClone clone;
  /** Falloff curve. */
  struct CurveMapping *curve;
  struct MTex mtex;
  struct MTex mask_mtex;

  struct Brush *toggle_brush;

  struct ImBuf *icon_imbuf;
  PreviewImage *preview;
  /** Color gradient. */
  struct ColorBand *gradient;
  struct PaintCurve *paint_curve;

  /** 1024 = FILE_MAX. */
  char icon_filepath[1024];

  float normal_weight;
  /** Rake actual data (not texture), used for sculpt. */
  float rake_factor;

  /** Blend mode. */
  short blend;
  /** #eObjectMode: to see if the brush is compatible, use for display only. */
  short ob_mode;
  /** Brush weight. */
  float weight;
  /** Brush diameter. */
  int size;
  /** General purpose flags. */
  int flag;
  int flag2;
  int sampling_flag;

  /** Pressure influence for mask. */
  int mask_pressure;
  /** Jitter the position of the brush. */
  float jitter;
  /** Absolute jitter in pixels. */
  int jitter_absolute;
  int overlay_flags;
  /** Spacing of paint operations. */
  int spacing;
  /** Turning radius (in pixels) for smooth stroke. */
  int smooth_stroke_radius;
  /** Higher values limit fast changes in the stroke direction. */
  float smooth_stroke_factor;
  /** Paint operations / second (airbrush). */
  float rate;

  /** Color. */
  float rgb[3];
  /** Opacity. */
  float alpha;

  /** Background color. */
  float secondary_rgb[3];

  /** Rate */
  float dash_ratio;
  int dash_samples;

  /** The direction of movement for sculpt vertices. */
  int sculpt_plane;

  /** Offset for plane brushes (clay, flatten, fill, scrape). */
  float plane_offset;

  int gradient_spacing;
  /** Source for stroke color gradient application. */
  char gradient_stroke_mode;
  /** Source for fill tool color gradient application. */
  char gradient_fill_mode;

  char _pad0;

  /** Projection shape (sphere, circle). */
  char falloff_shape;
  float falloff_angle;

  /** Active sculpt tool. */
  char sculpt_tool;
  /** Active sculpt tool. */
  char uv_sculpt_tool;
  /** Active vertex paint. */
  char vertexpaint_tool;
  /** Active weight paint. */
  char weightpaint_tool;
  /** Active image paint tool. */
  char imagepaint_tool;
  /** Enum eBrushMaskTool, only used if sculpt_tool is SCULPT_TOOL_MASK. */
  char mask_tool;
  /** Active grease pencil tool. */
  char gpencil_tool;
  /** Active grease pencil vertex tool. */
  char gpencil_vertex_tool;
  /** Active grease pencil sculpt tool. */
  char gpencil_sculpt_tool;
  /** Active grease pencil weight tool. */
  char gpencil_weight_tool;
  char _pad1_[6];

  float autosmooth_factor;

  float topology_rake_factor;

  float crease_pinch_factor;

  float normal_radius_factor;

  float plane_trim;
  /** Affectable height of brush (layer height for layer tool, i.e.). */
  float height;

  float texture_sample_bias;

  int curve_preset;
  int automasking_flags;

  int elastic_deform_type;
  float elastic_deform_volume_preservation;

  /* pose */
  float pose_offset;
  int pose_smooth_iterations;
  int pose_ik_segments;

  /* multiplane scrape */
  float multiplane_scrape_angle;

  /* overlay */
  int texture_overlay_alpha;
  int mask_overlay_alpha;
  int cursor_overlay_alpha;

  float unprojected_radius;

  /* soften/sharpen */
  float sharp_threshold;
  int blur_kernel_radius;
  int blur_mode;

  /* fill tool */
  float fill_threshold;

  float add_col[4];
  float sub_col[4];

  float stencil_pos[2];
  float stencil_dimension[2];

  float mask_stencil_pos[2];
  float mask_stencil_dimension[2];

  char _pad3[4];
  struct BrushGpencilSettings *gpencil_settings;

} Brush;

/* Struct to hold palette colors for sorting. */
typedef struct tPaletteColorHSV {
  float rgb[3];
  float value;
  float h;
  float s;
  float v;
} tPaletteColorHSV;

typedef struct PaletteColor {
  struct PaletteColor *next, *prev;
  /* two values, one to store rgb, other to store values for sculpt/weight */
  float rgb[3];
  float value;
} PaletteColor;

typedef struct Palette {
  ID id;

  /** Pointer to individual colors. */
  ListBase colors;

  int active_color;
  char _pad[4];
} Palette;

typedef struct PaintCurvePoint {
  /** Bezier handle. */
  BezTriple bez;
  /** Pressure on that point. */
  float pressure;
} PaintCurvePoint;

typedef struct PaintCurve {
  ID id;
  /** Points of curve. */
  PaintCurvePoint *points;
  int tot_points;
  /** Index where next point will be added. */
  int add_index;
} PaintCurve;

/* Brush.gradient_source */
typedef enum eBrushGradientSourceStroke {
  BRUSH_GRADIENT_PRESSURE = 0,       /* gradient from pressure */
  BRUSH_GRADIENT_SPACING_REPEAT = 1, /* gradient from spacing */
  BRUSH_GRADIENT_SPACING_CLAMP = 2,  /* gradient from spacing */
} eBrushGradientSourceStroke;

typedef enum eBrushGradientSourceFill {
  BRUSH_GRADIENT_LINEAR = 0, /* gradient from pressure */
  BRUSH_GRADIENT_RADIAL = 1, /* gradient from spacing */
} eBrushGradientSourceFill;

/* Brush.flag */
typedef enum eBrushFlags {
  BRUSH_AIRBRUSH = (1 << 0),
  BRUSH_INVERT_TO_SCRAPE_FILL = (1 << 1),
  BRUSH_ALPHA_PRESSURE = (1 << 2),
  BRUSH_SIZE_PRESSURE = (1 << 3),
  BRUSH_JITTER_PRESSURE = (1 << 4),
  BRUSH_SPACING_PRESSURE = (1 << 5),
  BRUSH_ORIGINAL_PLANE = (1 << 6),
  BRUSH_GRAB_ACTIVE_VERTEX = (1 << 7),
  BRUSH_ANCHORED = (1 << 8),
  BRUSH_DIR_IN = (1 << 9),
  BRUSH_SPACE = (1 << 10),
  BRUSH_SMOOTH_STROKE = (1 << 11),
  BRUSH_PERSISTENT = (1 << 12),
  BRUSH_ACCUMULATE = (1 << 13),
  BRUSH_LOCK_ALPHA = (1 << 14),
  BRUSH_ORIGINAL_NORMAL = (1 << 15),
  BRUSH_OFFSET_PRESSURE = (1 << 16),
  BRUSH_SCENE_SPACING = (1 << 17),
  BRUSH_SPACE_ATTEN = (1 << 18),
  BRUSH_ADAPTIVE_SPACE = (1 << 19),
  BRUSH_LOCK_SIZE = (1 << 20),
  BRUSH_USE_GRADIENT = (1 << 21),
  BRUSH_EDGE_TO_EDGE = (1 << 22),
  BRUSH_DRAG_DOT = (1 << 23),
  BRUSH_INVERSE_SMOOTH_PRESSURE = (1 << 24),
  BRUSH_FRONTFACE_FALLOFF = (1 << 25),
  BRUSH_PLANE_TRIM = (1 << 26),
  BRUSH_FRONTFACE = (1 << 27),
  BRUSH_CUSTOM_ICON = (1 << 28),
  BRUSH_LINE = (1 << 29),
  BRUSH_ABSOLUTE_JITTER = (1 << 30),
  BRUSH_CURVE = (1u << 31),
} eBrushFlags;

/* Brush.sampling_flag */
typedef enum eBrushSamplingFlags {
  BRUSH_PAINT_ANTIALIASING = (1 << 0),
} eBrushSamplingFlags;

/* Brush.flag2 */
typedef enum eBrushFlags2 {
  BRUSH_MULTIPLANE_SCRAPE_DYNAMIC = (1 << 0),
  BRUSH_MULTIPLANE_SCRAPE_PLANES_PREVIEW = (1 << 1),
} eBrushFlags2;

typedef enum {
  BRUSH_MASK_PRESSURE_RAMP = (1 << 1),
  BRUSH_MASK_PRESSURE_CUTOFF = (1 << 2),
} BrushMaskPressureFlags;

/* Brush.overlay_flags */
typedef enum eOverlayFlags {
  BRUSH_OVERLAY_CURSOR = (1),
  BRUSH_OVERLAY_PRIMARY = (1 << 1),
  BRUSH_OVERLAY_SECONDARY = (1 << 2),
  BRUSH_OVERLAY_CURSOR_OVERRIDE_ON_STROKE = (1 << 3),
  BRUSH_OVERLAY_PRIMARY_OVERRIDE_ON_STROKE = (1 << 4),
  BRUSH_OVERLAY_SECONDARY_OVERRIDE_ON_STROKE = (1 << 5),
} eOverlayFlags;

#define BRUSH_OVERLAY_OVERRIDE_MASK \
  (BRUSH_OVERLAY_CURSOR_OVERRIDE_ON_STROKE | BRUSH_OVERLAY_PRIMARY_OVERRIDE_ON_STROKE | \
   BRUSH_OVERLAY_SECONDARY_OVERRIDE_ON_STROKE)

/* Brush.sculpt_tool */
typedef enum eBrushSculptTool {
  SCULPT_TOOL_DRAW = 1,
  SCULPT_TOOL_SMOOTH = 2,
  SCULPT_TOOL_PINCH = 3,
  SCULPT_TOOL_INFLATE = 4,
  SCULPT_TOOL_GRAB = 5,
  SCULPT_TOOL_LAYER = 6,
  SCULPT_TOOL_FLATTEN = 7,
  SCULPT_TOOL_CLAY = 8,
  SCULPT_TOOL_FILL = 9,
  SCULPT_TOOL_SCRAPE = 10,
  SCULPT_TOOL_NUDGE = 11,
  SCULPT_TOOL_THUMB = 12,
  SCULPT_TOOL_SNAKE_HOOK = 13,
  SCULPT_TOOL_ROTATE = 14,
  SCULPT_TOOL_SIMPLIFY = 15,
  SCULPT_TOOL_CREASE = 16,
  SCULPT_TOOL_BLOB = 17,
  SCULPT_TOOL_CLAY_STRIPS = 18,
  SCULPT_TOOL_MASK = 19,
  SCULPT_TOOL_DRAW_SHARP = 20,
  SCULPT_TOOL_ELASTIC_DEFORM = 21,
  SCULPT_TOOL_POSE = 22,
  SCULPT_TOOL_MULTIPLANE_SCRAPE = 23,
  SCULPT_TOOL_SLIDE_RELAX = 24,
} eBrushSculptTool;

/* Brush.uv_sculpt_tool */
typedef enum eBrushUVSculptTool {
  UV_SCULPT_TOOL_GRAB = 0,
  UV_SCULPT_TOOL_RELAX = 1,
  UV_SCULPT_TOOL_PINCH = 2,
} eBrushUVSculptTool;

/** When #BRUSH_ACCUMULATE is used */
#define SCULPT_TOOL_HAS_ACCUMULATE(t) \
  ELEM(t, \
       SCULPT_TOOL_DRAW, \
       SCULPT_TOOL_DRAW_SHARP, \
       SCULPT_TOOL_SLIDE_RELAX, \
       SCULPT_TOOL_CREASE, \
       SCULPT_TOOL_BLOB, \
       SCULPT_TOOL_LAYER, \
       SCULPT_TOOL_INFLATE, \
       SCULPT_TOOL_CLAY, \
       SCULPT_TOOL_CLAY_STRIPS, \
       SCULPT_TOOL_ROTATE, \
       SCULPT_TOOL_SCRAPE, \
       SCULPT_TOOL_FLATTEN)

#define SCULPT_TOOL_HAS_NORMAL_WEIGHT(t) \
  ELEM(t, SCULPT_TOOL_GRAB, SCULPT_TOOL_SNAKE_HOOK, SCULPT_TOOL_ELASTIC_DEFORM)

#define SCULPT_TOOL_HAS_RAKE(t) ELEM(t, SCULPT_TOOL_SNAKE_HOOK)

#define SCULPT_TOOL_HAS_DYNTOPO(t) \
<<<<<<< HEAD
  (ELEM( \
       t, /* These brushes, as currently coded, cannot support dynamic topology */ \
       SCULPT_TOOL_GRAB, \
       SCULPT_TOOL_ROTATE, \
       SCULPT_TOOL_THUMB, \
       SCULPT_TOOL_LAYER, \
       SCULPT_TOOL_DRAW_SHARP, \
       SCULPT_TOOL_TOPOLOGY, \
       SCULPT_TOOL_ELASTIC_DEFORM, \
       SCULPT_TOOL_POSE, \
=======
  (ELEM(t, /* These brushes, as currently coded, cannot support dynamic topology */ \
        SCULPT_TOOL_GRAB, \
        SCULPT_TOOL_ROTATE, \
        SCULPT_TOOL_THUMB, \
        SCULPT_TOOL_LAYER, \
        SCULPT_TOOL_DRAW_SHARP, \
        SCULPT_TOOL_SLIDE_RELAX, \
        SCULPT_TOOL_ELASTIC_DEFORM, \
        SCULPT_TOOL_POSE, \
>>>>>>> 79d98740
\
       /* These brushes could handle dynamic topology, \ \ \ \ \ \ \ \ \ \ \ \ \ \ \ \ \ \ \ \ \ \
        * \ \
        * \ \ \
        * \ \ \ \
        * \ \ \ \ \
        * \ \ \ \ \ \
        * \ \ \ \ \ \ \
        * \ \ \ \ \ \ \ \
        * \ \ \ \ \ \ \ \ \
        * \ \ \ \ \ \ \ \ \ \
        * \ \ \ \ \ \ \ \ \ \ \
        * \ \ \ \ \ \ \ \ \ \ \ \
        * \ \ \ \ \ \ \ \ \ \ \ \ \
        * \ \ \ \ \ \ \ \ \ \ \ \ \ \
        * \ \ \ \ \ \ \ \ \ \ \ \ \ \ \
        * \ \ \ \ \ \ \ \ \ \ \ \ \ \ \ \
        * \ \ \ \ \ \ \ \ \ \ \ \ \ \ \ \ \
        * \ \ \ \ \ \ \ \ \ \ \ \ \ \ \ \ \ \ \ but user feedback indicates it's better not to */ \
       SCULPT_TOOL_SMOOTH, \
       SCULPT_TOOL_MASK) == 0)

#define SCULPT_TOOL_HAS_TOPOLOGY_RAKE(t) \
  (ELEM(t, /* These brushes, as currently coded, cannot support topology rake. */ \
        SCULPT_TOOL_GRAB, \
        SCULPT_TOOL_ROTATE, \
        SCULPT_TOOL_THUMB, \
        SCULPT_TOOL_DRAW_SHARP, \
        SCULPT_TOOL_SLIDE_RELAX, \
        SCULPT_TOOL_MASK) == 0)

/* ImagePaintSettings.tool */
typedef enum eBrushImagePaintTool {
  PAINT_TOOL_DRAW = 0,
  PAINT_TOOL_SOFTEN = 1,
  PAINT_TOOL_SMEAR = 2,
  PAINT_TOOL_CLONE = 3,
  PAINT_TOOL_FILL = 4,
  PAINT_TOOL_MASK = 5,
} eBrushImagePaintTool;

typedef enum eBrushVertexPaintTool {
  VPAINT_TOOL_DRAW = 0,
  VPAINT_TOOL_BLUR = 1,
  VPAINT_TOOL_AVERAGE = 2,
  VPAINT_TOOL_SMEAR = 3,
} eBrushVertexPaintTool;

typedef enum eBrushWeightPaintTool {
  WPAINT_TOOL_DRAW = 0,
  WPAINT_TOOL_BLUR = 1,
  WPAINT_TOOL_AVERAGE = 2,
  WPAINT_TOOL_SMEAR = 3,
} eBrushWeightPaintTool;

/* BrushGpencilSettings->brush type */
typedef enum eBrushGPaintTool {
  GPAINT_TOOL_DRAW = 0,
  GPAINT_TOOL_FILL = 1,
  GPAINT_TOOL_ERASE = 2,
  GPAINT_TOOL_TINT = 3,
} eBrushGPaintTool;

/* BrushGpencilSettings->brush type */
typedef enum eBrushGPVertexTool {
  GPVERTEX_TOOL_DRAW = 0,
  GPVERTEX_TOOL_BLUR = 1,
  GPVERTEX_TOOL_AVERAGE = 2,
  GPVERTEX_TOOL_TINT = 3,
  GPVERTEX_TOOL_SMEAR = 4,
  GPVERTEX_TOOL_REPLACE = 5,
} eBrushGPVertexTool;

/* BrushGpencilSettings->brush type */
typedef enum eBrushGPSculptTool {
  GPSCULPT_TOOL_SMOOTH = 0,
  GPSCULPT_TOOL_THICKNESS = 1,
  GPSCULPT_TOOL_STRENGTH = 2,
  GPSCULPT_TOOL_GRAB = 3,
  GPSCULPT_TOOL_PUSH = 4,
  GPSCULPT_TOOL_TWIST = 5,
  GPSCULPT_TOOL_PINCH = 6,
  GPSCULPT_TOOL_RANDOMIZE = 7,
  GPSCULPT_TOOL_CLONE = 8,
} eBrushGPSculptTool;

/* BrushGpencilSettings->brush type */
typedef enum eBrushGPWeightTool {
  GPWEIGHT_TOOL_DRAW = 0,
} eBrushGPWeightTool;

/* direction that the brush displaces along */
enum {
  SCULPT_DISP_DIR_AREA = 0,
  SCULPT_DISP_DIR_VIEW = 1,
  SCULPT_DISP_DIR_X = 2,
  SCULPT_DISP_DIR_Y = 3,
  SCULPT_DISP_DIR_Z = 4,
};

typedef enum {
  BRUSH_MASK_DRAW = 0,
  BRUSH_MASK_SMOOTH = 1,
} BrushMaskTool;

/* blur kernel types, Brush.blur_mode */
typedef enum eBlurKernelType {
  KERNEL_GAUSSIAN,
  KERNEL_BOX,
} eBlurKernelType;

/* Brush.falloff_shape */
enum {
  PAINT_FALLOFF_SHAPE_SPHERE = 0,
  PAINT_FALLOFF_SHAPE_TUBE = 1,
};

#define MAX_BRUSH_PIXEL_RADIUS 500
#define GP_MAX_BRUSH_PIXEL_RADIUS 1000

#endif /* __DNA_BRUSH_TYPES_H__ */<|MERGE_RESOLUTION|>--- conflicted
+++ resolved
@@ -648,18 +648,6 @@
 #define SCULPT_TOOL_HAS_RAKE(t) ELEM(t, SCULPT_TOOL_SNAKE_HOOK)
 
 #define SCULPT_TOOL_HAS_DYNTOPO(t) \
-<<<<<<< HEAD
-  (ELEM( \
-       t, /* These brushes, as currently coded, cannot support dynamic topology */ \
-       SCULPT_TOOL_GRAB, \
-       SCULPT_TOOL_ROTATE, \
-       SCULPT_TOOL_THUMB, \
-       SCULPT_TOOL_LAYER, \
-       SCULPT_TOOL_DRAW_SHARP, \
-       SCULPT_TOOL_TOPOLOGY, \
-       SCULPT_TOOL_ELASTIC_DEFORM, \
-       SCULPT_TOOL_POSE, \
-=======
   (ELEM(t, /* These brushes, as currently coded, cannot support dynamic topology */ \
         SCULPT_TOOL_GRAB, \
         SCULPT_TOOL_ROTATE, \
@@ -669,7 +657,6 @@
         SCULPT_TOOL_SLIDE_RELAX, \
         SCULPT_TOOL_ELASTIC_DEFORM, \
         SCULPT_TOOL_POSE, \
->>>>>>> 79d98740
 \
        /* These brushes could handle dynamic topology, \ \ \ \ \ \ \ \ \ \ \ \ \ \ \ \ \ \ \ \ \ \
         * \ \
