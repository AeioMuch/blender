/*
 * ***** BEGIN GPL LICENSE BLOCK *****
 *
 * This program is free software; you can redistribute it and/or
 * modify it under the terms of the GNU General Public License
 * as published by the Free Software Foundation; either version 2
 * of the License, or (at your option) any later version.
 *
 * This program is distributed in the hope that it will be useful,
 * but WITHOUT ANY WARRANTY; without even the implied warranty of
 * MERCHANTABILITY or FITNESS FOR A PARTICULAR PURPOSE.  See the
 * GNU General Public License for more details.
 *
 * You should have received a copy of the GNU General Public License
 * along with this program; if not, write to the Free Software Foundation,
 * Inc., 51 Franklin Street, Fifth Floor, Boston, MA 02110-1301, USA.
 *
 * The Original Code is Copyright (C) 2001-2002 by NaN Holding BV.
 * All rights reserved.
 *
 * The Original Code is: all of this file.
 *
 * Contributor(s): none yet.
 *
 * ***** END GPL LICENSE BLOCK *****
 */

/** \file DNA_userdef_types.h
 *  \ingroup DNA
 *  \since mar-2001
 *  \author nzc
 */

#ifndef __DNA_USERDEF_TYPES_H__
#define __DNA_USERDEF_TYPES_H__

#include "DNA_listBase.h"
#include "DNA_texture_types.h" /* ColorBand */

#ifdef __cplusplus
extern "C" {
#endif

/* themes; defines in BIF_resource.h */
struct ColorBand;

/* ************************ style definitions ******************** */

#define MAX_STYLE_NAME	64

/* default uifont_id offered by Blender */
typedef enum eUIFont_ID {
	UIFONT_DEFAULT	= 0,
/*	UIFONT_BITMAP	= 1 */ /* UNUSED */
	
	/* free slots */
	UIFONT_CUSTOM1	= 2,
	UIFONT_CUSTOM2	= 3
} eUIFont_ID;

/* default fonts to load/initalize */
/* first font is the default (index 0), others optional */
typedef struct uiFont {
	struct uiFont *next, *prev;
	char filename[1024];/* 1024 = FILE_MAX */
	short blf_id;		/* from blfont lib */
	short uifont_id;	/* own id */
	short r_to_l;		/* fonts that read from left to right */
	short hinting;
} uiFont;

/* this state defines appearance of text */
typedef struct uiFontStyle {
	short uifont_id;		/* saved in file, 0 is default */
	short points;			/* actual size depends on 'global' dpi */
	short kerning;			/* unfitted or default kerning value. */
	char pad[6];
	short italic, bold;		/* style hint */
	short shadow;			/* value is amount of pixels blur */
	short shadx, shady;		/* shadow offset in pixels */
	short align;			/* text align hint */
	float shadowalpha;		/* total alpha */
	float shadowcolor;		/* 1 value, typically white or black anyway */
} uiFontStyle;

/* uiFontStyle->align */
typedef enum eFontStyle_Align {
	UI_STYLE_TEXT_LEFT		= 0,
	UI_STYLE_TEXT_CENTER	= 1,
	UI_STYLE_TEXT_RIGHT		= 2
} eFontStyle_Align;


/* this is fed to the layout engine and widget code */

typedef struct uiStyle {
	struct uiStyle *next, *prev;
	
	char name[64];			/* MAX_STYLE_NAME */
	
	uiFontStyle paneltitle;
	uiFontStyle grouplabel;
	uiFontStyle widgetlabel;
	uiFontStyle widget;
	
	float panelzoom;
	
	short minlabelchars;	/* in characters */
	short minwidgetchars;	/* in characters */

	short columnspace;
	short templatespace;
	short boxspace;
	short buttonspacex;
	short buttonspacey;
	short panelspace;
	short panelouter;

	short pad;
} uiStyle;

typedef struct uiWidgetColors {
	char outline[4];
	char inner[4];
	char inner_sel[4];
	char item[4];
	char text[4];
	char text_sel[4];
	short shaded;
	short shadetop, shadedown;
	short pad;
	float roundness;
	short alpha_check, pad2;
} uiWidgetColors;

typedef struct uiWidgetStateColors {
	char inner_anim[4];
	char inner_anim_sel[4];
	char inner_key[4];
	char inner_key_sel[4];
	char inner_driven[4];
	char inner_driven_sel[4];
	float blend, pad;
} uiWidgetStateColors;

typedef struct uiTabColors {
	char tab_active[4];
	char tab_inactive[4];
	char tab_back[4];
	char tab_outline[4];
} uiTabColors;

typedef struct uiPanelColors {
	char header[4];
	char back[4];
	short show_header;
	short show_back;
	int pad;
} uiPanelColors;

typedef struct uiGradientColors {
	char gradient[4];
	char high_gradient[4];
	int show_grad;
	int pad2;
} uiGradientColors;

typedef struct ThemeUI {
	/* Interface Elements (buttons, menus, icons) */
	uiWidgetColors wcol_regular, wcol_tool, wcol_text;
	uiWidgetColors wcol_radio, wcol_option, wcol_toggle;
	uiWidgetColors wcol_num, wcol_numslider, wcol_tab;
	uiWidgetColors wcol_menu, wcol_pulldown, wcol_menu_back, wcol_menu_item, wcol_tooltip;
	uiWidgetColors wcol_box, wcol_scroll, wcol_progress, wcol_list_item, wcol_pie_menu;
	
	uiWidgetStateColors wcol_state;

	uiTabColors tab;
	uiPanelColors panel; /* depricated, but we keep it for do_versions (2.66.1) */

<<<<<<< HEAD
=======
	short interface_style; /* flat/classic - don't confuse with uiStyle */
	short pad2;

>>>>>>> ab9eee4b
	char area_edges[4];

	char widget_emboss[4];

	/* fac: 0 - 1 for blend factor, width in pixels */
	float menu_shadow_fac;
	short menu_shadow_width;
	
	short pad[5];
	
	char iconfile[256];	// FILE_MAXFILE length
	float icon_alpha;

	/* Axis Colors */
	char xaxis[4], yaxis[4], zaxis[4];
} ThemeUI;

/* try to put them all in one, if needed a special struct can be created as well
 * for example later on, when we introduce wire colors for ob types or so...
 */
typedef struct ThemeSpace {
	/* main window colors */
	char back[4];
	char title[4]; 	/* panel title */
	char text[4];
	char text_hi[4];
	
	/* header colors */
	char header[4];			/* region background */
	char header_title[4];	/* unused */
	char header_text[4];
	char header_text_hi[4];

	/* region tabs - DEPRECATED, use ThemeUI->tab */
	char tab_active[4];
	char tab_inactive[4];
	char tab_back[4];
	char tab_outline[4];

	/* button/tool regions */
	char button[4];			/* region background */
	char button_title[4];	/* panel title */
	char button_text[4];
	char button_text_hi[4];
	
	/* listview regions */
	char list[4];			/* region background */
	char list_title[4]; 	/* panel title */
	char list_text[4];
	char list_text_hi[4];
	
	/* float panel */
/*	char panel[4];			unused */
/*	char panel_title[4];	unused */
/*	char panel_text[4];		unused */
/*	char panel_text_hi[4];	unused */

	uiTabColors tabs;
	/* note, cannot use name 'panel' because of DNA mapping old files */
	uiPanelColors panelcolors;

	uiGradientColors gradients;

	char shade1[4];
	char shade2[4];
	
	char hilite[4];
	char grid[4]; 
	
	char view_overlay[4];

	char wire[4], wire_edit[4], select[4];
	char lamp[4], speaker[4], empty[4], camera[4];
	char active[4], group[4], group_active[4], transform[4];
	char vertex[4], vertex_select[4], vertex_unreferenced[4];
	char edge[4], edge_select[4];
	char edge_seam[4], edge_sharp[4], edge_facesel[4], edge_crease[4];
	char face[4], face_select[4];	/* solid faces */
	char face_dot[4];				/*  selected color */
	char extra_edge_len[4], extra_edge_angle[4], extra_face_angle[4], extra_face_area[4];
	char normal[4];
	char vertex_normal[4];
	char loop_normal[4];
	char bone_solid[4], bone_pose[4], bone_pose_active[4];
	char strip[4], strip_select[4];
	char cframe[4];
	char time_keyframe[4], time_gp_keyframe[4];
	char freestyle_edge_mark[4], freestyle_face_mark[4];
	
	char nurb_uline[4], nurb_vline[4];
	char act_spline[4], nurb_sel_uline[4], nurb_sel_vline[4], lastsel_point[4];
	
	char handle_free[4], handle_auto[4], handle_vect[4], handle_align[4], handle_auto_clamped[4];
	char handle_sel_free[4], handle_sel_auto[4], handle_sel_vect[4], handle_sel_align[4], handle_sel_auto_clamped[4];
	
	char ds_channel[4], ds_subchannel[4]; /* dopesheet */
	char keytype_keyframe[4], keytype_extreme[4], keytype_breakdown[4], keytype_jitter[4]; /* keytypes */
	char keytype_keyframe_select[4], keytype_extreme_select[4], keytype_breakdown_select[4], keytype_jitter_select[4]; /* keytypes */
	char keyborder[4], keyborder_select[4];
	
	char console_output[4], console_input[4], console_info[4], console_error[4];
	char console_cursor[4], console_select[4];
	
	char vertex_size, outline_width, facedot_size;
	char noodle_curving;

	/* syntax for textwindow and nodes */
	char syntaxl[4], syntaxs[4]; // in nodespace used for backdrop matte 
	char syntaxb[4], syntaxn[4]; // in nodespace used for color input
	char syntaxv[4], syntaxc[4]; // in nodespace used for converter group
	char syntaxd[4], syntaxr[4]; // in nodespace used for distort 

	char nodeclass_output[4], nodeclass_filter[4];
	char nodeclass_vector[4], nodeclass_texture[4];
	char nodeclass_shader[4], nodeclass_script[4];
	char nodeclass_pattern[4], nodeclass_layout[4];
	
	char movie[4], movieclip[4], mask[4], image[4], scene[4], audio[4];		/* for sequence editor */
	char effect[4], transition[4], meta[4];
	char editmesh_active[4]; 

	char handle_vertex[4];
	char handle_vertex_select[4];
	
	char handle_vertex_size;

	char clipping_border_3d[4];
	
	char marker_outline[4], marker[4], act_marker[4], sel_marker[4], dis_marker[4], lock_marker[4];
	char bundle_solid[4];
	char path_before[4], path_after[4];
	char camera_path[4];
	char hpad[2];
	
	char gp_vertex_size;
	char gp_vertex[4], gp_vertex_select[4];
	
	char preview_back[4];
	char preview_stitch_face[4];
	char preview_stitch_edge[4];
	char preview_stitch_vert[4];
	char preview_stitch_stitchable[4];
	char preview_stitch_unstitchable[4];
	char preview_stitch_active[4];
	
	char uv_shadow[4]; /* two uses, for uvs with modifier applied on mesh and uvs during painting */
	char uv_others[4]; /* uvs of other objects */

	char match[4];				/* outliner - filter match */
	char selected_highlight[4];	/* outliner - selected item */

	char skin_root[4]; /* Skin modifier root color */
	
	/* NLA */
	char anim_active[4];	 /* Active Action + Summary Channel */
	char anim_non_active[4]; /* Active Action = NULL */
	
	char nla_tweaking[4];   /* NLA 'Tweaking' action/strip */
	char nla_tweakdupli[4]; /* NLA - warning color for duplicate instances of tweaking strip */
	
	char nla_transition[4], nla_transition_sel[4]; /* NLA "Transition" strips */
	char nla_meta[4], nla_meta_sel[4];             /* NLA "Meta" strips */
	char nla_sound[4], nla_sound_sel[4];           /* NLA "Sound" strips */

	/* info */
	char info_selected[4], info_selected_text[4];
	char info_error[4], info_error_text[4];
	char info_warning[4], info_warning_text[4];
	char info_info[4], info_info_text[4];
	char info_debug[4], info_debug_text[4];

	char paint_curve_pivot[4];
	char paint_curve_handle[4];

	char metadatabg[4];
	char metadatatext[4];
} ThemeSpace;


/* set of colors for use as a custom color set for Objects/Bones wire drawing */
typedef struct ThemeWireColor {
	char 	solid[4];
	char	select[4];
	char 	active[4];
	
	short 	flag;
	short 	pad;
} ThemeWireColor; 

/* flags for ThemeWireColor */
typedef enum eWireColor_Flags {
	TH_WIRECOLOR_CONSTCOLS	= (1 << 0),
	TH_WIRECOLOR_TEXTCOLS	= (1 << 1),
} eWireColor_Flags;

/* A theme */
typedef struct bTheme {
	struct bTheme *next, *prev;
	char name[32];
	
	ThemeUI tui;
	
	/* Individual Spacetypes */
	/* note: ensure UI_THEMESPACE_END is updated when adding */
	ThemeSpace tbuts;
	ThemeSpace tv3d;
	ThemeSpace tfile;
	ThemeSpace tipo;
	ThemeSpace tinfo;
	ThemeSpace tact;
	ThemeSpace tnla;
	ThemeSpace tseq;
	ThemeSpace tima;
	ThemeSpace text;
	ThemeSpace toops;
	ThemeSpace ttime;
	ThemeSpace tnode;
	ThemeSpace tlogic;
	ThemeSpace tuserpref;
	ThemeSpace tconsole;
	ThemeSpace tclip;
	
	/* 20 sets of bone colors for this theme */
	ThemeWireColor tarm[20];
	/*ThemeWireColor tobj[20];*/
	
	int active_theme_area, pad;
} bTheme;

#define UI_THEMESPACE_START(btheme)  (CHECK_TYPE_INLINE(btheme, bTheme *),  &((btheme)->tbuts))
#define UI_THEMESPACE_END(btheme)    (CHECK_TYPE_INLINE(btheme, bTheme *), (&((btheme)->tclip) + 1))

/* for the moment only the name. may want to store options with this later */
typedef struct bAddon {
	struct bAddon *next, *prev;
	char module[64];
	IDProperty *prop;  /* User-Defined Properties on this  Addon (for storing preferences) */
} bAddon;

typedef struct bPathCompare {
	struct bPathCompare *next, *prev;
	char path[768];  /* FILE_MAXDIR */
	char flag, pad[7];
} bPathCompare;

typedef struct SolidLight {
	int flag, pad;
	float col[4], spec[4], vec[4];
} SolidLight;

typedef struct WalkNavigation {
	float mouse_speed;  /* speed factor for look around */
	float walk_speed;
	float walk_speed_factor;
	float view_height;
	float jump_height;
	float teleport_time;  /* duration to use for teleporting */
	short flag;
	short pad[3];
} WalkNavigation;

typedef struct UserDef {
	/* UserDef has separate do-version handling, and can be read from other files */
	int versionfile, subversionfile;
	
	int flag, dupflag;
	int savetime;
	char tempdir[768];	/* FILE_MAXDIR length */
	char fontdir[768];
	char renderdir[1024]; /* FILE_MAX length */
	/* EXR cache path */
	char render_cachedir[768];  /* 768 = FILE_MAXDIR */
	char textudir[768];
	char pythondir[768];
	char sounddir[768];
	char i18ndir[768];
	char image_editor[1024];    /* 1024 = FILE_MAX */
	char anim_player[1024];	    /* 1024 = FILE_MAX */
	int anim_player_preset;
	
	short v2d_min_gridsize;		/* minimum spacing between gridlines in View2D grids */
	short timecode_style;		/* style of timecode display */
	
	short versions;
	short dbl_click_time;
	
	short gameflags;
	short wheellinescroll;
	int uiflag, uiflag2;
	int language;
	short userpref, viewzoom;
	
	int mixbufsize;
	int audiodevice;
	int audiorate;
	int audioformat;
	int audiochannels;

	int scrollback; /* console scrollback limit */
	int dpi;		/* range 48-128? */
	char pad2[2];
	short transopts;
	short menuthreshold1, menuthreshold2;
	
	struct ListBase themes;
	struct ListBase uifonts;
	struct ListBase uistyles;
	struct ListBase keymaps  DNA_DEPRECATED; /* deprecated in favor of user_keymaps */
	struct ListBase user_keymaps;
	struct ListBase addons;
	struct ListBase autoexec_paths;
	char keyconfigstr[64];
	
	short undosteps;
	short undomemory;
	short gp_manhattendist, gp_euclideandist, gp_eraser;
	short gp_settings;
	short tb_leftmouse, tb_rightmouse;
	struct SolidLight light[3];
	short tw_hotspot, tw_flag, tw_handlesize, tw_size;
	short textimeout, texcollectrate;
	short wmdrawmethod; /* removed wmpad */
	short dragthreshold;
	int memcachelimit;
	int prefetchframes;
	short frameserverport;
	short pad_rot_angle;	/* control the rotation step of the view when PAD2, PAD4, PAD6&PAD8 is use */
	short obcenter_dia;
	short rvisize;			/* rotating view icon size */
	short rvibright;		/* rotating view icon brightness */
	short recent_files;		/* maximum number of recently used files to remember  */
	short smooth_viewtx;	/* miliseconds to spend spinning the view */
	short glreslimit;
	short curssize;
	short color_picker_type;
	char  ipo_new;			/* interpolation mode for newly added F-Curves */
	char  keyhandles_new;	/* handle types for newly added keyframes */
	char  gpu_select_method;
	char  view_frame_type;

	int view_frame_keyframes; /* number of keyframes to zoom around current frame */
	float view_frame_seconds; /* seconds to zoom around current frame */

	short scrcastfps;		/* frame rate for screencast to be played back */
	short scrcastwait;		/* milliseconds between screencast snapshots */
	
	short widget_unit;		/* private, defaults to 20 for 72 DPI setting */
	short anisotropic_filter;
	short use_16bit_textures, use_gpu_mipmap;

	float ndof_sensitivity;	/* overall sensitivity of 3D mouse */
	float ndof_orbit_sensitivity;
	int ndof_flag;			/* flags for 3D mouse */

	short ogl_multisamples;	/* amount of samples for OpenGL FSA, if zero no FSA */

	short image_draw_method; /* Method to be used to draw the images (AUTO, GLSL, Textures or DrawPixels) */
	
	float glalphaclip;
	
	short autokey_mode;		/* autokeying mode */
	short autokey_flag;		/* flags for autokeying */
	
	short text_render, pad9;		/* options for text rendering */

	struct ColorBand coba_weight;	/* from texture.h */

	float sculpt_paint_overlay_col[3];
	float gpencil_new_layer_col[4]; /* default color for newly created Grease Pencil layers */

	short tweak_threshold;
	char navigation_mode, pad;

	char author[80];	/* author name for file formats supporting it */

	char font_path_ui[1024];

	int compute_device_type;
	int compute_device_id;
	
	float fcu_inactive_alpha;	/* opacity of inactive F-Curves in F-Curve Editor */
	float pixelsize;			/* private, set by GHOST, to multiply DPI with */
	int virtual_pixel;			/* virtual pixelsize mode */

	short pie_interaction_type;     /* if keeping a pie menu spawn button pressed after this time, it turns into
	                             * a drag/release pie menu */
	short pie_initial_timeout;  /* direction in the pie menu will always be calculated from the initial position
	                             * within this time limit */
	short pie_animation_timeout;
	short pie_menu_confirm;
	short pie_menu_radius;        /* pie menu radius */
	short pie_menu_threshold;     /* pie menu distance from center before a direction is set */

	struct WalkNavigation walk_navigation;
} UserDef;

extern UserDef U; /* from blenkernel blender.c */

/* ***************** USERDEF ****************** */

/* userpref/section */
typedef enum eUserPref_Section {
	USER_SECTION_INTERFACE	= 0,
	USER_SECTION_EDIT		= 1,
	USER_SECTION_FILE		= 2,
	USER_SECTION_SYSTEM		= 3,
	USER_SECTION_THEME		= 4,
	USER_SECTION_INPUT		= 5,
	USER_SECTION_ADDONS 	= 6,
} eUserPref_Section;

/* flag */
typedef enum eUserPref_Flag {
	USER_AUTOSAVE			= (1 << 0),
/*	USER_AUTOGRABGRID		= (1 << 1),	deprecated */
/*	USER_AUTOROTGRID		= (1 << 2),	deprecated */
/*	USER_AUTOSIZEGRID		= (1 << 3),	deprecated */
	USER_SCENEGLOBAL		= (1 << 4),
	USER_TRACKBALL			= (1 << 5),
/*	USER_DUPLILINK		= (1 << 6),	deprecated */
/*	USER_FSCOLLUM			= (1 << 7),	deprecated */
	USER_MAT_ON_OB			= (1 << 8),
/*	USER_NO_CAPSLOCK		= (1 << 9), */  /* not used anywhere */
/*	USER_VIEWMOVE			= (1 << 10), */ /* not used anywhere */
	USER_TOOLTIPS			= (1 << 11),
	USER_TWOBUTTONMOUSE		= (1 << 12),
	USER_NONUMPAD			= (1 << 13),
	USER_LMOUSESELECT		= (1 << 14),
	USER_FILECOMPRESS		= (1 << 15),
	USER_SAVE_PREVIEWS		= (1 << 16),
	USER_CUSTOM_RANGE		= (1 << 17),
	USER_ADD_EDITMODE		= (1 << 18),
	USER_ADD_VIEWALIGNED	= (1 << 19),
	USER_RELPATHS			= (1 << 20),
	USER_RELEASECONFIRM		= (1 << 21),
	USER_SCRIPT_AUTOEXEC_DISABLE	= (1 << 22),
	USER_FILENOUI			= (1 << 23),
	USER_NONEGFRAMES		= (1 << 24),
	USER_TXT_TABSTOSPACES_DISABLE	= (1 << 25),
	USER_TOOLTIPS_PYTHON    = (1 << 26),
} eUserPref_Flag;

/* flag */
typedef enum ePathCompare_Flag {
	USER_PATHCMP_GLOB		= (1 << 0),
} ePathCompare_Flag;

/* helper macro for checking frame clamping */
#define FRAMENUMBER_MIN_CLAMP(cfra)  {                                        \
	if ((U.flag & USER_NONEGFRAMES) && (cfra < 0))                            \
		cfra = 0;                                                             \
	} (void)0

/* viewzoom */
typedef enum eViewZoom_Style {
	USER_ZOOM_CONT			= 0,
	USER_ZOOM_SCALE			= 1,
	USER_ZOOM_DOLLY			= 2
} eViewZoom_Style;

/* navigation_mode */
typedef enum eViewNavigation_Method {
	VIEW_NAVIGATION_WALK = 0,
	VIEW_NAVIGATION_FLY  = 1,
} eViewNavigation_Method;

/* flag */
typedef enum eWalkNavigation_Flag {
	USER_WALK_GRAVITY			= (1 << 0),
	USER_WALK_MOUSE_REVERSE		= (1 << 1),
} eWalkNavigation_Flag;

/* uiflag */
typedef enum eUserpref_UI_Flag {
	/* flags 0 and 1 were old flags (for autokeying) that aren't used anymore */
	USER_WHEELZOOMDIR		= (1 << 2),
	USER_FILTERFILEEXTS		= (1 << 3),
	USER_DRAWVIEWINFO		= (1 << 4),
	USER_PLAINMENUS			= (1 << 5),
	/* flags 6 and 7 were old flags that are no-longer used */
	USER_ALLWINCODECS		= (1 << 8),
	USER_MENUOPENAUTO		= (1 << 9),
	USER_ZBUF_CURSOR		= (1 << 10),
	USER_AUTOPERSP     		= (1 << 11),
	USER_LOCKAROUND     	= (1 << 12),
	USER_GLOBALUNDO     	= (1 << 13),
	USER_ORBIT_SELECTION	= (1 << 14),
	USER_ZBUF_ORBIT			= (1 << 15),
	USER_HIDE_DOT			= (1 << 16),
	USER_SHOW_ROTVIEWICON	= (1 << 17),
	USER_SHOW_VIEWPORTNAME	= (1 << 18),
	USER_CAM_LOCK_NO_PARENT	= (1 << 19),
	USER_ZOOM_TO_MOUSEPOS	= (1 << 20),
	USER_SHOW_FPS			= (1 << 21),
	USER_MMB_PASTE			= (1 << 22),
	USER_MENUFIXEDORDER		= (1 << 23),
	USER_CONTINUOUS_MOUSE	= (1 << 24),
	USER_ZOOM_INVERT		= (1 << 25),
	USER_ZOOM_HORIZ			= (1 << 26), /* for CONTINUE and DOLLY zoom */
	USER_SPLASH_DISABLE		= (1 << 27),
	USER_HIDE_RECENT		= (1 << 28),
	USER_SHOW_THUMBNAILS	= (1 << 29),
	USER_QUIT_PROMPT		= (1 << 30),
	USER_HIDE_SYSTEM_BOOKMARKS = (1 << 31)
} eUserpref_UI_Flag;

/* uiflag2 */
typedef enum eUserpref_UI_Flag2 {
	USER_KEEP_SESSION			= (1 << 0),
	USER_REGION_OVERLAP			= (1 << 1),
	USER_TRACKPAD_NATURAL		= (1 << 2),
	USER_OPENGL_NO_WARN_SUPPORT	= (1 << 3)
} eUserpref_UI_Flag2;
	
/* Auto-Keying mode */
typedef enum eAutokey_Mode {
	/* AUTOKEY_ON is a bitflag */
	AUTOKEY_ON             = 1,
	
	/* AUTOKEY_ON + 2**n...  (i.e. AUTOKEY_MODE_NORMAL = AUTOKEY_ON + 2) to preserve setting, even when autokey turned off  */
	AUTOKEY_MODE_NORMAL    = 3,
	AUTOKEY_MODE_EDITKEYS  = 5
} eAutokey_Mode;

/* Zoom to frame mode */
typedef enum eZoomFrame_Mode {
	ZOOM_FRAME_MODE_KEEP_RANGE = 0,
	ZOOM_FRAME_MODE_SECONDS = 1,
	ZOOM_FRAME_MODE_KEYFRAMES = 2
} eZoomFrame_Mode;

/* Auto-Keying flag
 * U.autokey_flag (not strictly used when autokeying only - is also used when keyframing these days)
 * note: AUTOKEY_FLAG_* is used with a macro, search for lines like IS_AUTOKEY_FLAG(INSERTAVAIL)
 */
typedef enum eAutokey_Flag {
	AUTOKEY_FLAG_INSERTAVAIL	= (1 << 0),
	AUTOKEY_FLAG_INSERTNEEDED	= (1 << 1),
	AUTOKEY_FLAG_AUTOMATKEY		= (1 << 2),
	AUTOKEY_FLAG_XYZ2RGB		= (1 << 3),
	
	/* toolsettings->autokey_flag */
	AUTOKEY_FLAG_ONLYKEYINGSET	= (1 << 6),
	AUTOKEY_FLAG_NOWARNING		= (1 << 7),
	ANIMRECORD_FLAG_WITHNLA		= (1 << 10),
} eAutokey_Flag;

/* transopts */
typedef enum eUserpref_Translation_Flags {
	USER_TR_TOOLTIPS		= (1 << 0),
	USER_TR_IFACE			= (1 << 1),
/*	USER_TR_MENUS			= (1 << 2),  deprecated */
/*	USER_TR_FILESELECT		= (1 << 3),  deprecated */
/*	USER_TR_TEXTEDIT		= (1 << 4),  deprecated */
	USER_DOTRANSLATE		= (1 << 5),
	USER_USETEXTUREFONT		= (1 << 6),
/*	CONVERT_TO_UTF8			= (1 << 7),  deprecated */
	USER_TR_NEWDATANAME		= (1 << 8),
} eUserpref_Translation_Flags;

/* dupflag */
typedef enum eDupli_ID_Flags {
	USER_DUP_MESH			= (1 << 0),
	USER_DUP_CURVE			= (1 << 1),
	USER_DUP_SURF			= (1 << 2),
	USER_DUP_FONT			= (1 << 3),
	USER_DUP_MBALL			= (1 << 4),
	USER_DUP_LAMP			= (1 << 5),
	USER_DUP_IPO			= (1 << 6),
	USER_DUP_MAT			= (1 << 7),
	USER_DUP_TEX			= (1 << 8),
	USER_DUP_ARM			= (1 << 9),
	USER_DUP_ACT			= (1 << 10),
	USER_DUP_PSYS			= (1 << 11)
} eDupli_ID_Flags;

/* gameflags */
typedef enum eOpenGL_RenderingOptions {
	/* USER_DEPRECATED_FLAG	= (1 << 0), */
	/* USER_DISABLE_SOUND		= (1 << 1), */ /* deprecated, don't use without checking for */
	                                     /* backwards compatibilty in do_versions! */
	USER_DISABLE_MIPMAP		= (1 << 2),
	USER_DISABLE_VBO		= (1 << 3),
	/* USER_DISABLE_AA			= (1 << 4), */ /* DEPRECATED */
} eOpenGL_RenderingOptions;

/* selection method for opengl gpu_select_method */
typedef enum eOpenGL_SelectOptions {
	USER_SELECT_AUTO = 0,
	USER_SELECT_USE_OCCLUSION_QUERY = 1,
	USER_SELECT_USE_SELECT_RENDERMODE = 2
} eOpenGL_SelectOptions;

/* wm draw method */
typedef enum eWM_DrawMethod {
	USER_DRAW_TRIPLE		= 0,
	USER_DRAW_OVERLAP		= 1,
	USER_DRAW_FULL			= 2,
	USER_DRAW_AUTOMATIC		= 3,
	USER_DRAW_OVERLAP_FLIP	= 4,
} eWM_DrawMethod;

/* text draw options */
typedef enum eText_Draw_Options {
	USER_TEXT_DISABLE_AA	= (1 << 0),
} eText_Draw_Options;

/* tw_flag (transform widget) */

/* gp_settings (Grease Pencil Settings) */
typedef enum eGP_UserdefSettings {
	GP_PAINT_DOSMOOTH		= (1 << 0),
	GP_PAINT_DOSIMPLIFY		= (1 << 1),
} eGP_UserdefSettings;

/* color picker types */
typedef enum eColorPicker_Types {
	USER_CP_CIRCLE_HSV	= 0,
	USER_CP_SQUARE_SV	= 1,
	USER_CP_SQUARE_HS	= 2,
	USER_CP_SQUARE_HV	= 3,
	USER_CP_CIRCLE_HSL	= 4,
} eColorPicker_Types;

/* timecode display styles */
typedef enum eTimecodeStyles {
	/* as little info as is necessary to show relevant info
	 * with '+' to denote the frames 
	 * i.e. HH:MM:SS+FF, MM:SS+FF, SS+FF, or MM:SS
	 */
	USER_TIMECODE_MINIMAL		= 0,
	
	/* reduced SMPTE - (HH:)MM:SS:FF */
	USER_TIMECODE_SMPTE_MSF		= 1,
	
	/* full SMPTE - HH:MM:SS:FF */
	USER_TIMECODE_SMPTE_FULL	= 2,
	
	/* milliseconds for sub-frames - HH:MM:SS.sss */
	USER_TIMECODE_MILLISECONDS	= 3,
	
	/* seconds only */
	USER_TIMECODE_SECONDS_ONLY	= 4,
} eTimecodeStyles;

/* theme drawtypes */
/* XXX: These are probably only for the old UI engine? */
typedef enum eTheme_DrawTypes {
	TH_MINIMAL  	= 0,
	TH_ROUNDSHADED	= 1,
	TH_ROUNDED  	= 2,
	TH_OLDSKOOL 	= 3,
	TH_SHADED   	= 4
} eTheme_DrawTypes;

/* ndof_flag (3D mouse options) */
typedef enum eNdof_Flag {
	NDOF_SHOW_GUIDE     = (1 << 0),
	NDOF_FLY_HELICOPTER = (1 << 1),
	NDOF_LOCK_HORIZON   = (1 << 2),

	/* the following might not need to be saved between sessions,
	 * but they do need to live somewhere accessible... */
	NDOF_SHOULD_PAN     = (1 << 3),
	NDOF_SHOULD_ZOOM    = (1 << 4),
	NDOF_SHOULD_ROTATE  = (1 << 5),

	/* orbit navigation modes */

	/* exposed as Orbit|Explore in the UI */
	NDOF_MODE_ORBIT      = (1 << 6),

	/* actually... users probably don't care about what the mode
	 * is called, just that it feels right */
	/* zoom is up/down if this flag is set (otherwise forward/backward) */
	NDOF_PAN_YZ_SWAP_AXIS   = (1 << 7),
	NDOF_ZOOM_INVERT        = (1 << 8),
	NDOF_ROTX_INVERT_AXIS   = (1 << 9),
	NDOF_ROTY_INVERT_AXIS   = (1 << 10),
	NDOF_ROTZ_INVERT_AXIS   = (1 << 11),
	NDOF_PANX_INVERT_AXIS   = (1 << 12),
	NDOF_PANY_INVERT_AXIS   = (1 << 13),
	NDOF_PANZ_INVERT_AXIS   = (1 << 14),
	NDOF_TURNTABLE          = (1 << 15),
} eNdof_Flag;

#define NDOF_PIXELS_PER_SECOND 600.0f

/* compute_device_type */
typedef enum eCompute_Device_Type {
	USER_COMPUTE_DEVICE_NONE	= 0,
	USER_COMPUTE_DEVICE_OPENCL	= 1,
	USER_COMPUTE_DEVICE_CUDA	= 2,
} eCompute_Device_Type;

	
typedef enum eMultiSample_Type {
	USER_MULTISAMPLE_NONE	= 0,
	USER_MULTISAMPLE_2	= 2,
	USER_MULTISAMPLE_4	= 4,
	USER_MULTISAMPLE_8	= 8,
	USER_MULTISAMPLE_16	= 16,
} eMultiSample_Type;
	
typedef enum eImageDrawMethod {
	/* IMAGE_DRAW_METHOD_AUTO = 0, */ /* Currently unused */
	IMAGE_DRAW_METHOD_GLSL = 1,
	IMAGE_DRAW_METHOD_2DTEXTURE = 2,
	IMAGE_DRAW_METHOD_DRAWPIXELS = 3,
} eImageDrawMethod;

typedef enum eUserpref_VirtualPixel {
	VIRTUAL_PIXEL_NATIVE = 0,
	VIRTUAL_PIXEL_DOUBLE = 1,
} eUserpref_VirtualPixel;

typedef enum eTheme_InterfaceStyle {
	TH_IFACE_STYLE_CLASSIC = 0,
	TH_IFACE_STYLE_FLAT    = 1,
} eTheme_InterfaceStyle;

#ifdef __cplusplus
}
#endif

#endif<|MERGE_RESOLUTION|>--- conflicted
+++ resolved
@@ -178,12 +178,9 @@
 	uiTabColors tab;
 	uiPanelColors panel; /* depricated, but we keep it for do_versions (2.66.1) */
 
-<<<<<<< HEAD
-=======
 	short interface_style; /* flat/classic - don't confuse with uiStyle */
 	short pad2;
 
->>>>>>> ab9eee4b
 	char area_edges[4];
 
 	char widget_emboss[4];
@@ -192,7 +189,7 @@
 	float menu_shadow_fac;
 	short menu_shadow_width;
 	
-	short pad[5];
+	short pad[3];
 	
 	char iconfile[256];	// FILE_MAXFILE length
 	float icon_alpha;
