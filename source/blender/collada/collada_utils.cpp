/*
 * ***** BEGIN GPL LICENSE BLOCK *****
 *
 * This program is free software; you can redistribute it and/or
 * modify it under the terms of the GNU General Public License
 * as published by the Free Software Foundation; either version 2
 * of the License, or (at your option) any later version.
 *
 * This program is distributed in the hope that it will be useful,
 * but WITHOUT ANY WARRANTY; without even the implied warranty of
 * MERCHANTABILITY or FITNESS FOR A PARTICULAR PURPOSE.  See the
 * GNU General Public License for more details.
 *
 * You should have received a copy of the GNU General Public License
 * along with this program; if not, write to the Free Software Foundation,
 * Inc., 51 Franklin Street, Fifth Floor, Boston, MA 02110-1301, USA.
 *
 * Contributor(s): Chingiz Dyussenov, Arystanbek Dyussenov, Nathan Letwory.
 *
 * ***** END GPL LICENSE BLOCK *****
 */

/** \file blender/collada/collada_utils.cpp
 *  \ingroup collada
 */


/* COLLADABU_ASSERT, may be able to remove later */
#include "COLLADABUPlatform.h"

#include "COLLADAFWGeometry.h"
#include "COLLADAFWMeshPrimitive.h"
#include "COLLADAFWMeshVertexData.h"

#include "collada_utils.h"

extern "C" {
#include "DNA_modifier_types.h"
#include "DNA_customdata_types.h"
#include "DNA_object_types.h"
#include "DNA_mesh_types.h"
#include "DNA_scene_types.h"
#include "DNA_armature_types.h"

#include "BLI_math.h"
#include "BLI_linklist.h"

#include "BKE_context.h"
#include "BKE_customdata.h"
#include "BKE_depsgraph.h"
#include "BKE_object.h"
#include "BKE_global.h"
#include "BKE_mesh.h"
#include "BKE_scene.h"
#include "BKE_DerivedMesh.h"

#include "ED_armature.h"

#include "WM_api.h" // XXX hrm, see if we can do without this
#include "WM_types.h"

#include "bmesh.h"
#include "bmesh_tools.h"
}

float bc_get_float_value(const COLLADAFW::FloatOrDoubleArray& array, unsigned int index)
{
	if (index >= array.getValuesCount())
		return 0.0f;

	if (array.getType() == COLLADAFW::MeshVertexData::DATA_TYPE_FLOAT)
		return array.getFloatValues()->getData()[index];
	else 
		return array.getDoubleValues()->getData()[index];
}

// copied from /editors/object/object_relations.c
int bc_test_parent_loop(Object *par, Object *ob)
{
	/* test if 'ob' is a parent somewhere in par's parents */
	
	if (par == NULL) return 0;
	if (ob == par) return 1;
	
	return bc_test_parent_loop(par->parent, ob);
}

// a shortened version of parent_set_exec()
// if is_parent_space is true then ob->obmat will be multiplied by par->obmat before parenting
int bc_set_parent(Object *ob, Object *par, bContext *C, bool is_parent_space)
{
	Object workob;
	Scene *sce = CTX_data_scene(C);
	
	if (!par || bc_test_parent_loop(par, ob))
		return false;

	ob->parent = par;
	ob->partype = PAROBJECT;

	ob->parsubstr[0] = 0;

	if (is_parent_space) {
		float mat[4][4];
		// calc par->obmat
		BKE_object_where_is_calc(sce, par);

		// move child obmat into world space
		mul_m4_m4m4(mat, par->obmat, ob->obmat);
		copy_m4_m4(ob->obmat, mat);
	}
	
	// apply child obmat (i.e. decompose it into rot/loc/size)
	BKE_object_apply_mat4(ob, ob->obmat, 0, 0);

	// compute parentinv
	BKE_object_workob_calc_parent(sce, ob, &workob);
	invert_m4_m4(ob->parentinv, workob.obmat);

	DAG_id_tag_update(&ob->id, OB_RECALC_OB | OB_RECALC_DATA);
	DAG_id_tag_update(&par->id, OB_RECALC_OB);

	/** done once after import */
#if 0
	DAG_relations_tag_update(bmain);
	WM_event_add_notifier(C, NC_OBJECT | ND_TRANSFORM, NULL);
#endif

	return true;
}

Object *bc_add_object(Scene *scene, int type, const char *name)
{
	Object *ob = BKE_object_add_only_object(G.main, type, name);

	ob->data = BKE_object_obdata_add_from_type(G.main, type, name);
	ob->lay = scene->lay;
	DAG_id_tag_update(&ob->id, OB_RECALC_OB | OB_RECALC_DATA | OB_RECALC_TIME);

	BKE_scene_base_select(scene, BKE_scene_base_add(scene, ob));

	return ob;
}

Mesh *bc_get_mesh_copy(Scene *scene, Object *ob, BC_export_mesh_type export_mesh_type, bool apply_modifiers, bool triangulate)
{
	Mesh *tmpmesh;
	CustomDataMask mask = CD_MASK_MESH;
	Mesh *mesh = (Mesh *)ob->data;
	DerivedMesh *dm = NULL;
	if (apply_modifiers) {
		switch (export_mesh_type) {
			case BC_MESH_TYPE_VIEW:
			{
				dm = mesh_create_derived_view(scene, ob, mask);
				break;
			}
			case BC_MESH_TYPE_RENDER:
			{
				dm = mesh_create_derived_render(scene, ob, mask);
				break;
			}
		}
	}
	else {
		dm = mesh_create_derived((Mesh *)ob->data, NULL);
	}

	tmpmesh = BKE_mesh_add(G.main, "ColladaMesh"); // name is not important here
	DM_to_mesh(dm, tmpmesh, ob, CD_MASK_MESH, true);
	tmpmesh->flag = mesh->flag;

	if (triangulate) {
		bc_triangulate_mesh(tmpmesh);
	}
	BKE_mesh_tessface_ensure(tmpmesh);
	return tmpmesh;
}

Object *bc_get_assigned_armature(Object *ob)
{
	Object *ob_arm = NULL;

	if (ob->parent && ob->partype == PARSKEL && ob->parent->type == OB_ARMATURE) {
		ob_arm = ob->parent;
	}
	else {
		ModifierData *mod;
		for (mod = (ModifierData *)ob->modifiers.first; mod; mod = mod->next) {
			if (mod->type == eModifierType_Armature) {
				ob_arm = ((ArmatureModifierData *)mod)->object;
			}
		}
	}

	return ob_arm;
}

// Returns the highest selected ancestor
// returns NULL if no ancestor is selected
// IMPORTANT: This function expects that
// all exported objects have set:
// ob->id.tag & LIB_TAG_DOIT
Object *bc_get_highest_selected_ancestor_or_self(LinkNode *export_set, Object *ob) 
{
	Object *ancestor = ob;
	while (ob->parent && bc_is_marked(ob->parent)) {
		ob = ob->parent;
		ancestor = ob;
	}
	return ancestor;
}


bool bc_is_base_node(LinkNode *export_set, Object *ob)
{
	Object *root = bc_get_highest_selected_ancestor_or_self(export_set, ob);
	return (root == ob);
}

bool bc_is_in_Export_set(LinkNode *export_set, Object *ob)
{
	return (BLI_linklist_index(export_set, ob) != -1);
}

bool bc_has_object_type(LinkNode *export_set, short obtype)
{
	LinkNode *node;
	
	for (node = export_set; node; node = node->next) {
		Object *ob = (Object *)node->link;
		/* XXX - why is this checking for ob->data? - we could be looking for empties */
		if (ob->type == obtype && ob->data) {
			return true;
		}
	}
	return false;
}

int bc_is_marked(Object *ob)
{
	return ob && (ob->id.tag & LIB_TAG_DOIT);
}

void bc_remove_mark(Object *ob)
{
	ob->id.tag &= ~LIB_TAG_DOIT;
}

void bc_set_mark(Object *ob)
{
	ob->id.tag |= LIB_TAG_DOIT;
}

// Use bubble sort algorithm for sorting the export set
void bc_bubble_sort_by_Object_name(LinkNode *export_set)
{
	bool sorted = false;
	LinkNode *node;
	for (node = export_set; node->next && !sorted; node = node->next) {

		sorted = true;
		
		LinkNode *current;
		for (current = export_set; current->next; current = current->next) {
			Object *a = (Object *)current->link;
			Object *b = (Object *)current->next->link;

			if (strcmp(a->id.name, b->id.name) > 0) {
				current->link       = b;
				current->next->link = a;
				sorted = false;
			}
			
		}
	}
}

/* Check if a bone is the top most exportable bone in the bone hierarchy. 
 * When deform_bones_only == false, then only bones with NO parent 
 * can be root bones. Otherwise the top most deform bones in the hierarchy
 * are root bones.
 */
bool bc_is_root_bone(Bone *aBone, bool deform_bones_only)
{
	if (deform_bones_only) {
		Bone *root = NULL;
		Bone *bone = aBone;
		while (bone) {
			if (!(bone->flag & BONE_NO_DEFORM))
				root = bone;
			bone = bone->parent;
		}
		return (aBone == root);
	}
	else
		return !(aBone->parent);
}

int bc_get_active_UVLayer(Object *ob)
{
	Mesh *me = (Mesh *)ob->data;
	return CustomData_get_active_layer_index(&me->fdata, CD_MTFACE);
}

std::string bc_url_encode(std::string data)
{
	/* XXX We probably do not need to do a full encoding.
	 * But in case that is necessary,then it can be added here.
	 */
	return bc_replace_string(data,"#", "%23");
}

std::string bc_replace_string(std::string data, const std::string& pattern,
                              const std::string& replacement)
{
	size_t pos = 0;
	while ((pos = data.find(pattern, pos)) != std::string::npos) {
		data.replace(pos, pattern.length(), replacement);
		pos += replacement.length();
	}
	return data;
}

/**
 * Calculate a rescale factor such that the imported scene's scale
 * is preserved. I.e. 1 meter in the import will also be
 * 1 meter in the current scene.
 */

void bc_match_scale(Object *ob, UnitConverter &bc_unit, bool scale_to_scene)
{
	if (scale_to_scene) {
		mul_m4_m4m4(ob->obmat, bc_unit.get_scale(), ob->obmat);
	}
	mul_m4_m4m4(ob->obmat, bc_unit.get_rotation(), ob->obmat);
	BKE_object_apply_mat4(ob, ob->obmat, 0, 0);
}

void bc_match_scale(std::vector<Object *> *objects_done, 
	                UnitConverter &bc_unit,
	                bool scale_to_scene)
{
	for (std::vector<Object *>::iterator it = objects_done->begin();
			it != objects_done->end();
			++it) 
	{
		Object *ob = *it;
		if (ob -> parent == NULL) {
			bc_match_scale(*it, bc_unit, scale_to_scene);
		}
	}
}

void bc_triangulate_mesh(Mesh *me)
{
	bool use_beauty  = false;
	bool tag_only    = false;
	int  quad_method = MOD_TRIANGULATE_QUAD_SHORTEDGE; /* XXX: The triangulation method selection could be offered in the UI */
<<<<<<< HEAD
	
  struct BMeshCreateParams params;
  params.use_toolflags = false;
	BMesh *bm = BM_mesh_create(
	        &bm_mesh_allocsize_default,
	        &params);
=======

	const struct BMeshCreateParams bm_create_params = {0};
	BMesh *bm = BM_mesh_create(
	        &bm_mesh_allocsize_default,
	        &bm_create_params);
>>>>>>> 3fb2c1e4
	BMeshFromMeshParams bm_from_me_params = {0};
	bm_from_me_params.calc_face_normal = true;
	BM_mesh_bm_from_me(bm, me, &bm_from_me_params);
	BM_mesh_triangulate(bm, quad_method, use_beauty, tag_only, NULL, NULL, NULL);

	BMeshToMeshParams bm_to_me_params = {0};
	BM_mesh_bm_to_me(bm, me, &bm_to_me_params);
	BM_mesh_free(bm);
}

/*
 * A bone is a leaf when it has no children or all children are not connected.
 */
bool bc_is_leaf_bone(Bone *bone)
{
	for (Bone *child = (Bone *)bone->childbase.first; child; child = child->next) {
		if (child->flag & BONE_CONNECTED)
			return false;
	}
	return true;
}

EditBone *bc_get_edit_bone(bArmature * armature, char *name) {
	EditBone  *eBone;

	for (eBone = (EditBone *)armature->edbo->first; eBone; eBone = eBone->next) {
		if (STREQ(name, eBone->name))
			return eBone;
	}

	return NULL;

}
int bc_set_layer(int bitfield, int layer)
{
	return bc_set_layer(bitfield, layer, true); /* enable */
}

int bc_set_layer(int bitfield, int layer, bool enable)
{
	int bit = 1u << layer;

	if (enable)
		bitfield |= bit;
	else
		bitfield &= ~bit;

	return bitfield;
}

/**
 * BoneExtended is a helper class needed for the Bone chain finder
 * See ArmatureImporter::fix_leaf_bones()
 * and ArmatureImporter::connect_bone_chains()
 */

BoneExtended::BoneExtended(EditBone *aBone)
{
	this->set_name(aBone->name);
	this->chain_length = 0;
	this->is_leaf = false;
	this->tail[0] = 0.0f;
	this->tail[1] = 0.5f;
	this->tail[2] = 0.0f;
	this->use_connect = -1;
	this->roll = 0;
	this->bone_layers = 0;

	this->has_custom_tail = false;
	this->has_custom_roll = false;
}

char *BoneExtended::get_name()
{
	return name;
}

void BoneExtended::set_name(char *aName)
{
	BLI_strncpy(name, aName, MAXBONENAME);
}

int BoneExtended::get_chain_length()
{
	return chain_length;
}

void BoneExtended::set_chain_length(const int aLength)
{
	chain_length = aLength;
}

void BoneExtended::set_leaf_bone(bool state)
{
	is_leaf = state;
}

bool BoneExtended::is_leaf_bone()
{
	return is_leaf;
}

void BoneExtended::set_roll(float roll)
{
	this->roll = roll;
	this->has_custom_roll = true;
}

bool BoneExtended::has_roll()
{
	return this->has_custom_roll;
}

float BoneExtended::get_roll()
{
	return this->roll;
}

void BoneExtended::set_tail(float vec[])
{
	this->tail[0] = vec[0];
	this->tail[1] = vec[1];
	this->tail[2] = vec[2];
	this->has_custom_tail = true;
}

bool BoneExtended::has_tail()
{
	return this->has_custom_tail;
}

float *BoneExtended::get_tail()
{
	return this->tail;
}

inline bool isInteger(const std::string & s)
{
	if (s.empty() || ((!isdigit(s[0])) && (s[0] != '-') && (s[0] != '+'))) return false;

	char * p;
	strtol(s.c_str(), &p, 10);

	return (*p == 0);
}

void BoneExtended::set_bone_layers(std::string layerString, std::vector<std::string> &layer_labels)
{
	std::stringstream ss(layerString);
	std::string layer;
	int pos;

	while (ss >> layer) {

		/* Blender uses numbers to specify layers*/
		if (isInteger(layer))
		{
			pos = atoi(layer.c_str());
			if (pos >= 0 && pos < 32) {
				this->bone_layers = bc_set_layer(this->bone_layers, pos);
				continue;
			}
		}

		/* layer uses labels (not supported by blender). Map to layer numbers:*/
		pos = find(layer_labels.begin(), layer_labels.end(), layer) - layer_labels.begin();
		if (pos >= layer_labels.size()) {
			layer_labels.push_back(layer); /* remember layer number for future usage*/
		}

		if (pos > 31)
		{
			fprintf(stderr, "Too many layers in Import. Layer %s mapped to Blender layer 31\n", layer.c_str());
			pos = 31;
		}

		/* If numeric layers and labeled layers are used in parallel (unlikely),
		   we get a potential mixup. Just leave as is for now.
		*/
		this->bone_layers = bc_set_layer(this->bone_layers, pos);

	}
}

std::string BoneExtended::get_bone_layers(int bitfield)
{
	std::string result = "";
	std::string sep = "";
	int bit = 1u;

	std::ostringstream ss;
	for (int i = 0; i < 32; i++)
	{
		if (bit & bitfield)
		{
			ss << sep << i;
			sep = " ";
		}
		bit = bit << 1;
	}
	return ss.str();
}

int BoneExtended::get_bone_layers()
{
	return (bone_layers == 0) ? 1 : bone_layers; // ensure that the bone is in at least one bone layer!
}


void BoneExtended::set_use_connect(int use_connect)
{
	this->use_connect = use_connect;
}

int BoneExtended::get_use_connect()
{
	return this->use_connect;
}<|MERGE_RESOLUTION|>--- conflicted
+++ resolved
@@ -357,20 +357,11 @@
 	bool use_beauty  = false;
 	bool tag_only    = false;
 	int  quad_method = MOD_TRIANGULATE_QUAD_SHORTEDGE; /* XXX: The triangulation method selection could be offered in the UI */
-<<<<<<< HEAD
-	
-  struct BMeshCreateParams params;
-  params.use_toolflags = false;
-	BMesh *bm = BM_mesh_create(
-	        &bm_mesh_allocsize_default,
-	        &params);
-=======
 
 	const struct BMeshCreateParams bm_create_params = {0};
 	BMesh *bm = BM_mesh_create(
 	        &bm_mesh_allocsize_default,
 	        &bm_create_params);
->>>>>>> 3fb2c1e4
 	BMeshFromMeshParams bm_from_me_params = {0};
 	bm_from_me_params.calc_face_normal = true;
 	BM_mesh_bm_from_me(bm, me, &bm_from_me_params);
