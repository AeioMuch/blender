/*
 * ***** BEGIN GPL LICENSE BLOCK *****
 *
 * This program is free software; you can redistribute it and/or
 * modify it under the terms of the GNU General Public License
 * as published by the Free Software Foundation; either version 2
 * of the License, or (at your option) any later version.
 *
 * This program is distributed in the hope that it will be useful,
 * but WITHOUT ANY WARRANTY; without even the implied warranty of
 * MERCHANTABILITY or FITNESS FOR A PARTICULAR PURPOSE.  See the
 * GNU General Public License for more details.
 *
 * You should have received a copy of the GNU General Public License
 * along with this program; if not, write to the Free Software Foundation,
 * Inc., 51 Franklin Street, Fifth Floor, Boston, MA 02110-1301, USA.
 *
 * The Original Code is Copyright (C) 2001-2002 by NaN Holding BV.
 * All rights reserved.
 *
 * The Original Code is: all of this file.
 *
 * Original author: Benoit Bolsee
 * Contributor(s):
 *
 * ***** END GPL LICENSE BLOCK *****
 */

/** \file blender/ikplugin/intern/ikplugin_api.c
 *  \ingroup ikplugin
 */

#include "BIK_api.h"
#include "BLI_blenlib.h"

#include "DNA_object_types.h"
#include "DNA_action_types.h"
#include "DNA_scene_types.h"

#include "ikplugin_api.h"

#ifdef WITH_IK_SOLVER
#  include "iksolver_plugin.h"
#endif

#ifdef WITH_IK_ITASC
#  include "itasc_plugin.h"
#endif

static IKPlugin ikplugin_tab[] = {
#ifdef WITH_IK_SOLVER
	/* Legacy IK solver */
	{
		iksolver_initialize_tree,
		iksolver_execute_tree,
		NULL,
		NULL,
		NULL,
		NULL,
		NULL,
	},
#endif

#ifdef WITH_IK_ITASC
	/* iTaSC IK solver */
	{
		itasc_initialize_tree,
		itasc_execute_tree,
		itasc_release_tree,
		itasc_clear_data,
		itasc_clear_cache,
		itasc_update_param,
		itasc_test_constraint,
	},
#endif

	{ NULL }
};

static IKPlugin *get_plugin(bPose *pose)
{
	if (!pose || pose->iksolver < 0 || pose->iksolver >= ((sizeof(ikplugin_tab) / sizeof(IKPlugin)) - 1))
		return NULL;

	return &ikplugin_tab[pose->iksolver];
}


/*----------------------------------------*/
/* Plugin API							  */

<<<<<<< HEAD
void BIK_initialize_tree(struct Depsgraph *depsgraph, Scene *scene, Object *ob, float ctime)
=======
void BIK_initialize_tree(Scene *scene, Object *ob, float ctime)
>>>>>>> a25c11fd
{
	IKPlugin *plugin = get_plugin(ob->pose);

	if (plugin && plugin->initialize_tree_func)
		plugin->initialize_tree_func(depsgraph, scene, ob, ctime);
}

<<<<<<< HEAD
void BIK_execute_tree(struct Depsgraph *depsgraph, struct Scene *scene, Object *ob, bPoseChannel *pchan, float ctime)
=======
void BIK_execute_tree(struct Scene *scene, Object *ob, bPoseChannel *pchan, float ctime)
>>>>>>> a25c11fd
{
	IKPlugin *plugin = get_plugin(ob->pose);

	if (plugin && plugin->execute_tree_func)
		plugin->execute_tree_func(depsgraph, scene, ob, pchan, ctime);
}

void BIK_release_tree(struct Scene *scene, Object *ob, float ctime)
{
	IKPlugin *plugin = get_plugin(ob->pose);

	if (plugin && plugin->release_tree_func)
		plugin->release_tree_func(scene, ob, ctime);
}

void BIK_clear_data(struct bPose *pose)
{
	IKPlugin *plugin = get_plugin(pose);

	if (plugin && plugin->remove_armature_func)
		plugin->remove_armature_func(pose);
}

void BIK_clear_cache(struct bPose *pose)
{
	IKPlugin *plugin = get_plugin(pose);

	if (plugin && plugin->clear_cache)
		plugin->clear_cache(pose);
}

void BIK_update_param(struct bPose *pose)
{
	IKPlugin *plugin = get_plugin(pose);

	if (plugin && plugin->update_param)
		plugin->update_param(pose);
}

void BIK_test_constraint(struct Object *ob, struct bConstraint *cons)
{
	IKPlugin *plugin = get_plugin(ob->pose);

	if (plugin && plugin->test_constraint)
		plugin->test_constraint(ob, cons);
}
<|MERGE_RESOLUTION|>--- conflicted
+++ resolved
@@ -89,11 +89,7 @@
 /*----------------------------------------*/
 /* Plugin API							  */
 
-<<<<<<< HEAD
 void BIK_initialize_tree(struct Depsgraph *depsgraph, Scene *scene, Object *ob, float ctime)
-=======
-void BIK_initialize_tree(Scene *scene, Object *ob, float ctime)
->>>>>>> a25c11fd
 {
 	IKPlugin *plugin = get_plugin(ob->pose);
 
@@ -101,11 +97,7 @@
 		plugin->initialize_tree_func(depsgraph, scene, ob, ctime);
 }
 
-<<<<<<< HEAD
 void BIK_execute_tree(struct Depsgraph *depsgraph, struct Scene *scene, Object *ob, bPoseChannel *pchan, float ctime)
-=======
-void BIK_execute_tree(struct Scene *scene, Object *ob, bPoseChannel *pchan, float ctime)
->>>>>>> a25c11fd
 {
 	IKPlugin *plugin = get_plugin(ob->pose);
 
