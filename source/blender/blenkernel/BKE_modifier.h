--- conflicted
+++ resolved
@@ -35,11 +35,8 @@
 struct ID;
 struct Depsgraph;
 struct DerivedMesh;
-<<<<<<< HEAD
 struct bContext; /* NOTE: bakeModifierGP() - called from UI - needs to create new datablocks, hence the need for this */
-=======
 struct Mesh;
->>>>>>> 52aa1f3c
 struct Object;
 struct Scene;
 struct ViewLayer;
