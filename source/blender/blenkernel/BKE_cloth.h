/*
 * ***** BEGIN GPL LICENSE BLOCK *****
 *
 * This program is free software; you can redistribute it and/or
 * modify it under the terms of the GNU General Public License
 * as published by the Free Software Foundation; either version 2
 * of the License, or (at your option) any later version.
 *
 * This program is distributed in the hope that it will be useful,
 * but WITHOUT ANY WARRANTY; without even the implied warranty of
 * MERCHANTABILITY or FITNESS FOR A PARTICULAR PURPOSE.  See the
 * GNU General Public License for more details.
 *
 * You should have received a copy of the GNU General Public License
 * along with this program; if not, write to the Free Software Foundation,
 * Inc., 51 Franklin Street, Fifth Floor, Boston, MA 02110-1301, USA.
 *
 * The Original Code is Copyright (C) Blender Foundation.
 * All rights reserved.
 *
 * The Original Code is: all of this file.
 *
 * Contributor(s): Daniel Genrich
 *
 * ***** END GPL LICENSE BLOCK *****
 */
#ifndef __BKE_CLOTH_H__
#define __BKE_CLOTH_H__

/** \file BKE_cloth.h
 *  \ingroup bke
 *  \author Daniel Genrich
 */

#include <float.h>
#include "BLI_math_inline.h"

struct Object;
struct Scene;
struct MFace;
struct DerivedMesh;
struct ClothModifierData;
struct CollisionModifierData;

#define DO_INLINE MALWAYS_INLINE

/* goal defines */
#define SOFTGOALSNAP  0.999f

/* This is approximately the smallest number that can be
 * represented by a float, given its precision. */
#define ALMOST_ZERO		FLT_EPSILON

/* Bits to or into the ClothVertex.flags. */
typedef enum eClothVertexFlag {
	CLOTH_VERT_FLAG_PINNED      = 1,
	CLOTH_VERT_FLAG_NOSELFCOLL  = 2, /* vertex NOT used for self collisions */
} eClothVertexFlag;

typedef struct ClothHairData {
	float loc[3];
	float rot[3][3];
	float rest_target[3]; /* rest target direction for each segment */
	float radius;
	float bending_stiffness;
} ClothHairData;

typedef struct ClothSolverResult {
	int status;

	int max_iterations, min_iterations;
	float avg_iterations;
	float max_error, min_error, avg_error;
} ClothSolverResult;

/**
 * This structure describes a cloth object against which the
 * simulation can run.
 *
 * The m and n members of this structure represent the assumed
 * rectangular ordered grid for which the original paper is written.
 * At some point they need to disappear and we need to determine out
 * own connectivity of the mesh based on the actual edges in the mesh.
 *
 */
typedef struct Cloth {
	struct ClothVertex	*verts;			/* The vertices that represent this cloth. */
	struct	LinkNode	*springs;		/* The springs connecting the mesh. */
	unsigned int		numsprings;		/* The count of springs. */
	unsigned int		mvert_num;		/* The number of verts == m * n. */
	unsigned int		tri_num;
	unsigned char 		old_solver_type;	/* unused, only 1 solver here */
	unsigned char 		pad2;
	short 			pad3;
	struct BVHTree		*bvhtree;			/* collision tree for this cloth object */
	struct BVHTree 		*bvhselftree;			/* collision tree for this cloth object */
	struct MVertTri		*tri;
	struct Implicit_Data	*implicit; 		/* our implicit solver connects to this pointer */
	int last_frame;
	float adapt_fact;	/* Stability dt compensation factor */
	float max_col_trouble;
} Cloth;

/**
 * The definition of a cloth vertex.
 */
typedef struct ClothVertex {
	int	flags;		/* General flags per vertex.		*/
	float	v[3];		/* The velocity of the point.		*/
	float	xconst[3];	/* constrained position			*/
	float	x[3];		/* The current position of this vertex.	*/
	float 	xold[3];	/* The previous position of this vertex.*/
	float	tx[3];		/* temporary position */
	float 	txold[3];	/* temporary old position */
	float 	tv[3];		/* temporary "velocity", mostly used as tv = tx-txold */
	float	tvold[3];
	float 	mass;		/* mass / weight of the vertex		*/
	float 	goal;		/* goal, from SB			*/
	float	impulse[3];	/* used in collision.c */
	float	xrest[3];   /* rest position of the vertex */
	float	dcvel[3];	/* delta velocities to be applied by collision responce */
	unsigned int impulse_count; /* same as above */
	float 	avg_spring_len; /* average length of connected springs */
	float 	struct_stiff;
	float	bend_stiff;
	float 	shear_stiff;
	float	planarity;
	int 	spring_count; /* how many springs attached? */
	float	shrink_factor; /* how much to shrink this cloth */
	float	col_trouble;
}
ClothVertex;

/**
 * The definition of a spring.
 */
typedef struct ClothSpring {
	int	ij;		/* Pij from the paper, one end of the spring.	*/
	int	kl;		/* Pkl from the paper, one end of the spring.	*/
	int mn;		/* For hair springs: third vertex index; For bending springs: edge index */
	int *pa;	/* array of vert indices for poly a (for bending springs) */
	int *pb;	/* array of vert indices for poly b (for bending springs) */
	int la;		/* length of *pa */
	int lb;		/* length of *pb */
	float restlen;	/* The original length of the spring */
	float restang;	/* The original angle of the bending springs */
	float lenfact;	/* Factor of restlen used for plasticity */
	float angoffset;	/* Offset of restang used for plasticity */
	int	type;		/* types defined in BKE_cloth.h ("springType") */
	int	flags; 		/* defined in BKE_cloth.h, e.g. deactivated due to tearing */
<<<<<<< HEAD
	float lin_stiffness;	/* linear stiffness factor from the vertex groups */
	float ang_stiffness;	/* angular stiffness factor from the vertex groups */
	float planarity;
	
=======
	float 	stiffness;	/* stiffness factor from the vertex groups */
	float editrestlen;

>>>>>>> 51f14cfa
	/* angular bending spring target and derivatives */
	float target[3];
} ClothSpring;

// some macro enhancements for vector treatment
#define VECADDADD(v1,v2,v3) 	{*(v1)+= *(v2) + *(v3); *(v1+1)+= *(v2+1) + *(v3+1); *(v1+2)+= *(v2+2) + *(v3+2);}
#define VECSUBADD(v1,v2,v3) 	{*(v1)-= *(v2) + *(v3); *(v1+1)-= *(v2+1) + *(v3+1); *(v1+2)-= *(v2+2) + *(v3+2);}
#define VECADDSUB(v1,v2,v3) 	{*(v1)+= *(v2) - *(v3); *(v1+1)+= *(v2+1) - *(v3+1); *(v1+2)+= *(v2+2) - *(v3+2);}
#define VECSUBADDSS(v1,v2,aS,v3,bS) 	{*(v1)-= *(v2)*aS + *(v3)*bS; *(v1+1)-= *(v2+1)*aS + *(v3+1)*bS; *(v1+2)-= *(v2+2)*aS + *(v3+2)*bS;}
#define VECADDSUBSS(v1,v2,aS,v3,bS) 	{*(v1)+= *(v2)*aS - *(v3)*bS; *(v1+1)+= *(v2+1)*aS - *(v3+1)*bS; *(v1+2)+= *(v2+2)*aS - *(v3+2)*bS;}
#define VECADDSS(v1,v2,aS,v3,bS) 	{*(v1)= *(v2)*aS + *(v3)*bS; *(v1+1)= *(v2+1)*aS + *(v3+1)*bS; *(v1+2)= *(v2+2)*aS + *(v3+2)*bS;}
#define VECADDS(v1,v2,v3,bS) 	{*(v1)= *(v2) + *(v3)*bS; *(v1+1)= *(v2+1) + *(v3+1)*bS; *(v1+2)= *(v2+2) + *(v3+2)*bS;}
#define VECSUBMUL(v1,v2,aS) 	{*(v1)-= *(v2) * aS; *(v1+1)-= *(v2+1) * aS; *(v1+2)-= *(v2+2) * aS;}
#define VECSUBS(v1,v2,v3,bS) 	{*(v1)= *(v2) - *(v3)*bS; *(v1+1)= *(v2+1) - *(v3+1)*bS; *(v1+2)= *(v2+2) - *(v3+2)*bS;}
#define VECSUBSB(v1,v2, v3,bS) 	{*(v1)= (*(v2)- *(v3))*bS; *(v1+1)= (*(v2+1) - *(v3+1))*bS; *(v1+2)= (*(v2+2) - *(v3+2))*bS;}
#define VECMULS(v1,aS) 	{*(v1)*= aS; *(v1+1)*= aS; *(v1+2)*= *aS;}
#define VECADDMUL(v1,v2,aS) 	{*(v1)+= *(v2) * aS; *(v1+1)+= *(v2+1) * aS; *(v1+2)+= *(v2+2) * aS;}

/* SIMULATION FLAGS: goal flags,.. */
/* These are the bits used in SimSettings.flags. */
typedef enum {
	CLOTH_SIMSETTINGS_FLAG_ADAPTIVE_SUBFRAMES_VEL = (1 << 0), /* use velocity based adaptive subframes*/
	CLOTH_SIMSETTINGS_FLAG_ADAPTIVE_SUBFRAMES_IMP = (1 << 1), /* use velocity based adaptive subframes*/
	CLOTH_SIMSETTINGS_FLAG_COLLOBJ = ( 1 << 2 ),// object is only collision object, no cloth simulation is done
	CLOTH_SIMSETTINGS_FLAG_INIT_VEL = ( 1 << 3 ), /* initialize cloth velocity from animation */
	CLOTH_SIMSETTINGS_FLAG_TEARING = ( 1 << 4 ),// true if tearing is enabled
	CLOTH_SIMSETTINGS_FLAG_COMB_GOAL = (1 << 5), // combined weights for goal
	CLOTH_SIMSETTINGS_FLAG_COMPENSATE_INSTABILITY = (1 << 6), /* Compensate instability by increasing subframes */
	CLOTH_SIMSETTINGS_FLAG_CCACHE_EDIT = (1 << 12),	/* edit cache in editmode */
	CLOTH_SIMSETTINGS_FLAG_NO_SPRING_COMPRESS = (1 << 13), /* don't allow spring compression */
	CLOTH_SIMSETTINGS_FLAG_SEW = (1 << 14), /* pull ends of loose edges together */
	CLOTH_SIMSETTINGS_FLAG_DYNAMIC_BASEMESH = (1 << 15), /* make simulation respect deformations in the base object */
} CLOTH_SIMSETTINGS_FLAGS;

/* COLLISION FLAGS */
typedef enum {
	CLOTH_COLLSETTINGS_FLAG_ENABLED = ( 1 << 1 ), /* enables cloth - object collisions */
	CLOTH_COLLSETTINGS_FLAG_SELF = ( 1 << 2 ), /* enables selfcollisions */
} CLOTH_COLLISIONSETTINGS_FLAGS;

/* Spring types as defined in the paper.*/
typedef enum {
	CLOTH_SPRING_TYPE_STRUCTURAL  = (1 << 1),
	CLOTH_SPRING_TYPE_SHEAR       = (1 << 2),
	CLOTH_SPRING_TYPE_BENDING     = (1 << 3),
	CLOTH_SPRING_TYPE_GOAL        = (1 << 4),
	CLOTH_SPRING_TYPE_SEWING      = (1 << 5),
	CLOTH_SPRING_TYPE_BENDING_HAIR = (1 << 6),
} CLOTH_SPRING_TYPES;

/* SPRING FLAGS */
typedef enum {
	CLOTH_SPRING_FLAG_DEACTIVATE = ( 1 << 1 ),
	CLOTH_SPRING_FLAG_NEEDED = ( 1 << 2 ), // springs has values to be applied
} CLOTH_SPRINGS_FLAGS;


/////////////////////////////////////////////////
// collision.c
////////////////////////////////////////////////

struct CollPair;

typedef struct ColliderContacts {
	struct Object *ob;
	struct CollisionModifierData *collmd;

	struct CollPair *collisions;
	int totcollisions;
} ColliderContacts;

// needed for implicit.c
int cloth_bvh_objcollision (struct Object *ob, struct ClothModifierData *clmd, float step, float dt );
int cloth_points_objcollision(struct Object *ob, struct ClothModifierData *clmd, float step, float dt);

void cloth_find_point_contacts(struct Object *ob, struct ClothModifierData *clmd, float step, float dt,
                               ColliderContacts **r_collider_contacts, int *r_totcolliders);
void cloth_free_contacts(ColliderContacts *collider_contacts, int totcolliders);

////////////////////////////////////////////////

/////////////////////////////////////////////////
// cloth.c
////////////////////////////////////////////////

// needed for modifier.c
void cloth_free_modifier_extern (struct ClothModifierData *clmd );
void cloth_free_modifier (struct ClothModifierData *clmd );
void cloth_init (struct ClothModifierData *clmd );
void clothModifier_do (struct ClothModifierData *clmd, struct Scene *scene, struct Object *ob, struct DerivedMesh *dm, float (*vertexCos)[3]);

int cloth_uses_vgroup(struct ClothModifierData *clmd);

// needed for collision.c
void bvhtree_update_from_cloth(struct ClothModifierData *clmd, bool moving, bool self);
void bvhselftree_update_from_cloth(struct ClothModifierData *clmd, bool moving);

// needed for button_object.c
void cloth_clear_cache (struct Object *ob, struct ClothModifierData *clmd, float framenr );

void cloth_parallel_transport_hair_frame(float mat[3][3], const float dir_old[3], const float dir_new[3]);

bool is_basemesh_valid(struct Object *ob, struct Object *basemesh, struct ClothModifierData *clmd);

////////////////////////////////////////////////

#endif<|MERGE_RESOLUTION|>--- conflicted
+++ resolved
@@ -148,16 +148,10 @@
 	float angoffset;	/* Offset of restang used for plasticity */
 	int	type;		/* types defined in BKE_cloth.h ("springType") */
 	int	flags; 		/* defined in BKE_cloth.h, e.g. deactivated due to tearing */
-<<<<<<< HEAD
 	float lin_stiffness;	/* linear stiffness factor from the vertex groups */
 	float ang_stiffness;	/* angular stiffness factor from the vertex groups */
 	float planarity;
-	
-=======
-	float 	stiffness;	/* stiffness factor from the vertex groups */
-	float editrestlen;
-
->>>>>>> 51f14cfa
+
 	/* angular bending spring target and derivatives */
 	float target[3];
 } ClothSpring;
