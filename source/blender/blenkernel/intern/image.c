--- conflicted
+++ resolved
@@ -2611,11 +2611,7 @@
 		BKE_image_user_file_path(iuser, ima, str);
 
 		/* FIXME: make several stream accessible in image editor, too*/
-<<<<<<< HEAD
 		ima->anim = openanim(str, IB_rect, 0, ima->colorspace_settings.name, true);
-=======
-		ima->anim = openanim(str, flags, 0, ima->colorspace_settings.name);
->>>>>>> c6945898
 
 		/* let's initialize this user */
 		if (ima->anim && iuser && iuser->frames == 0)
