/*
 * ***** BEGIN GPL LICENSE BLOCK *****
 *
 * This program is free software; you can redistribute it and/or
 * modify it under the terms of the GNU General Public License
 * as published by the Free Software Foundation; either version 2
 * of the License, or (at your option) any later version.
 *
 * This program is distributed in the hope that it will be useful,
 * but WITHOUT ANY WARRANTY; without even the implied warranty of
 * MERCHANTABILITY or FITNESS FOR A PARTICULAR PURPOSE.  See the
 * GNU General Public License for more details.
 *
 * You should have received a copy of the GNU General Public License
 * along with this program; if not, write to the Free Software Foundation,
 * Inc., 51 Franklin Street, Fifth Floor, Boston, MA 02110-1301, USA.
 *
 * The Original Code is Copyright (C) 2001-2002 by NaN Holding BV.
 * All rights reserved.
 *
 * Contributor(s): Campbell Barton <ideasman42@gmail.com>
 *
 * ***** END GPL LICENSE BLOCK *****
 */

/** \file blender/blenkernel/intern/pointcache.c
 *  \ingroup bke
 */


#include <stdlib.h>
#include <stdio.h>
#include <string.h>
#include <sys/stat.h>
#include <sys/types.h>

#include "MEM_guardedalloc.h"

#include "DNA_ID.h"
#include "DNA_cloth_types.h"
#include "DNA_dynamicpaint_types.h"
#include "DNA_modifier_types.h"
#include "DNA_object_types.h"
#include "DNA_object_force.h"
#include "DNA_particle_types.h"
#include "DNA_rigidbody_types.h"
#include "DNA_scene_types.h"
#include "DNA_smoke_types.h"

#include "BLI_blenlib.h"
#include "BLI_threads.h"
#include "BLI_math.h"
#include "BLI_utildefines.h"
#include "BLI_system.h"
#include BLI_SYSTEM_PID_H

#include "BLF_translation.h"

#include "PIL_time.h"

#include "WM_api.h"

#include "BKE_anim.h"
#include "BKE_blender.h"
#include "BKE_cloth.h"
#include "BKE_depsgraph.h"
#include "BKE_dynamicpaint.h"
#include "BKE_global.h"
#include "BKE_library.h"
#include "BKE_main.h"
#include "BKE_object.h"
#include "BKE_particle.h"
#include "BKE_pointcache.h"
#include "BKE_scene.h"
#include "BKE_smoke.h"
#include "BKE_softbody.h"
#include "BKE_rigidbody.h"

#include "BIK_api.h"

#ifdef WITH_BULLET
#  include "RBI_api.h"
#endif

/* both in intern */
#ifdef WITH_SMOKE
#include "smoke_API.h"
#endif

#ifdef WITH_LZO
#include "minilzo.h"
#else
/* used for non-lzo cases */
#define LZO_OUT_LEN(size)     ((size) + (size) / 16 + 64 + 3)
#endif

#ifdef WITH_LZMA
#include "LzmaLib.h"
#endif

/* needed for directory lookup */
/* untitled blend's need getpid for a unique name */
#ifndef WIN32
#  include <dirent.h>
#else
#  include "BLI_winstuff.h"
#endif

#ifdef WIN32
    #ifndef NAN
        static const unsigned long __nan[2] = {0xffffffff, 0x7fffffff};
        #define NAN (*(const float *) __nan)
    #endif
#endif

#define PTCACHE_DATA_FROM(data, type, from)  \
	if (data[type]) { \
		memcpy(data[type], from, ptcache_data_size[type]); \
	} (void)0

#define PTCACHE_DATA_TO(data, type, index, to)  \
	if (data[type]) { \
		memcpy(to, (char *)(data)[type] + ((index) ? (index) * ptcache_data_size[type] : 0), ptcache_data_size[type]); \
	} (void)0

/* could be made into a pointcache option */
#define DURIAN_POINTCACHE_LIB_OK 1

static int ptcache_data_size[] = {	
		sizeof(unsigned int), // BPHYS_DATA_INDEX
		3 * sizeof(float), // BPHYS_DATA_LOCATION
		3 * sizeof(float), // BPHYS_DATA_VELOCITY
		4 * sizeof(float), // BPHYS_DATA_ROTATION
		3 * sizeof(float), // BPHYS_DATA_AVELOCITY / BPHYS_DATA_XCONST
		sizeof(float), // BPHYS_DATA_SIZE
		3 * sizeof(float), // BPHYS_DATA_TIMES
		sizeof(BoidData) // case BPHYS_DATA_BOIDS
};

static int ptcache_extra_datasize[] = {
	0,
	sizeof(ParticleSpring)
};

/* forward declerations */
static int ptcache_file_compressed_read(PTCacheFile *pf, unsigned char *result, unsigned int len);
static int ptcache_file_compressed_write(PTCacheFile *pf, unsigned char *in, unsigned int in_len, unsigned char *out, int mode);
static int ptcache_file_write(PTCacheFile *pf, const void *f, unsigned int tot, unsigned int size);
static int ptcache_file_read(PTCacheFile *pf, void *f, unsigned int tot, unsigned int size);

/* Common functions */
static int ptcache_basic_header_read(PTCacheFile *pf)
{
	int error=0;

	/* Custom functions should read these basic elements too! */
	if (!error && !fread(&pf->totpoint, sizeof(unsigned int), 1, pf->fp))
		error = 1;
	
	if (!error && !fread(&pf->data_types, sizeof(unsigned int), 1, pf->fp))
		error = 1;

	return !error;
}
static int ptcache_basic_header_write(PTCacheFile *pf)
{
	/* Custom functions should write these basic elements too! */
	if (!fwrite(&pf->totpoint, sizeof(unsigned int), 1, pf->fp))
		return 0;
	
	if (!fwrite(&pf->data_types, sizeof(unsigned int), 1, pf->fp))
		return 0;

	return 1;
}
/* Softbody functions */
static int  ptcache_softbody_write(int index, void *soft_v, void **data, int UNUSED(cfra))
{
	SoftBody *soft= soft_v;
	BodyPoint *bp = soft->bpoint + index;

	PTCACHE_DATA_FROM(data, BPHYS_DATA_LOCATION, bp->pos);
	PTCACHE_DATA_FROM(data, BPHYS_DATA_VELOCITY, bp->vec);

	return 1;
}
static void ptcache_softbody_read(int index, void *soft_v, void **data, float UNUSED(cfra), float *old_data)
{
	SoftBody *soft= soft_v;
	BodyPoint *bp = soft->bpoint + index;

	if (old_data) {
		memcpy(bp->pos, data, 3 * sizeof(float));
		memcpy(bp->vec, data + 3, 3 * sizeof(float));
	}
	else {
		PTCACHE_DATA_TO(data, BPHYS_DATA_LOCATION, 0, bp->pos);
		PTCACHE_DATA_TO(data, BPHYS_DATA_VELOCITY, 0, bp->vec);
	}
}
static void ptcache_softbody_interpolate(int index, void *soft_v, void **data, float cfra, float cfra1, float cfra2, float *old_data)
{
	SoftBody *soft= soft_v;
	BodyPoint *bp = soft->bpoint + index;
	ParticleKey keys[4];
	float dfra;

	if (cfra1 == cfra2)
		return;

	copy_v3_v3(keys[1].co, bp->pos);
	copy_v3_v3(keys[1].vel, bp->vec);

	if (old_data) {
		memcpy(keys[2].co, old_data, 3 * sizeof(float));
		memcpy(keys[2].vel, old_data + 3, 3 * sizeof(float));
	}
	else
		BKE_ptcache_make_particle_key(keys+2, 0, data, cfra2);

	dfra = cfra2 - cfra1;

	mul_v3_fl(keys[1].vel, dfra);
	mul_v3_fl(keys[2].vel, dfra);

	psys_interpolate_particle(-1, keys, (cfra - cfra1) / dfra, keys, 1);

	mul_v3_fl(keys->vel, 1.0f / dfra);

	copy_v3_v3(bp->pos, keys->co);
	copy_v3_v3(bp->vec, keys->vel);
}
static int  ptcache_softbody_totpoint(void *soft_v, int UNUSED(cfra))
{
	SoftBody *soft= soft_v;
	return soft->totpoint;
}
/* Particle functions */
void BKE_ptcache_make_particle_key(ParticleKey *key, int index, void **data, float time)
{
	PTCACHE_DATA_TO(data, BPHYS_DATA_LOCATION, index, key->co);
	PTCACHE_DATA_TO(data, BPHYS_DATA_VELOCITY, index, key->vel);
	
	/* no rotation info, so make something nice up */
	if (data[BPHYS_DATA_ROTATION]==NULL) {
		vec_to_quat(key->rot, key->vel, OB_NEGX, OB_POSZ);
	}
	else {
		PTCACHE_DATA_TO(data, BPHYS_DATA_ROTATION, index, key->rot);
	}

	PTCACHE_DATA_TO(data, BPHYS_DATA_AVELOCITY, index, key->ave);
	key->time = time;
}
static int  ptcache_particle_write(int index, void *psys_v, void **data, int cfra)
{
	ParticleSystem *psys= psys_v;
	ParticleData *pa = psys->particles + index;
	BoidParticle *boid = (psys->part->phystype == PART_PHYS_BOIDS) ? pa->boid : NULL;
	float times[3];
	int step = psys->pointcache->step;

	/* No need to store unborn or died particles outside cache step bounds */
	if (data[BPHYS_DATA_INDEX] && (cfra < pa->time - step || cfra > pa->dietime + step))
		return 0;

	times[0] = pa->time;
	times[1] = pa->dietime;
	times[2] = pa->lifetime;

	PTCACHE_DATA_FROM(data, BPHYS_DATA_INDEX, &index);
	PTCACHE_DATA_FROM(data, BPHYS_DATA_LOCATION, pa->state.co);
	PTCACHE_DATA_FROM(data, BPHYS_DATA_VELOCITY, pa->state.vel);
	PTCACHE_DATA_FROM(data, BPHYS_DATA_ROTATION, pa->state.rot);
	PTCACHE_DATA_FROM(data, BPHYS_DATA_AVELOCITY, pa->state.ave);
	PTCACHE_DATA_FROM(data, BPHYS_DATA_SIZE, &pa->size);
	PTCACHE_DATA_FROM(data, BPHYS_DATA_TIMES, times);

	if (boid)
		PTCACHE_DATA_FROM(data, BPHYS_DATA_BOIDS, &boid->data);

	/* return flag 1+1=2 for newly born particles to copy exact birth location to previously cached frame */
	return 1 + (pa->state.time >= pa->time && pa->prev_state.time <= pa->time);
}
static void ptcache_particle_read(int index, void *psys_v, void **data, float cfra, float *old_data)
{
	ParticleSystem *psys= psys_v;
	ParticleData *pa;
	BoidParticle *boid;
	float timestep = 0.04f * psys->part->timetweak;

	if (index >= psys->totpart)
		return;

	pa = psys->particles + index;
	boid = (psys->part->phystype == PART_PHYS_BOIDS) ? pa->boid : NULL;

	if (cfra > pa->state.time)
		memcpy(&pa->prev_state, &pa->state, sizeof(ParticleKey));

	if (old_data) {
		/* old format cache */
		memcpy(&pa->state, old_data, sizeof(ParticleKey));
		return;
	}

	BKE_ptcache_make_particle_key(&pa->state, 0, data, cfra);

	/* set frames cached before birth to birth time */
	if (cfra < pa->time)
		pa->state.time = pa->time;
	else if (cfra > pa->dietime)
		pa->state.time = pa->dietime;

	if (data[BPHYS_DATA_SIZE])
		PTCACHE_DATA_TO(data, BPHYS_DATA_SIZE, 0, &pa->size);
	
	if (data[BPHYS_DATA_TIMES]) {
		float times[3];
		PTCACHE_DATA_TO(data, BPHYS_DATA_TIMES, 0, &times);
		pa->time = times[0];
		pa->dietime = times[1];
		pa->lifetime = times[2];
	}

	if (boid) {
		PTCACHE_DATA_TO(data, BPHYS_DATA_BOIDS, 0, &boid->data);
	}

	/* determine velocity from previous location */
	if (data[BPHYS_DATA_LOCATION] && !data[BPHYS_DATA_VELOCITY]) {
		if (cfra > pa->prev_state.time) {
			sub_v3_v3v3(pa->state.vel, pa->state.co, pa->prev_state.co);
			mul_v3_fl(pa->state.vel, (cfra - pa->prev_state.time) * timestep);
		}
		else {
			sub_v3_v3v3(pa->state.vel, pa->prev_state.co, pa->state.co);
			mul_v3_fl(pa->state.vel, (pa->prev_state.time - cfra) * timestep);
		}
	}

	/* default to no rotation */
	if (data[BPHYS_DATA_LOCATION] && !data[BPHYS_DATA_ROTATION]) {
		unit_qt(pa->state.rot);
	}
}
static void ptcache_particle_interpolate(int index, void *psys_v, void **data, float cfra, float cfra1, float cfra2, float *old_data)
{
	ParticleSystem *psys= psys_v;
	ParticleData *pa;
	ParticleKey keys[4];
	float dfra, timestep = 0.04f * psys->part->timetweak;

	if (index >= psys->totpart)
		return;

	pa = psys->particles + index;

	/* particle wasn't read from first cache so can't interpolate */
	if ((int)cfra1 < pa->time - psys->pointcache->step || (int)cfra1 > pa->dietime + psys->pointcache->step)
		return;

	cfra = MIN2(cfra, pa->dietime);
	cfra1 = MIN2(cfra1, pa->dietime);
	cfra2 = MIN2(cfra2, pa->dietime);

	if (cfra1 == cfra2)
		return;

	memcpy(keys+1, &pa->state, sizeof(ParticleKey));
	if (old_data)
		memcpy(keys+2, old_data, sizeof(ParticleKey));
	else
		BKE_ptcache_make_particle_key(keys+2, 0, data, cfra2);

	/* determine velocity from previous location */
	if (data[BPHYS_DATA_LOCATION] && !data[BPHYS_DATA_VELOCITY]) {
		if (keys[1].time > keys[2].time) {
			sub_v3_v3v3(keys[2].vel, keys[1].co, keys[2].co);
			mul_v3_fl(keys[2].vel, (keys[1].time - keys[2].time) * timestep);
		}
		else {
			sub_v3_v3v3(keys[2].vel, keys[2].co, keys[1].co);
			mul_v3_fl(keys[2].vel, (keys[2].time - keys[1].time) * timestep);
		}
	}

	/* determine rotation from velocity */
	if (data[BPHYS_DATA_LOCATION] && !data[BPHYS_DATA_ROTATION]) {
		vec_to_quat(keys[2].rot, keys[2].vel, OB_NEGX, OB_POSZ);
	}

	if (cfra > pa->time)
		cfra1 = MAX2(cfra1, pa->time);

	dfra = cfra2 - cfra1;

	mul_v3_fl(keys[1].vel, dfra * timestep);
	mul_v3_fl(keys[2].vel, dfra * timestep);

	psys_interpolate_particle(-1, keys, (cfra - cfra1) / dfra, &pa->state, 1);
	interp_qt_qtqt(pa->state.rot, keys[1].rot, keys[2].rot, (cfra - cfra1) / dfra);

	mul_v3_fl(pa->state.vel, 1.f / (dfra * timestep));

	pa->state.time = cfra;
}

static int  ptcache_particle_totpoint(void *psys_v, int UNUSED(cfra))
{
	ParticleSystem *psys = psys_v;
	return psys->totpart;
}
static int  ptcache_particle_totwrite(void *psys_v, int cfra)
{
	ParticleSystem *psys = psys_v;
	ParticleData *pa= psys->particles;
	int p, step = psys->pointcache->step;
	int totwrite = 0;

	if (cfra == 0)
		return psys->totpart;

	for (p=0; p<psys->totpart; p++, pa++)
		totwrite += (cfra >= pa->time - step && cfra <= pa->dietime + step);

	return totwrite;
}

static void ptcache_particle_extra_write(void *psys_v, PTCacheMem *pm, int UNUSED(cfra))
{
	ParticleSystem *psys = psys_v;
	PTCacheExtra *extra = NULL;

	if (psys->part->phystype == PART_PHYS_FLUID &&
		psys->part->fluid && psys->part->fluid->flag & SPH_VISCOELASTIC_SPRINGS &&
		psys->tot_fluidsprings && psys->fluid_springs) {

		extra = MEM_callocN(sizeof(PTCacheExtra), "Point cache: fluid extra data");

		extra->type = BPHYS_EXTRA_FLUID_SPRINGS;
		extra->totdata = psys->tot_fluidsprings;

		extra->data = MEM_callocN(extra->totdata * ptcache_extra_datasize[extra->type], "Point cache: extra data");
		memcpy(extra->data, psys->fluid_springs, extra->totdata * ptcache_extra_datasize[extra->type]);

		BLI_addtail(&pm->extradata, extra);
	}
}

static void ptcache_particle_extra_read(void *psys_v, PTCacheMem *pm, float UNUSED(cfra))
{
	ParticleSystem *psys = psys_v;
	PTCacheExtra *extra = pm->extradata.first;

	for (; extra; extra=extra->next) {
		switch (extra->type) {
			case BPHYS_EXTRA_FLUID_SPRINGS:
			{
				if (psys->fluid_springs)
					MEM_freeN(psys->fluid_springs);

				psys->fluid_springs = MEM_dupallocN(extra->data);
				psys->tot_fluidsprings = psys->alloc_fluidsprings = extra->totdata;
				break;
			}
		}
	}
}

/* Cloth functions */
static int  ptcache_cloth_write(int index, void *cloth_v, void **data, int UNUSED(cfra))
{
	ClothModifierData *clmd= cloth_v;
	Cloth *cloth= clmd->clothObject;
	ClothVertex *vert = cloth->verts + index;

	PTCACHE_DATA_FROM(data, BPHYS_DATA_LOCATION, vert->x);
	PTCACHE_DATA_FROM(data, BPHYS_DATA_VELOCITY, vert->v);
	PTCACHE_DATA_FROM(data, BPHYS_DATA_XCONST, vert->xconst);

	return 1;
}
static void ptcache_cloth_read(int index, void *cloth_v, void **data, float UNUSED(cfra), float *old_data)
{
	ClothModifierData *clmd= cloth_v;
	Cloth *cloth= clmd->clothObject;
	ClothVertex *vert = cloth->verts + index;
	
	if (old_data) {
		memcpy(vert->x, data, 3 * sizeof(float));
		memcpy(vert->xconst, data + 3, 3 * sizeof(float));
		memcpy(vert->v, data + 6, 3 * sizeof(float));
	}
	else {
		PTCACHE_DATA_TO(data, BPHYS_DATA_LOCATION, 0, vert->x);
		PTCACHE_DATA_TO(data, BPHYS_DATA_VELOCITY, 0, vert->v);
		PTCACHE_DATA_TO(data, BPHYS_DATA_XCONST, 0, vert->xconst);
	}
}
static void ptcache_cloth_interpolate(int index, void *cloth_v, void **data, float cfra, float cfra1, float cfra2, float *old_data)
{
	ClothModifierData *clmd= cloth_v;
	Cloth *cloth= clmd->clothObject;
	ClothVertex *vert = cloth->verts + index;
	ParticleKey keys[4];
	float dfra;

	if (cfra1 == cfra2)
		return;

	copy_v3_v3(keys[1].co, vert->x);
	copy_v3_v3(keys[1].vel, vert->v);

	if (old_data) {
		memcpy(keys[2].co, old_data, 3 * sizeof(float));
		memcpy(keys[2].vel, old_data + 6, 3 * sizeof(float));
	}
	else
		BKE_ptcache_make_particle_key(keys+2, 0, data, cfra2);

	dfra = cfra2 - cfra1;

	mul_v3_fl(keys[1].vel, dfra);
	mul_v3_fl(keys[2].vel, dfra);

	psys_interpolate_particle(-1, keys, (cfra - cfra1) / dfra, keys, 1);

	mul_v3_fl(keys->vel, 1.0f / dfra);

	copy_v3_v3(vert->x, keys->co);
	copy_v3_v3(vert->v, keys->vel);

	/* should vert->xconst be interpolated somehow too? - jahka */
}

static int  ptcache_cloth_totpoint(void *cloth_v, int UNUSED(cfra))
{
	ClothModifierData *clmd= cloth_v;
	return clmd->clothObject ? clmd->clothObject->numverts : 0;
}

#ifdef WITH_SMOKE
/* Smoke functions */
static int  ptcache_smoke_totpoint(void *smoke_v, int UNUSED(cfra))
{
	SmokeModifierData *smd= (SmokeModifierData *)smoke_v;
	SmokeDomainSettings *sds = smd->domain;
	
	if (sds->fluid) {
		return sds->base_res[0]*sds->base_res[1]*sds->base_res[2];
	}
	else
		return 0;
}

#define SMOKE_CACHE_VERSION "1.04"

static int  ptcache_smoke_write(PTCacheFile *pf, void *smoke_v)
{	
	SmokeModifierData *smd= (SmokeModifierData *)smoke_v;
	SmokeDomainSettings *sds = smd->domain;
	int ret = 0;
	int fluid_fields = smoke_get_data_flags(sds);

	/* version header */
	ptcache_file_write(pf, SMOKE_CACHE_VERSION, 4, sizeof(char));
	ptcache_file_write(pf, &fluid_fields, 1, sizeof(int));
	ptcache_file_write(pf, &sds->active_fields, 1, sizeof(int));
	ptcache_file_write(pf, &sds->res, 3, sizeof(int));
	ptcache_file_write(pf, &sds->dx, 1, sizeof(float));
	
	if (sds->fluid) {
		size_t res = sds->res[0]*sds->res[1]*sds->res[2];
		float dt, dx, *dens, *react, *fuel, *flame, *heat, *heatold, *vx, *vy, *vz, *r, *g, *b;
		unsigned char *obstacles;
		unsigned int in_len = sizeof(float)*(unsigned int)res;
		unsigned char *out = (unsigned char *)MEM_callocN(LZO_OUT_LEN(in_len) * 4, "pointcache_lzo_buffer");
		//int mode = res >= 1000000 ? 2 : 1;
		int mode=1;		// light
		if (sds->cache_comp == SM_CACHE_HEAVY) mode=2;	// heavy

		smoke_export(sds->fluid, &dt, &dx, &dens, &react, &flame, &fuel, &heat, &heatold, &vx, &vy, &vz, &r, &g, &b, &obstacles);

		ptcache_file_compressed_write(pf, (unsigned char *)sds->shadow, in_len, out, mode);
		ptcache_file_compressed_write(pf, (unsigned char *)dens, in_len, out, mode);
		if (fluid_fields & SM_ACTIVE_HEAT) {
			ptcache_file_compressed_write(pf, (unsigned char *)heat, in_len, out, mode);
			ptcache_file_compressed_write(pf, (unsigned char *)heatold, in_len, out, mode);
		}
		if (fluid_fields & SM_ACTIVE_FIRE) {
			ptcache_file_compressed_write(pf, (unsigned char *)flame, in_len, out, mode);
			ptcache_file_compressed_write(pf, (unsigned char *)fuel, in_len, out, mode);
			ptcache_file_compressed_write(pf, (unsigned char *)react, in_len, out, mode);
		}
		if (fluid_fields & SM_ACTIVE_COLORS) {
			ptcache_file_compressed_write(pf, (unsigned char *)r, in_len, out, mode);
			ptcache_file_compressed_write(pf, (unsigned char *)g, in_len, out, mode);
			ptcache_file_compressed_write(pf, (unsigned char *)b, in_len, out, mode);
		}
		ptcache_file_compressed_write(pf, (unsigned char *)vx, in_len, out, mode);
		ptcache_file_compressed_write(pf, (unsigned char *)vy, in_len, out, mode);
		ptcache_file_compressed_write(pf, (unsigned char *)vz, in_len, out, mode);
		ptcache_file_compressed_write(pf, (unsigned char *)obstacles, (unsigned int)res, out, mode);
		ptcache_file_write(pf, &dt, 1, sizeof(float));
		ptcache_file_write(pf, &dx, 1, sizeof(float));
		ptcache_file_write(pf, &sds->p0, 3, sizeof(float));
		ptcache_file_write(pf, &sds->p1, 3, sizeof(float));
		ptcache_file_write(pf, &sds->dp0, 3, sizeof(float));
		ptcache_file_write(pf, &sds->shift, 3, sizeof(int));
		ptcache_file_write(pf, &sds->obj_shift_f, 3, sizeof(float));
		ptcache_file_write(pf, &sds->obmat, 16, sizeof(float));
		ptcache_file_write(pf, &sds->base_res, 3, sizeof(int));
		ptcache_file_write(pf, &sds->res_min, 3, sizeof(int));
		ptcache_file_write(pf, &sds->res_max, 3, sizeof(int));
		ptcache_file_write(pf, &sds->active_color, 3, sizeof(float));

		MEM_freeN(out);
		
		ret = 1;
	}

	if (sds->wt) {
		int res_big_array[3];
		int res_big;
		int res = sds->res[0]*sds->res[1]*sds->res[2];
		float *dens, *react, *fuel, *flame, *tcu, *tcv, *tcw, *r, *g, *b;
		unsigned int in_len = sizeof(float)*(unsigned int)res;
		unsigned int in_len_big;
		unsigned char *out;
		int mode;

		smoke_turbulence_get_res(sds->wt, res_big_array);
		res_big = res_big_array[0]*res_big_array[1]*res_big_array[2];
		//mode =  res_big >= 1000000 ? 2 : 1;
		mode = 1;	// light
		if (sds->cache_high_comp == SM_CACHE_HEAVY) mode=2;	// heavy

		in_len_big = sizeof(float) * (unsigned int)res_big;

		smoke_turbulence_export(sds->wt, &dens, &react, &flame, &fuel, &r, &g, &b, &tcu, &tcv, &tcw);

		out = (unsigned char *)MEM_callocN(LZO_OUT_LEN(in_len_big), "pointcache_lzo_buffer");
		ptcache_file_compressed_write(pf, (unsigned char *)dens, in_len_big, out, mode);
		if (fluid_fields & SM_ACTIVE_FIRE) {
			ptcache_file_compressed_write(pf, (unsigned char *)flame, in_len_big, out, mode);
			ptcache_file_compressed_write(pf, (unsigned char *)fuel, in_len_big, out, mode);
			ptcache_file_compressed_write(pf, (unsigned char *)react, in_len_big, out, mode);
		}
		if (fluid_fields & SM_ACTIVE_COLORS) {
			ptcache_file_compressed_write(pf, (unsigned char *)r, in_len_big, out, mode);
			ptcache_file_compressed_write(pf, (unsigned char *)g, in_len_big, out, mode);
			ptcache_file_compressed_write(pf, (unsigned char *)b, in_len_big, out, mode);
		}
		MEM_freeN(out);

		out = (unsigned char *)MEM_callocN(LZO_OUT_LEN(in_len), "pointcache_lzo_buffer");
		ptcache_file_compressed_write(pf, (unsigned char *)tcu, in_len, out, mode);
		ptcache_file_compressed_write(pf, (unsigned char *)tcv, in_len, out, mode);
		ptcache_file_compressed_write(pf, (unsigned char *)tcw, in_len, out, mode);
		MEM_freeN(out);
		
		ret = 1;
	}

	return ret;
}

/* read old smoke cache from 2.64 */
static int ptcache_smoke_read_old(PTCacheFile *pf, void *smoke_v)
{
	SmokeModifierData *smd= (SmokeModifierData *)smoke_v;
	SmokeDomainSettings *sds = smd->domain;
	
	if (sds->fluid) {
		size_t res = sds->res[0]*sds->res[1]*sds->res[2];
		float dt, dx, *dens, *heat, *heatold, *vx, *vy, *vz;
		unsigned char *obstacles;
		unsigned int out_len = (unsigned int)res * sizeof(float);
		float *tmp_array = MEM_callocN(out_len, "Smoke old cache tmp");

		int fluid_fields = smoke_get_data_flags(sds);

		/* Part part of the new cache header */
		sds->active_color[0] = 0.7f;
		sds->active_color[1] = 0.7f;
		sds->active_color[2] = 0.7f;
		
		smoke_export(sds->fluid, &dt, &dx, &dens, NULL, NULL, NULL, &heat, &heatold, &vx, &vy, &vz, NULL, NULL, NULL, &obstacles);

		ptcache_file_compressed_read(pf, (unsigned char *)sds->shadow, out_len);
		ptcache_file_compressed_read(pf, (unsigned char*)dens, out_len);
		ptcache_file_compressed_read(pf, (unsigned char*)tmp_array, out_len);

		if (fluid_fields & SM_ACTIVE_HEAT)
		{
			ptcache_file_compressed_read(pf, (unsigned char*)heat, out_len);
			ptcache_file_compressed_read(pf, (unsigned char*)heatold, out_len);
		}
		else
		{
			ptcache_file_compressed_read(pf, (unsigned char*)tmp_array, out_len);
			ptcache_file_compressed_read(pf, (unsigned char*)tmp_array, out_len);
		}
		ptcache_file_compressed_read(pf, (unsigned char*)vx, out_len);
		ptcache_file_compressed_read(pf, (unsigned char*)vy, out_len);
		ptcache_file_compressed_read(pf, (unsigned char*)vz, out_len);
		ptcache_file_compressed_read(pf, (unsigned char*)tmp_array, out_len);
		ptcache_file_compressed_read(pf, (unsigned char*)tmp_array, out_len);
		ptcache_file_compressed_read(pf, (unsigned char*)tmp_array, out_len);
		ptcache_file_compressed_read(pf, (unsigned char*)obstacles, (unsigned int)res);
		ptcache_file_read(pf, &dt, 1, sizeof(float));
		ptcache_file_read(pf, &dx, 1, sizeof(float));

		MEM_freeN(tmp_array);

		if (pf->data_types & (1<<BPHYS_DATA_SMOKE_HIGH) && sds->wt) {
			int res = sds->res[0]*sds->res[1]*sds->res[2];
			int res_big, res_big_array[3];
			float *dens, *tcu, *tcv, *tcw;
			unsigned int out_len = sizeof(float)*(unsigned int)res;
			unsigned int out_len_big;
			unsigned char *tmp_array_big;

			smoke_turbulence_get_res(sds->wt, res_big_array);
			res_big = res_big_array[0]*res_big_array[1]*res_big_array[2];
			out_len_big = sizeof(float) * (unsigned int)res_big;

			tmp_array_big = MEM_callocN(out_len_big, "Smoke old cache tmp");

			smoke_turbulence_export(sds->wt, &dens, NULL, NULL, NULL, NULL, NULL, NULL, &tcu, &tcv, &tcw);

			ptcache_file_compressed_read(pf, (unsigned char*)dens, out_len_big);
			ptcache_file_compressed_read(pf, (unsigned char*)tmp_array_big, out_len_big);

			ptcache_file_compressed_read(pf, (unsigned char*)tcu, out_len);
			ptcache_file_compressed_read(pf, (unsigned char*)tcv, out_len);
			ptcache_file_compressed_read(pf, (unsigned char*)tcw, out_len);

			MEM_freeN(tmp_array_big);
		}
	}

	return 1;	
}

static int ptcache_smoke_read(PTCacheFile *pf, void *smoke_v)
{
	SmokeModifierData *smd= (SmokeModifierData *)smoke_v;
	SmokeDomainSettings *sds = smd->domain;
	char version[4];
	int ch_res[3];
	float ch_dx;
	int fluid_fields = smoke_get_data_flags(sds);
	int cache_fields = 0;
	int active_fields = 0;
	int reallocate = 0;

	/* version header */
	ptcache_file_read(pf, version, 4, sizeof(char));
	if (strncmp(version, SMOKE_CACHE_VERSION, 4))
	{
		/* reset file pointer */
		fseek(pf->fp, -4, SEEK_CUR);
		return ptcache_smoke_read_old(pf, smoke_v);
	}

	/* fluid info */
	ptcache_file_read(pf, &cache_fields, 1, sizeof(int));
	ptcache_file_read(pf, &active_fields, 1, sizeof(int));
	ptcache_file_read(pf, &ch_res, 3, sizeof(int));
	ptcache_file_read(pf, &ch_dx, 1, sizeof(float));

	/* check if resolution has changed */
	if (sds->res[0] != ch_res[0] ||
		sds->res[1] != ch_res[1] ||
		sds->res[2] != ch_res[2]) {
		if (sds->flags & MOD_SMOKE_ADAPTIVE_DOMAIN)
			reallocate = 1;
		else
			return 0;
	}
	/* check if active fields have changed */
	if (fluid_fields != cache_fields ||
		active_fields != sds->active_fields)
		reallocate = 1;

	/* reallocate fluid if needed*/
	if (reallocate) {
		sds->active_fields = active_fields | cache_fields;
		smoke_reallocate_fluid(sds, ch_dx, ch_res, 1);
		sds->dx = ch_dx;
		VECCOPY(sds->res, ch_res);
		sds->total_cells = ch_res[0]*ch_res[1]*ch_res[2];
		if (sds->flags & MOD_SMOKE_HIGHRES) {
			smoke_reallocate_highres_fluid(sds, ch_dx, ch_res, 1);
		}
	}
	
	if (sds->fluid) {
		size_t res = sds->res[0]*sds->res[1]*sds->res[2];
		float dt, dx, *dens, *react, *fuel, *flame, *heat, *heatold, *vx, *vy, *vz, *r, *g, *b;
		unsigned char *obstacles;
		unsigned int out_len = (unsigned int)res * sizeof(float);
		
		smoke_export(sds->fluid, &dt, &dx, &dens, &react, &flame, &fuel, &heat, &heatold, &vx, &vy, &vz, &r, &g, &b, &obstacles);

		ptcache_file_compressed_read(pf, (unsigned char *)sds->shadow, out_len);
		ptcache_file_compressed_read(pf, (unsigned char *)dens, out_len);
		if (cache_fields & SM_ACTIVE_HEAT) {
			ptcache_file_compressed_read(pf, (unsigned char *)heat, out_len);
			ptcache_file_compressed_read(pf, (unsigned char *)heatold, out_len);
		}
		if (cache_fields & SM_ACTIVE_FIRE) {
			ptcache_file_compressed_read(pf, (unsigned char *)flame, out_len);
			ptcache_file_compressed_read(pf, (unsigned char *)fuel, out_len);
			ptcache_file_compressed_read(pf, (unsigned char *)react, out_len);
		}
		if (cache_fields & SM_ACTIVE_COLORS) {
			ptcache_file_compressed_read(pf, (unsigned char *)r, out_len);
			ptcache_file_compressed_read(pf, (unsigned char *)g, out_len);
			ptcache_file_compressed_read(pf, (unsigned char *)b, out_len);
		}
		ptcache_file_compressed_read(pf, (unsigned char *)vx, out_len);
		ptcache_file_compressed_read(pf, (unsigned char *)vy, out_len);
		ptcache_file_compressed_read(pf, (unsigned char *)vz, out_len);
		ptcache_file_compressed_read(pf, (unsigned char *)obstacles, (unsigned int)res);
		ptcache_file_read(pf, &dt, 1, sizeof(float));
		ptcache_file_read(pf, &dx, 1, sizeof(float));
		ptcache_file_read(pf, &sds->p0, 3, sizeof(float));
		ptcache_file_read(pf, &sds->p1, 3, sizeof(float));
		ptcache_file_read(pf, &sds->dp0, 3, sizeof(float));
		ptcache_file_read(pf, &sds->shift, 3, sizeof(int));
		ptcache_file_read(pf, &sds->obj_shift_f, 3, sizeof(float));
		ptcache_file_read(pf, &sds->obmat, 16, sizeof(float));
		ptcache_file_read(pf, &sds->base_res, 3, sizeof(int));
		ptcache_file_read(pf, &sds->res_min, 3, sizeof(int));
		ptcache_file_read(pf, &sds->res_max, 3, sizeof(int));
		ptcache_file_read(pf, &sds->active_color, 3, sizeof(float));
	}

	if (pf->data_types & (1<<BPHYS_DATA_SMOKE_HIGH) && sds->wt) {
			int res = sds->res[0]*sds->res[1]*sds->res[2];
			int res_big, res_big_array[3];
			float *dens, *react, *fuel, *flame, *tcu, *tcv, *tcw, *r, *g, *b;
			unsigned int out_len = sizeof(float)*(unsigned int)res;
			unsigned int out_len_big;

			smoke_turbulence_get_res(sds->wt, res_big_array);
			res_big = res_big_array[0]*res_big_array[1]*res_big_array[2];
			out_len_big = sizeof(float) * (unsigned int)res_big;

			smoke_turbulence_export(sds->wt, &dens, &react, &flame, &fuel, &r, &g, &b, &tcu, &tcv, &tcw);

			ptcache_file_compressed_read(pf, (unsigned char *)dens, out_len_big);
			if (cache_fields & SM_ACTIVE_FIRE) {
				ptcache_file_compressed_read(pf, (unsigned char *)flame, out_len_big);
				ptcache_file_compressed_read(pf, (unsigned char *)fuel, out_len_big);
				ptcache_file_compressed_read(pf, (unsigned char *)react, out_len_big);
			}
			if (cache_fields & SM_ACTIVE_COLORS) {
				ptcache_file_compressed_read(pf, (unsigned char *)r, out_len_big);
				ptcache_file_compressed_read(pf, (unsigned char *)g, out_len_big);
				ptcache_file_compressed_read(pf, (unsigned char *)b, out_len_big);
			}

			ptcache_file_compressed_read(pf, (unsigned char *)tcu, out_len);
			ptcache_file_compressed_read(pf, (unsigned char *)tcv, out_len);
			ptcache_file_compressed_read(pf, (unsigned char *)tcw, out_len);
		}

	return 1;
}
#else // WITH_SMOKE
static int  ptcache_smoke_totpoint(void *UNUSED(smoke_v), int UNUSED(cfra)) { return 0; }
static int  ptcache_smoke_read(PTCacheFile *UNUSED(pf), void *UNUSED(smoke_v)) { return 0; }
static int  ptcache_smoke_write(PTCacheFile *UNUSED(pf), void *UNUSED(smoke_v)) { return 0; }
#endif // WITH_SMOKE

static int ptcache_dynamicpaint_totpoint(void *sd, int UNUSED(cfra))
{
	DynamicPaintSurface *surface = (DynamicPaintSurface*)sd;

	if (!surface->data) return 0;
	else return surface->data->total_points;
}

#define DPAINT_CACHE_VERSION "1.01"

static int  ptcache_dynamicpaint_write(PTCacheFile *pf, void *dp_v)
{	
	DynamicPaintSurface *surface = (DynamicPaintSurface*)dp_v;
	int cache_compress = 1;

	/* version header */
	ptcache_file_write(pf, DPAINT_CACHE_VERSION, 1, sizeof(char) * 4);

	if (surface->format != MOD_DPAINT_SURFACE_F_IMAGESEQ && surface->data) {
		int total_points=surface->data->total_points;
		unsigned int in_len;
		unsigned char *out;

		/* cache type */
		ptcache_file_write(pf, &surface->type, 1, sizeof(int));

		if (surface->type == MOD_DPAINT_SURFACE_T_PAINT) {
			in_len = sizeof(PaintPoint) * total_points;
		}
		else if (surface->type == MOD_DPAINT_SURFACE_T_DISPLACE ||
		         surface->type == MOD_DPAINT_SURFACE_T_WEIGHT)
		{
			in_len = sizeof(float) * total_points;
		}
		else if (surface->type == MOD_DPAINT_SURFACE_T_WAVE) {
			in_len = sizeof(PaintWavePoint) * total_points;
		}
		else {
			return 0;
		}

		out = (unsigned char *)MEM_callocN(LZO_OUT_LEN(in_len), "pointcache_lzo_buffer");

		ptcache_file_compressed_write(pf, (unsigned char *)surface->data->type_data, in_len, out, cache_compress);
		MEM_freeN(out);

	}
	return 1;
}
static int ptcache_dynamicpaint_read(PTCacheFile *pf, void *dp_v)
{
	DynamicPaintSurface *surface = (DynamicPaintSurface*)dp_v;
	char version[4];
	
	/* version header */
	ptcache_file_read(pf, version, 1, sizeof(char) * 4);
	if (strncmp(version, DPAINT_CACHE_VERSION, 4)) {
		printf("Dynamic Paint: Invalid cache version: %s!\n", version);
		return 0;
	}

	if (surface->format != MOD_DPAINT_SURFACE_F_IMAGESEQ && surface->data) {
		unsigned int data_len;
		int surface_type;

		/* cache type */
		ptcache_file_read(pf, &surface_type, 1, sizeof(int));

		if (surface_type != surface->type)
			return 0;

		/* read surface data */
		if (surface->type == MOD_DPAINT_SURFACE_T_PAINT) {
			data_len = sizeof(PaintPoint);
		}
		else if (surface->type == MOD_DPAINT_SURFACE_T_DISPLACE ||
		         surface->type == MOD_DPAINT_SURFACE_T_WEIGHT)
		{
			data_len = sizeof(float);
		}
		else if (surface->type == MOD_DPAINT_SURFACE_T_WAVE) {
			data_len = sizeof(PaintWavePoint);
		}
		else {
			return 0;
		}

		ptcache_file_compressed_read(pf, (unsigned char *)surface->data->type_data, data_len*surface->data->total_points);

	}
	return 1;
}

/* Rigid Body functions */
static int  ptcache_rigidbody_write(int index, void *rb_v, void **data, int UNUSED(cfra))
{
	RigidBodyWorld *rbw = rb_v;
	RigidBodyOb *rbo = NULL;
	rbo = rbw->cache_index_map[index];
	
	if (rbo == NULL)
	{
		float dummyloc[3] = {FLT_MIN, FLT_MIN, FLT_MIN};
		float dummyrot[4] = {FLT_MIN, FLT_MIN, FLT_MIN, FLT_MIN};
		
		//need to write dummy data obviously... hmm
		PTCACHE_DATA_FROM(data, BPHYS_DATA_LOCATION, dummyloc);
		PTCACHE_DATA_FROM(data, BPHYS_DATA_ROTATION, dummyrot);
		return 1;
	}

	if (rbo && rbo->type == RBO_TYPE_ACTIVE && rbo->physics_object) {
#ifdef WITH_BULLET
		RB_body_get_position(rbo->physics_object, rbo->pos);
		RB_body_get_orientation(rbo->physics_object, rbo->orn);
#endif
		PTCACHE_DATA_FROM(data, BPHYS_DATA_LOCATION, rbo->pos);
		PTCACHE_DATA_FROM(data, BPHYS_DATA_ROTATION, rbo->orn);
	}

	return 1;
}
static void ptcache_rigidbody_read(int index, void *rb_v, void **data, float UNUSED(cfra), float *old_data)
{
	RigidBodyWorld *rbw = rb_v;
	RigidBodyOb *rbo = NULL;
	
	rbo = rbw->cache_index_map[index];
	
	if (rbo == NULL)
		return;

	if (rbo && rbo->type == RBO_TYPE_ACTIVE) {

		if (old_data) {
			memcpy(rbo->pos, data, 3 * sizeof(float));
			memcpy(rbo->orn, data + 3, 4 * sizeof(float));
		}
		else {
			PTCACHE_DATA_TO(data, BPHYS_DATA_LOCATION, 0, rbo->pos);
			PTCACHE_DATA_TO(data, BPHYS_DATA_ROTATION, 0, rbo->orn);
		}

		//if (mi) {
		 //	BKE_rigidbody_update_cell(mi, ob, rbo->pos, rbo->orn);
		//}
	}
}
static void ptcache_rigidbody_interpolate(int index, void *rb_v, void **data, float cfra, float cfra1, float cfra2, float *old_data)
{
	RigidBodyWorld *rbw = rb_v;
	RigidBodyOb *rbo = NULL;
	ParticleKey keys[4];
	float dfra;
	
	rbo = rbw->cache_index_map[index];
	if (rbo == NULL)
		return;
	
<<<<<<< HEAD
	if (ob && ob->rigidbody_object) {
		RigidBodyOb *rbo = ob->rigidbody_object;
		
		if (rbo->type == RBO_TYPE_ACTIVE) {
			
			copy_v3_v3(keys[1].co, rbo->pos);
			copy_qt_qt(keys[1].rot, rbo->orn);
			
			if (old_data) {
				memcpy(keys[2].co, data, 3 * sizeof(float));
				memcpy(keys[2].rot, data + 3, 4 * sizeof(float));
			}
			else {
				BKE_ptcache_make_particle_key(keys+2, 0, data, cfra2);
			}
			
			dfra = cfra2 - cfra1;
		
			psys_interpolate_particle(-1, keys, (cfra - cfra1) / dfra, keys, 1);
			interp_qt_qtqt(keys->rot, keys[1].rot, keys[2].rot, (cfra - cfra1) / dfra);
			
			copy_v3_v3(rbo->pos, keys->co);
			copy_qt_qt(rbo->orn, keys->rot);
=======
	if (rbo && rbo->type == RBO_TYPE_ACTIVE) {

		copy_v3_v3(keys[1].co, rbo->pos);
		copy_v3_v3(keys[1].rot, rbo->orn);

		if (old_data) {
			memcpy(keys[2].co, data, 3 * sizeof(float));
			memcpy(keys[2].rot, data + 3, 4 * sizeof(float));
		}
		else {
			BKE_ptcache_make_particle_key(keys+2, 0, data, cfra2);
>>>>>>> 30467f8e
		}

		dfra = cfra2 - cfra1;

		psys_interpolate_particle(-1, keys, (cfra - cfra1) / dfra, keys, 1);
		interp_qt_qtqt(keys->rot, keys[1].rot, keys[2].rot, (cfra - cfra1) / dfra);

		copy_v3_v3(rbo->pos, keys->co);
		copy_v3_v3(rbo->orn, keys->rot);
	}
}
static int ptcache_rigidbody_totpoint(void *rb_v, int UNUSED(cfra))
{
	RigidBodyWorld *rbw = rb_v;
	
	return rbw->numbodies;
}

/* Creating ID's */
void BKE_ptcache_id_from_softbody(PTCacheID *pid, Object *ob, SoftBody *sb)
{
	memset(pid, 0, sizeof(PTCacheID));

	pid->ob= ob;
	pid->calldata= sb;
	pid->type= PTCACHE_TYPE_SOFTBODY;
	pid->cache= sb->pointcache;
	pid->cache_ptr= &sb->pointcache;
	pid->ptcaches= &sb->ptcaches;
	pid->totpoint= pid->totwrite= ptcache_softbody_totpoint;

	pid->write_point			= ptcache_softbody_write;
	pid->read_point				= ptcache_softbody_read;
	pid->interpolate_point		= ptcache_softbody_interpolate;

	pid->write_stream			= NULL;
	pid->read_stream			= NULL;

	pid->write_extra_data		= NULL;
	pid->read_extra_data		= NULL;
	pid->interpolate_extra_data	= NULL;

	pid->write_header			= ptcache_basic_header_write;
	pid->read_header			= ptcache_basic_header_read;

	pid->data_types= (1<<BPHYS_DATA_LOCATION) | (1<<BPHYS_DATA_VELOCITY);
	pid->info_types= 0;

	pid->stack_index = pid->cache->index;

	pid->default_step = 10;
	pid->max_step = 20;
}
void BKE_ptcache_id_from_particles(PTCacheID *pid, Object *ob, ParticleSystem *psys)
{
	memset(pid, 0, sizeof(PTCacheID));

	pid->ob= ob;
	pid->calldata= psys;
	pid->type= PTCACHE_TYPE_PARTICLES;
	pid->stack_index= psys->pointcache->index;
	pid->cache= psys->pointcache;
	pid->cache_ptr= &psys->pointcache;
	pid->ptcaches= &psys->ptcaches;

	if (psys->part->type != PART_HAIR)
		pid->flag |= PTCACHE_VEL_PER_SEC;

	pid->totpoint				= ptcache_particle_totpoint;
	pid->totwrite				= ptcache_particle_totwrite;

	pid->write_point				= ptcache_particle_write;
	pid->read_point				= ptcache_particle_read;
	pid->interpolate_point		= ptcache_particle_interpolate;

	pid->write_stream			= NULL;
	pid->read_stream			= NULL;

	pid->write_extra_data		= NULL;
	pid->read_extra_data		= NULL;
	pid->interpolate_extra_data	= NULL;

	pid->write_header			= ptcache_basic_header_write;
	pid->read_header			= ptcache_basic_header_read;

	pid->data_types = (1<<BPHYS_DATA_LOCATION) | (1<<BPHYS_DATA_VELOCITY) | (1<<BPHYS_DATA_INDEX);

	if (psys->part->phystype == PART_PHYS_BOIDS)
		pid->data_types|= (1<<BPHYS_DATA_AVELOCITY) | (1<<BPHYS_DATA_ROTATION) | (1<<BPHYS_DATA_BOIDS);
	else if (psys->part->phystype == PART_PHYS_FLUID && psys->part->fluid && psys->part->fluid->flag & SPH_VISCOELASTIC_SPRINGS) {
		pid->write_extra_data = ptcache_particle_extra_write;
		pid->read_extra_data = ptcache_particle_extra_read;
	}

	if (psys->part->flag & PART_ROTATIONS) {
		pid->data_types|= (1<<BPHYS_DATA_ROTATION);

		if (psys->part->rotmode != PART_ROT_VEL  ||
		    psys->part->avemode == PART_AVE_RAND ||
		    psys->part->avefac != 0.0f)
		{
			pid->data_types |= (1 << BPHYS_DATA_AVELOCITY);
		}
	}

	pid->info_types= (1<<BPHYS_DATA_TIMES);

	pid->default_step = 10;
	pid->max_step = 20;
}
void BKE_ptcache_id_from_cloth(PTCacheID *pid, Object *ob, ClothModifierData *clmd)
{
	memset(pid, 0, sizeof(PTCacheID));

	pid->ob= ob;
	pid->calldata= clmd;
	pid->type= PTCACHE_TYPE_CLOTH;
	pid->stack_index= clmd->point_cache->index;
	pid->cache= clmd->point_cache;
	pid->cache_ptr= &clmd->point_cache;
	pid->ptcaches= &clmd->ptcaches;
	pid->totpoint= pid->totwrite= ptcache_cloth_totpoint;

	pid->write_point			= ptcache_cloth_write;
	pid->read_point				= ptcache_cloth_read;
	pid->interpolate_point		= ptcache_cloth_interpolate;

	pid->write_stream			= NULL;
	pid->read_stream			= NULL;

	pid->write_extra_data		= NULL;
	pid->read_extra_data		= NULL;
	pid->interpolate_extra_data	= NULL;

	pid->write_header			= ptcache_basic_header_write;
	pid->read_header			= ptcache_basic_header_read;

	pid->data_types= (1<<BPHYS_DATA_LOCATION) | (1<<BPHYS_DATA_VELOCITY) | (1<<BPHYS_DATA_XCONST);
	pid->info_types= 0;

	pid->default_step = 1;
	pid->max_step = 1;
}
void BKE_ptcache_id_from_smoke(PTCacheID *pid, struct Object *ob, struct SmokeModifierData *smd)
{
	SmokeDomainSettings *sds = smd->domain;

	memset(pid, 0, sizeof(PTCacheID));

	pid->ob= ob;
	pid->calldata= smd;
	
	pid->type= PTCACHE_TYPE_SMOKE_DOMAIN;
	pid->stack_index= sds->point_cache[0]->index;

	pid->cache= sds->point_cache[0];
	pid->cache_ptr= &(sds->point_cache[0]);
	pid->ptcaches= &(sds->ptcaches[0]);

	pid->totpoint= pid->totwrite= ptcache_smoke_totpoint;

	pid->write_point			= NULL;
	pid->read_point				= NULL;
	pid->interpolate_point		= NULL;

	pid->read_stream			= ptcache_smoke_read;
	pid->write_stream			= ptcache_smoke_write;

	pid->write_extra_data		= NULL;
	pid->read_extra_data		= NULL;
	pid->interpolate_extra_data	= NULL;

	pid->write_header			= ptcache_basic_header_write;
	pid->read_header			= ptcache_basic_header_read;

	pid->data_types= 0;
	pid->info_types= 0;

	if (sds->fluid)
		pid->data_types |= (1<<BPHYS_DATA_SMOKE_LOW);
	if (sds->wt)
		pid->data_types |= (1<<BPHYS_DATA_SMOKE_HIGH);

	pid->default_step = 1;
	pid->max_step = 1;
}

void BKE_ptcache_id_from_dynamicpaint(PTCacheID *pid, Object *ob, DynamicPaintSurface *surface)
{

	memset(pid, 0, sizeof(PTCacheID));

	pid->ob= ob;
	pid->calldata= surface;
	pid->type= PTCACHE_TYPE_DYNAMICPAINT;
	pid->cache= surface->pointcache;
	pid->cache_ptr= &surface->pointcache;
	pid->ptcaches= &surface->ptcaches;
	pid->totpoint= pid->totwrite= ptcache_dynamicpaint_totpoint;

	pid->write_point			= NULL;
	pid->read_point				= NULL;
	pid->interpolate_point		= NULL;

	pid->write_stream			= ptcache_dynamicpaint_write;
	pid->read_stream			= ptcache_dynamicpaint_read;

	pid->write_extra_data		= NULL;
	pid->read_extra_data		= NULL;
	pid->interpolate_extra_data	= NULL;

	pid->write_header			= ptcache_basic_header_write;
	pid->read_header			= ptcache_basic_header_read;

	pid->data_types= BPHYS_DATA_DYNAMICPAINT;
	pid->info_types= 0;

	pid->stack_index = pid->cache->index;

	pid->default_step = 1;
	pid->max_step = 1;
}

void BKE_ptcache_id_from_rigidbody(PTCacheID *pid, Object *ob, RigidBodyWorld *rbw)
{
	
	memset(pid, 0, sizeof(PTCacheID));
	
	pid->ob= ob;
	pid->calldata= rbw;
	pid->type= PTCACHE_TYPE_RIGIDBODY;
	pid->cache= rbw->pointcache;
	pid->cache_ptr= &rbw->pointcache;
	pid->ptcaches= &rbw->ptcaches;
	pid->totpoint= pid->totwrite= ptcache_rigidbody_totpoint;
	
	pid->write_point			= ptcache_rigidbody_write;
	pid->read_point				= ptcache_rigidbody_read;
	pid->interpolate_point		= ptcache_rigidbody_interpolate;
	
	pid->write_stream			= NULL;
	pid->read_stream			= NULL;
	
	pid->write_extra_data		= NULL;
	pid->read_extra_data		= NULL;
	pid->interpolate_extra_data	= NULL;
	
	pid->write_header			= ptcache_basic_header_write;
	pid->read_header			= ptcache_basic_header_read;
	
	pid->data_types= (1<<BPHYS_DATA_LOCATION) | (1<<BPHYS_DATA_ROTATION);
	pid->info_types= 0;
	
	pid->stack_index = pid->cache->index;
	
	pid->default_step = 1;
	pid->max_step = 1;
}

void BKE_ptcache_ids_from_object(ListBase *lb, Object *ob, Scene *scene, int duplis)
{
	PTCacheID *pid;
	ParticleSystem *psys;
	ModifierData *md;

	lb->first= lb->last= NULL;

	if (ob->soft) {
		pid= MEM_callocN(sizeof(PTCacheID), "PTCacheID");
		BKE_ptcache_id_from_softbody(pid, ob, ob->soft);
		BLI_addtail(lb, pid);
	}

	for (psys=ob->particlesystem.first; psys; psys=psys->next) {
		if (psys->part==NULL)
			continue;
		
		/* check to make sure point cache is actually used by the particles */
		if (ELEM(psys->part->phystype, PART_PHYS_NO, PART_PHYS_KEYED))
			continue;

		/* hair needs to be included in id-list for cache edit mode to work */
		/* if (psys->part->type == PART_HAIR && (psys->flag & PSYS_HAIR_DYNAMICS)==0) */
		/*	continue; */
			
		if (psys->part->type == PART_FLUID)
			continue;

		pid= MEM_callocN(sizeof(PTCacheID), "PTCacheID");
		BKE_ptcache_id_from_particles(pid, ob, psys);
		BLI_addtail(lb, pid);
	}

	for (md=ob->modifiers.first; md; md=md->next) {
		if (md->type == eModifierType_Cloth) {
			pid= MEM_callocN(sizeof(PTCacheID), "PTCacheID");
			BKE_ptcache_id_from_cloth(pid, ob, (ClothModifierData*)md);
			BLI_addtail(lb, pid);
		}
		else if (md->type == eModifierType_Smoke) {
			SmokeModifierData *smd = (SmokeModifierData *)md;
			if (smd->type & MOD_SMOKE_TYPE_DOMAIN) {
				pid= MEM_callocN(sizeof(PTCacheID), "PTCacheID");
				BKE_ptcache_id_from_smoke(pid, ob, (SmokeModifierData*)md);
				BLI_addtail(lb, pid);
			}
		}
		else if (md->type == eModifierType_DynamicPaint) {
			DynamicPaintModifierData *pmd = (DynamicPaintModifierData *)md;
			if (pmd->canvas) {
				DynamicPaintSurface *surface = pmd->canvas->surfaces.first;

				for (; surface; surface=surface->next) {
					pid= MEM_callocN(sizeof(PTCacheID), "PTCacheID");
					BKE_ptcache_id_from_dynamicpaint(pid, ob, surface);
					BLI_addtail(lb, pid);
				}
			}
		}
	}
	
	if (scene && ob->rigidbody_object && scene->rigidbody_world) {
		pid = MEM_callocN(sizeof(PTCacheID), "PTCacheID");
		BKE_ptcache_id_from_rigidbody(pid, ob, scene->rigidbody_world);
		BLI_addtail(lb, pid);
	}

	if (scene && (duplis-- > 0) && (ob->transflag & OB_DUPLI)) {
		ListBase *lb_dupli_ob;
		/* don't update the dupli groups, we only want their pid's */
		if ((lb_dupli_ob = object_duplilist_ex(G.main->eval_ctx, scene, ob, false))) {
			DupliObject *dob;
			for (dob= lb_dupli_ob->first; dob; dob= dob->next) {
				if (dob->ob != ob) { /* avoids recursive loops with dupliframes: bug 22988 */
					ListBase lb_dupli_pid;
					BKE_ptcache_ids_from_object(&lb_dupli_pid, dob->ob, scene, duplis);
					BLI_movelisttolist(lb, &lb_dupli_pid);
					if (lb_dupli_pid.first)
						printf("Adding Dupli\n");
				}
			}

			free_object_duplilist(lb_dupli_ob);	/* does restore */
		}
	}
}

/* File handling */

/* Takes an Object ID and returns a unique name
 * - id: object id
 * - cfra: frame for the cache, can be negative
 * - stack_index: index in the modifier stack. we can have cache for more than one stack_index
 */

#define MAX_PTCACHE_PATH FILE_MAX
#define MAX_PTCACHE_FILE (FILE_MAX * 2)

static int ptcache_path(PTCacheID *pid, char *filename)
{
	Library *lib = (pid->ob) ? pid->ob->id.lib : NULL;
	const char *blendfilename= (lib && (pid->cache->flag & PTCACHE_IGNORE_LIBPATH)==0) ? lib->filepath: G.main->name;
	size_t i;

	if (pid->cache->flag & PTCACHE_EXTERNAL) {
		strcpy(filename, pid->cache->path);

		if (BLI_path_is_rel(filename)) {
			BLI_path_abs(filename, blendfilename);
		}

		return BLI_add_slash(filename); /* new strlen() */
	}
	else if (G.relbase_valid || lib) {
		char file[MAX_PTCACHE_PATH]; /* we don't want the dir, only the file */

		BLI_split_file_part(blendfilename, file, sizeof(file));
		i = strlen(file);
		
		/* remove .blend */
		if (i > 6)
			file[i-6] = '\0';
		
		BLI_snprintf(filename, MAX_PTCACHE_PATH, "//"PTCACHE_PATH"%s", file); /* add blend file name to pointcache dir */
		BLI_path_abs(filename, blendfilename);
		return BLI_add_slash(filename); /* new strlen() */
	}
	
	/* use the temp path. this is weak but better then not using point cache at all */
	/* temporary directory is assumed to exist and ALWAYS has a trailing slash */
	BLI_snprintf(filename, MAX_PTCACHE_PATH, "%s"PTCACHE_PATH"%d", BLI_temporary_dir(), abs(getpid()));
	
	return BLI_add_slash(filename); /* new strlen() */
}

static int ptcache_filename(PTCacheID *pid, char *filename, int cfra, short do_path, short do_ext)
{
	int len=0;
	char *idname;
	char *newname;
	filename[0] = '\0';
	newname = filename;
	
	if (!G.relbase_valid && (pid->cache->flag & PTCACHE_EXTERNAL)==0) return 0; /* save blend file before using disk pointcache */
	
	/* start with temp dir */
	if (do_path) {
		len = ptcache_path(pid, filename);
		newname += len;
	}
	if (pid->cache->name[0] == '\0' && (pid->cache->flag & PTCACHE_EXTERNAL)==0) {
		idname = (pid->ob->id.name + 2);
		/* convert chars to hex so they are always a valid filename */
		while ('\0' != *idname) {
			BLI_snprintf(newname, MAX_PTCACHE_FILE, "%02X", (unsigned int)(*idname++));
			newname+=2;
			len += 2;
		}
	}
	else {
		int temp = (int)strlen(pid->cache->name); 
		strcpy(newname, pid->cache->name); 
		newname+=temp;
		len += temp;
	}

	if (do_ext) {

		if (pid->cache->index < 0)
			pid->cache->index =  pid->stack_index = BKE_object_insert_ptcache(pid->ob);

		if (pid->cache->flag & PTCACHE_EXTERNAL) {
			if (pid->cache->index >= 0)
				BLI_snprintf(newname, MAX_PTCACHE_FILE, "_%06d_%02u"PTCACHE_EXT, cfra, pid->stack_index); /* always 6 chars */
			else
				BLI_snprintf(newname, MAX_PTCACHE_FILE, "_%06d"PTCACHE_EXT, cfra); /* always 6 chars */
		}
		else {
			BLI_snprintf(newname, MAX_PTCACHE_FILE, "_%06d_%02u"PTCACHE_EXT, cfra, pid->stack_index); /* always 6 chars */
		}
		len += 16;
	}
	
	return len; /* make sure the above string is always 16 chars */
}

/* youll need to close yourself after! */
static PTCacheFile *ptcache_file_open(PTCacheID *pid, int mode, int cfra)
{
	PTCacheFile *pf;
	FILE *fp = NULL;
	char filename[FILE_MAX * 2];

#ifndef DURIAN_POINTCACHE_LIB_OK
	/* don't allow writing for linked objects */
	if (pid->ob->id.lib && mode == PTCACHE_FILE_WRITE)
		return NULL;
#endif
	if (!G.relbase_valid && (pid->cache->flag & PTCACHE_EXTERNAL)==0) return NULL; /* save blend file before using disk pointcache */
	
	ptcache_filename(pid, filename, cfra, 1, 1);

	if (mode==PTCACHE_FILE_READ) {
		if (!BLI_exists(filename)) {
			return NULL;
		}
		fp = BLI_fopen(filename, "rb");
	}
	else if (mode==PTCACHE_FILE_WRITE) {
		BLI_make_existing_file(filename); /* will create the dir if needs be, same as //textures is created */
		fp = BLI_fopen(filename, "wb");
	}
	else if (mode==PTCACHE_FILE_UPDATE) {
		BLI_make_existing_file(filename);
		fp = BLI_fopen(filename, "rb+");
	}

	if (!fp)
		return NULL;

	pf= MEM_mallocN(sizeof(PTCacheFile), "PTCacheFile");
	pf->fp= fp;
	pf->old_format = 0;
	pf->frame = cfra;

	return pf;
}
static void ptcache_file_close(PTCacheFile *pf)
{
	if (pf) {
		fclose(pf->fp);
		MEM_freeN(pf);
	}
}

static int ptcache_file_compressed_read(PTCacheFile *pf, unsigned char *result, unsigned int len)
{
	int r = 0;
	unsigned char compressed = 0;
	size_t in_len;
#ifdef WITH_LZO
	size_t out_len = len;
#endif
	unsigned char *in;
	unsigned char *props = MEM_callocN(16 * sizeof(char), "tmp");

	ptcache_file_read(pf, &compressed, 1, sizeof(unsigned char));
	if (compressed) {
		unsigned int size;
		ptcache_file_read(pf, &size, 1, sizeof(unsigned int));
		in_len = (size_t)size;
		if (in_len==0) {
			/* do nothing */
		}
		else {
			in = (unsigned char *)MEM_callocN(sizeof(unsigned char)*in_len, "pointcache_compressed_buffer");
			ptcache_file_read(pf, in, in_len, sizeof(unsigned char));
#ifdef WITH_LZO
			if (compressed == 1)
				r = lzo1x_decompress_safe(in, (lzo_uint)in_len, result, (lzo_uint *)&out_len, NULL);
#endif
#ifdef WITH_LZMA
			if (compressed == 2) {
				size_t sizeOfIt;
				size_t leni = in_len, leno = len;
				ptcache_file_read(pf, &size, 1, sizeof(unsigned int));
				sizeOfIt = (size_t)size;
				ptcache_file_read(pf, props, sizeOfIt, sizeof(unsigned char));
				r = LzmaUncompress(result, &leno, in, &leni, props, sizeOfIt);
			}
#endif
			MEM_freeN(in);
		}
	}
	else {
		ptcache_file_read(pf, result, len, sizeof(unsigned char));
	}

	MEM_freeN(props);

	return r;
}
static int ptcache_file_compressed_write(PTCacheFile *pf, unsigned char *in, unsigned int in_len, unsigned char *out, int mode)
{
	int r = 0;
	unsigned char compressed = 0;
	size_t out_len= 0;
	unsigned char *props = MEM_callocN(16 * sizeof(char), "tmp");
	size_t sizeOfIt = 5;

	(void)mode; /* unused when building w/o compression */

#ifdef WITH_LZO
	out_len= LZO_OUT_LEN(in_len);
	if (mode == 1) {
		LZO_HEAP_ALLOC(wrkmem, LZO1X_MEM_COMPRESS);
		
		r = lzo1x_1_compress(in, (lzo_uint)in_len, out, (lzo_uint *)&out_len, wrkmem);
		if (!(r == LZO_E_OK) || (out_len >= in_len))
			compressed = 0;
		else
			compressed = 1;
	}
#endif
#ifdef WITH_LZMA
	if (mode == 2) {
		
		r = LzmaCompress(out, &out_len, in, in_len, //assume sizeof(char)==1....
		                 props, &sizeOfIt, 5, 1 << 24, 3, 0, 2, 32, 2);

		if (!(r == SZ_OK) || (out_len >= in_len))
			compressed = 0;
		else
			compressed = 2;
	}
#endif
	
	ptcache_file_write(pf, &compressed, 1, sizeof(unsigned char));
	if (compressed) {
		unsigned int size = out_len;
		ptcache_file_write(pf, &size, 1, sizeof(unsigned int));
		ptcache_file_write(pf, out, out_len, sizeof(unsigned char));
	}
	else
		ptcache_file_write(pf, in, in_len, sizeof(unsigned char));

	if (compressed == 2) {
		unsigned int size = sizeOfIt;
		ptcache_file_write(pf, &sizeOfIt, 1, sizeof(unsigned int));
		ptcache_file_write(pf, props, size, sizeof(unsigned char));
	}

	MEM_freeN(props);

	return r;
}
static int ptcache_file_read(PTCacheFile *pf, void *f, unsigned int tot, unsigned int size)
{
	return (fread(f, size, tot, pf->fp) == tot);
}
static int ptcache_file_write(PTCacheFile *pf, const void *f, unsigned int tot, unsigned int size)
{
	return (fwrite(f, size, tot, pf->fp) == tot);
}
static int ptcache_file_data_read(PTCacheFile *pf)
{
	int i;

	for (i=0; i<BPHYS_TOT_DATA; i++) {
		if ((pf->data_types & (1<<i)) && !ptcache_file_read(pf, pf->cur[i], 1, ptcache_data_size[i]))
			return 0;
	}
	
	return 1;
}
static int ptcache_file_data_write(PTCacheFile *pf)
{		
	int i;

	for (i=0; i<BPHYS_TOT_DATA; i++) {
		if ((pf->data_types & (1<<i)) && !ptcache_file_write(pf, pf->cur[i], 1, ptcache_data_size[i]))
			return 0;
	}
	
	return 1;
}
static int ptcache_file_header_begin_read(PTCacheFile *pf)
{
	unsigned int typeflag=0;
	int error=0;
	char bphysics[8];
	
	pf->data_types = 0;
	
	if (fread(bphysics, sizeof(char), 8, pf->fp) != 8)
		error = 1;
	
	if (!error && strncmp(bphysics, "BPHYSICS", 8))
		error = 1;

	if (!error && !fread(&typeflag, sizeof(unsigned int), 1, pf->fp))
		error = 1;

	pf->type = (typeflag & PTCACHE_TYPEFLAG_TYPEMASK);
	pf->flag = (typeflag & PTCACHE_TYPEFLAG_FLAGMASK);
	
	/* if there was an error set file as it was */
	if (error)
		fseek(pf->fp, 0, SEEK_SET);

	return !error;
}
static int ptcache_file_header_begin_write(PTCacheFile *pf)
{
	const char *bphysics = "BPHYSICS";
	unsigned int typeflag = pf->type + pf->flag;
	
	if (fwrite(bphysics, sizeof(char), 8, pf->fp) != 8)
		return 0;

	if (!fwrite(&typeflag, sizeof(unsigned int), 1, pf->fp))
		return 0;
	
	return 1;
}

/* Data pointer handling */
int BKE_ptcache_data_size(int data_type)
{
	return ptcache_data_size[data_type];
}

static void ptcache_file_pointers_init(PTCacheFile *pf)
{
	int data_types = pf->data_types;

	pf->cur[BPHYS_DATA_INDEX] =		(data_types & (1<<BPHYS_DATA_INDEX))	?		&pf->data.index	: NULL;
	pf->cur[BPHYS_DATA_LOCATION] =	(data_types & (1<<BPHYS_DATA_LOCATION)) ?		&pf->data.loc	: NULL;
	pf->cur[BPHYS_DATA_VELOCITY] =	(data_types & (1<<BPHYS_DATA_VELOCITY)) ?		&pf->data.vel	: NULL;
	pf->cur[BPHYS_DATA_ROTATION] =	(data_types & (1<<BPHYS_DATA_ROTATION)) ?		&pf->data.rot	: NULL;
	pf->cur[BPHYS_DATA_AVELOCITY] =	(data_types & (1<<BPHYS_DATA_AVELOCITY))?		&pf->data.ave	: NULL;
	pf->cur[BPHYS_DATA_SIZE] =		(data_types & (1<<BPHYS_DATA_SIZE))		?		&pf->data.size	: NULL;
	pf->cur[BPHYS_DATA_TIMES] =		(data_types & (1<<BPHYS_DATA_TIMES))	?		&pf->data.times	: NULL;
	pf->cur[BPHYS_DATA_BOIDS] =		(data_types & (1<<BPHYS_DATA_BOIDS))	?		&pf->data.boids	: NULL;
}

/* Check to see if point number "index" is in pm, uses binary search for index data. */
int BKE_ptcache_mem_index_find(PTCacheMem *pm, unsigned int index)
{
	if (pm->totpoint > 0 && pm->data[BPHYS_DATA_INDEX]) {
		unsigned int *data = pm->data[BPHYS_DATA_INDEX];
		unsigned int mid, low = 0, high = pm->totpoint - 1;

		if (index < *data || index > *(data+high))
			return -1;

		/* check simple case for continuous indexes first */
		if (index-*data < high && data[index-*data] == index)
			return index-*data;

		while (low <= high) {
			mid= (low + high)/2;

			if (data[mid] > index)
				high = mid - 1;
			else if (data[mid] < index)
				low = mid + 1;
			else
				return mid;
		}

		return -1;
	}
	else {
		return (index < pm->totpoint ? index : -1);
	}
}

void BKE_ptcache_mem_pointers_init(PTCacheMem *pm)
{
	int data_types = pm->data_types;
	int i;

	for (i=0; i<BPHYS_TOT_DATA; i++)
		pm->cur[i] = ((data_types & (1<<i)) ? pm->data[i] : NULL);
}

void BKE_ptcache_mem_pointers_incr(PTCacheMem *pm)
{
	int i;

	for (i=0; i<BPHYS_TOT_DATA; i++) {
		if (pm->cur[i])
			pm->cur[i] = (char *)pm->cur[i] + ptcache_data_size[i];
	}
}
int  BKE_ptcache_mem_pointers_seek(int point_index, PTCacheMem *pm)
{
	int data_types = pm->data_types;
	int i, index = BKE_ptcache_mem_index_find(pm, point_index);

	if (index < 0) {
		/* Can't give proper location without reallocation, so don't give any location.
		 * Some points will be cached improperly, but this only happens with simulation
		 * steps bigger than cache->step, so the cache has to be recalculated anyways
		 * at some point.
		 */
		return 0;
	}

	for (i=0; i<BPHYS_TOT_DATA; i++)
		pm->cur[i] = data_types & (1<<i) ? (char *)pm->data[i] + index * ptcache_data_size[i] : NULL;

	return 1;
}
static void ptcache_data_alloc(PTCacheMem *pm)
{
	int data_types = pm->data_types;
	int totpoint = pm->totpoint;
	int i;

	for (i=0; i<BPHYS_TOT_DATA; i++) {
		if (data_types & (1<<i))
			pm->data[i] = MEM_callocN(totpoint * ptcache_data_size[i], "PTCache Data");
	}
}
static void ptcache_data_free(PTCacheMem *pm)
{
	void **data = pm->data;
	int i;

	for (i=0; i<BPHYS_TOT_DATA; i++) {
		if (data[i])
			MEM_freeN(data[i]);
	}
}
static void ptcache_data_copy(void *from[], void *to[])
{
	int i;
	for (i=0; i<BPHYS_TOT_DATA; i++) {
	/* note, durian file 03.4b_comp crashes if to[i] is not tested
	 * its NULL, not sure if this should be fixed elsewhere but for now its needed */
		if (from[i] && to[i])
			memcpy(to[i], from[i], ptcache_data_size[i]);
	}
}

static void ptcache_extra_free(PTCacheMem *pm)
{
	PTCacheExtra *extra = pm->extradata.first;

	if (extra) {
		for (; extra; extra=extra->next) {
			if (extra->data)
				MEM_freeN(extra->data);
		}

		BLI_freelistN(&pm->extradata);
	}
}
static int ptcache_old_elemsize(PTCacheID *pid)
{
	if (pid->type==PTCACHE_TYPE_SOFTBODY)
		return 6 * sizeof(float);
	else if (pid->type==PTCACHE_TYPE_PARTICLES)
		return sizeof(ParticleKey);
	else if (pid->type==PTCACHE_TYPE_CLOTH)
		return 9 * sizeof(float);

	return 0;
}

static void ptcache_find_frames_around(PTCacheID *pid, unsigned int frame, int *fra1, int *fra2)
{
	if (pid->cache->flag & PTCACHE_DISK_CACHE) {
		int cfra1=frame, cfra2=frame+1;

		while (cfra1 >= pid->cache->startframe && !BKE_ptcache_id_exist(pid, cfra1))
			cfra1--;

		if (cfra1 < pid->cache->startframe)
			cfra1 = 0;

		while (cfra2 <= pid->cache->endframe && !BKE_ptcache_id_exist(pid, cfra2))
			cfra2++;

		if (cfra2 > pid->cache->endframe)
			cfra2 = 0;

		if (cfra1 && !cfra2) {
			*fra1 = 0;
			*fra2 = cfra1;
		}
		else {
			*fra1 = cfra1;
			*fra2 = cfra2;
		}
	}
	else if (pid->cache->mem_cache.first) {
		PTCacheMem *pm = pid->cache->mem_cache.first;
		PTCacheMem *pm2 = pid->cache->mem_cache.last;

		while (pm->next && pm->next->frame <= frame)
			pm= pm->next;

		if (pm2->frame < frame) {
			pm2 = NULL;
		}
		else {
			while (pm2->prev && pm2->prev->frame > frame) {
				pm2= pm2->prev;
			}
		}

		if (!pm2) {
			*fra1 = 0;
			*fra2 = pm->frame;
		}
		else {
			*fra1 = pm->frame;
			*fra2 = pm2->frame;
		}
	}
}

static PTCacheMem *ptcache_disk_frame_to_mem(PTCacheID *pid, int cfra)
{
	PTCacheFile *pf = ptcache_file_open(pid, PTCACHE_FILE_READ, cfra);
	PTCacheMem *pm = NULL;
	unsigned int i, error = 0;

	if (pf == NULL)
		return NULL;

	if (!ptcache_file_header_begin_read(pf))
		error = 1;

	if (!error && (pf->type != pid->type || !pid->read_header(pf)))
		error = 1;

	if (!error) {
		pm = MEM_callocN(sizeof(PTCacheMem), "Pointcache mem");

		pm->totpoint = pf->totpoint;
		pm->data_types = pf->data_types;
		pm->frame = pf->frame;

		ptcache_data_alloc(pm);

		if (pf->flag & PTCACHE_TYPEFLAG_COMPRESS) {
			for (i=0; i<BPHYS_TOT_DATA; i++) {
				unsigned int out_len = pm->totpoint*ptcache_data_size[i];
				if (pf->data_types & (1<<i))
					ptcache_file_compressed_read(pf, (unsigned char *)(pm->data[i]), out_len);
			}
		}
		else {
			BKE_ptcache_mem_pointers_init(pm);
			ptcache_file_pointers_init(pf);

			for (i=0; i<pm->totpoint; i++) {
				if (!ptcache_file_data_read(pf)) {
					error = 1;
					break;
				}
				ptcache_data_copy(pf->cur, pm->cur);
				BKE_ptcache_mem_pointers_incr(pm);
			}
		}
	}

	if (!error && pf->flag & PTCACHE_TYPEFLAG_EXTRADATA) {
		unsigned int extratype = 0;

		while (ptcache_file_read(pf, &extratype, 1, sizeof(unsigned int))) {
			PTCacheExtra *extra = MEM_callocN(sizeof(PTCacheExtra), "Pointcache extradata");

			extra->type = extratype;

			ptcache_file_read(pf, &extra->totdata, 1, sizeof(unsigned int));

			extra->data = MEM_callocN(extra->totdata * ptcache_extra_datasize[extra->type], "Pointcache extradata->data");

			if (pf->flag & PTCACHE_TYPEFLAG_COMPRESS)
				ptcache_file_compressed_read(pf, (unsigned char *)(extra->data), extra->totdata*ptcache_extra_datasize[extra->type]);
			else
				ptcache_file_read(pf, extra->data, extra->totdata, ptcache_extra_datasize[extra->type]);

			BLI_addtail(&pm->extradata, extra);
		}
	}

	if (error && pm) {
		ptcache_data_free(pm);
		ptcache_extra_free(pm);
		MEM_freeN(pm);
		pm = NULL;
	}

	ptcache_file_close(pf);

	if (error && G.debug & G_DEBUG)
		printf("Error reading from disk cache\n");
	
	return pm;
}
static int ptcache_mem_frame_to_disk(PTCacheID *pid, PTCacheMem *pm)
{
	PTCacheFile *pf = NULL;
	unsigned int i, error = 0;
	
	BKE_ptcache_id_clear(pid, PTCACHE_CLEAR_FRAME, pm->frame);

	pf = ptcache_file_open(pid, PTCACHE_FILE_WRITE, pm->frame);

	if (pf==NULL) {
		if (G.debug & G_DEBUG)
			printf("Error opening disk cache file for writing\n");
		return 0;
	}

	pf->data_types = pm->data_types;
	pf->totpoint = pm->totpoint;
	pf->type = pid->type;
	pf->flag = 0;
	
	if (pm->extradata.first)
		pf->flag |= PTCACHE_TYPEFLAG_EXTRADATA;
	
	if (pid->cache->compression)
		pf->flag |= PTCACHE_TYPEFLAG_COMPRESS;

	if (!ptcache_file_header_begin_write(pf) || !pid->write_header(pf))
		error = 1;

	if (!error) {
		if (pid->cache->compression) {
			for (i=0; i<BPHYS_TOT_DATA; i++) {
				if (pm->data[i]) {
					unsigned int in_len = pm->totpoint*ptcache_data_size[i];
					unsigned char *out = (unsigned char *)MEM_callocN(LZO_OUT_LEN(in_len) * 4, "pointcache_lzo_buffer");
					ptcache_file_compressed_write(pf, (unsigned char *)(pm->data[i]), in_len, out, pid->cache->compression);
					MEM_freeN(out);
				}
			}
		}
		else {
			BKE_ptcache_mem_pointers_init(pm);
			ptcache_file_pointers_init(pf);

			for (i=0; i<pm->totpoint; i++) {
				ptcache_data_copy(pm->cur, pf->cur);
				if (!ptcache_file_data_write(pf)) {
					error = 1;
					break;
				}
				BKE_ptcache_mem_pointers_incr(pm);
			}
		}
	}

	if (!error && pm->extradata.first) {
		PTCacheExtra *extra = pm->extradata.first;

		for (; extra; extra=extra->next) {
			if (extra->data == NULL || extra->totdata == 0)
				continue;

			ptcache_file_write(pf, &extra->type, 1, sizeof(unsigned int));
			ptcache_file_write(pf, &extra->totdata, 1, sizeof(unsigned int));

			if (pid->cache->compression) {
				unsigned int in_len = extra->totdata * ptcache_extra_datasize[extra->type];
				unsigned char *out = (unsigned char *)MEM_callocN(LZO_OUT_LEN(in_len) * 4, "pointcache_lzo_buffer");
				ptcache_file_compressed_write(pf, (unsigned char *)(extra->data), in_len, out, pid->cache->compression);
				MEM_freeN(out);
			}
			else {
				ptcache_file_write(pf, extra->data, extra->totdata, ptcache_extra_datasize[extra->type]);
			}
		}
	}

	ptcache_file_close(pf);
	
	if (error && G.debug & G_DEBUG)
		printf("Error writing to disk cache\n");

	return error==0;
}

static int ptcache_read_stream(PTCacheID *pid, int cfra)
{
	PTCacheFile *pf = ptcache_file_open(pid, PTCACHE_FILE_READ, cfra);
	int error = 0;

	if (pid->read_stream == NULL)
		return 0;

	if (pf == NULL) {
		if (G.debug & G_DEBUG)
			printf("Error opening disk cache file for reading\n");
		return 0;
	}

	if (!ptcache_file_header_begin_read(pf))
		error = 1;

	if (!error && (pf->type != pid->type || !pid->read_header(pf)))
		error = 1;

	if (!error && pf->totpoint != pid->totpoint(pid->calldata, cfra))
		error = 1;

	if (!error) {
		ptcache_file_pointers_init(pf);

		// we have stream reading here
		if (!pid->read_stream(pf, pid->calldata))
			error = 1;
	}

	ptcache_file_close(pf);
	
	return error == 0;
}
static int ptcache_read(PTCacheID *pid, int cfra)
{
	PTCacheMem *pm = NULL;
	int i;
	int *index = &i;

	/* get a memory cache to read from */
	if (pid->cache->flag & PTCACHE_DISK_CACHE) {
		pm = ptcache_disk_frame_to_mem(pid, cfra);
	}
	else {
		pm = pid->cache->mem_cache.first;
		
		while (pm && pm->frame != cfra)
			pm = pm->next;
	}

	/* read the cache */
	if (pm) {
		int totpoint = pm->totpoint;

		if ((pid->data_types & (1<<BPHYS_DATA_INDEX)) == 0)
			totpoint = MIN2(totpoint, pid->totpoint(pid->calldata, cfra));

		BKE_ptcache_mem_pointers_init(pm);

		for (i=0; i<totpoint; i++) {
			if (pm->data_types & (1<<BPHYS_DATA_INDEX))
				index = pm->cur[BPHYS_DATA_INDEX];

			pid->read_point(*index, pid->calldata, pm->cur, (float)pm->frame, NULL);
		
			BKE_ptcache_mem_pointers_incr(pm);
		}

		if (pid->read_extra_data && pm->extradata.first)
			pid->read_extra_data(pid->calldata, pm, (float)pm->frame);

		/* clean up temporary memory cache */
		if (pid->cache->flag & PTCACHE_DISK_CACHE) {
			ptcache_data_free(pm);
			ptcache_extra_free(pm);
			MEM_freeN(pm);
		}
	}

	return 1;
}
static int ptcache_interpolate(PTCacheID *pid, float cfra, int cfra1, int cfra2)
{
	PTCacheMem *pm = NULL;
	int i;
	int *index = &i;

	/* get a memory cache to read from */
	if (pid->cache->flag & PTCACHE_DISK_CACHE) {
		pm = ptcache_disk_frame_to_mem(pid, cfra2);
	}
	else {
		pm = pid->cache->mem_cache.first;
		
		while (pm && pm->frame != cfra2)
			pm = pm->next;
	}

	/* read the cache */
	if (pm) {
		int totpoint = pm->totpoint;

		if ((pid->data_types & (1<<BPHYS_DATA_INDEX)) == 0)
			totpoint = MIN2(totpoint, pid->totpoint(pid->calldata, (int)cfra));

		BKE_ptcache_mem_pointers_init(pm);

		for (i=0; i<totpoint; i++) {
			if (pm->data_types & (1<<BPHYS_DATA_INDEX))
				index = pm->cur[BPHYS_DATA_INDEX];

			pid->interpolate_point(*index, pid->calldata, pm->cur, cfra, (float)cfra1, (float)cfra2, NULL);
			BKE_ptcache_mem_pointers_incr(pm);
		}

		if (pid->interpolate_extra_data && pm->extradata.first)
			pid->interpolate_extra_data(pid->calldata, pm, cfra, (float)cfra1, (float)cfra2);

		/* clean up temporary memory cache */
		if (pid->cache->flag & PTCACHE_DISK_CACHE) {
			ptcache_data_free(pm);
			ptcache_extra_free(pm);
			MEM_freeN(pm);
		}
	}

	return 1;
}
/* reads cache from disk or memory */
/* possible to get old or interpolated result */
int BKE_ptcache_read(PTCacheID *pid, float cfra)
{
	int cfrai = (int)floor(cfra), cfra1=0, cfra2=0;
	int ret = 0;

	/* nothing to read to */
	if (pid->totpoint(pid->calldata, cfrai) == 0)
		return 0;

	if (pid->cache->flag & PTCACHE_READ_INFO) {
		pid->cache->flag &= ~PTCACHE_READ_INFO;
		ptcache_read(pid, 0);
	}

	/* first check if we have the actual frame cached */
	if (cfra == (float)cfrai && BKE_ptcache_id_exist(pid, cfrai))
		cfra1 = cfrai;

	/* no exact cache frame found so try to find cached frames around cfra */
	if (cfra1 == 0)
		ptcache_find_frames_around(pid, cfrai, &cfra1, &cfra2);

	if (cfra1 == 0 && cfra2 == 0)
		return 0;

	/* don't read old cache if already simulated past cached frame */
	if (cfra1 == 0 && cfra2 && cfra2 <= pid->cache->simframe)
		return 0;
	if (cfra1 && cfra1 == cfra2)
		return 0;

	if (cfra1) {
		
		if (pid->read_stream) {
			if (!ptcache_read_stream(pid, cfra1))
				return 0;
		}
		else if (pid->read_point)
			ptcache_read(pid, cfra1);
	}

	if (cfra2) {
		
		if (pid->read_stream) {
			if (!ptcache_read_stream(pid, cfra2))
				return 0;
		}
		else if (pid->read_point) {
			if (cfra1 && cfra2 && pid->interpolate_point)
				ptcache_interpolate(pid, cfra, cfra1, cfra2);
			else
				ptcache_read(pid, cfra2);
		}
	}

	if (cfra1)
		ret = (cfra2 ? PTCACHE_READ_INTERPOLATED : PTCACHE_READ_EXACT);
	else if (cfra2) {
		ret = PTCACHE_READ_OLD;
		pid->cache->simframe = cfra2;
	}

	cfrai = (int)cfra;
	/* clear invalid cache frames so that better stuff can be simulated */
	if (pid->cache->flag & PTCACHE_OUTDATED) {
		BKE_ptcache_id_clear(pid, PTCACHE_CLEAR_AFTER, cfrai);
	}
	else if (pid->cache->flag & PTCACHE_FRAMES_SKIPPED) {
		if (cfra <= pid->cache->last_exact)
			pid->cache->flag &= ~PTCACHE_FRAMES_SKIPPED;

		BKE_ptcache_id_clear(pid, PTCACHE_CLEAR_AFTER, MAX2(cfrai, pid->cache->last_exact));
	}

	return ret;
}
static int ptcache_write_stream(PTCacheID *pid, int cfra, int totpoint)
{
	PTCacheFile *pf = NULL;
	int error = 0;
	
	BKE_ptcache_id_clear(pid, PTCACHE_CLEAR_FRAME, cfra);

	pf = ptcache_file_open(pid, PTCACHE_FILE_WRITE, cfra);

	if (pf==NULL) {
		if (G.debug & G_DEBUG)
			printf("Error opening disk cache file for writing\n");
		return 0;
	}

	pf->data_types = pid->data_types;
	pf->totpoint = totpoint;
	pf->type = pid->type;
	pf->flag = 0;

	if (!error && (!ptcache_file_header_begin_write(pf) || !pid->write_header(pf)))
		error = 1;

	if (!error && pid->write_stream)
		pid->write_stream(pf, pid->calldata);

	ptcache_file_close(pf);

	if (error && G.debug & G_DEBUG)
		printf("Error writing to disk cache\n");

	return error == 0;
}
static int ptcache_write(PTCacheID *pid, int cfra, int overwrite)
{
	PointCache *cache = pid->cache;
	PTCacheMem *pm=NULL, *pm2=NULL;
	int totpoint = pid->totpoint(pid->calldata, cfra);
	int i, error = 0;

	pm = MEM_callocN(sizeof(PTCacheMem), "Pointcache mem");

	pm->totpoint = pid->totwrite(pid->calldata, cfra);
	pm->data_types = cfra ? pid->data_types : pid->info_types;

	ptcache_data_alloc(pm);
	BKE_ptcache_mem_pointers_init(pm);

	if (overwrite) {
		if (cache->flag & PTCACHE_DISK_CACHE) {
			int fra = cfra-1;

			while (fra >= cache->startframe && !BKE_ptcache_id_exist(pid, fra))
				fra--;
			
			pm2 = ptcache_disk_frame_to_mem(pid, fra);
		}
		else
			pm2 = cache->mem_cache.last;
	}

	if (pid->write_point) {
		for (i=0; i<totpoint; i++) {
			int write = pid->write_point(i, pid->calldata, pm->cur, cfra);
			if (write) {
				BKE_ptcache_mem_pointers_incr(pm);

				/* newly born particles have to be copied to previous cached frame */
				if (overwrite && write == 2 && pm2 && BKE_ptcache_mem_pointers_seek(i, pm2))
					pid->write_point(i, pid->calldata, pm2->cur, cfra);
			}
		}
	}

	if (pid->write_extra_data)
		pid->write_extra_data(pid->calldata, pm, cfra);

	pm->frame = cfra;

	if (cache->flag & PTCACHE_DISK_CACHE) {
		error += !ptcache_mem_frame_to_disk(pid, pm);

		// if (pm) /* pm is always set */
		{
			ptcache_data_free(pm);
			ptcache_extra_free(pm);
			MEM_freeN(pm);
		}

		if (pm2) {
			error += !ptcache_mem_frame_to_disk(pid, pm2);
			ptcache_data_free(pm2);
			ptcache_extra_free(pm2);
			MEM_freeN(pm2);
		}
	}
	else {
		BLI_addtail(&cache->mem_cache, pm);
	}

	return error;
}
static int ptcache_write_needed(PTCacheID *pid, int cfra, int *overwrite)
{
	PointCache *cache = pid->cache;
	int ofra = 0, efra = cache->endframe;

	/* allways start from scratch on the first frame */
	if (cfra && cfra == cache->startframe) {
		BKE_ptcache_id_clear(pid, PTCACHE_CLEAR_ALL, cfra);
		cache->flag &= ~PTCACHE_REDO_NEEDED;
		return 1;
	}

	if (pid->cache->flag & PTCACHE_DISK_CACHE) {
		if (cfra==0 && cache->startframe > 0)
			return 1;

				/* find last cached frame */
		while (efra > cache->startframe && !BKE_ptcache_id_exist(pid, efra))
			efra--;

		/* find second last cached frame */
		ofra = efra-1;
		while (ofra > cache->startframe && !BKE_ptcache_id_exist(pid, ofra))
			ofra--;
	}
	else {
		PTCacheMem *pm = cache->mem_cache.last;
		/* don't write info file in memory */
		if (cfra == 0)
			return 0;

		if (pm == NULL)
			return 1;

		efra = pm->frame;
		ofra = (pm->prev ? pm->prev->frame : efra - cache->step);
	}

	if (efra >= cache->startframe && cfra > efra) {
		if (ofra >= cache->startframe && efra - ofra < cache->step) {
			/* overwrite previous frame */
			BKE_ptcache_id_clear(pid, PTCACHE_CLEAR_FRAME, efra);
			*overwrite = 1;
		}
		return 1;
	}

	return 0;
}
/* writes cache to disk or memory */
int BKE_ptcache_write(PTCacheID *pid, unsigned int cfra)
{
	PointCache *cache = pid->cache;
	int totpoint = pid->totpoint(pid->calldata, cfra);
	int overwrite = 0, error = 0;

	if (totpoint == 0 || (cfra ? pid->data_types == 0 : pid->info_types == 0))
		return 0;

	if (ptcache_write_needed(pid, cfra, &overwrite)==0)
		return 0;

	if (pid->write_stream) {
		ptcache_write_stream(pid, cfra, totpoint);
	}
	else if (pid->write_point) {
		error += ptcache_write(pid, cfra, overwrite);
	}

	/* Mark frames skipped if more than 1 frame forwards since last non-skipped frame. */
	if (cfra - cache->last_exact == 1 || cfra == cache->startframe) {
		cache->last_exact = cfra;
		cache->flag &= ~PTCACHE_FRAMES_SKIPPED;
	}
	/* Don't mark skipped when writing info file (frame 0) */
	else if (cfra)
		cache->flag |= PTCACHE_FRAMES_SKIPPED;

	/* Update timeline cache display */
	if (cfra && cache->cached_frames)
		cache->cached_frames[cfra-cache->startframe] = 1;

	BKE_ptcache_update_info(pid);

	return !error;
}
/* youll need to close yourself after!
 * mode - PTCACHE_CLEAR_ALL, 
 */

/* Clears & resets */
void BKE_ptcache_id_clear(PTCacheID *pid, int mode, unsigned int cfra)
{
	unsigned int len; /* store the length of the string */
	unsigned int sta, end;

	/* mode is same as fopen's modes */
	DIR *dir; 
	struct dirent *de;
	char path[MAX_PTCACHE_PATH];
	char filename[MAX_PTCACHE_FILE];
	char path_full[MAX_PTCACHE_FILE];
	char ext[MAX_PTCACHE_PATH];

	if (!pid || !pid->cache || pid->cache->flag & PTCACHE_BAKED)
		return;

	if (pid->cache->flag & PTCACHE_IGNORE_CLEAR)
		return;

	sta = pid->cache->startframe;
	end = pid->cache->endframe;

#ifndef DURIAN_POINTCACHE_LIB_OK
	/* don't allow clearing for linked objects */
	if (pid->ob->id.lib)
		return;
#endif

	/*if (!G.relbase_valid) return; *//* save blend file before using pointcache */
	
	/* clear all files in the temp dir with the prefix of the ID and the ".bphys" suffix */
	switch (mode) {
	case PTCACHE_CLEAR_ALL:
	case PTCACHE_CLEAR_BEFORE:
	case PTCACHE_CLEAR_AFTER:
		if (pid->cache->flag & PTCACHE_DISK_CACHE) {
			ptcache_path(pid, path);
			
			len = ptcache_filename(pid, filename, cfra, 0, 0); /* no path */
			
			dir = opendir(path);
			if (dir==NULL)
				return;

			BLI_snprintf(ext, sizeof(ext), "_%02u"PTCACHE_EXT, pid->stack_index);
			
			while ((de = readdir(dir)) != NULL) {
				if (strstr(de->d_name, ext)) { /* do we have the right extension?*/
					if (strncmp(filename, de->d_name, len ) == 0) { /* do we have the right prefix */
						if (mode == PTCACHE_CLEAR_ALL) {
							pid->cache->last_exact = MIN2(pid->cache->startframe, 0);
							BLI_join_dirfile(path_full, sizeof(path_full), path, de->d_name);
							BLI_delete(path_full, false, false);
						}
						else {
							/* read the number of the file */
							unsigned int frame, len2 = (int)strlen(de->d_name);
							char num[7];

							if (len2 > 15) { /* could crash if trying to copy a string out of this range*/
								BLI_strncpy(num, de->d_name + (strlen(de->d_name) - 15), sizeof(num));
								frame = atoi(num);
								
								if ((mode == PTCACHE_CLEAR_BEFORE && frame < cfra) ||
								    (mode == PTCACHE_CLEAR_AFTER && frame > cfra))
								{
									
									BLI_join_dirfile(path_full, sizeof(path_full), path, de->d_name);
									BLI_delete(path_full, false, false);
									if (pid->cache->cached_frames && frame >=sta && frame <= end)
										pid->cache->cached_frames[frame-sta] = 0;
								}
							}
						}
					}
				}
			}
			closedir(dir);

			if (mode == PTCACHE_CLEAR_ALL && pid->cache->cached_frames)
				memset(pid->cache->cached_frames, 0, MEM_allocN_len(pid->cache->cached_frames));
		}
		else {
			PTCacheMem *pm= pid->cache->mem_cache.first;
			PTCacheMem *link= NULL;

			if (mode == PTCACHE_CLEAR_ALL) {
				/*we want startframe if the cache starts before zero*/
				pid->cache->last_exact = MIN2(pid->cache->startframe, 0);
				for (; pm; pm=pm->next) {
					ptcache_data_free(pm);
					ptcache_extra_free(pm);
				}
				BLI_freelistN(&pid->cache->mem_cache);

				if (pid->cache->cached_frames) 
					memset(pid->cache->cached_frames, 0, MEM_allocN_len(pid->cache->cached_frames));
			}
			else {
				while (pm) {
					if ((mode == PTCACHE_CLEAR_BEFORE && pm->frame < cfra) ||
					    (mode == PTCACHE_CLEAR_AFTER && pm->frame > cfra))
					{
						link = pm;
						if (pid->cache->cached_frames && pm->frame >=sta && pm->frame <= end)
							pid->cache->cached_frames[pm->frame-sta] = 0;
						ptcache_data_free(pm);
						ptcache_extra_free(pm);
						pm = pm->next;
						BLI_freelinkN(&pid->cache->mem_cache, link);
					}
					else
						pm = pm->next;
				}
			}
		}
		break;
		
	case PTCACHE_CLEAR_FRAME:
		if (pid->cache->flag & PTCACHE_DISK_CACHE) {
			if (BKE_ptcache_id_exist(pid, cfra)) {
				ptcache_filename(pid, filename, cfra, 1, 1); /* no path */
				BLI_delete(filename, false, false);
			}
		}
		else {
			PTCacheMem *pm = pid->cache->mem_cache.first;

			for (; pm; pm=pm->next) {
				if (pm->frame == cfra) {
					ptcache_data_free(pm);
					ptcache_extra_free(pm);
					BLI_freelinkN(&pid->cache->mem_cache, pm);
					break;
				}
			}
		}
		if (pid->cache->cached_frames && cfra >= sta && cfra <= end)
			pid->cache->cached_frames[cfra-sta] = 0;
		break;
	}

	BKE_ptcache_update_info(pid);
}
int  BKE_ptcache_id_exist(PTCacheID *pid, int cfra)
{
	if (!pid->cache)
		return 0;

	if (cfra<pid->cache->startframe || cfra > pid->cache->endframe)
		return 0;

	if (pid->cache->cached_frames &&	pid->cache->cached_frames[cfra-pid->cache->startframe]==0)
		return 0;
	
	if (pid->cache->flag & PTCACHE_DISK_CACHE) {
		char filename[MAX_PTCACHE_FILE];
		
		ptcache_filename(pid, filename, cfra, 1, 1);

		return BLI_exists(filename);
	}
	else {
		PTCacheMem *pm = pid->cache->mem_cache.first;

		for (; pm; pm=pm->next) {
			if (pm->frame==cfra)
				return 1;
		}
		return 0;
	}
}
void BKE_ptcache_id_time(PTCacheID *pid, Scene *scene, float cfra, int *startframe, int *endframe, float *timescale)
{
	/* Object *ob; */ /* UNUSED */
	PointCache *cache;
	/* float offset; unused for now */
	float time, nexttime;

	/* TODO: this has to be sorted out once bsystem_time gets redone, */
	/*       now caches can handle interpolating etc. too - jahka */

	/* time handling for point cache:
	 * - simulation time is scaled by result of bsystem_time
	 * - for offsetting time only time offset is taken into account, since
	 *   that's always the same and can't be animated. a timeoffset which
	 *   varies over time is not simple to support.
	 * - field and motion blur offsets are currently ignored, proper solution
	 *   is probably to interpolate results from two frames for that ..
	 */

	/* ob= pid->ob; */ /* UNUSED */
	cache= pid->cache;

	if (timescale) {
		time= BKE_scene_frame_get(scene);
		nexttime = BKE_scene_frame_get_from_ctime(scene, CFRA + 1.0f);
		
		*timescale= MAX2(nexttime - time, 0.0f);
	}

	if (startframe && endframe) {
		*startframe= cache->startframe;
		*endframe= cache->endframe;

		/* TODO: time handling with object offsets and simulated vs. cached
		 * particles isn't particularly easy, so for now what you see is what
		 * you get. In the future point cache could handle the whole particle
		 * system timing. */
#if 0
		if ((ob->partype & PARSLOW)==0) {
			offset= ob->sf;

			*startframe += (int)(offset+0.5f);
			*endframe += (int)(offset+0.5f);
		}
#endif
	}

	/* verify cached_frames array is up to date */
	if (cache->cached_frames) {
		if (MEM_allocN_len(cache->cached_frames) != sizeof(char) * (cache->endframe-cache->startframe+1)) {
			MEM_freeN(cache->cached_frames);
			cache->cached_frames = NULL;
		}
	}

	if (cache->cached_frames==NULL && cache->endframe > cache->startframe) {
		unsigned int sta=cache->startframe;
		unsigned int end=cache->endframe;

		cache->cached_frames = MEM_callocN(sizeof(char) * (cache->endframe-cache->startframe+1), "cached frames array");

		if (pid->cache->flag & PTCACHE_DISK_CACHE) {
			/* mode is same as fopen's modes */
			DIR *dir; 
			struct dirent *de;
			char path[MAX_PTCACHE_PATH];
			char filename[MAX_PTCACHE_FILE];
			char ext[MAX_PTCACHE_PATH];
			unsigned int len; /* store the length of the string */

			ptcache_path(pid, path);
			
			len = ptcache_filename(pid, filename, (int)cfra, 0, 0); /* no path */
			
			dir = opendir(path);
			if (dir==NULL)
				return;

			BLI_snprintf(ext, sizeof(ext), "_%02u"PTCACHE_EXT, pid->stack_index);
			
			while ((de = readdir(dir)) != NULL) {
				if (strstr(de->d_name, ext)) { /* do we have the right extension?*/
					if (strncmp(filename, de->d_name, len ) == 0) { /* do we have the right prefix */
						/* read the number of the file */
						unsigned int frame, len2 = (int)strlen(de->d_name);
						char num[7];

						if (len2 > 15) { /* could crash if trying to copy a string out of this range*/
							BLI_strncpy(num, de->d_name + (strlen(de->d_name) - 15), sizeof(num));
							frame = atoi(num);
							
							if (frame >= sta && frame <= end)
								cache->cached_frames[frame-sta] = 1;
						}
					}
				}
			}
			closedir(dir);
		}
		else {
			PTCacheMem *pm= pid->cache->mem_cache.first;

			while (pm) {
				if (pm->frame >= sta && pm->frame <= end)
					cache->cached_frames[pm->frame-sta] = 1;
				pm = pm->next;
			}
		}
	}
}
int  BKE_ptcache_id_reset(Scene *scene, PTCacheID *pid, int mode)
{
	PointCache *cache;
	int reset, clear, after;

	if (!pid->cache)
		return 0;

	cache= pid->cache;
	reset= 0;
	clear= 0;
	after= 0;

	if (mode == PTCACHE_RESET_DEPSGRAPH) {
		if (!(cache->flag & PTCACHE_BAKED)) {

			after= 1;
		}

		cache->flag |= PTCACHE_OUTDATED;
	}
	else if (mode == PTCACHE_RESET_BAKED) {
		cache->flag |= PTCACHE_OUTDATED;
	}
	else if (mode == PTCACHE_RESET_OUTDATED) {
		reset = 1;

		if (cache->flag & PTCACHE_OUTDATED && !(cache->flag & PTCACHE_BAKED)) {
			clear= 1;
			cache->flag &= ~PTCACHE_OUTDATED;
		}
	}

	if (reset) {
		BKE_ptcache_invalidate(cache);
		cache->flag &= ~PTCACHE_REDO_NEEDED;

		if (pid->type == PTCACHE_TYPE_CLOTH)
			cloth_free_modifier(pid->calldata);
		else if (pid->type == PTCACHE_TYPE_SOFTBODY)
			sbFreeSimulation(pid->calldata);
		else if (pid->type == PTCACHE_TYPE_PARTICLES)
			psys_reset(pid->calldata, PSYS_RESET_DEPSGRAPH);
#if 0
		else if (pid->type == PTCACHE_TYPE_SMOKE_DOMAIN)
			smokeModifier_reset(pid->calldata);
		else if (pid->type == PTCACHE_TYPE_SMOKE_HIGHRES)
			smokeModifier_reset_turbulence(pid->calldata);
#endif
		else if (pid->type == PTCACHE_TYPE_DYNAMICPAINT)
			dynamicPaint_clearSurface((DynamicPaintSurface*)pid->calldata);
	}
	if (clear)
		BKE_ptcache_id_clear(pid, PTCACHE_CLEAR_ALL, 0);
	else if (after)
		BKE_ptcache_id_clear(pid, PTCACHE_CLEAR_AFTER, CFRA);

	return (reset || clear || after);
}
int  BKE_ptcache_object_reset(Scene *scene, Object *ob, int mode)
{
	PTCacheID pid;
	ParticleSystem *psys;
	ModifierData *md;
	int reset, skip;

	reset= 0;
	skip= 0;

	if (ob->soft) {
		BKE_ptcache_id_from_softbody(&pid, ob, ob->soft);
		reset |= BKE_ptcache_id_reset(scene, &pid, mode);
	}

	for (psys=ob->particlesystem.first; psys; psys=psys->next) {
		/* children or just redo can be calculated without resetting anything */
		if (psys->recalc & PSYS_RECALC_REDO || psys->recalc & PSYS_RECALC_CHILD)
			skip = 1;
		/* Baked cloth hair has to be checked too, because we don't want to reset */
		/* particles or cloth in that case -jahka */
		else if (psys->clmd) {
			BKE_ptcache_id_from_cloth(&pid, ob, psys->clmd);
			if (mode == PSYS_RESET_ALL || !(psys->part->type == PART_HAIR && (pid.cache->flag & PTCACHE_BAKED))) 
				reset |= BKE_ptcache_id_reset(scene, &pid, mode);
			else
				skip = 1;
		}

		if (skip == 0 && psys->part) {
			BKE_ptcache_id_from_particles(&pid, ob, psys);
			reset |= BKE_ptcache_id_reset(scene, &pid, mode);
		}
	}

	for (md=ob->modifiers.first; md; md=md->next) {
		if (md->type == eModifierType_Cloth) {
			BKE_ptcache_id_from_cloth(&pid, ob, (ClothModifierData*)md);
			reset |= BKE_ptcache_id_reset(scene, &pid, mode);
		}
		if (md->type == eModifierType_Smoke) {
			SmokeModifierData *smd = (SmokeModifierData *)md;
			if (smd->type & MOD_SMOKE_TYPE_DOMAIN) {
				BKE_ptcache_id_from_smoke(&pid, ob, (SmokeModifierData*)md);
				reset |= BKE_ptcache_id_reset(scene, &pid, mode);
			}
		}
		if (md->type == eModifierType_DynamicPaint) {
			DynamicPaintModifierData *pmd = (DynamicPaintModifierData *)md;
			if (pmd->canvas) {
				DynamicPaintSurface *surface = pmd->canvas->surfaces.first;

				for (; surface; surface=surface->next) {
					BKE_ptcache_id_from_dynamicpaint(&pid, ob, surface);
					reset |= BKE_ptcache_id_reset(scene, &pid, mode);
				}
			}
		}
	}

	if (scene->rigidbody_world && (ob->rigidbody_object || ob->rigidbody_constraint)) {
		if (ob->rigidbody_object)
			ob->rigidbody_object->flag |= RBO_FLAG_NEEDS_RESHAPE;
		BKE_ptcache_id_from_rigidbody(&pid, ob, scene->rigidbody_world);
		/* only flag as outdated, resetting should happen on start frame */
		pid.cache->flag |= PTCACHE_OUTDATED;
	}

	if (ob->type == OB_ARMATURE)
		BIK_clear_cache(ob->pose);

	return reset;
}

/* Use this when quitting blender, with unsaved files */
void BKE_ptcache_remove(void)
{
	char path[MAX_PTCACHE_PATH];
	char path_full[MAX_PTCACHE_PATH];
	int rmdir = 1;
	
	ptcache_path(NULL, path);

	if (BLI_exists(path)) {
		/* The pointcache dir exists? - remove all pointcache */

		DIR *dir; 
		struct dirent *de;

		dir = opendir(path);
		if (dir==NULL)
			return;
		
		while ((de = readdir(dir)) != NULL) {
			if ( strcmp(de->d_name, ".")==0 || strcmp(de->d_name, "..")==0) {
				/* do nothing */
			}
			else if (strstr(de->d_name, PTCACHE_EXT)) { /* do we have the right extension?*/
				BLI_join_dirfile(path_full, sizeof(path_full), path, de->d_name);
				BLI_delete(path_full, false, false);
			}
			else {
				rmdir = 0; /* unknown file, don't remove the dir */
			}
		}

		closedir(dir);
	}
	else {
		rmdir = 0; /* path dosnt exist  */
	}
	
	if (rmdir) {
		BLI_delete(path, true, false);
	}
}

/* Point Cache handling */

PointCache *BKE_ptcache_add(ListBase *ptcaches)
{
	PointCache *cache;

	cache= MEM_callocN(sizeof(PointCache), "PointCache");
	cache->startframe= 1;
	cache->endframe= 250;
	cache->step= 10;
	cache->index = -1;

	BLI_addtail(ptcaches, cache);

	return cache;
}

void BKE_ptcache_free_mem(ListBase *mem_cache)
{
	PTCacheMem *pm = mem_cache->first;

	if (pm) {
		for (; pm; pm=pm->next) {
			ptcache_data_free(pm);
			ptcache_extra_free(pm);
		}

		BLI_freelistN(mem_cache);
	}
}
void BKE_ptcache_free(PointCache *cache)
{
	BKE_ptcache_free_mem(&cache->mem_cache);
	if (cache->edit && cache->free_edit)
		cache->free_edit(cache->edit);
	if (cache->cached_frames)
		MEM_freeN(cache->cached_frames);
	MEM_freeN(cache);
}
void BKE_ptcache_free_list(ListBase *ptcaches)
{
	PointCache *cache = ptcaches->first;

	while (cache) {
		BLI_remlink(ptcaches, cache);
		BKE_ptcache_free(cache);
		cache = ptcaches->first;
	}
}

static PointCache *ptcache_copy(PointCache *cache, bool copy_data)
{
	PointCache *ncache;

	ncache= MEM_dupallocN(cache);

	BLI_listbase_clear(&ncache->mem_cache);

	if (copy_data == false) {
		ncache->cached_frames = NULL;

		/* flag is a mix of user settings and simulator/baking state */
		ncache->flag= ncache->flag & (PTCACHE_DISK_CACHE|PTCACHE_EXTERNAL|PTCACHE_IGNORE_LIBPATH);
		ncache->simframe= 0;
	}
	else {
		PTCacheMem *pm;

		for (pm = cache->mem_cache.first; pm; pm = pm->next) {
			PTCacheMem *pmn = MEM_dupallocN(pm);
			int i;

			for (i = 0; i < BPHYS_TOT_DATA; i++) {
				if (pmn->data[i])
					pmn->data[i] = MEM_dupallocN(pm->data[i]);
			}

			BKE_ptcache_mem_pointers_init(pm);

			BLI_addtail(&ncache->mem_cache, pmn);
		}

		if (ncache->cached_frames)
			ncache->cached_frames = MEM_dupallocN(cache->cached_frames);
	}

	/* hmm, should these be copied over instead? */
	ncache->edit = NULL;

	return ncache;
}

/* returns first point cache */
PointCache *BKE_ptcache_copy_list(ListBase *ptcaches_new, ListBase *ptcaches_old, bool copy_data)
{
	PointCache *cache = ptcaches_old->first;

	BLI_listbase_clear(ptcaches_new);

	for (; cache; cache=cache->next)
		BLI_addtail(ptcaches_new, ptcache_copy(cache, copy_data));

	return ptcaches_new->first;
}

/* Disabled this code; this is being called on scene_update_tagged, and that in turn gets called on 
 * every user action changing stuff, and then it runs a complete bake??? (ton) */

/* Baking */
void BKE_ptcache_quick_cache_all(Main *bmain, Scene *scene)
{
	PTCacheBaker baker;

	baker.bake=0;
	baker.break_data=NULL;
	baker.break_test=NULL;
	baker.pid=NULL;
	baker.progressbar=NULL;
	baker.progressend=NULL;
	baker.progresscontext=NULL;
	baker.render=0;
	baker.anim_init = 0;
	baker.main=bmain;
	baker.scene=scene;
	baker.quick_step=scene->physics_settings.quick_cache_step;

	BKE_ptcache_bake(&baker);
}

/* Simulation thread, no need for interlocks as data written in both threads
 * are only unitary integers (I/O assumed to be atomic for them) */
typedef struct {
	int break_operation;
	int thread_ended;
	int endframe;
	int step;
	int *cfra_ptr;
	Main *main;
	Scene *scene;
} ptcache_bake_data;

static void ptcache_dt_to_str(char *str, double dtime)
{
	if (dtime > 60.0) {
		if (dtime > 3600.0)
			sprintf(str, "%ih %im %is", (int)(dtime/3600), ((int)(dtime/60))%60, ((int)dtime) % 60);
		else
			sprintf(str, "%im %is", ((int)(dtime/60))%60, ((int)dtime) % 60);
	}
	else
		sprintf(str, "%is", ((int)dtime) % 60);
}

static void *ptcache_bake_thread(void *ptr)
{
	bool use_timer = false;
	int sfra, efra;
	double stime, ptime, ctime, fetd;
	char run[32], cur[32], etd[32];

	ptcache_bake_data *data = (ptcache_bake_data*)ptr;

	stime = ptime = PIL_check_seconds_timer();
	sfra = *data->cfra_ptr;
	efra = data->endframe;

	for (; (*data->cfra_ptr <= data->endframe) && !data->break_operation; *data->cfra_ptr+=data->step) {
		BKE_scene_update_for_newframe(G.main->eval_ctx, data->main, data->scene, data->scene->lay);
		if (G.background) {
			printf("bake: frame %d :: %d\n", (int)*data->cfra_ptr, data->endframe);
		}
		else {
			ctime = PIL_check_seconds_timer();

			fetd = (ctime-ptime)*(efra-*data->cfra_ptr)/data->step;

			if (use_timer || fetd > 60.0) {
				use_timer = true;

				ptcache_dt_to_str(cur, ctime-ptime);
				ptcache_dt_to_str(run, ctime-stime);
				ptcache_dt_to_str(etd, fetd);

				printf("Baked for %s, current frame: %i/%i (%.3fs), ETC: %s\r", run, *data->cfra_ptr-sfra+1, efra-sfra+1, ctime-ptime, etd);
			}
			ptime = ctime;
		}
	}

	if (use_timer) {
		/* start with newline because of \r above */
		ptcache_dt_to_str(run, PIL_check_seconds_timer()-stime);
		printf("\nBake %s %s (%i frames simulated).\n", (data->break_operation ? "canceled after" : "finished in"), run, *data->cfra_ptr-sfra);
	}

	data->thread_ended = true;
	return NULL;
}

/* if bake is not given run simulations to current frame */
void BKE_ptcache_bake(PTCacheBaker *baker)
{
	Main *bmain = baker->main;
	Scene *scene = baker->scene;
	Scene *sce_iter; /* SETLOOPER macro only */
	Base *base;
	ListBase pidlist;
	PTCacheID *pid = baker->pid;
	PointCache *cache = NULL;
	float frameleno = scene->r.framelen;
	int cfrao = CFRA;
	int startframe = MAXFRAME;
	int bake = baker->bake;
	int render = baker->render;
	ListBase threads;
	ptcache_bake_data thread_data;
	int progress, old_progress;
	
	thread_data.endframe = baker->anim_init ? scene->r.sfra : CFRA;
	thread_data.step = baker->quick_step;
	thread_data.cfra_ptr = &CFRA;
	thread_data.scene = baker->scene;
	thread_data.main = baker->main;

	G.is_break = false;

	/* set caches to baking mode and figure out start frame */
	if (pid) {
		/* cache/bake a single object */
		cache = pid->cache;
		if ((cache->flag & PTCACHE_BAKED)==0) {
			if (pid->type==PTCACHE_TYPE_PARTICLES) {
				ParticleSystem *psys= pid->calldata;

				/* a bit confusing, could make this work better in the UI */
				if (psys->part->type == PART_EMITTER)
					psys_get_pointcache_start_end(scene, pid->calldata, &cache->startframe, &cache->endframe);
			}
			else if (pid->type == PTCACHE_TYPE_SMOKE_HIGHRES) {
				/* get all pids from the object and search for smoke low res */
				ListBase pidlist2;
				PTCacheID *pid2;
				BKE_ptcache_ids_from_object(&pidlist2, pid->ob, scene, MAX_DUPLI_RECUR);
				for (pid2=pidlist2.first; pid2; pid2=pid2->next) {
					if (pid2->type == PTCACHE_TYPE_SMOKE_DOMAIN) {
						if (pid2->cache && !(pid2->cache->flag & PTCACHE_BAKED)) {
							if (bake || pid2->cache->flag & PTCACHE_REDO_NEEDED)
								BKE_ptcache_id_clear(pid2, PTCACHE_CLEAR_ALL, 0);
							if (bake) {
								pid2->cache->flag |= PTCACHE_BAKING;
								pid2->cache->flag &= ~PTCACHE_BAKED;
							}
						}
					}
				}
				BLI_freelistN(&pidlist2);
			}

			if (bake || cache->flag & PTCACHE_REDO_NEEDED)
				BKE_ptcache_id_clear(pid, PTCACHE_CLEAR_ALL, 0);

			startframe = MAX2(cache->last_exact, cache->startframe);

			if (bake) {
				thread_data.endframe = cache->endframe;
				cache->flag |= PTCACHE_BAKING;
			}
			else {
				thread_data.endframe = MIN2(thread_data.endframe, cache->endframe);
			}

			cache->flag &= ~PTCACHE_BAKED;
		}
	}
	else {
		for (SETLOOPER(scene, sce_iter, base)) {
			/* cache/bake everything in the scene */
			BKE_ptcache_ids_from_object(&pidlist, base->object, scene, MAX_DUPLI_RECUR);

			for (pid=pidlist.first; pid; pid=pid->next) {
				cache = pid->cache;
				if ((cache->flag & PTCACHE_BAKED)==0) {
					if (pid->type==PTCACHE_TYPE_PARTICLES) {
						ParticleSystem *psys = (ParticleSystem*)pid->calldata;
						/* skip hair & keyed particles */
						if (psys->part->type == PART_HAIR || psys->part->phystype == PART_PHYS_KEYED)
							continue;

						psys_get_pointcache_start_end(scene, pid->calldata, &cache->startframe, &cache->endframe);
					}

					if ((cache->flag & PTCACHE_REDO_NEEDED || (cache->flag & PTCACHE_SIMULATION_VALID)==0) &&
					    (render || bake))
					{
						BKE_ptcache_id_clear(pid, PTCACHE_CLEAR_ALL, 0);
					}

					startframe = MIN2(startframe, cache->startframe);

					if (bake || render) {
						cache->flag |= PTCACHE_BAKING;

						if (bake)
							thread_data.endframe = MAX2(thread_data.endframe, cache->endframe);
					}

					cache->flag &= ~PTCACHE_BAKED;

				}
			}
			BLI_freelistN(&pidlist);
		}
	}

	CFRA = startframe;
	scene->r.framelen = 1.0;
	thread_data.break_operation = false;
	thread_data.thread_ended = false;
	old_progress = -1;

	WM_cursor_wait(1);
	
	if (G.background) {
		ptcache_bake_thread((void*)&thread_data);
	}
	else {
		BLI_init_threads(&threads, ptcache_bake_thread, 1);
		BLI_insert_thread(&threads, (void*)&thread_data);

		while (thread_data.thread_ended == false) {

			if (bake)
				progress = (int)(100.0f * (float)(CFRA - startframe)/(float)(thread_data.endframe-startframe));
			else
				progress = CFRA;

			/* NOTE: baking should not redraw whole ui as this slows things down */
			if ((baker->progressbar) && (progress != old_progress)) {
				baker->progressbar(baker->progresscontext, progress);
				old_progress = progress;
			}

			/* Delay to lessen CPU load from UI thread */
			PIL_sleep_ms(200);

			/* NOTE: breaking baking should leave calculated frames in cache, not clear it */
			if (blender_test_break() && !thread_data.break_operation) {
				thread_data.break_operation = true;
				if (baker->progressend)
					baker->progressend(baker->progresscontext);
				WM_cursor_wait(1);
			}
		}

	BLI_end_threads(&threads);
	}
	/* clear baking flag */
	if (pid) {
		cache->flag &= ~(PTCACHE_BAKING|PTCACHE_REDO_NEEDED);
		cache->flag |= PTCACHE_SIMULATION_VALID;
		if (bake) {
			cache->flag |= PTCACHE_BAKED;
			/* write info file */
			if (cache->flag & PTCACHE_DISK_CACHE)
				BKE_ptcache_write(pid, 0);
		}
	}
	else {
		for (SETLOOPER(scene, sce_iter, base)) {
			BKE_ptcache_ids_from_object(&pidlist, base->object, scene, MAX_DUPLI_RECUR);

			for (pid=pidlist.first; pid; pid=pid->next) {
				/* skip hair particles */
				if (pid->type==PTCACHE_TYPE_PARTICLES && ((ParticleSystem*)pid->calldata)->part->type == PART_HAIR)
					continue;

				cache = pid->cache;

				if (thread_data.step > 1)
					cache->flag &= ~(PTCACHE_BAKING|PTCACHE_OUTDATED);
				else
					cache->flag &= ~(PTCACHE_BAKING|PTCACHE_REDO_NEEDED);

				cache->flag |= PTCACHE_SIMULATION_VALID;

				if (bake) {
					cache->flag |= PTCACHE_BAKED;
					if (cache->flag & PTCACHE_DISK_CACHE)
						BKE_ptcache_write(pid, 0);
				}
			}
			BLI_freelistN(&pidlist);
		}
	}

	scene->r.framelen = frameleno;
	CFRA = cfrao;
	
	if (bake) { /* already on cfra unless baking */
		BKE_scene_update_for_newframe(bmain->eval_ctx, bmain, scene, scene->lay);
	}

	if (thread_data.break_operation)
		WM_cursor_wait(0);
	else if (baker->progressend)
		baker->progressend(baker->progresscontext);

	WM_cursor_wait(0);

	/* TODO: call redraw all windows somehow */
}
/* Helpers */
void BKE_ptcache_disk_to_mem(PTCacheID *pid)
{
	PointCache *cache = pid->cache;
	PTCacheMem *pm = NULL;
	int baked = cache->flag & PTCACHE_BAKED;
	int cfra, sfra = cache->startframe, efra = cache->endframe;

	/* Remove possible bake flag to allow clear */
	cache->flag &= ~PTCACHE_BAKED;

	/* PTCACHE_DISK_CACHE flag was cleared already */
	BKE_ptcache_id_clear(pid, PTCACHE_CLEAR_ALL, 0);

	/* restore possible bake flag */
	cache->flag |= baked;

	for (cfra=sfra; cfra <= efra; cfra++) {
		pm = ptcache_disk_frame_to_mem(pid, cfra);

		if (pm)
			BLI_addtail(&pid->cache->mem_cache, pm);
	}
}
void BKE_ptcache_mem_to_disk(PTCacheID *pid)
{
	PointCache *cache = pid->cache;
	PTCacheMem *pm = cache->mem_cache.first;
	int baked = cache->flag & PTCACHE_BAKED;

	/* Remove possible bake flag to allow clear */
	cache->flag &= ~PTCACHE_BAKED;

	/* PTCACHE_DISK_CACHE flag was set already */
	BKE_ptcache_id_clear(pid, PTCACHE_CLEAR_ALL, 0);

	/* restore possible bake flag */
	cache->flag |= baked;

	for (; pm; pm=pm->next) {
		if (ptcache_mem_frame_to_disk(pid, pm)==0) {
			cache->flag &= ~PTCACHE_DISK_CACHE;
			break;
		}
	}

	/* write info file */
	if (cache->flag & PTCACHE_BAKED)
		BKE_ptcache_write(pid, 0);
}
void BKE_ptcache_toggle_disk_cache(PTCacheID *pid)
{
	PointCache *cache = pid->cache;
	int last_exact = cache->last_exact;

	if (!G.relbase_valid) {
		cache->flag &= ~PTCACHE_DISK_CACHE;
		if (G.debug & G_DEBUG)
			printf("File must be saved before using disk cache!\n");
		return;
	}

	if (cache->cached_frames) {
		MEM_freeN(cache->cached_frames);
		cache->cached_frames=NULL;
	}

	if (cache->flag & PTCACHE_DISK_CACHE)
		BKE_ptcache_mem_to_disk(pid);
	else
		BKE_ptcache_disk_to_mem(pid);

	cache->flag ^= PTCACHE_DISK_CACHE;
	BKE_ptcache_id_clear(pid, PTCACHE_CLEAR_ALL, 0);
	cache->flag ^= PTCACHE_DISK_CACHE;
	
	cache->last_exact = last_exact;

	BKE_ptcache_id_time(pid, NULL, 0.0f, NULL, NULL, NULL);

	BKE_ptcache_update_info(pid);

	if ((cache->flag & PTCACHE_DISK_CACHE) == 0) {
		if (cache->index) {
			BKE_object_delete_ptcache(pid->ob, cache->index);
			cache->index = -1;
		}
	}
}

void BKE_ptcache_disk_cache_rename(PTCacheID *pid, const char *name_src, const char *name_dst)
{
	char old_name[80];
	int len; /* store the length of the string */
	/* mode is same as fopen's modes */
	DIR *dir; 
	struct dirent *de;
	char path[MAX_PTCACHE_PATH];
	char old_filename[MAX_PTCACHE_FILE];
	char new_path_full[MAX_PTCACHE_FILE];
	char old_path_full[MAX_PTCACHE_FILE];
	char ext[MAX_PTCACHE_PATH];

	/* save old name */
	BLI_strncpy(old_name, pid->cache->name, sizeof(old_name));

	/* get "from" filename */
	BLI_strncpy(pid->cache->name, name_src, sizeof(pid->cache->name));

	len = ptcache_filename(pid, old_filename, 0, 0, 0); /* no path */

	ptcache_path(pid, path);
	dir = opendir(path);
	if (dir==NULL) {
		BLI_strncpy(pid->cache->name, old_name, sizeof(pid->cache->name));
		return;
	}

	BLI_snprintf(ext, sizeof(ext), "_%02u"PTCACHE_EXT, pid->stack_index);

	/* put new name into cache */
	BLI_strncpy(pid->cache->name, name_dst, sizeof(pid->cache->name));

	while ((de = readdir(dir)) != NULL) {
		if (strstr(de->d_name, ext)) { /* do we have the right extension?*/
			if (strncmp(old_filename, de->d_name, len ) == 0) { /* do we have the right prefix */
				/* read the number of the file */
				int frame, len2 = (int)strlen(de->d_name);
				char num[7];

				if (len2 > 15) { /* could crash if trying to copy a string out of this range*/
					BLI_strncpy(num, de->d_name + (strlen(de->d_name) - 15), sizeof(num));
					frame = atoi(num);

					BLI_join_dirfile(old_path_full, sizeof(old_path_full), path, de->d_name);
					ptcache_filename(pid, new_path_full, frame, 1, 1);
					BLI_rename(old_path_full, new_path_full);
				}
			}
		}
	}
	closedir(dir);

	BLI_strncpy(pid->cache->name, old_name, sizeof(pid->cache->name));
}

void BKE_ptcache_load_external(PTCacheID *pid)
{
	/*todo*/
	PointCache *cache = pid->cache;
	int len; /* store the length of the string */
	int info = 0;
	int start = MAXFRAME;
	int end = -1;

	/* mode is same as fopen's modes */
	DIR *dir; 
	struct dirent *de;
	char path[MAX_PTCACHE_PATH];
	char filename[MAX_PTCACHE_FILE];
	char ext[MAX_PTCACHE_PATH];

	if (!cache)
		return;

	ptcache_path(pid, path);
	
	len = ptcache_filename(pid, filename, 1, 0, 0); /* no path */
	
	dir = opendir(path);
	if (dir==NULL)
		return;

	if (cache->index >= 0)
		BLI_snprintf(ext, sizeof(ext), "_%02d"PTCACHE_EXT, cache->index);
	else
		BLI_strncpy(ext, PTCACHE_EXT, sizeof(ext));
	
	while ((de = readdir(dir)) != NULL) {
		if (strstr(de->d_name, ext)) { /* do we have the right extension?*/
			if (strncmp(filename, de->d_name, len ) == 0) { /* do we have the right prefix */
				/* read the number of the file */
				int frame, len2 = (int)strlen(de->d_name);
				char num[7];

				if (len2 > 15) { /* could crash if trying to copy a string out of this range*/
					BLI_strncpy(num, de->d_name + (strlen(de->d_name) - 15), sizeof(num));
					frame = atoi(num);

					if (frame) {
						start = MIN2(start, frame);
						end = MAX2(end, frame);
					}
					else
						info = 1;
				}
			}
		}
	}
	closedir(dir);

	if (start != MAXFRAME) {
		PTCacheFile *pf;

		cache->startframe = start;
		cache->endframe = end;
		cache->totpoint = 0;

		if (pid->type == PTCACHE_TYPE_SMOKE_DOMAIN) {
			/* necessary info in every file */
		}
		/* read totpoint from info file (frame 0) */
		else if (info) {
			pf= ptcache_file_open(pid, PTCACHE_FILE_READ, 0);

			if (pf) {
				if (ptcache_file_header_begin_read(pf)) {
					if (pf->type == pid->type && pid->read_header(pf)) {
						cache->totpoint = pf->totpoint;
						cache->flag |= PTCACHE_READ_INFO;
					}
					else {
						cache->totpoint = 0;
					}
				}
				ptcache_file_close(pf);
			}
		}
		/* or from any old format cache file */
		else {
			float old_data[14];
			int elemsize = ptcache_old_elemsize(pid);
			pf= ptcache_file_open(pid, PTCACHE_FILE_READ, cache->startframe);

			if (pf) {
				while (ptcache_file_read(pf, old_data, 1, elemsize))
					cache->totpoint++;
				
				ptcache_file_close(pf);
			}
		}
		cache->flag |= (PTCACHE_BAKED|PTCACHE_DISK_CACHE|PTCACHE_SIMULATION_VALID);
		cache->flag &= ~(PTCACHE_OUTDATED|PTCACHE_FRAMES_SKIPPED);
	}

	BKE_ptcache_update_info(pid);
}

void BKE_ptcache_update_info(PTCacheID *pid)
{
	PointCache *cache = pid->cache;
	PTCacheExtra *extra = NULL;
	int totframes = 0;
	char mem_info[64];

	if (cache->flag & PTCACHE_EXTERNAL) {
		int cfra = cache->startframe;

		for (; cfra <= cache->endframe; cfra++) {
			if (BKE_ptcache_id_exist(pid, cfra))
				totframes++;
		}

		/* smoke doesn't use frame 0 as info frame so can't check based on totpoint */
		if (pid->type == PTCACHE_TYPE_SMOKE_DOMAIN && totframes)
			BLI_snprintf(cache->info, sizeof(cache->info), IFACE_("%i frames found!"), totframes);
		else if (totframes && cache->totpoint)
			BLI_snprintf(cache->info, sizeof(cache->info), IFACE_("%i points found!"), cache->totpoint);
		else
			BLI_strncpy(cache->info, IFACE_("No valid data to read!"), sizeof(cache->info));
		return;
	}

	if (cache->flag & PTCACHE_DISK_CACHE) {
		if (pid->type == PTCACHE_TYPE_SMOKE_DOMAIN) {
			int totpoint = pid->totpoint(pid->calldata, 0);

			if (cache->totpoint > totpoint)
				BLI_snprintf(mem_info, sizeof(mem_info), IFACE_("%i cells + High Resolution cached"), totpoint);
			else
				BLI_snprintf(mem_info, sizeof(mem_info), IFACE_("%i cells cached"), totpoint);
		}
		else {
			int cfra = cache->startframe;

			for (; cfra <= cache->endframe; cfra++) {
				if (BKE_ptcache_id_exist(pid, cfra))
					totframes++;
			}

			BLI_snprintf(mem_info, sizeof(mem_info), IFACE_("%i frames on disk"), totframes);
		}
	}
	else {
		PTCacheMem *pm = cache->mem_cache.first;
		float bytes = 0.0f;
		int i, mb;
		
		for (; pm; pm=pm->next) {
			for (i=0; i<BPHYS_TOT_DATA; i++)
				bytes += MEM_allocN_len(pm->data[i]);

			for (extra=pm->extradata.first; extra; extra=extra->next) {
				bytes += MEM_allocN_len(extra->data);
				bytes += sizeof(PTCacheExtra);
			}

			bytes += sizeof(PTCacheMem);
			
			totframes++;
		}

		mb = (bytes > 1024.0f * 1024.0f);

		BLI_snprintf(mem_info, sizeof(mem_info), IFACE_("%i frames in memory (%.1f %s)"),
		             totframes,
		             bytes / (mb ? 1024.0f * 1024.0f : 1024.0f),
		             mb ? IFACE_("Mb") : IFACE_("kb"));
	}

	if (cache->flag & PTCACHE_OUTDATED) {
		BLI_snprintf(cache->info, sizeof(cache->info), IFACE_("%s, cache is outdated!"), mem_info);
	}
	else if (cache->flag & PTCACHE_FRAMES_SKIPPED) {
		BLI_snprintf(cache->info, sizeof(cache->info), IFACE_("%s, not exact since frame %i"),
		             mem_info, cache->last_exact);
	}
	else {
		BLI_snprintf(cache->info, sizeof(cache->info), "%s.", mem_info);
	}
}

void BKE_ptcache_validate(PointCache *cache, int framenr)
{
	if (cache) {
		cache->flag |= PTCACHE_SIMULATION_VALID;
		cache->simframe = framenr;
	}
}
void BKE_ptcache_invalidate(PointCache *cache)
{
	if (cache) {
		cache->flag &= ~PTCACHE_SIMULATION_VALID;
		cache->simframe = 0;
		cache->last_exact = MIN2(cache->startframe, 0);
	}
}<|MERGE_RESOLUTION|>--- conflicted
+++ resolved
@@ -68,6 +68,7 @@
 #include "BKE_global.h"
 #include "BKE_library.h"
 #include "BKE_main.h"
+#include "BKE_modifier.h"
 #include "BKE_object.h"
 #include "BKE_particle.h"
 #include "BKE_pointcache.h"
@@ -235,6 +236,11 @@
 	SoftBody *soft= soft_v;
 	return soft->totpoint;
 }
+static void ptcache_softbody_error(void *UNUSED(soft_v), const char *UNUSED(message))
+{
+	/* ignored for now */
+}
+
 /* Particle functions */
 void BKE_ptcache_make_particle_key(ParticleKey *key, int index, void **data, float time)
 {
@@ -276,8 +282,9 @@
 	PTCACHE_DATA_FROM(data, BPHYS_DATA_SIZE, &pa->size);
 	PTCACHE_DATA_FROM(data, BPHYS_DATA_TIMES, times);
 
-	if (boid)
+	if (boid) {
 		PTCACHE_DATA_FROM(data, BPHYS_DATA_BOIDS, &boid->data);
+	}
 
 	/* return flag 1+1=2 for newly born particles to copy exact birth location to previously cached frame */
 	return 1 + (pa->state.time >= pa->time && pa->prev_state.time <= pa->time);
@@ -312,8 +319,9 @@
 	else if (cfra > pa->dietime)
 		pa->state.time = pa->dietime;
 
-	if (data[BPHYS_DATA_SIZE])
+	if (data[BPHYS_DATA_SIZE]) {
 		PTCACHE_DATA_TO(data, BPHYS_DATA_SIZE, 0, &pa->size);
+	}
 	
 	if (data[BPHYS_DATA_TIMES]) {
 		float times[3];
@@ -411,6 +419,12 @@
 	ParticleSystem *psys = psys_v;
 	return psys->totpart;
 }
+
+static void ptcache_particle_error(void *UNUSED(psys_v), const char *UNUSED(message))
+{
+	/* ignored for now */
+}
+
 static int  ptcache_particle_totwrite(void *psys_v, int cfra)
 {
 	ParticleSystem *psys = psys_v;
@@ -540,6 +554,12 @@
 	return clmd->clothObject ? clmd->clothObject->numverts : 0;
 }
 
+static void ptcache_cloth_error(void *cloth_v, const char *message)
+{
+	ClothModifierData *clmd= cloth_v;
+	modifier_setError(&clmd->modifier, "%s", message);
+}
+
 #ifdef WITH_SMOKE
 /* Smoke functions */
 static int  ptcache_smoke_totpoint(void *smoke_v, int UNUSED(cfra))
@@ -552,6 +572,12 @@
 	}
 	else
 		return 0;
+}
+
+static void ptcache_smoke_error(void *smoke_v, const char *message)
+{
+	SmokeModifierData *smd= (SmokeModifierData *)smoke_v;
+	modifier_setError(&smd->modifier, "%s", message);
 }
 
 #define SMOKE_CACHE_VERSION "1.04"
@@ -871,8 +897,10 @@
 
 	return 1;
 }
+
 #else // WITH_SMOKE
 static int  ptcache_smoke_totpoint(void *UNUSED(smoke_v), int UNUSED(cfra)) { return 0; }
+static void ptcache_smoke_error(void *UNUSED(smoke_v), const char *UNUSED(message)) { }
 static int  ptcache_smoke_read(PTCacheFile *UNUSED(pf), void *UNUSED(smoke_v)) { return 0; }
 static int  ptcache_smoke_write(PTCacheFile *UNUSED(pf), void *UNUSED(smoke_v)) { return 0; }
 #endif // WITH_SMOKE
@@ -883,6 +911,11 @@
 
 	if (!surface->data) return 0;
 	else return surface->data->total_points;
+}
+
+static void ptcache_dynamicpaint_error(void *UNUSED(sd), const char *UNUSED(message))
+{
+	/* ignored for now */
 }
 
 #define DPAINT_CACHE_VERSION "1.01"
@@ -934,7 +967,7 @@
 	/* version header */
 	ptcache_file_read(pf, version, 1, sizeof(char) * 4);
 	if (strncmp(version, DPAINT_CACHE_VERSION, 4)) {
-		printf("Dynamic Paint: Invalid cache version: %s!\n", version);
+		printf("Dynamic Paint: Invalid cache version: '%c%c%c%c'!\n", UNPACK4(version));
 		return 0;
 	}
 
@@ -1036,7 +1069,6 @@
 	if (rbo == NULL)
 		return;
 	
-<<<<<<< HEAD
 	if (ob && ob->rigidbody_object) {
 		RigidBodyOb *rbo = ob->rigidbody_object;
 		
@@ -1060,28 +1092,7 @@
 			
 			copy_v3_v3(rbo->pos, keys->co);
 			copy_qt_qt(rbo->orn, keys->rot);
-=======
-	if (rbo && rbo->type == RBO_TYPE_ACTIVE) {
-
-		copy_v3_v3(keys[1].co, rbo->pos);
-		copy_v3_v3(keys[1].rot, rbo->orn);
-
-		if (old_data) {
-			memcpy(keys[2].co, data, 3 * sizeof(float));
-			memcpy(keys[2].rot, data + 3, 4 * sizeof(float));
-		}
-		else {
-			BKE_ptcache_make_particle_key(keys+2, 0, data, cfra2);
->>>>>>> 30467f8e
-		}
-
-		dfra = cfra2 - cfra1;
-
-		psys_interpolate_particle(-1, keys, (cfra - cfra1) / dfra, keys, 1);
-		interp_qt_qtqt(keys->rot, keys[1].rot, keys[2].rot, (cfra - cfra1) / dfra);
-
-		copy_v3_v3(rbo->pos, keys->co);
-		copy_v3_v3(rbo->orn, keys->rot);
+		}
 	}
 }
 static int ptcache_rigidbody_totpoint(void *rb_v, int UNUSED(cfra))
@@ -1089,6 +1100,11 @@
 	RigidBodyWorld *rbw = rb_v;
 	
 	return rbw->numbodies;
+}
+
+static void ptcache_rigidbody_error(void *UNUSED(rb_v), const char *UNUSED(message))
+{
+	/* ignored for now */
 }
 
 /* Creating ID's */
@@ -1103,6 +1119,7 @@
 	pid->cache_ptr= &sb->pointcache;
 	pid->ptcaches= &sb->ptcaches;
 	pid->totpoint= pid->totwrite= ptcache_softbody_totpoint;
+	pid->error					= ptcache_softbody_error;
 
 	pid->write_point			= ptcache_softbody_write;
 	pid->read_point				= ptcache_softbody_read;
@@ -1143,6 +1160,7 @@
 
 	pid->totpoint				= ptcache_particle_totpoint;
 	pid->totwrite				= ptcache_particle_totwrite;
+	pid->error					= ptcache_particle_error;
 
 	pid->write_point				= ptcache_particle_write;
 	pid->read_point				= ptcache_particle_read;
@@ -1195,6 +1213,7 @@
 	pid->cache_ptr= &clmd->point_cache;
 	pid->ptcaches= &clmd->ptcaches;
 	pid->totpoint= pid->totwrite= ptcache_cloth_totpoint;
+	pid->error					= ptcache_cloth_error;
 
 	pid->write_point			= ptcache_cloth_write;
 	pid->read_point				= ptcache_cloth_read;
@@ -1233,6 +1252,7 @@
 	pid->ptcaches= &(sds->ptcaches[0]);
 
 	pid->totpoint= pid->totwrite= ptcache_smoke_totpoint;
+	pid->error					= ptcache_smoke_error;
 
 	pid->write_point			= NULL;
 	pid->read_point				= NULL;
@@ -1272,6 +1292,7 @@
 	pid->cache_ptr= &surface->pointcache;
 	pid->ptcaches= &surface->ptcaches;
 	pid->totpoint= pid->totwrite= ptcache_dynamicpaint_totpoint;
+	pid->error					= ptcache_dynamicpaint_error;
 
 	pid->write_point			= NULL;
 	pid->read_point				= NULL;
@@ -1308,6 +1329,7 @@
 	pid->cache_ptr= &rbw->pointcache;
 	pid->ptcaches= &rbw->ptcaches;
 	pid->totpoint= pid->totwrite= ptcache_rigidbody_totpoint;
+	pid->error					= ptcache_rigidbody_error;
 	
 	pid->write_point			= ptcache_rigidbody_write;
 	pid->read_point				= ptcache_rigidbody_read;
@@ -2118,21 +2140,31 @@
 		return 0;
 	}
 
-	if (!ptcache_file_header_begin_read(pf))
+	if (!ptcache_file_header_begin_read(pf)) {
+		pid->error(pid->calldata, "Failed to read point cache file");
 		error = 1;
-
-	if (!error && (pf->type != pid->type || !pid->read_header(pf)))
+	}
+	else if (pf->type != pid->type) {
+		pid->error(pid->calldata, "Point cache file has wrong type");
 		error = 1;
-
-	if (!error && pf->totpoint != pid->totpoint(pid->calldata, cfra))
+	}
+	else if (!pid->read_header(pf)) {
+		pid->error(pid->calldata, "Failed to read point cache file header");
 		error = 1;
+	}
+	else if (pf->totpoint != pid->totpoint(pid->calldata, cfra)) {
+		pid->error(pid->calldata, "Number of points in cache does not match mesh");
+		error = 1;
+	}
 
 	if (!error) {
 		ptcache_file_pointers_init(pf);
 
 		// we have stream reading here
-		if (!pid->read_stream(pf, pid->calldata))
+		if (!pid->read_stream(pf, pid->calldata)) {
+			pid->error(pid->calldata, "Failed to read point cache file data");
 			error = 1;
+		}
 	}
 
 	ptcache_file_close(pf);
@@ -2160,8 +2192,14 @@
 	if (pm) {
 		int totpoint = pm->totpoint;
 
-		if ((pid->data_types & (1<<BPHYS_DATA_INDEX)) == 0)
-			totpoint = MIN2(totpoint, pid->totpoint(pid->calldata, cfra));
+		if ((pid->data_types & (1<<BPHYS_DATA_INDEX)) == 0) {
+			int pid_totpoint = pid->totpoint(pid->calldata, cfra);
+
+			if (totpoint != pid_totpoint) {
+				pid->error(pid->calldata, "Number of points in cache does not match mesh");
+				totpoint = MIN2(totpoint, pid_totpoint);
+			}
+		}
 
 		BKE_ptcache_mem_pointers_init(pm);
 
@@ -2208,8 +2246,14 @@
 	if (pm) {
 		int totpoint = pm->totpoint;
 
-		if ((pid->data_types & (1<<BPHYS_DATA_INDEX)) == 0)
-			totpoint = MIN2(totpoint, pid->totpoint(pid->calldata, (int)cfra));
+		if ((pid->data_types & (1<<BPHYS_DATA_INDEX)) == 0) {
+			int pid_totpoint = pid->totpoint(pid->calldata, (int)cfra);
+
+			if (totpoint != pid_totpoint) {
+				pid->error(pid->calldata, "Number of points in cache does not match mesh");
+				totpoint = MIN2(totpoint, pid_totpoint);
+			}
+		}
 
 		BKE_ptcache_mem_pointers_init(pm);
 
@@ -2837,7 +2881,7 @@
 			smokeModifier_reset_turbulence(pid->calldata);
 #endif
 		else if (pid->type == PTCACHE_TYPE_DYNAMICPAINT)
-			dynamicPaint_clearSurface((DynamicPaintSurface*)pid->calldata);
+			dynamicPaint_clearSurface(scene, (DynamicPaintSurface*)pid->calldata);
 	}
 	if (clear)
 		BKE_ptcache_id_clear(pid, PTCACHE_CLEAR_ALL, 0);
@@ -3004,12 +3048,10 @@
 }
 void BKE_ptcache_free_list(ListBase *ptcaches)
 {
-	PointCache *cache = ptcaches->first;
-
-	while (cache) {
-		BLI_remlink(ptcaches, cache);
+	PointCache *cache;
+
+	while ((cache = BLI_pophead(ptcaches))) {
 		BKE_ptcache_free(cache);
-		cache = ptcaches->first;
 	}
 }
 
@@ -3619,6 +3661,11 @@
 		cache->flag &= ~(PTCACHE_OUTDATED|PTCACHE_FRAMES_SKIPPED);
 	}
 
+	/* make sure all new frames are loaded */
+	if (cache->cached_frames) {
+		MEM_freeN(cache->cached_frames);
+		cache->cached_frames=NULL;
+	}
 	BKE_ptcache_update_info(pid);
 }
 
