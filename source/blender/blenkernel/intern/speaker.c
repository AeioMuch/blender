--- conflicted
+++ resolved
@@ -133,22 +133,6 @@
 }
 
 /**
-<<<<<<< HEAD
- * Release all datablocks (ID) used by this speaker (datablocks are never freed, they are just unreferenced).
- *
- * \param spk The speaker which has to release its data.
- */
-void BKE_speaker_release_datablocks(Speaker *spk)
-{
-	if (spk->sound) {
-		id_us_min(&spk->sound->id);
-		spk->sound = NULL;
-	}
-}
-
-/**
-=======
->>>>>>> 794a977b
  * Free (or release) any data used by this speaker (does not free the speaker itself).
  *
  * \param spk The speaker to free.
@@ -158,14 +142,10 @@
 void BKE_speaker_free(Speaker *spk, const bool do_id_user)
 {
 	if (do_id_user) {
-<<<<<<< HEAD
-		BKE_speaker_release_datablocks(spk);
-=======
 		if (spk->sound) {
 			id_us_min(&spk->sound->id);
 			spk->sound = NULL;
 		}
->>>>>>> 794a977b
 	}
 
 	BKE_animdata_free((ID *)spk);
