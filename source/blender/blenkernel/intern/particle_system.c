--- conflicted
+++ resolved
@@ -4890,31 +4890,18 @@
       /* first step is negative so particles get killed and reset */
       psys->cfra = 1.0f;
 
-<<<<<<< HEAD
       ParticleSettings *part_local = part;
       if ((part->flag & PART_HAIR_REGROW) == 0) {
         part_local = particle_settings_localize(part);
         psys->part = part_local;
       }
-=======
-        for (i = 0; i <= part->hair_step; i++) {
-          hcfra = 100.0f * (float)i / (float)psys->part->hair_step;
-          if ((part->flag & PART_HAIR_REGROW) == 0) {
-            BKE_animsys_evaluate_animdata(
-                depsgraph, scene, &part_local->id, part_local->adt, hcfra, ADT_RECALC_ANIM);
-          }
-          system_step(&sim, hcfra, use_render_params);
-          psys->cfra = hcfra;
-          psys->recalc = 0;
-          save_hair(&sim, hcfra);
-        }
->>>>>>> b52a0c78
 
       for (i = 0; i <= part->hair_step; i++) {
         hcfra = 100.0f * (float)i / (float)psys->part->hair_step;
-        if ((part->flag & PART_HAIR_REGROW) == 0)
+        if ((part->flag & PART_HAIR_REGROW) == 0) {
           BKE_animsys_evaluate_animdata(
               depsgraph, scene, &part_local->id, part_local->adt, hcfra, ADT_RECALC_ANIM);
+        }
         system_step(&sim, hcfra, use_render_params);
         psys->cfra = hcfra;
         psys->recalc = 0;
@@ -4925,16 +4912,17 @@
         particle_settings_free_local(part_local);
         psys->part = part;
       }
-<<<<<<< HEAD
 
       psys->flag |= PSYS_HAIR_DONE;
       psys->recalc = recalc;
     }
-    else if (psys->flag & PSYS_EDITED)
+    else if (psys->flag & PSYS_EDITED) {
       psys->flag |= PSYS_HAIR_DONE;
-
-    if (psys->flag & PSYS_HAIR_DONE)
+    }
+
+    if (psys->flag & PSYS_HAIR_DONE) {
       hair_step(&sim, cfra, use_render_params);
+    }
   }
   else if (part->type & PART_FLUID) {
     particles_fluid_step(&sim, (int)cfra, use_render_params);
@@ -4952,8 +4940,9 @@
         bool free_unexisting = false;
 
         /* Particles without dynamics haven't been reset yet because they don't use pointcache */
-        if (psys->recalc & ID_RECALC_PSYS_RESET)
+        if (psys->recalc & ID_RECALC_PSYS_RESET) {
           psys_reset(psys, PSYS_RESET_ALL);
+        }
 
         if (emit_particles(&sim, NULL, cfra) || (psys->recalc & ID_RECALC_PSYS_RESET)) {
           free_keyed_keys(psys);
@@ -4968,79 +4957,24 @@
         LOOP_EXISTING_PARTICLES
         {
           pa->size = part->size;
-          if (part->randsize > 0.0f)
+          if (part->randsize > 0.0f) {
             pa->size *= 1.0f - part->randsize * psys_frand(psys, p + 1);
+          }
 
           reset_particle(&sim, pa, 0.0, cfra);
-=======
-      else if (psys->flag & PSYS_EDITED) {
-        psys->flag |= PSYS_HAIR_DONE;
-      }
-
-      if (psys->flag & PSYS_HAIR_DONE) {
-        hair_step(&sim, cfra, use_render_params);
-      }
-      break;
-    }
-    case PART_FLUID: {
-      particles_fluid_step(&sim, (int)cfra, use_render_params);
-      break;
-    }
-    default: {
-      switch (part->phystype) {
-        case PART_PHYS_NO:
-        case PART_PHYS_KEYED: {
-          PARTICLE_P;
-          float disp = psys_get_current_display_percentage(psys, use_render_params);
-          bool free_unexisting = false;
-
-          /* Particles without dynamics haven't been reset yet because they don't use pointcache */
-          if (psys->recalc & ID_RECALC_PSYS_RESET) {
-            psys_reset(psys, PSYS_RESET_ALL);
+
+          if (psys_frand(psys, p) > disp) {
+            pa->flag |= PARS_NO_DISP;
           }
-
-          if (emit_particles(&sim, NULL, cfra) || (psys->recalc & ID_RECALC_PSYS_RESET)) {
-            free_keyed_keys(psys);
-            distribute_particles(&sim, part->from);
-            initialize_all_particles(&sim);
-            free_unexisting = true;
-
-            /* flag for possible explode modifiers after this system */
-            sim.psmd->flag |= eParticleSystemFlag_Pars;
+          else {
+            pa->flag &= ~PARS_NO_DISP;
           }
-
-          LOOP_EXISTING_PARTICLES
-          {
-            pa->size = part->size;
-            if (part->randsize > 0.0f) {
-              pa->size *= 1.0f - part->randsize * psys_frand(psys, p + 1);
-            }
-
-            reset_particle(&sim, pa, 0.0, cfra);
-
-            if (psys_frand(psys, p) > disp) {
-              pa->flag |= PARS_NO_DISP;
-            }
-            else {
-              pa->flag &= ~PARS_NO_DISP;
-            }
-          }
-
-          /* free unexisting after resetting particles */
-          if (free_unexisting) {
-            free_unexisting_particles(&sim);
-          }
->>>>>>> b52a0c78
-
-          if (psys_frand(psys, p) > disp)
-            pa->flag |= PARS_NO_DISP;
-          else
-            pa->flag &= ~PARS_NO_DISP;
         }
 
         /* free unexisting after resetting particles */
-        if (free_unexisting)
+        if (free_unexisting) {
           free_unexisting_particles(&sim);
+        }
 
         if (part->phystype == PART_PHYS_KEYED) {
           psys_count_keyed_targets(&sim);
