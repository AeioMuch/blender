/*
 * This program is free software; you can redistribute it and/or
 * modify it under the terms of the GNU General Public License
 * as published by the Free Software Foundation; either version 2
 * of the License, or (at your option) any later version.
 *
 * This program is distributed in the hope that it will be useful,
 * but WITHOUT ANY WARRANTY; without even the implied warranty of
 * MERCHANTABILITY or FITNESS FOR A PARTICULAR PURPOSE.  See the
 * GNU General Public License for more details.
 *
 * You should have received a copy of the GNU General Public License
 * along with this program; if not, write to the Free Software Foundation,
 * Inc., 51 Franklin Street, Fifth Floor, Boston, MA 02110-1301, USA.
 *
 * The Original Code is Copyright (C) 2009 Blender Foundation, Joshua Leung
 * All rights reserved.
 */

/** \file
 * \ingroup bke
 */

#include <float.h>
#include <math.h>
#include <stddef.h>
#include <stdio.h>
#include <stdlib.h>
#include <string.h>

#include "CLG_log.h"

#include "MEM_guardedalloc.h"

#include "BLI_ghash.h"
#include "BLI_listbase.h"
#include "BLI_string.h"
#include "BLI_string_utils.h"
#include "BLI_utildefines.h"

#include "BLT_translation.h"

#include "DNA_anim_types.h"
#include "DNA_scene_types.h"
#include "DNA_sound_types.h"
#include "DNA_speaker_types.h"

#include "BKE_action.h"
#include "BKE_fcurve.h"
#include "BKE_global.h"
#include "BKE_lib_id.h"
#include "BKE_lib_query.h"
#include "BKE_main.h"
#include "BKE_nla.h"
#include "BKE_sound.h"

#include "RNA_access.h"
#include "nla_private.h"

static CLG_LogRef LOG = {"bke.nla"};

/* *************************************************** */
/* Data Management */

/* Freeing ------------------------------------------- */

/* Remove the given NLA strip from the NLA track it occupies, free the strip's data,
 * and the strip itself.
 */
void BKE_nlastrip_free(ListBase *strips, NlaStrip *strip, bool do_id_user)
{
  NlaStrip *cs, *csn;

  /* sanity checks */
  if (strip == NULL) {
    return;
  }

  /* free child-strips */
  for (cs = strip->strips.first; cs; cs = csn) {
    csn = cs->next;
    BKE_nlastrip_free(&strip->strips, cs, do_id_user);
  }

  /* remove reference to action */
  if (strip->act != NULL && do_id_user) {
    id_us_min(&strip->act->id);
  }

  /* free remapping info */
  // if (strip->remap)
  //  BKE_animremap_free();

  /* free own F-Curves */
  BKE_fcurves_free(&strip->fcurves);

  /* free own F-Modifiers */
  free_fmodifiers(&strip->modifiers);

  /* free the strip itself */
  if (strips) {
    BLI_freelinkN(strips, strip);
  }
  else {
    MEM_freeN(strip);
  }
}

/* Remove the given NLA track from the set of NLA tracks, free the track's data,
 * and the track itself.
 */
void BKE_nlatrack_free(ListBase *tracks, NlaTrack *nlt, bool do_id_user)
{
  NlaStrip *strip, *stripn;

  /* sanity checks */
  if (nlt == NULL) {
    return;
  }

  /* free strips */
  for (strip = nlt->strips.first; strip; strip = stripn) {
    stripn = strip->next;
    BKE_nlastrip_free(&nlt->strips, strip, do_id_user);
  }

  /* free NLA track itself now */
  if (tracks) {
    BLI_freelinkN(tracks, nlt);
  }
  else {
    MEM_freeN(nlt);
  }
}

/* Free the elements of type NLA Tracks provided in the given list, but do not free
 * the list itself since that is not free-standing
 */
void BKE_nla_tracks_free(ListBase *tracks, bool do_id_user)
{
  NlaTrack *nlt, *nltn;

  /* sanity checks */
  if (ELEM(NULL, tracks, tracks->first)) {
    return;
  }

  /* free tracks one by one */
  for (nlt = tracks->first; nlt; nlt = nltn) {
    nltn = nlt->next;
    BKE_nlatrack_free(tracks, nlt, do_id_user);
  }

  /* clear the list's pointers to be safe */
  BLI_listbase_clear(tracks);
}

/* Copying ------------------------------------------- */

/**
 * Copy NLA strip
 *
 * \param use_same_action: When true, the existing action is used (instead of being duplicated)
 * \param flag: Control ID pointers management, see LIB_ID_CREATE_.../LIB_ID_COPY_...
 * flags in BKE_lib_id.h
 */
NlaStrip *BKE_nlastrip_copy(Main *bmain,
                            NlaStrip *strip,
                            const bool use_same_action,
                            const int flag)
{
  NlaStrip *strip_d;
  NlaStrip *cs, *cs_d;

  const bool do_id_user = (flag & LIB_ID_CREATE_NO_USER_REFCOUNT) == 0;

  /* sanity check */
  if (strip == NULL) {
    return NULL;
  }

  /* make a copy */
  strip_d = MEM_dupallocN(strip);
  strip_d->next = strip_d->prev = NULL;

  /* handle action */
  if (strip_d->act) {
    if (use_same_action) {
      if (do_id_user) {
        /* increase user-count of action */
        id_us_plus(&strip_d->act->id);
      }
    }
    else {
      /* use a copy of the action instead (user count shouldn't have changed yet) */
      BKE_id_copy_ex(bmain, &strip_d->act->id, (ID **)&strip_d->act, flag);
    }
  }

  /* copy F-Curves and modifiers */
  BKE_fcurves_copy(&strip_d->fcurves, &strip->fcurves);
  copy_fmodifiers(&strip_d->modifiers, &strip->modifiers);

  /* make a copy of all the child-strips, one at a time */
  BLI_listbase_clear(&strip_d->strips);

  for (cs = strip->strips.first; cs; cs = cs->next) {
    cs_d = BKE_nlastrip_copy(bmain, cs, use_same_action, flag);
    BLI_addtail(&strip_d->strips, cs_d);
  }

  /* return the strip */
  return strip_d;
}

/**
 * Copy a single NLA Track.
 * \param flag: Control ID pointers management, see LIB_ID_CREATE_.../LIB_ID_COPY_...
 * flags in BKE_lib_id.h
 */
NlaTrack *BKE_nlatrack_copy(Main *bmain,
                            NlaTrack *nlt,
                            const bool use_same_actions,
                            const int flag)
{
  NlaStrip *strip, *strip_d;
  NlaTrack *nlt_d;

  /* sanity check */
  if (nlt == NULL) {
    return NULL;
  }

  /* make a copy */
  nlt_d = MEM_dupallocN(nlt);
  nlt_d->next = nlt_d->prev = NULL;

  /* make a copy of all the strips, one at a time */
  BLI_listbase_clear(&nlt_d->strips);

  for (strip = nlt->strips.first; strip; strip = strip->next) {
    strip_d = BKE_nlastrip_copy(bmain, strip, use_same_actions, flag);
    BLI_addtail(&nlt_d->strips, strip_d);
  }

  /* return the copy */
  return nlt_d;
}

/**
 * Copy all NLA data.
 * \param flag: Control ID pointers management, see LIB_ID_CREATE_.../LIB_ID_COPY_...
 * flags in BKE_lib_id.h
 */
void BKE_nla_tracks_copy(Main *bmain, ListBase *dst, ListBase *src, const int flag)
{
  NlaTrack *nlt, *nlt_d;

  /* sanity checks */
  if (ELEM(NULL, dst, src)) {
    return;
  }

  /* clear out the destination list first for precautions... */
  BLI_listbase_clear(dst);

  /* copy each NLA-track, one at a time */
  for (nlt = src->first; nlt; nlt = nlt->next) {
    /* make a copy, and add the copy to the destination list */
    // XXX: we need to fix this sometime
    nlt_d = BKE_nlatrack_copy(bmain, nlt, true, flag);
    BLI_addtail(dst, nlt_d);
  }
}

/* Adding ------------------------------------------- */

/* Add a NLA Track to the given AnimData
 * - prev: NLA-Track to add the new one after
 */
NlaTrack *BKE_nlatrack_add(AnimData *adt, NlaTrack *prev)
{
  NlaTrack *nlt;

  /* sanity checks */
  if (adt == NULL) {
    return NULL;
  }

  /* allocate new track */
  nlt = MEM_callocN(sizeof(NlaTrack), "NlaTrack");

  /* set settings requiring the track to not be part of the stack yet */
  nlt->flag = NLATRACK_SELECTED;
  nlt->index = BLI_listbase_count(&adt->nla_tracks);

  /* add track to stack, and make it the active one */
  if (prev) {
    BLI_insertlinkafter(&adt->nla_tracks, prev, nlt);
  }
  else {
    BLI_addtail(&adt->nla_tracks, nlt);
  }
  BKE_nlatrack_set_active(&adt->nla_tracks, nlt);

  /* must have unique name, but we need to seed this */
  strcpy(nlt->name, "NlaTrack");
  BLI_uniquename(
      &adt->nla_tracks, nlt, DATA_("NlaTrack"), '.', offsetof(NlaTrack, name), sizeof(nlt->name));

  /* return the new track */
  return nlt;
}

/* Create a NLA Strip referencing the given Action */
NlaStrip *BKE_nlastrip_new(bAction *act)
{
  NlaStrip *strip;

  /* sanity checks */
  if (act == NULL) {
    return NULL;
  }

  /* allocate new strip */
  strip = MEM_callocN(sizeof(NlaStrip), "NlaStrip");

  /* generic settings
   * - selected flag to highlight this to the user
   * - (XXX) disabled Auto-Blends, as this was often causing some unwanted effects
   * - (XXX) synchronization of strip-length in accordance with changes to action-length
   *   is not done though, since this should only really happens in editmode for strips now
   *   though this decision is still subject to further review...
   */
  strip->flag = NLASTRIP_FLAG_SELECT;

  /* assign the action reference */
  strip->act = act;
  id_us_plus(&act->id);

  /* determine initial range
   * - strip length cannot be 0... ever...
   */
  calc_action_range(strip->act, &strip->actstart, &strip->actend, 0);

  strip->start = strip->actstart;
  strip->end = (IS_EQF(strip->actstart, strip->actend)) ? (strip->actstart + 1.0f) :
                                                          (strip->actend);

  /* strip should be referenced as-is */
  strip->scale = 1.0f;
  strip->repeat = 1.0f;

  /* return the new strip */
  return strip;
}

/* Add new NLA-strip to the top of the NLA stack - i.e.
 * into the last track if space, or a new one otherwise. */
NlaStrip *BKE_nlastack_add_strip(AnimData *adt, bAction *act)
{
  NlaStrip *strip;
  NlaTrack *nlt;

  /* sanity checks */
  if (ELEM(NULL, adt, act)) {
    return NULL;
  }

  /* create a new NLA strip */
  strip = BKE_nlastrip_new(act);
  if (strip == NULL) {
    return NULL;
  }

  /* firstly try adding strip to last track, but if that fails, add to a new track */
  if (BKE_nlatrack_add_strip(adt->nla_tracks.last, strip) == 0) {
    /* trying to add to the last track failed (no track or no space),
     * so add a new track to the stack, and add to that...
     */
    nlt = BKE_nlatrack_add(adt, NULL);
    BKE_nlatrack_add_strip(nlt, strip);
  }

  /* automatically name it too */
  BKE_nlastrip_validate_name(adt, strip);

  /* returns the strip added */
  return strip;
}

/* Add a NLA Strip referencing the given speaker's sound */
NlaStrip *BKE_nla_add_soundstrip(Main *bmain, Scene *scene, Speaker *speaker)
{
  NlaStrip *strip = MEM_callocN(sizeof(NlaStrip), "NlaSoundStrip");

  /* if speaker has a sound, set the strip length to the length of the sound,
   * otherwise default to length of 10 frames
   */
#ifdef WITH_AUDASPACE
  if (speaker->sound) {
    SoundInfo info;
    if (BKE_sound_info_get(bmain, speaker->sound, &info)) {
      strip->end = (float)ceil((double)info.length * FPS);
    }
  }
  else
#endif
  {
    strip->end = 10.0f;
    /* quiet compiler warnings */
    UNUSED_VARS(bmain, scene, speaker);
  }

  /* general settings */
  strip->type = NLASTRIP_TYPE_SOUND;

  strip->flag = NLASTRIP_FLAG_SELECT;
  strip->extendmode = NLASTRIP_EXTEND_NOTHING; /* nothing to extend... */

  /* strip should be referenced as-is */
  strip->scale = 1.0f;
  strip->repeat = 1.0f;

  /* return this strip */
  return strip;
}

/** Callback used by lib_query to walk over all ID usages (mimics `foreach_id` callback of
 * `IDTypeInfo` structure). */
void BKE_nla_strip_foreach_id(NlaStrip *strip, LibraryForeachIDData *data)
{
  BKE_LIB_FOREACHID_PROCESS(data, strip->act, IDWALK_CB_USER);

  LISTBASE_FOREACH (FCurve *, fcu, &strip->fcurves) {
    BKE_fcurve_foreach_id(fcu, data);
  }

  LISTBASE_FOREACH (NlaStrip *, substrip, &strip->strips) {
    BKE_nla_strip_foreach_id(substrip, data);
  }
}

/* *************************************************** */
/* NLA Evaluation <-> Editing Stuff */

/* Strip Mapping ------------------------------------- */

/* non clipped mapping for strip-time <-> global time (for Action-Clips)
 * invert = convert action-strip time to global time
 */
static float nlastrip_get_frame_actionclip(NlaStrip *strip, float cframe, short mode)
{
  float actlength, scale;
  // float repeat; // UNUSED

  /* get number of repeats */
  if (IS_EQF(strip->repeat, 0.0f)) {
    strip->repeat = 1.0f;
  }
  // repeat = strip->repeat; // UNUSED

  /* scaling */
  if (IS_EQF(strip->scale, 0.0f)) {
    strip->scale = 1.0f;
  }

  /* Scale must be positive - we've got a special flag for reversing. */
  scale = fabsf(strip->scale);

  /* length of referenced action */
  actlength = strip->actend - strip->actstart;
  if (IS_EQF(actlength, 0.0f)) {
    actlength = 1.0f;
  }

  /* reversed = play strip backwards */
  if (strip->flag & NLASTRIP_FLAG_REVERSE) {
    /* FIXME: this won't work right with Graph Editor? */
    if (mode == NLATIME_CONVERT_MAP) {
      return strip->end - scale * (cframe - strip->actstart);
    }
    if (mode == NLATIME_CONVERT_UNMAP) {
      return (strip->end + (strip->actstart * scale - cframe)) / scale;
    }
    /* if (mode == NLATIME_CONVERT_EVAL) */
    if (IS_EQF((float)cframe, strip->end) && IS_EQF(strip->repeat, floorf(strip->repeat))) {
      /* This case prevents the motion snapping back to the first frame at the end of the strip
       * by catching the case where repeats is a whole number, which means that the end of the
       * strip could also be interpreted as the end of the start of a repeat. */
      return strip->actstart;
    }

    /* - the 'fmod(..., actlength * scale)' is needed to get the repeats working
     * - the '/ scale' is needed to ensure that scaling influences the timing within the repeat
     */
    return strip->actend - fmodf(cframe - strip->start, actlength * scale) / scale;
  }

  if (mode == NLATIME_CONVERT_MAP) {
    return strip->start + scale * (cframe - strip->actstart);
  }
  if (mode == NLATIME_CONVERT_UNMAP) {
    return strip->actstart + (cframe - strip->start) / scale;
  }
  /* if (mode == NLATIME_CONVERT_EVAL) */
  if (IS_EQF(cframe, strip->end) && IS_EQF(strip->repeat, floorf(strip->repeat))) {
    /* This case prevents the motion snapping back to the first frame at the end of the strip
     * by catching the case where repeats is a whole number, which means that the end of the
     * strip could also be interpreted as the end of the start of a repeat. */
    return strip->actend;
  }

  /* - the 'fmod(..., actlength * scale)' is needed to get the repeats working
   * - the '/ scale' is needed to ensure that scaling influences the timing within the repeat
   */
  return strip->actstart + fmodf(cframe - strip->start, actlength * scale) / scale;
}

/* non clipped mapping for strip-time <-> global time (for Transitions)
 * invert = convert action-strip time to global time
 */
static float nlastrip_get_frame_transition(NlaStrip *strip, float cframe, short mode)
{
  float length;

  /* length of strip */
  length = strip->end - strip->start;

  /* reversed = play strip backwards */
  if (strip->flag & NLASTRIP_FLAG_REVERSE) {
    if (mode == NLATIME_CONVERT_MAP) {
      return strip->end - (length * cframe);
    }

    return (strip->end - cframe) / length;
  }

  if (mode == NLATIME_CONVERT_MAP) {
    return (length * cframe) + strip->start;
  }

  return (cframe - strip->start) / length;
}

/* non clipped mapping for strip-time <-> global time
 *  mode = eNlaTime_ConvertModes[] -> NLATIME_CONVERT_*
 *
 * only secure for 'internal' (i.e. within AnimSys evaluation) operations,
 * but should not be directly relied on for stuff which interacts with editors
 */
float nlastrip_get_frame(NlaStrip *strip, float cframe, short mode)
{
  switch (strip->type) {
    case NLASTRIP_TYPE_META:       /* Meta - for now, does the same as transition
                                    * (is really just an empty container). */
    case NLASTRIP_TYPE_TRANSITION: /* transition */
      return nlastrip_get_frame_transition(strip, cframe, mode);

    case NLASTRIP_TYPE_CLIP: /* action-clip (default) */
    default:
      return nlastrip_get_frame_actionclip(strip, cframe, mode);
  }
}

/* Non clipped mapping for strip-time <-> global time
 * mode = eNlaTime_ConvertModes -> NLATIME_CONVERT_*
 *
 * Public API method - perform this mapping using the given AnimData block
 * and perform any necessary sanity checks on the value
 */
float BKE_nla_tweakedit_remap(AnimData *adt, float cframe, short mode)
{
  NlaStrip *strip;

  /* sanity checks
   * - obviously we've got to have some starting data
   * - when not in tweakmode, the active Action does not have any scaling applied :)
   * - when in tweakmode, if the no-mapping flag is set, do not map
   */
  if ((adt == NULL) || (adt->flag & ADT_NLA_EDIT_ON) == 0 || (adt->flag & ADT_NLA_EDIT_NOMAP)) {
    return cframe;
  }

  /* if the active-strip info has been stored already, access this, otherwise look this up
   * and store for (very probable) future usage
   */
  if (adt->act_track == NULL) {
    if (adt->actstrip) {
      adt->act_track = BKE_nlatrack_find_tweaked(adt);
    }
    else {
      adt->act_track = BKE_nlatrack_find_active(&adt->nla_tracks);
    }
  }
  if (adt->actstrip == NULL) {
    adt->actstrip = BKE_nlastrip_find_active(adt->act_track);
  }
  strip = adt->actstrip;

  /* Sanity checks:
   * - In rare cases, we may not be able to find this strip for some reason (internal error)
   * - For now, if the user has defined a curve to control the time, this correction cannot be
   *   performed reliably.
   */
  if ((strip == NULL) || (strip->flag & NLASTRIP_FLAG_USR_TIME)) {
    return cframe;
  }

  /* perform the correction now... */
  return nlastrip_get_frame(strip, cframe, mode);
}

/* *************************************************** */
/* NLA API */

/* List of Strips ------------------------------------ */
/* (these functions are used for NLA-Tracks and also for nested/meta-strips) */

/* Check if there is any space in the given list to add the given strip */
bool BKE_nlastrips_has_space(ListBase *strips, float start, float end)
{
  NlaStrip *strip;

  /* sanity checks */
  if ((strips == NULL) || IS_EQF(start, end)) {
    return false;
  }
  if (start > end) {
    puts("BKE_nlastrips_has_space() error... start and end arguments swapped");
    SWAP(float, start, end);
  }

  /* loop over NLA strips checking for any overlaps with this area... */
  for (strip = strips->first; strip; strip = strip->next) {
    /* if start frame of strip is past the target end-frame, that means that
     * we've gone past the window we need to check for, so things are fine
     */
    if (strip->start >= end) {
      return true;
    }

    /* if the end of the strip is greater than either of the boundaries, the range
     * must fall within the extents of the strip
     */
    if ((strip->end > start) || (strip->end > end)) {
      return false;
    }
  }

  /* if we are still here, we haven't encountered any overlapping strips */
  return true;
}

/* Rearrange the strips in the track so that they are always in order
 * (usually only needed after a strip has been moved)
 */
void BKE_nlastrips_sort_strips(ListBase *strips)
{
  ListBase tmp = {NULL, NULL};
  NlaStrip *strip, *sstrip, *stripn;

  /* sanity checks */
  if (ELEM(NULL, strips, strips->first)) {
    return;
  }

  /* we simply perform insertion sort on this list, since it is assumed that per track,
   * there are only likely to be at most 5-10 strips
   */
  for (strip = strips->first; strip; strip = stripn) {
    short not_added = 1;

    stripn = strip->next;

    /* remove this strip from the list, and add it to the new list, searching from the end of
     * the list, assuming that the lists are in order
     */
    BLI_remlink(strips, strip);

    for (sstrip = tmp.last; sstrip; sstrip = sstrip->prev) {
      /* check if add after */
      if (sstrip->end <= strip->start) {
        BLI_insertlinkafter(&tmp, sstrip, strip);
        not_added = 0;
        break;
      }
    }

    /* add before first? */
    if (not_added) {
      BLI_addhead(&tmp, strip);
    }
  }

  /* reassign the start and end points of the strips */
  strips->first = tmp.first;
  strips->last = tmp.last;
}

/* Add the given NLA-Strip to the given list of strips, assuming that it
 * isn't currently a member of another list
 */
bool BKE_nlastrips_add_strip(ListBase *strips, NlaStrip *strip)
{
  NlaStrip *ns;
  bool not_added = true;

  /* sanity checks */
  if (ELEM(NULL, strips, strip)) {
    return false;
  }

  /* check if any space to add */
  if (BKE_nlastrips_has_space(strips, strip->start, strip->end) == 0) {
    return false;
  }

  /* find the right place to add the strip to the nominated track */
  for (ns = strips->first; ns; ns = ns->next) {
    /* if current strip occurs after the new strip, add it before */
    if (ns->start >= strip->end) {
      BLI_insertlinkbefore(strips, ns, strip);
      not_added = 0;
      break;
    }
  }
  if (not_added) {
    /* just add to the end of the list of the strips then... */
    BLI_addtail(strips, strip);
  }

  /* added... */
  return true;
}

/* Meta-Strips ------------------------------------ */

/* Convert 'islands' (i.e. continuous string of) selected strips to be
 * contained within 'Meta-Strips' which act as strips which contain strips.
 * temp: are the meta-strips to be created 'temporary' ones used for transforms?
 */
void BKE_nlastrips_make_metas(ListBase *strips, bool is_temp)
{
  NlaStrip *mstrip = NULL;
  NlaStrip *strip, *stripn;

  /* sanity checks */
  if (ELEM(NULL, strips, strips->first)) {
    return;
  }

  /* group all continuous chains of selected strips into meta-strips */
  for (strip = strips->first; strip; strip = stripn) {
    stripn = strip->next;

    if (strip->flag & NLASTRIP_FLAG_SELECT) {
      /* if there is an existing meta-strip, add this strip to it, otherwise, create a new one */
      if (mstrip == NULL) {
        /* add a new meta-strip, and add it before the current strip that it will replace... */
        mstrip = MEM_callocN(sizeof(NlaStrip), "Meta-NlaStrip");
        mstrip->type = NLASTRIP_TYPE_META;
        BLI_insertlinkbefore(strips, strip, mstrip);

        /* set flags */
        mstrip->flag = NLASTRIP_FLAG_SELECT;

        /* set temp flag if appropriate (i.e. for transform-type editing) */
        if (is_temp) {
          mstrip->flag |= NLASTRIP_FLAG_TEMP_META;
        }

        /* set default repeat/scale values to prevent warnings */
        mstrip->repeat = mstrip->scale = 1.0f;

        /* make its start frame be set to the start frame of the current strip */
        mstrip->start = strip->start;
      }

      /* remove the selected strips from the track, and add to the meta */
      BLI_remlink(strips, strip);
      BLI_addtail(&mstrip->strips, strip);

      /* expand the meta's dimensions to include the newly added strip- i.e. its last frame */
      mstrip->end = strip->end;
    }
    else {
      /* current strip wasn't selected, so the end of 'island' of selected strips has been reached,
       * so stop adding strips to the current meta
       */
      mstrip = NULL;
    }
  }
}

/* Split a meta-strip into a set of normal strips */
void BKE_nlastrips_clear_metastrip(ListBase *strips, NlaStrip *strip)
{
  NlaStrip *cs, *csn;

  /* sanity check */
  if (ELEM(NULL, strips, strip)) {
    return;
  }

  /* move each one of the meta-strip's children before the meta-strip
   * in the list of strips after unlinking them from the meta-strip
   */
  for (cs = strip->strips.first; cs; cs = csn) {
    csn = cs->next;
    BLI_remlink(&strip->strips, cs);
    BLI_insertlinkbefore(strips, strip, cs);
  }

  /* free the meta-strip now */
  BKE_nlastrip_free(strips, strip, true);
}

/* Remove meta-strips (i.e. flatten the list of strips) from the top-level of the list of strips
 * sel: only consider selected meta-strips, otherwise all meta-strips are removed
 * onlyTemp: only remove the 'temporary' meta-strips used for transforms
 */
void BKE_nlastrips_clear_metas(ListBase *strips, bool only_sel, bool only_temp)
{
  NlaStrip *strip, *stripn;

  /* sanity checks */
  if (ELEM(NULL, strips, strips->first)) {
    return;
  }

  /* remove meta-strips fitting the criteria of the arguments */
  for (strip = strips->first; strip; strip = stripn) {
    stripn = strip->next;

    /* check if strip is a meta-strip */
    if (strip->type == NLASTRIP_TYPE_META) {
      /* if check if selection and 'temporary-only' considerations are met */
      if ((!only_sel) || (strip->flag & NLASTRIP_FLAG_SELECT)) {
        if ((!only_temp) || (strip->flag & NLASTRIP_FLAG_TEMP_META)) {
          BKE_nlastrips_clear_metastrip(strips, strip);
        }
      }
    }
  }
}

/* Add the given NLA-Strip to the given Meta-Strip, assuming that the
 * strip isn't attached to any list of strips
 */
bool BKE_nlameta_add_strip(NlaStrip *mstrip, NlaStrip *strip)
{
  /* sanity checks */
  if (ELEM(NULL, mstrip, strip)) {
    return false;
  }

  /* firstly, check if the meta-strip has space for this */
  if (BKE_nlastrips_has_space(&mstrip->strips, strip->start, strip->end) == 0) {
    return false;
  }

  /* check if this would need to be added to the ends of the meta,
   * and subsequently, if the neighboring strips allow us enough room
   */
  if (strip->start < mstrip->start) {
    /* check if strip to the left (if it exists) ends before the
     * start of the strip we're trying to add
     */
    if ((mstrip->prev == NULL) || (mstrip->prev->end <= strip->start)) {
      /* add strip to start of meta's list, and expand dimensions */
      BLI_addhead(&mstrip->strips, strip);
      mstrip->start = strip->start;

      return true;
    }
    /* failed... no room before */
    return false;
  }
  if (strip->end > mstrip->end) {
    /* check if strip to the right (if it exists) starts before the
     * end of the strip we're trying to add
     */
    if ((mstrip->next == NULL) || (mstrip->next->start >= strip->end)) {
      /* add strip to end of meta's list, and expand dimensions */
      BLI_addtail(&mstrip->strips, strip);
      mstrip->end = strip->end;

      return true;
    }
    /* failed... no room after */
    return false;
  }

  /* just try to add to the meta-strip (no dimension changes needed) */
  return BKE_nlastrips_add_strip(&mstrip->strips, strip);
}

/* Adjust the settings of NLA-Strips contained within a Meta-Strip (recursively),
 * until the Meta-Strips children all fit within the Meta-Strip's new dimensions
 */
void BKE_nlameta_flush_transforms(NlaStrip *mstrip)
{
  NlaStrip *strip;
  float oStart, oEnd, offset;
  float oLen, nLen;
  short scaleChanged = 0;

  /* sanity checks
   * - strip must exist
   * - strip must be a meta-strip with some contents
   */
  if (ELEM(NULL, mstrip, mstrip->strips.first)) {
    return;
  }
  if (mstrip->type != NLASTRIP_TYPE_META) {
    return;
  }

  /* get the original start/end points, and calculate the start-frame offset
   * - these are simply the start/end frames of the child strips,
   *   since we assume they weren't transformed yet
   */
  oStart = ((NlaStrip *)mstrip->strips.first)->start;
  oEnd = ((NlaStrip *)mstrip->strips.last)->end;
  offset = mstrip->start - oStart;

  /* optimization:
   * don't flush if nothing changed yet
   * TODO: maybe we need a flag to say always flush?
   */
  if (IS_EQF(oStart, mstrip->start) && IS_EQF(oEnd, mstrip->end)) {
    return;
  }

  /* check if scale changed */
  oLen = oEnd - oStart;
  nLen = mstrip->end - mstrip->start;
  if (IS_EQF(nLen, oLen) == 0) {
    scaleChanged = 1;
  }

  /* for each child-strip, calculate new start/end points based on this new info */
  for (strip = mstrip->strips.first; strip; strip = strip->next) {
    if (scaleChanged) {
      float p1, p2;

      /* compute positions of endpoints relative to old extents of strip */
      p1 = (strip->start - oStart) / oLen;
      p2 = (strip->end - oStart) / oLen;

      /* Apply new strip endpoints using the proportions,
       * then wait for second pass to flush scale properly. */
      strip->start = (p1 * nLen) + mstrip->start;
      strip->end = (p2 * nLen) + mstrip->start;
    }
    else {
      /* just apply the changes in offset to both ends of the strip */
      strip->start += offset;
      strip->end += offset;
    }
  }

  /* apply a second pass over child strips, to finish up unfinished business */
  for (strip = mstrip->strips.first; strip; strip = strip->next) {
    /* only if scale changed, need to perform RNA updates */
    if (scaleChanged) {
      PointerRNA ptr;

      /* use RNA updates to compute scale properly */
      RNA_pointer_create(NULL, &RNA_NlaStrip, strip, &ptr);

      RNA_float_set(&ptr, "frame_start", strip->start);
      RNA_float_set(&ptr, "frame_end", strip->end);
    }

    /* finally, make sure the strip's children (if it is a meta-itself), get updated */
    BKE_nlameta_flush_transforms(strip);
  }
}

/* NLA-Tracks ---------------------------------------- */

/* Find the active NLA-track for the given stack */
NlaTrack *BKE_nlatrack_find_active(ListBase *tracks)
{
  NlaTrack *nlt;

  /* sanity check */
  if (ELEM(NULL, tracks, tracks->first)) {
    return NULL;
  }

  /* try to find the first active track */
  for (nlt = tracks->first; nlt; nlt = nlt->next) {
    if (nlt->flag & NLATRACK_ACTIVE) {
      return nlt;
    }
  }

  /* none found */
  return NULL;
}

/* Get the NLA Track that the active action/action strip comes from,
 * since this info is not stored in AnimData. It also isn't as simple
 * as just using the active track, since multiple tracks may have been
 * entered at the same time.
 */
NlaTrack *BKE_nlatrack_find_tweaked(AnimData *adt)
{
  NlaTrack *nlt;

  /* sanity check */
  if (adt == NULL) {
    return NULL;
  }

  /* Since the track itself gets disabled, we want the first disabled... */
  for (nlt = adt->nla_tracks.first; nlt; nlt = nlt->next) {
    if (nlt->flag & (NLATRACK_ACTIVE | NLATRACK_DISABLED)) {
      /* For good measure, make sure that strip actually exists there */
      if (BLI_findindex(&nlt->strips, adt->actstrip) != -1) {
        return nlt;
      }
<<<<<<< HEAD
      else {
        CLOG_VERBOSE(&LOG,
                     1,
                     "Active strip (%p, %s) not in NLA track found (%p, %s)",
                     adt->actstrip,
                     (adt->actstrip) ? adt->actstrip->name : "<None>",
                     nlt,
                     nlt->name);
=======
      if (G.debug & G_DEBUG) {
        printf("%s: Active strip (%p, %s) not in NLA track found (%p, %s)\n",
               __func__,
               adt->actstrip,
               (adt->actstrip) ? adt->actstrip->name : "<None>",
               nlt,
               nlt->name);
>>>>>>> a1a81e3b
      }
    }
  }

  /* Not found! */
  return NULL;
}

/* Toggle the 'solo' setting for the given NLA-track, making sure that it is the only one
 * that has this status in its AnimData block.
 */
void BKE_nlatrack_solo_toggle(AnimData *adt, NlaTrack *nlt)
{
  NlaTrack *nt;

  /* sanity check */
  if (ELEM(NULL, adt, adt->nla_tracks.first)) {
    return;
  }

  /* firstly, make sure 'solo' flag for all tracks is disabled */
  for (nt = adt->nla_tracks.first; nt; nt = nt->next) {
    if (nt != nlt) {
      nt->flag &= ~NLATRACK_SOLO;
    }
  }

  /* now, enable 'solo' for the given track if appropriate */
  if (nlt) {
    /* toggle solo status */
    nlt->flag ^= NLATRACK_SOLO;

    /* set or clear solo-status on AnimData */
    if (nlt->flag & NLATRACK_SOLO) {
      adt->flag |= ADT_NLA_SOLO_TRACK;
    }
    else {
      adt->flag &= ~ADT_NLA_SOLO_TRACK;
    }
  }
  else {
    adt->flag &= ~ADT_NLA_SOLO_TRACK;
  }
}

/* Make the given NLA-track the active one for the given stack. If no track is provided,
 * this function can be used to simply deactivate all the NLA tracks in the given stack too.
 */
void BKE_nlatrack_set_active(ListBase *tracks, NlaTrack *nlt_a)
{
  NlaTrack *nlt;

  /* sanity check */
  if (ELEM(NULL, tracks, tracks->first)) {
    return;
  }

  /* deactivate all the rest */
  for (nlt = tracks->first; nlt; nlt = nlt->next) {
    nlt->flag &= ~NLATRACK_ACTIVE;
  }

  /* set the given one as the active one */
  if (nlt_a) {
    nlt_a->flag |= NLATRACK_ACTIVE;
  }
}

/* Check if there is any space in the given track to add a strip of the given length */
bool BKE_nlatrack_has_space(NlaTrack *nlt, float start, float end)
{
  /* sanity checks
   * - track must exist
   * - track must be editable
   * - bounds cannot be equal (0-length is nasty)
   */
  if ((nlt == NULL) || (nlt->flag & NLATRACK_PROTECTED) || IS_EQF(start, end)) {
    return false;
  }

  if (start > end) {
    puts("BKE_nlatrack_has_space() error... start and end arguments swapped");
    SWAP(float, start, end);
  }

  /* check if there's any space left in the track for a strip of the given length */
  return BKE_nlastrips_has_space(&nlt->strips, start, end);
}

/* Rearrange the strips in the track so that they are always in order
 * (usually only needed after a strip has been moved)
 */
void BKE_nlatrack_sort_strips(NlaTrack *nlt)
{
  /* sanity checks */
  if (ELEM(NULL, nlt, nlt->strips.first)) {
    return;
  }

  /* sort the strips with a more generic function */
  BKE_nlastrips_sort_strips(&nlt->strips);
}

/* Add the given NLA-Strip to the given NLA-Track, assuming that it
 * isn't currently attached to another one
 */
bool BKE_nlatrack_add_strip(NlaTrack *nlt, NlaStrip *strip)
{
  /* sanity checks */
  if (ELEM(NULL, nlt, strip)) {
    return false;
  }

  /* do not allow adding strips if this track is locked */
  if (nlt->flag & NLATRACK_PROTECTED) {
    return false;
  }

  /* try to add the strip to the track using a more generic function */
  return BKE_nlastrips_add_strip(&nlt->strips, strip);
}

/* Get the extents of the given NLA-Track including gaps between strips,
 * returning whether this succeeded or not
 */
bool BKE_nlatrack_get_bounds(NlaTrack *nlt, float bounds[2])
{
  NlaStrip *strip;

  /* initialize bounds */
  if (bounds) {
    bounds[0] = bounds[1] = 0.0f;
  }
  else {
    return false;
  }

  /* sanity checks */
  if (ELEM(NULL, nlt, nlt->strips.first)) {
    return false;
  }

  /* lower bound is first strip's start frame */
  strip = nlt->strips.first;
  bounds[0] = strip->start;

  /* upper bound is last strip's end frame */
  strip = nlt->strips.last;
  bounds[1] = strip->end;

  /* done */
  return true;
}

/* NLA Strips -------------------------------------- */

/* Find the active NLA-strip within the given track */
NlaStrip *BKE_nlastrip_find_active(NlaTrack *nlt)
{
  NlaStrip *strip;

  /* sanity check */
  if (ELEM(NULL, nlt, nlt->strips.first)) {
    return NULL;
  }

  /* try to find the first active strip */
  for (strip = nlt->strips.first; strip; strip = strip->next) {
    if (strip->flag & NLASTRIP_FLAG_ACTIVE) {
      return strip;
    }
  }

  /* none found */
  return NULL;
}

/* Make the given NLA-Strip the active one within the given block */
void BKE_nlastrip_set_active(AnimData *adt, NlaStrip *strip)
{
  NlaTrack *nlt;
  NlaStrip *nls;

  /* sanity checks */
  if (adt == NULL) {
    return;
  }

  /* loop over tracks, deactivating*/
  for (nlt = adt->nla_tracks.first; nlt; nlt = nlt->next) {
    for (nls = nlt->strips.first; nls; nls = nls->next) {
      if (nls != strip) {
        nls->flag &= ~NLASTRIP_FLAG_ACTIVE;
      }
      else {
        nls->flag |= NLASTRIP_FLAG_ACTIVE;
      }
    }
  }
}

/* Does the given NLA-strip fall within the given bounds (times)? */
bool BKE_nlastrip_within_bounds(NlaStrip *strip, float min, float max)
{
  const float stripLen = (strip) ? strip->end - strip->start : 0.0f;
  const float boundsLen = fabsf(max - min);

  /* sanity checks */
  if ((strip == NULL) || IS_EQF(stripLen, 0.0f) || IS_EQF(boundsLen, 0.0f)) {
    return false;
  }

  /* only ok if at least part of the strip is within the bounding window
   * - first 2 cases cover when the strip length is less than the bounding area
   * - second 2 cases cover when the strip length is greater than the bounding area
   */
  if ((stripLen < boundsLen) &&
      !(IN_RANGE(strip->start, min, max) || IN_RANGE(strip->end, min, max))) {
    return false;
  }
  if ((stripLen > boundsLen) &&
      !(IN_RANGE(min, strip->start, strip->end) || IN_RANGE(max, strip->start, strip->end))) {
    return false;
  }

  /* should be ok! */
  return true;
}

/* Ensure that strip doesn't overlap those around it after resizing
 * by offsetting those which follow. */
static void nlastrip_fix_resize_overlaps(NlaStrip *strip)
{
  /* next strips - do this first, since we're often just getting longer */
  if (strip->next) {
    NlaStrip *nls = strip->next;
    float offset = 0.0f;

    if (nls->type == NLASTRIP_TYPE_TRANSITION) {
      /* transition strips should grow/shrink to accommodate the resized strip,
       * but if the strip's bounds now exceed the transition, we're forced to
       * offset everything to maintain the balance
       */
      if (strip->end <= nls->start) {
        /* grow the transition to fill the void */
        nls->start = strip->end;
      }
      else if (strip->end < nls->end) {
        /* shrink the transition to give the strip room */
        nls->start = strip->end;
      }
      else {
        /* shrink transition down to 1 frame long (so that it can still be found),
         * then offset everything else by the remaining defict to give the strip room
         */
        nls->start = nls->end - 1.0f;

        /* XXX: review whether preventing fractionals is good here... */
        offset = ceilf(strip->end - nls->start);

        /* apply necessary offset to ensure that the strip has enough space */
        for (; nls; nls = nls->next) {
          nls->start += offset;
          nls->end += offset;
        }
      }
    }
    else if (strip->end > nls->start) {
      /* NOTE: need to ensure we don't have a fractional frame offset, even if that leaves a
       * gap, otherwise it will be very hard to get rid of later
       */
      offset = ceilf(strip->end - nls->start);

      /* apply to times of all strips in this direction */
      for (; nls; nls = nls->next) {
        nls->start += offset;
        nls->end += offset;
      }
    }
  }

  /* previous strips - same routine as before */
  /* NOTE: when strip bounds are recalculated, this is not considered! */
  if (strip->prev) {
    NlaStrip *nls = strip->prev;
    float offset = 0.0f;

    if (nls->type == NLASTRIP_TYPE_TRANSITION) {
      /* transition strips should grow/shrink to accommodate the resized strip,
       * but if the strip's bounds now exceed the transition, we're forced to
       * offset everything to maintain the balance
       */
      if (strip->start >= nls->end) {
        /* grow the transition to fill the void */
        nls->end = strip->start;
      }
      else if (strip->start > nls->start) {
        /* shrink the transition to give the strip room */
        nls->end = strip->start;
      }
      else {
        /* shrink transition down to 1 frame long (so that it can still be found),
         * then offset everything else by the remaining defict to give the strip room
         */
        nls->end = nls->start + 1.0f;

        /* XXX: review whether preventing fractionals is good here... */
        offset = ceilf(nls->end - strip->start);

        /* apply necessary offset to ensure that the strip has enough space */
        for (; nls; nls = nls->next) {
          nls->start -= offset;
          nls->end -= offset;
        }
      }
    }
    else if (strip->start < nls->end) {
      /* NOTE: need to ensure we don't have a fractional frame offset, even if that leaves a
       * gap, otherwise it will be very hard to get rid of later
       */
      offset = ceilf(nls->end - strip->start);

      /* apply to times of all strips in this direction */
      for (; nls; nls = nls->prev) {
        nls->start -= offset;
        nls->end -= offset;
      }
    }
  }
}

/* Recalculate the start and end frames for the current strip, after changing
 * the extents of the action or the mapping (repeats or scale factor) info
 */
void BKE_nlastrip_recalculate_bounds(NlaStrip *strip)
{
  float actlen, mapping;

  /* sanity checks
   * - must have a strip
   * - can only be done for action clips
   */
  if ((strip == NULL) || (strip->type != NLASTRIP_TYPE_CLIP)) {
    return;
  }

  /* calculate new length factors */
  actlen = strip->actend - strip->actstart;
  if (IS_EQF(actlen, 0.0f)) {
    actlen = 1.0f;
  }

  mapping = strip->scale * strip->repeat;

  /* adjust endpoint of strip in response to this */
  if (IS_EQF(mapping, 0.0f) == 0) {
    strip->end = (actlen * mapping) + strip->start;
  }

  /* make sure we don't overlap our neighbors */
  nlastrip_fix_resize_overlaps(strip);
}

/* Is the given NLA-strip the first one to occur for the given AnimData block */
// TODO: make this an api method if necessary, but need to add prefix first
static bool nlastrip_is_first(AnimData *adt, NlaStrip *strip)
{
  NlaTrack *nlt;
  NlaStrip *ns;

  /* sanity checks */
  if (ELEM(NULL, adt, strip)) {
    return false;
  }

  /* check if strip has any strips before it */
  if (strip->prev) {
    return false;
  }

  /* check other tracks to see if they have a strip that's earlier */
  /* TODO: or should we check that the strip's track is also the first? */
  for (nlt = adt->nla_tracks.first; nlt; nlt = nlt->next) {
    /* only check the first strip, assuming that they're all in order */
    ns = nlt->strips.first;
    if (ns) {
      if (ns->start < strip->start) {
        return false;
      }
    }
  }

  /* should be first now */
  return true;
}

/* Animated Strips ------------------------------------------- */

/* Check if the given NLA-Track has any strips with own F-Curves */
bool BKE_nlatrack_has_animated_strips(NlaTrack *nlt)
{
  NlaStrip *strip;

  /* sanity checks */
  if (ELEM(NULL, nlt, nlt->strips.first)) {
    return false;
  }

  /* check each strip for F-Curves only (don't care about whether the flags are set) */
  for (strip = nlt->strips.first; strip; strip = strip->next) {
    if (strip->fcurves.first) {
      return true;
    }
  }

  /* none found */
  return false;
}

/* Check if given NLA-Tracks have any strips with own F-Curves */
bool BKE_nlatracks_have_animated_strips(ListBase *tracks)
{
  NlaTrack *nlt;

  /* sanity checks */
  if (ELEM(NULL, tracks, tracks->first)) {
    return false;
  }

  /* check each track, stopping on the first hit */
  for (nlt = tracks->first; nlt; nlt = nlt->next) {
    if (BKE_nlatrack_has_animated_strips(nlt)) {
      return true;
    }
  }

  /* none found */
  return false;
}

/* Validate the NLA-Strips 'control' F-Curves based on the flags set*/
void BKE_nlastrip_validate_fcurves(NlaStrip *strip)
{
  FCurve *fcu;

  /* sanity checks */
  if (strip == NULL) {
    return;
  }

  /* if controlling influence... */
  if (strip->flag & NLASTRIP_FLAG_USR_INFLUENCE) {
    /* try to get F-Curve */
    fcu = BKE_fcurve_find(&strip->fcurves, "influence", 0);

    /* add one if not found */
    if (fcu == NULL) {
      /* make new F-Curve */
      fcu = BKE_fcurve_create();
      BLI_addtail(&strip->fcurves, fcu);

      /* set default flags */
      fcu->flag = (FCURVE_VISIBLE | FCURVE_SELECTED);
      fcu->auto_smoothing = U.auto_smoothing_new;

      /* store path - make copy, and store that */
      fcu->rna_path = BLI_strdupn("influence", 9);

      /* insert keyframe to ensure current value stays on first refresh */
      fcu->bezt = MEM_callocN(sizeof(BezTriple), "nlastrip influence bezt");
      fcu->totvert = 1;

      fcu->bezt->vec[1][0] = strip->start;
      fcu->bezt->vec[1][1] = strip->influence;

      /* Respect User Preferences for default interpolation and handles. */
      fcu->bezt->h1 = fcu->bezt->h2 = U.keyhandles_new;
      fcu->bezt->ipo = U.ipo_new;
    }
  }

  /* if controlling time... */
  if (strip->flag & NLASTRIP_FLAG_USR_TIME) {
    /* try to get F-Curve */
    fcu = BKE_fcurve_find(&strip->fcurves, "strip_time", 0);

    /* add one if not found */
    if (fcu == NULL) {
      /* make new F-Curve */
      fcu = BKE_fcurve_create();
      BLI_addtail(&strip->fcurves, fcu);

      /* set default flags */
      fcu->flag = (FCURVE_VISIBLE | FCURVE_SELECTED);
      fcu->auto_smoothing = U.auto_smoothing_new;

      /* store path - make copy, and store that */
      fcu->rna_path = BLI_strdupn("strip_time", 10);

      /* TODO: insert a few keyframes to ensure default behavior? */
    }
  }
}

/* Check if the given RNA pointer + property combo should be handled by
 * NLA strip curves or not.
 */
bool BKE_nlastrip_has_curves_for_property(const PointerRNA *ptr, const PropertyRNA *prop)
{
  /* sanity checks */
  if (ELEM(NULL, ptr, prop)) {
    return false;
  }

  /* 1) Must be NLA strip */
  if (ptr->type == &RNA_NlaStrip) {
    /* 2) Must be one of the predefined properties */
    static PropertyRNA *prop_influence = NULL;
    static PropertyRNA *prop_time = NULL;
    static bool needs_init = true;

    /* Init the properties on first use */
    if (needs_init) {
      prop_influence = RNA_struct_type_find_property(&RNA_NlaStrip, "influence");
      prop_time = RNA_struct_type_find_property(&RNA_NlaStrip, "strip_time");

      needs_init = false;
    }

    /* Check if match */
    if (ELEM(prop, prop_influence, prop_time)) {
      return true;
    }
  }

  /* No criteria met */
  return false;
}

/* Sanity Validation ------------------------------------ */

static bool nla_editbone_name_check(void *arg, const char *name)
{
  return BLI_ghash_haskey((GHash *)arg, (const void *)name);
}

/* Find (and set) a unique name for a strip from the whole AnimData block
 * Uses a similar method to the BLI method, but is implemented differently
 * as we need to ensure that the name is unique over several lists of tracks,
 * not just a single track.
 */
void BKE_nlastrip_validate_name(AnimData *adt, NlaStrip *strip)
{
  GHash *gh;
  NlaStrip *tstrip;
  NlaTrack *nlt;

  /* sanity checks */
  if (ELEM(NULL, adt, strip)) {
    return;
  }

  /* give strip a default name if none already */
  if (strip->name[0] == 0) {
    switch (strip->type) {
      case NLASTRIP_TYPE_CLIP: /* act-clip */
        BLI_strncpy(strip->name,
                    (strip->act) ? (strip->act->id.name + 2) : ("<No Action>"),
                    sizeof(strip->name));
        break;
      case NLASTRIP_TYPE_TRANSITION: /* transition */
        BLI_strncpy(strip->name, "Transition", sizeof(strip->name));
        break;
      case NLASTRIP_TYPE_META: /* meta */
        BLI_strncpy(strip->name, "Meta", sizeof(strip->name));
        break;
      default:
        BLI_strncpy(strip->name, "NLA Strip", sizeof(strip->name));
        break;
    }
  }

  /* build a hash-table of all the strips in the tracks
   * - this is easier than iterating over all the tracks+strips hierarchy every time
   *   (and probably faster)
   */
  gh = BLI_ghash_str_new("nlastrip_validate_name gh");

  for (nlt = adt->nla_tracks.first; nlt; nlt = nlt->next) {
    for (tstrip = nlt->strips.first; tstrip; tstrip = tstrip->next) {
      /* don't add the strip of interest */
      if (tstrip == strip) {
        continue;
      }

      /* Use the name of the strip as the key, and the strip as the value,
       * since we're mostly interested in the keys. */
      BLI_ghash_insert(gh, tstrip->name, tstrip);
    }
  }

  /* If the hash-table has a match for this name, try other names...
   * - In an extreme case, it might not be able to find a name,
   *   but then everything else in Blender would fail too :).
   */
  BLI_uniquename_cb(nla_editbone_name_check,
                    (void *)gh,
                    DATA_("NlaStrip"),
                    '.',
                    strip->name,
                    sizeof(strip->name));

  /* free the hash... */
  BLI_ghash_free(gh, NULL, NULL);
}

/* ---- */

/* Get strips which overlap the given one at the start/end of its range
 * - strip: strip that we're finding overlaps for
 * - track: nla-track that the overlapping strips should be found from
 * - start, end: frames for the offending endpoints
 */
static void nlastrip_get_endpoint_overlaps(NlaStrip *strip,
                                           NlaTrack *track,
                                           float **start,
                                           float **end)
{
  NlaStrip *nls;

  /* find strips that overlap over the start/end of the given strip,
   * but which don't cover the entire length
   */
  /* TODO: this scheme could get quite slow for doing this on many strips... */
  for (nls = track->strips.first; nls; nls = nls->next) {
    /* Check if strip overlaps (extends over or exactly on)
     * the entire range of the strip we're validating. */
    if ((nls->start <= strip->start) && (nls->end >= strip->end)) {
      *start = NULL;
      *end = NULL;
      return;
    }

    /* check if strip doesn't even occur anywhere near... */
    if (nls->end < strip->start) {
      continue; /* skip checking this strip... not worthy of mention */
    }
    if (nls->start > strip->end) {
      return; /* the range we're after has already passed */
    }

    /* if this strip is not part of an island of continuous strips, it can be used
     * - this check needs to be done for each end of the strip we try and use...
     */
    if ((nls->next == NULL) || IS_EQF(nls->next->start, nls->end) == 0) {
      if ((nls->end > strip->start) && (nls->end < strip->end)) {
        *start = &nls->end;
      }
    }
    if ((nls->prev == NULL) || IS_EQF(nls->prev->end, nls->start) == 0) {
      if ((nls->start < strip->end) && (nls->start > strip->start)) {
        *end = &nls->start;
      }
    }
  }
}

/* Determine auto-blending for the given strip */
static void BKE_nlastrip_validate_autoblends(NlaTrack *nlt, NlaStrip *nls)
{
  float *ps = NULL, *pe = NULL;
  float *ns = NULL, *ne = NULL;

  /* sanity checks */
  if (ELEM(NULL, nls, nlt)) {
    return;
  }
  if ((nlt->prev == NULL) && (nlt->next == NULL)) {
    return;
  }
  if ((nls->flag & NLASTRIP_FLAG_AUTO_BLENDS) == 0) {
    return;
  }

  /* get test ranges */
  if (nlt->prev) {
    nlastrip_get_endpoint_overlaps(nls, nlt->prev, &ps, &pe);
  }
  if (nlt->next) {
    nlastrip_get_endpoint_overlaps(nls, nlt->next, &ns, &ne);
  }

  /* set overlaps for this strip
   * - don't use the values obtained though if the end in question
   *   is directly followed/preceded by another strip, forming an
   *   'island' of continuous strips
   */
  if ((ps || ns) && ((nls->prev == NULL) || IS_EQF(nls->prev->end, nls->start) == 0)) {
    /* start overlaps - pick the largest overlap */
    if (((ps && ns) && (*ps > *ns)) || (ps)) {
      nls->blendin = *ps - nls->start;
    }
    else {
      nls->blendin = *ns - nls->start;
    }
  }
  else { /* no overlap allowed/needed */
    nls->blendin = 0.0f;
  }

  if ((pe || ne) && ((nls->next == NULL) || IS_EQF(nls->next->start, nls->end) == 0)) {
    /* end overlaps - pick the largest overlap */
    if (((pe && ne) && (*pe > *ne)) || (pe)) {
      nls->blendout = nls->end - *pe;
    }
    else {
      nls->blendout = nls->end - *ne;
    }
  }
  else { /* no overlap allowed/needed */
    nls->blendout = 0.0f;
  }
}

/* Ensure that auto-blending and other settings are set correctly */
void BKE_nla_validate_state(AnimData *adt)
{
  NlaStrip *strip, *fstrip = NULL;
  NlaTrack *nlt;

  /* sanity checks */
  if (ELEM(NULL, adt, adt->nla_tracks.first)) {
    return;
  }

  /* Adjust blending values for auto-blending,
   * and also do an initial pass to find the earliest strip. */
  for (nlt = adt->nla_tracks.first; nlt; nlt = nlt->next) {
    for (strip = nlt->strips.first; strip; strip = strip->next) {
      /* auto-blending first */
      BKE_nlastrip_validate_autoblends(nlt, strip);

      /* extend mode - find first strip */
      if ((fstrip == NULL) || (strip->start < fstrip->start)) {
        fstrip = strip;
      }
    }
  }

  /* second pass over the strips to adjust the extend-mode to fix any problems */
  for (nlt = adt->nla_tracks.first; nlt; nlt = nlt->next) {
    for (strip = nlt->strips.first; strip; strip = strip->next) {
      /* apart from 'nothing' option which user has to explicitly choose, we don't really know
       * if we should be overwriting the extend setting (but assume that's what the user
       * wanted)
       */
      /* TODO: 1 solution is to tie this in with auto-blending... */
      if (strip->extendmode != NLASTRIP_EXTEND_NOTHING) {
        /* 1) First strip must be set to extend hold, otherwise, stuff before acts dodgy
         * 2) Only overwrite extend mode if *not* changing it will most probably result in
         * occlusion problems, which will occur if...
         * - blendmode = REPLACE
         * - all channels the same (this is fiddly to test, so is currently assumed)
         *
         * Should fix problems such as [#29869]
         */
        if (strip == fstrip) {
          strip->extendmode = NLASTRIP_EXTEND_HOLD;
        }
        else if (strip->blendmode == NLASTRIP_MODE_REPLACE) {
          strip->extendmode = NLASTRIP_EXTEND_HOLD_FORWARD;
        }
      }
    }
  }
}

/* Action Stashing -------------------------------------- */

/* name of stashed tracks - the translation stuff is included here to save extra work */
#define STASH_TRACK_NAME DATA_("[Action Stash]")

/* Check if an action is "stashed" in the NLA already
 *
 * The criteria for this are:
 *   1) The action in question lives in a "stash" track
 *   2) We only check first-level strips. That is, we will not check inside meta strips.
 */
bool BKE_nla_action_is_stashed(AnimData *adt, bAction *act)
{
  NlaTrack *nlt;
  NlaStrip *strip;

  for (nlt = adt->nla_tracks.first; nlt; nlt = nlt->next) {
    if (strstr(nlt->name, STASH_TRACK_NAME)) {
      for (strip = nlt->strips.first; strip; strip = strip->next) {
        if (strip->act == act) {
          return true;
        }
      }
    }
  }

  return false;
}

/* "Stash" an action (i.e. store it as a track/layer in the NLA, but non-contributing)
 * to retain it in the file for future uses
 */
bool BKE_nla_action_stash(AnimData *adt)
{
  NlaTrack *prev_track = NULL;
  NlaTrack *nlt;
  NlaStrip *strip;

  /* sanity check */
  if (ELEM(NULL, adt, adt->action)) {
    CLOG_ERROR(&LOG, "Invalid argument - %p %p", adt, adt->action);
    return false;
  }

  /* do not add if it is already stashed */
  if (BKE_nla_action_is_stashed(adt, adt->action)) {
    return false;
  }

  /* create a new track, and add this immediately above the previous stashing track */
  for (prev_track = adt->nla_tracks.last; prev_track; prev_track = prev_track->prev) {
    if (strstr(prev_track->name, STASH_TRACK_NAME)) {
      break;
    }
  }

  nlt = BKE_nlatrack_add(adt, prev_track);
  BLI_assert(nlt != NULL);

  /* We need to ensure that if there wasn't any previous instance,
   * it must go to be bottom of the stack. */
  if (prev_track == NULL) {
    BLI_remlink(&adt->nla_tracks, nlt);
    BLI_addhead(&adt->nla_tracks, nlt);
  }

  BLI_strncpy(nlt->name, STASH_TRACK_NAME, sizeof(nlt->name));
  BLI_uniquename(
      &adt->nla_tracks, nlt, STASH_TRACK_NAME, '.', offsetof(NlaTrack, name), sizeof(nlt->name));

  /* add the action as a strip in this new track
   * NOTE: a new user is created here
   */
  strip = BKE_nlastrip_new(adt->action);
  BLI_assert(strip != NULL);

  BKE_nlatrack_add_strip(nlt, strip);
  BKE_nlastrip_validate_name(adt, strip);

  /* mark the stash track and strip so that they doesn't disturb the stack animation,
   * and are unlikely to draw attention to itself (or be accidentally bumped around)
   *
   * NOTE: this must be done *after* adding the strip to the track, or else
   *       the strip locking will prevent the strip from getting added
   */
  nlt->flag = (NLATRACK_MUTED | NLATRACK_PROTECTED);
  strip->flag &= ~(NLASTRIP_FLAG_SELECT | NLASTRIP_FLAG_ACTIVE);

  /* also mark the strip for auto syncing the length, so that the strips accurately
   * reflect the length of the action
   * XXX: we could do with some extra flags here to prevent repeats/scaling options from
   * working!
   */
  strip->flag |= NLASTRIP_FLAG_SYNC_LENGTH;

  /* succeeded */
  return true;
}

/* Core Tools ------------------------------------------- */

/* For the given AnimData block, add the active action to the NLA
 * stack (i.e. 'push-down' action). The UI should only allow this
 * for normal editing only (i.e. not in editmode for some strip's action),
 * so no checks for this are performed.
 */
/* TODO: maybe we should have checks for this too... */
void BKE_nla_action_pushdown(AnimData *adt)
{
  NlaStrip *strip;
  const bool is_first = (adt) && (adt->nla_tracks.first == NULL);

  /* sanity checks */
  /* TODO: need to report the error for this */
  if (ELEM(NULL, adt, adt->action)) {
    return;
  }

  /* if the action is empty, we also shouldn't try to add to stack,
   * as that will cause us grief down the track
   */
  /* TODO: what about modifiers? */
  if (action_has_motion(adt->action) == 0) {
    CLOG_ERROR(&LOG, "action has no data");
    return;
  }

  /* add a new NLA strip to the track, which references the active action */
  strip = BKE_nlastack_add_strip(adt, adt->action);

  /* do other necessary work on strip */
  if (strip) {
    /* clear reference to action now that we've pushed it onto the stack */
    id_us_min(&adt->action->id);
    adt->action = NULL;

    /* copy current "action blending" settings from adt to the strip,
     * as it was keyframed with these settings, so omitting them will
     * change the effect  [T54233]
     *
     * NOTE: We only do this when there are no tracks
     */
    if (is_first == false) {
      strip->blendmode = adt->act_blendmode;
      strip->influence = adt->act_influence;
      strip->extendmode = adt->act_extendmode;

      if (adt->act_influence < 1.0f) {
        /* enable "user-controlled" influence (which will insert a default keyframe)
         * so that the influence doesn't get lost on the new update
         *
         * NOTE: An alternative way would have been to instead hack the influence
         * to not get always get reset to full strength if NLASTRIP_FLAG_USR_INFLUENCE
         * is disabled but auto-blending isn't being used. However, that approach
         * is a bit hacky/hard to discover, and may cause backwards compatibility issues,
         * so it's better to just do it this way.
         */
        strip->flag |= NLASTRIP_FLAG_USR_INFLUENCE;
        BKE_nlastrip_validate_fcurves(strip);
      }
    }

    /* if the strip is the first one in the track it lives in, check if there
     * are strips in any other tracks that may be before this, and set the extend
     * mode accordingly
     */
    if (nlastrip_is_first(adt, strip) == 0) {
      /* Not first, so extend mode can only be:
       * NLASTRIP_EXTEND_HOLD_FORWARD not NLASTRIP_EXTEND_HOLD,
       * so that it doesn't override strips in previous tracks. */
      /* FIXME: this needs to be more automated, since user can rearrange strips */
      if (strip->extendmode == NLASTRIP_EXTEND_HOLD) {
        strip->extendmode = NLASTRIP_EXTEND_HOLD_FORWARD;
      }
    }

    /* make strip the active one... */
    BKE_nlastrip_set_active(adt, strip);
  }
}

/* Find the active strip + track combo, and set them up as the tweaking track,
 * and return if successful or not.
 */
bool BKE_nla_tweakmode_enter(AnimData *adt)
{
  NlaTrack *nlt, *activeTrack = NULL;
  NlaStrip *strip, *activeStrip = NULL;

  /* verify that data is valid */
  if (ELEM(NULL, adt, adt->nla_tracks.first)) {
    return false;
  }

  /* if block is already in tweakmode, just leave, but we should report
   * that this block is in tweakmode (as our returncode)
   */
  if (adt->flag & ADT_NLA_EDIT_ON) {
    return true;
  }

  /* go over the tracks, finding the active one, and its active strip
   * - if we cannot find both, then there's nothing to do
   */
  for (nlt = adt->nla_tracks.first; nlt; nlt = nlt->next) {
    /* check if active */
    if (nlt->flag & NLATRACK_ACTIVE) {
      /* store reference to this active track */
      activeTrack = nlt;

      /* now try to find active strip */
      activeStrip = BKE_nlastrip_find_active(nlt);
      break;
    }
  }

  /* There are situations where we may have multiple strips selected and we want to enter
   * tweakmode on all of those at once. Usually in those cases, it will usually just be a
   * single strip per AnimData. In such cases, compromise and take the last selected track
   * and/or last selected strip, T28468.
   */
  if (activeTrack == NULL) {
    /* try last selected track for active strip */
    for (nlt = adt->nla_tracks.last; nlt; nlt = nlt->prev) {
      if (nlt->flag & NLATRACK_SELECTED) {
        /* assume this is the active track */
        activeTrack = nlt;

        /* try to find active strip */
        activeStrip = BKE_nlastrip_find_active(nlt);
        break;
      }
    }
  }
  if ((activeTrack) && (activeStrip == NULL)) {
    /* No active strip in active or last selected track;
     * compromise for first selected (assuming only single). */
    for (strip = activeTrack->strips.first; strip; strip = strip->next) {
      if (strip->flag & (NLASTRIP_FLAG_SELECT | NLASTRIP_FLAG_ACTIVE)) {
        activeStrip = strip;
        break;
      }
    }
  }

  if (ELEM(NULL, activeTrack, activeStrip, activeStrip->act)) {
    CLOG_VERBOSE(&LOG,
                 1,
                 "NLA tweakmode enter - neither active requirement found"
                 "\tactiveTrack = %p, activeStrip = %p",
                 (void *)activeTrack,
                 (void *)activeStrip);
    return false;
  }

  /* go over all the tracks up to the active one, tagging each strip that uses the same
   * action as the active strip, but leaving everything else alone
   */
  for (nlt = activeTrack->prev; nlt; nlt = nlt->prev) {
    for (strip = nlt->strips.first; strip; strip = strip->next) {
      if (strip->act == activeStrip->act) {
        strip->flag |= NLASTRIP_FLAG_TWEAKUSER;
      }
      else {
        strip->flag &= ~NLASTRIP_FLAG_TWEAKUSER;
      }
    }
  }

  /* tag all other strips in active track that uses the same action as the active strip */
  for (strip = activeTrack->strips.first; strip; strip = strip->next) {
    if ((strip->act == activeStrip->act) && (strip != activeStrip)) {
      strip->flag |= NLASTRIP_FLAG_TWEAKUSER;
    }
    else {
      strip->flag &= ~NLASTRIP_FLAG_TWEAKUSER;
    }
  }

  /* go over all the tracks after AND INCLUDING the active one, tagging them as being disabled
   * - the active track needs to also be tagged, otherwise, it'll overlap with the tweaks going
   * on
   */
  for (nlt = activeTrack; nlt; nlt = nlt->next) {
    nlt->flag |= NLATRACK_DISABLED;
  }

  /* handle AnimData level changes:
   * - 'real' active action to temp storage (no need to change user-counts).
   * - Action of active strip set to be the 'active action', and have its usercount
   * incremented.
   * - Editing-flag for this AnimData block should also get turned on
   *   (for more efficient restoring).
   * - Take note of the active strip for mapping-correction of keyframes
   *   in the action being edited.
   */
  adt->tmpact = adt->action;
  adt->action = activeStrip->act;
  adt->act_track = activeTrack;
  adt->actstrip = activeStrip;
  id_us_plus(&activeStrip->act->id);
  adt->flag |= ADT_NLA_EDIT_ON;

  /* done! */
  return true;
}

/* Exit tweakmode for this AnimData block */
void BKE_nla_tweakmode_exit(AnimData *adt)
{
  NlaStrip *strip;
  NlaTrack *nlt;

  /* verify that data is valid */
  if (ELEM(NULL, adt, adt->nla_tracks.first)) {
    return;
  }

  /* hopefully the flag is correct - skip if not on */
  if ((adt->flag & ADT_NLA_EDIT_ON) == 0) {
    return;
  }

  /* sync the length of the user-strip with the new state of the action
   * but only if the user has explicitly asked for this to happen
   * (see [#34645] for things to be careful about)
   */
  if ((adt->actstrip) && (adt->actstrip->flag & NLASTRIP_FLAG_SYNC_LENGTH)) {
    strip = adt->actstrip;

    /* must be action-clip only (transitions don't have scale) */
    if ((strip->type == NLASTRIP_TYPE_CLIP) && (strip->act)) {
      /* recalculate the length of the action */
      calc_action_range(strip->act, &strip->actstart, &strip->actend, 0);

      /* adjust the strip extents in response to this */
      BKE_nlastrip_recalculate_bounds(strip);
    }
  }

  /* for all Tracks, clear the 'disabled' flag
   * for all Strips, clear the 'tweak-user' flag
   */
  for (nlt = adt->nla_tracks.first; nlt; nlt = nlt->next) {
    nlt->flag &= ~NLATRACK_DISABLED;

    for (strip = nlt->strips.first; strip; strip = strip->next) {
      /* sync strip extents if this strip uses the same action */
      if ((adt->actstrip) && (adt->actstrip->act == strip->act) &&
          (strip->flag & NLASTRIP_FLAG_SYNC_LENGTH)) {
        /* recalculate the length of the action */
        calc_action_range(strip->act, &strip->actstart, &strip->actend, 0);

        /* adjust the strip extents in response to this */
        BKE_nlastrip_recalculate_bounds(strip);
      }

      /* clear tweakuser flag */
      strip->flag &= ~NLASTRIP_FLAG_TWEAKUSER;
    }
  }

  /* handle AnimData level changes:
   * - 'temporary' active action needs its usercount decreased, since we're removing this
   * reference
   * - 'real' active action is restored from storage
   * - storage pointer gets cleared (to avoid having bad notes hanging around)
   * - editing-flag for this AnimData block should also get turned off
   * - clear pointer to active strip
   */
  if (adt->action) {
    id_us_min(&adt->action->id);
  }
  adt->action = adt->tmpact;
  adt->tmpact = NULL;
  adt->act_track = NULL;
  adt->actstrip = NULL;
  adt->flag &= ~ADT_NLA_EDIT_ON;
}<|MERGE_RESOLUTION|>--- conflicted
+++ resolved
@@ -1023,25 +1023,13 @@
       if (BLI_findindex(&nlt->strips, adt->actstrip) != -1) {
         return nlt;
       }
-<<<<<<< HEAD
-      else {
-        CLOG_VERBOSE(&LOG,
-                     1,
-                     "Active strip (%p, %s) not in NLA track found (%p, %s)",
-                     adt->actstrip,
-                     (adt->actstrip) ? adt->actstrip->name : "<None>",
-                     nlt,
-                     nlt->name);
-=======
-      if (G.debug & G_DEBUG) {
-        printf("%s: Active strip (%p, %s) not in NLA track found (%p, %s)\n",
-               __func__,
-               adt->actstrip,
-               (adt->actstrip) ? adt->actstrip->name : "<None>",
-               nlt,
-               nlt->name);
->>>>>>> a1a81e3b
-      }
+      CLOG_VERBOSE(&LOG,
+                   1,
+                   "Active strip (%p, %s) not in NLA track found (%p, %s)",
+                   adt->actstrip,
+                   (adt->actstrip) ? adt->actstrip->name : "<None>",
+                   nlt,
+                   nlt->name);
     }
   }
 
