--- conflicted
+++ resolved
@@ -292,11 +292,7 @@
 bool psys_in_edit_mode(const EvaluationContext *eval_ctx, ViewLayer *view_layer, ParticleSystem *psys)
 {
 	return (view_layer->basact &&
-<<<<<<< HEAD
-	        (eval_ctx->object_mode& OB_MODE_PARTICLE_EDIT) &&
-=======
 	        (eval_ctx->object_mode & OB_MODE_PARTICLE_EDIT) &&
->>>>>>> 74f7fb08
 	        psys == psys_get_current((view_layer->basact)->object) &&
 	        (psys->edit || psys->pointcache->edit) &&
 	        !psys->renderdata);
