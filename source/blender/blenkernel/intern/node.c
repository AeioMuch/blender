--- conflicted
+++ resolved
@@ -1787,9 +1787,6 @@
 	}
 }
 
-<<<<<<< HEAD
-/* do not free ntree itself here, BKE_libblock_free calls this function too */
-=======
 /**
  * Free (or release) any data used by this nodetree (does not free the nodetree itself).
  *
@@ -1797,7 +1794,6 @@
  * \param do_id_user When \a true, ID datablocks used (referenced) by this nodetree are 'released'
  *                   (their user count is decreased).
  */
->>>>>>> 794a977b
 void ntreeFreeTree(bNodeTree *ntree, const bool do_id_user)
 {
 	bNodeTree *tntree;
