/*
 * ***** BEGIN GPL LICENSE BLOCK *****
 *
 * This program is free software; you can redistribute it and/or
 * modify it under the terms of the GNU General Public License
 * as published by the Free Software Foundation; either version 2
 * of the License, or (at your option) any later version.
 *
 * This program is distributed in the hope that it will be useful,
 * but WITHOUT ANY WARRANTY; without even the implied warranty of
 * MERCHANTABILITY or FITNESS FOR A PARTICULAR PURPOSE.  See the
 * GNU General Public License for more details.
 *
 * You should have received a copy of the GNU General Public License
 * along with this program; if not, write to the Free Software Foundation,
 * Inc., 51 Franklin Street, Fifth Floor, Boston, MA 02110-1301, USA.
 *
 * The Original Code is Copyright (C) 2001-2002 by NaN Holding BV.
 * All rights reserved.
 *
 * The Original Code is: all of this file.
 *
 * Contributor(s): none yet.
 *
 * ***** END GPL LICENSE BLOCK *****
 */

/** \file blender/blenkernel/intern/sound.c
 *  \ingroup bke
 */

#include <string.h>
#include <stdlib.h>

#include "MEM_guardedalloc.h"

#include "BLI_blenlib.h"
#include "BLI_math.h"
#include "BLI_threads.h"

#include "DNA_anim_types.h"
#include "DNA_object_types.h"
#include "DNA_scene_types.h"
#include "DNA_sequence_types.h"
#include "DNA_packedFile_types.h"
#include "DNA_screen_types.h"
#include "DNA_sound_types.h"
#include "DNA_speaker_types.h"

#ifdef WITH_AUDASPACE
#  include AUD_SOUND_H
#  include AUD_SEQUENCE_H
#  include AUD_HANDLE_H
#  include AUD_SPECIAL_H
#  ifdef WITH_SYSTEM_AUDASPACE
#    include "../../../intern/audaspace/intern/AUD_Set.h"
#  endif
#endif

#include "BKE_global.h"
#include "BKE_main.h"
#include "BKE_sound.h"
#include "BKE_library.h"
#include "BKE_packedFile.h"
#include "BKE_sequencer.h"
#include "BKE_scene.h"

#ifdef WITH_AUDASPACE
/* evil globals ;-) */
static int sound_cfra;
static char **audio_device_names = NULL;
#endif

bSound *BKE_sound_new_file(struct Main *bmain, const char *filename)
{
	bSound *sound;

	char str[FILE_MAX];
	const char *path;

	size_t len;

	BLI_strncpy(str, filename, sizeof(str));

	path = /*bmain ? bmain->name :*/ G.main->name;

	BLI_path_abs(str, path);

	len = strlen(filename);
	while (len > 0 && filename[len - 1] != '/' && filename[len - 1] != '\\')
		len--;

	sound = BKE_libblock_alloc(bmain, ID_SO, filename + len);
	BLI_strncpy(sound->name, filename, FILE_MAX);
	/* sound->type = SOUND_TYPE_FILE; */ /* XXX unused currently */

	BKE_sound_load(bmain, sound);

	return sound;
}

<<<<<<< HEAD
void BKE_sound_free(bSound *sound, const bool UNUSED(do_id_user))
{
	/* This ID has no animdata. */
=======
/**
 * Free (or release) any data used by this sound (does not free the sound itself).
 *
 * \param sound The sound to free.
 * \param do_id_user When \a true, ID datablocks used (referenced) by this sound are 'released'
 *                   (their user count is decreased).
 */
void BKE_sound_free(bSound *sound, const bool UNUSED(do_id_user))
{
	/* No animdata here. */
>>>>>>> 794a977b

	if (sound->packedfile) {
		freePackedFile(sound->packedfile);
		sound->packedfile = NULL;
	}

#ifdef WITH_AUDASPACE
	if (sound->handle) {
		AUD_Sound_free(sound->handle);
		sound->handle = NULL;
		sound->playback_handle = NULL;
	}

	if (sound->cache) {
		AUD_Sound_free(sound->cache);
		sound->cache = NULL;
	}

	BKE_sound_free_waveform(sound);
	
	if (sound->spinlock) {
		BLI_spin_end(sound->spinlock);
		MEM_freeN(sound->spinlock);
		sound->spinlock = NULL;
	}	
#endif  /* WITH_AUDASPACE */
}

#ifdef WITH_AUDASPACE

static const char *force_device = NULL;

#ifdef WITH_JACK
static void sound_sync_callback(void *data, int mode, float time)
{
	struct Main *bmain = (struct Main *)data;
	struct Scene *scene;

	scene = bmain->scene.first;
	while (scene) {
		if (scene->audio.flag & AUDIO_SYNC) {
			if (mode)
				BKE_sound_play_scene(scene);
			else
				BKE_sound_stop_scene(scene);
			if (scene->playback_handle)
				AUD_Handle_setPosition(scene->playback_handle, time);
		}
		scene = scene->id.next;
	}
}
#endif

void BKE_sound_force_device(const char *device)
{
	force_device = device;
}

void BKE_sound_init_once(void)
{
	AUD_initOnce();
	atexit(BKE_sound_exit_once);
}

static AUD_Device *sound_device;

void *BKE_sound_get_device(void)
{
	return sound_device;
}

void BKE_sound_init(struct Main *bmain)
{
	AUD_DeviceSpecs specs;
	int device, buffersize;
	const char *device_name;

	device = U.audiodevice;
	buffersize = U.mixbufsize;
	specs.channels = U.audiochannels;
	specs.format = U.audioformat;
	specs.rate = U.audiorate;

	if (force_device == NULL) {
		int i;
		char **names = BKE_sound_get_device_names();
		device_name = names[0];

		/* make sure device is within the bounds of the array */
		for (i = 0; names[i]; i++) {
			if (i == device) {
				device_name = names[i];
			}
		}
	}
	else
		device_name = force_device;

	if (buffersize < 128)
		buffersize = 1024;

	if (specs.rate < AUD_RATE_8000)
		specs.rate = AUD_RATE_44100;

	if (specs.format <= AUD_FORMAT_INVALID)
		specs.format = AUD_FORMAT_S16;

	if (specs.channels <= AUD_CHANNELS_INVALID)
		specs.channels = AUD_CHANNELS_STEREO;

	if (!(sound_device = AUD_init(device_name, specs, buffersize, "Blender")))
		sound_device = AUD_init("Null", specs, buffersize, "Blender");

	BKE_sound_init_main(bmain);
}

void BKE_sound_init_main(struct Main *bmain)
{
#ifdef WITH_JACK
	AUD_setSynchronizerCallback(sound_sync_callback, bmain);
#else
	(void)bmain; /* unused */
#endif
}

void BKE_sound_exit(void)
{
	AUD_exit(sound_device);
	sound_device = NULL;
}

void BKE_sound_exit_once(void)
{
	AUD_exit(sound_device);
	sound_device = NULL;
	AUD_exitOnce();

#ifdef WITH_SYSTEM_AUDASPACE
	if (audio_device_names != NULL) {
		int i;
		for (i = 0; audio_device_names[i]; i++) {
			free(audio_device_names[i]);
		}
		free(audio_device_names);
		audio_device_names = NULL;
	}
#endif
}

/* XXX unused currently */
#if 0
bSound *BKE_sound_new_buffer(struct Main *bmain, bSound *source)
{
	bSound *sound = NULL;

	char name[MAX_ID_NAME + 5];
	strcpy(name, "buf_");
	strcpy(name + 4, source->id.name);

	sound = BKE_libblock_alloc(bmain, ID_SO, name);

	sound->child_sound = source;
	sound->type = SOUND_TYPE_BUFFER;

	sound_load(bmain, sound);

	return sound;
}

bSound *BKE_sound_new_limiter(struct Main *bmain, bSound *source, float start, float end)
{
	bSound *sound = NULL;

	char name[MAX_ID_NAME + 5];
	strcpy(name, "lim_");
	strcpy(name + 4, source->id.name);

	sound = BKE_libblock_alloc(bmain, ID_SO, name);

	sound->child_sound = source;
	sound->start = start;
	sound->end = end;
	sound->type = SOUND_TYPE_LIMITER;

	sound_load(bmain, sound);

	return sound;
}
#endif

void BKE_sound_cache(bSound *sound)
{
	sound->flags |= SOUND_FLAGS_CACHING;
	if (sound->cache)
		AUD_Sound_free(sound->cache);

	sound->cache = AUD_Sound_cache(sound->handle);
	if (sound->cache)
		sound->playback_handle = sound->cache;
	else
		sound->playback_handle = sound->handle;
}

void BKE_sound_delete_cache(bSound *sound)
{
	sound->flags &= ~SOUND_FLAGS_CACHING;
	if (sound->cache) {
		AUD_Sound_free(sound->cache);
		sound->cache = NULL;
		sound->playback_handle = sound->handle;
	}
}

void BKE_sound_load(struct Main *bmain, bSound *sound)
{
	if (sound) {
		if (sound->cache) {
			AUD_Sound_free(sound->cache);
			sound->cache = NULL;
		}

		if (sound->handle) {
			AUD_Sound_free(sound->handle);
			sound->handle = NULL;
			sound->playback_handle = NULL;
		}

		BKE_sound_free_waveform(sound);

/* XXX unused currently */
#if 0
		switch (sound->type)
		{
			case SOUND_TYPE_FILE:
#endif
		{
			char fullpath[FILE_MAX];

			/* load sound */
			PackedFile *pf = sound->packedfile;

			/* don't modify soundact->sound->name, only change a copy */
			BLI_strncpy(fullpath, sound->name, sizeof(fullpath));
			BLI_path_abs(fullpath, ID_BLEND_PATH(bmain, &sound->id));

			/* but we need a packed file then */
			if (pf)
				sound->handle = AUD_Sound_bufferFile((unsigned char *) pf->data, pf->size);
			/* or else load it from disk */
			else
				sound->handle = AUD_Sound_file(fullpath);
		}
/* XXX unused currently */
#if 0
			break;
		}
		case SOUND_TYPE_BUFFER:
			if (sound->child_sound && sound->child_sound->handle)
				sound->handle = AUD_bufferSound(sound->child_sound->handle);
			break;
		case SOUND_TYPE_LIMITER:
			if (sound->child_sound && sound->child_sound->handle)
				sound->handle = AUD_limitSound(sound->child_sound, sound->start, sound->end);
			break;
	}
#endif
		if (sound->flags & SOUND_FLAGS_MONO) {
			void *handle = AUD_Sound_rechannel(sound->handle, AUD_CHANNELS_MONO);
			AUD_Sound_free(sound->handle);
			sound->handle = handle;
		}

		if (sound->flags & SOUND_FLAGS_CACHING) {
			sound->cache = AUD_Sound_cache(sound->handle);
		}

		if (sound->cache)
			sound->playback_handle = sound->cache;
		else
			sound->playback_handle = sound->handle;

		BKE_sound_update_sequencer(bmain, sound);
	}
}

AUD_Device *BKE_sound_mixdown(struct Scene *scene, AUD_DeviceSpecs specs, int start, float volume)
{
	return AUD_openMixdownDevice(specs, scene->sound_scene, volume, start / FPS);
}

void BKE_sound_create_scene(struct Scene *scene)
{
	/* should be done in version patch, but this gets called before */
	if (scene->r.frs_sec_base == 0)
		scene->r.frs_sec_base = 1;

	scene->sound_scene = AUD_Sequence_create(FPS, scene->audio.flag & AUDIO_MUTE);
	AUD_Sequence_setSpeedOfSound(scene->sound_scene, scene->audio.speed_of_sound);
	AUD_Sequence_setDopplerFactor(scene->sound_scene, scene->audio.doppler_factor);
	AUD_Sequence_setDistanceModel(scene->sound_scene, scene->audio.distance_model);
	scene->playback_handle = NULL;
	scene->sound_scrub_handle = NULL;
	scene->speaker_handles = NULL;
}

void BKE_sound_destroy_scene(struct Scene *scene)
{
	if (scene->playback_handle)
		AUD_Handle_stop(scene->playback_handle);
	if (scene->sound_scrub_handle)
		AUD_Handle_stop(scene->sound_scrub_handle);
	if (scene->sound_scene)
		AUD_Sequence_free(scene->sound_scene);
	if (scene->speaker_handles)
		AUD_destroySet(scene->speaker_handles);
}

void BKE_sound_mute_scene(struct Scene *scene, int muted)
{
	if (scene->sound_scene)
		AUD_Sequence_setMuted(scene->sound_scene, muted);
}

void BKE_sound_update_fps(struct Scene *scene)
{
	if (scene->sound_scene)
		AUD_Sequence_setFPS(scene->sound_scene, FPS);

	BKE_sequencer_refresh_sound_length(scene);
}

void BKE_sound_update_scene_listener(struct Scene *scene)
{
	AUD_Sequence_setSpeedOfSound(scene->sound_scene, scene->audio.speed_of_sound);
	AUD_Sequence_setDopplerFactor(scene->sound_scene, scene->audio.doppler_factor);
	AUD_Sequence_setDistanceModel(scene->sound_scene, scene->audio.distance_model);
}

void *BKE_sound_scene_add_scene_sound(struct Scene *scene, struct Sequence *sequence,
                                  int startframe, int endframe, int frameskip)
{
	if (scene != sequence->scene) {
		const double fps = FPS;
		return AUD_Sequence_add(scene->sound_scene, sequence->scene->sound_scene,
		                       startframe / fps, endframe / fps, frameskip / fps);
	}
	return NULL;
}

void *BKE_sound_scene_add_scene_sound_defaults(struct Scene *scene, struct Sequence *sequence)
{
	return BKE_sound_scene_add_scene_sound(scene, sequence,
	                                   sequence->startdisp, sequence->enddisp,
	                                   sequence->startofs + sequence->anim_startofs);
}

void *BKE_sound_add_scene_sound(struct Scene *scene, struct Sequence *sequence, int startframe, int endframe, int frameskip)
{
	const double fps = FPS;
	void *handle = AUD_Sequence_add(scene->sound_scene, sequence->sound->playback_handle,
	                               startframe / fps, endframe / fps, frameskip / fps);
	AUD_SequenceEntry_setMuted(handle, (sequence->flag & SEQ_MUTE) != 0);
	AUD_SequenceEntry_setAnimationData(handle, AUD_AP_VOLUME, CFRA, &sequence->volume, 0);
	AUD_SequenceEntry_setAnimationData(handle, AUD_AP_PITCH, CFRA, &sequence->pitch, 0);
	AUD_SequenceEntry_setAnimationData(handle, AUD_AP_PANNING, CFRA, &sequence->pan, 0);
	return handle;
}

void *BKE_sound_add_scene_sound_defaults(struct Scene *scene, struct Sequence *sequence)
{
	return BKE_sound_add_scene_sound(scene, sequence,
	                             sequence->startdisp, sequence->enddisp,
	                             sequence->startofs + sequence->anim_startofs);
}

void BKE_sound_remove_scene_sound(struct Scene *scene, void *handle)
{
	AUD_Sequence_remove(scene->sound_scene, handle);
}

void BKE_sound_mute_scene_sound(void *handle, char mute)
{
	AUD_SequenceEntry_setMuted(handle, mute);
}

void BKE_sound_move_scene_sound(struct Scene *scene, void *handle, int startframe, int endframe, int frameskip)
{
	const double fps = FPS;
	AUD_SequenceEntry_move(handle, startframe / fps, endframe / fps, frameskip / fps);
}

void BKE_sound_move_scene_sound_defaults(struct Scene *scene, struct Sequence *sequence)
{
	if (sequence->scene_sound) {
		BKE_sound_move_scene_sound(scene, sequence->scene_sound,
		                       sequence->startdisp, sequence->enddisp,
		                       sequence->startofs + sequence->anim_startofs);
	}
}

void BKE_sound_update_scene_sound(void *handle, bSound *sound)
{
	AUD_SequenceEntry_setSound(handle, sound->playback_handle);
}

void BKE_sound_set_cfra(int cfra)
{
	sound_cfra = cfra;
}

void BKE_sound_set_scene_volume(struct Scene *scene, float volume)
{
	AUD_Sequence_setAnimationData(scene->sound_scene, AUD_AP_VOLUME, CFRA, &volume,
	                         (scene->audio.flag & AUDIO_VOLUME_ANIMATED) != 0);
}

void BKE_sound_set_scene_sound_volume(void *handle, float volume, char animated)
{
	AUD_SequenceEntry_setAnimationData(handle, AUD_AP_VOLUME, sound_cfra, &volume, animated);
}

void BKE_sound_set_scene_sound_pitch(void *handle, float pitch, char animated)
{
	AUD_SequenceEntry_setAnimationData(handle, AUD_AP_PITCH, sound_cfra, &pitch, animated);
}

void BKE_sound_set_scene_sound_pan(void *handle, float pan, char animated)
{
	AUD_SequenceEntry_setAnimationData(handle, AUD_AP_PANNING, sound_cfra, &pan, animated);
}

void BKE_sound_update_sequencer(struct Main *main, bSound *sound)
{
	struct Scene *scene;

	for (scene = main->scene.first; scene; scene = scene->id.next) {
		BKE_sequencer_update_sound(scene, sound);
	}
}

static void sound_start_play_scene(struct Scene *scene)
{
	AUD_Specs specs;

	if (scene->playback_handle)
		AUD_Handle_stop(scene->playback_handle);

	specs.channels = AUD_Device_getChannels(sound_device);
	specs.rate = AUD_Device_getRate(sound_device);

	AUD_Sequence_setSpecs(scene->sound_scene, specs);

	if ((scene->playback_handle = AUD_Device_play(sound_device, scene->sound_scene, 1)))
		AUD_Handle_setLoopCount(scene->playback_handle, -1);
}

void BKE_sound_play_scene(struct Scene *scene)
{
	AUD_Status status;
	const float cur_time = (float)((double)CFRA / FPS);

	AUD_Device_lock(sound_device);

	status = scene->playback_handle ? AUD_Handle_getStatus(scene->playback_handle) : AUD_STATUS_INVALID;

	if (status == AUD_STATUS_INVALID) {
		sound_start_play_scene(scene);

		if (!scene->playback_handle) {
			AUD_Device_unlock(sound_device);
			return;
		}
	}

	if (status != AUD_STATUS_PLAYING) {
		AUD_Handle_setPosition(scene->playback_handle, cur_time);
		AUD_Handle_resume(scene->playback_handle);
	}

	if (scene->audio.flag & AUDIO_SYNC)
		AUD_playSynchronizer();

	AUD_Device_unlock(sound_device);
}

void BKE_sound_stop_scene(struct Scene *scene)
{
	if (scene->playback_handle) {
		AUD_Handle_pause(scene->playback_handle);

		if (scene->audio.flag & AUDIO_SYNC)
			AUD_stopSynchronizer();
	}
}

void BKE_sound_seek_scene(struct Main *bmain, struct Scene *scene)
{
	AUD_Status status;
	bScreen *screen;
	int animation_playing;

	const float one_frame = (float)(1.0 / FPS);
	const float cur_time = (float)((double)CFRA / FPS);

	AUD_Device_lock(sound_device);

	status = scene->playback_handle ? AUD_Handle_getStatus(scene->playback_handle) : AUD_STATUS_INVALID;

	if (status == AUD_STATUS_INVALID) {
		sound_start_play_scene(scene);

		if (!scene->playback_handle) {
			AUD_Device_unlock(sound_device);
			return;
		}

		AUD_Handle_pause(scene->playback_handle);
	}

	animation_playing = 0;
	for (screen = bmain->screen.first; screen; screen = screen->id.next) {
		if (screen->animtimer) {
			animation_playing = 1;
			break;
		}
	}

	if (scene->audio.flag & AUDIO_SCRUB && !animation_playing) {
		AUD_Handle_setPosition(scene->playback_handle, cur_time);
		if (scene->audio.flag & AUDIO_SYNC) {
			AUD_seekSynchronizer(scene->playback_handle, cur_time);
		}
		AUD_Handle_resume(scene->playback_handle);
		if (scene->sound_scrub_handle && AUD_Handle_getStatus(scene->sound_scrub_handle) != AUD_STATUS_INVALID) {
			AUD_Handle_setPosition(scene->sound_scrub_handle, 0);
		}
		else {
			if (scene->sound_scrub_handle) {
				AUD_Handle_stop(scene->sound_scrub_handle);
			}
			scene->sound_scrub_handle = AUD_pauseAfter(scene->playback_handle, one_frame);
		}
	}
	else {
		if (scene->audio.flag & AUDIO_SYNC) {
			AUD_seekSynchronizer(scene->playback_handle, cur_time);
		}
		else {
			if (status == AUD_STATUS_PLAYING) {
				AUD_Handle_setPosition(scene->playback_handle, cur_time);
			}
		}
	}

	AUD_Device_unlock(sound_device);
}

float BKE_sound_sync_scene(struct Scene *scene)
{
	if (scene->playback_handle) {
		if (scene->audio.flag & AUDIO_SYNC)
			return AUD_getSynchronizerPosition(scene->playback_handle);
		else
			return AUD_Handle_getPosition(scene->playback_handle);
	}
	return NAN_FLT;
}

int BKE_sound_scene_playing(struct Scene *scene)
{
	if (scene->audio.flag & AUDIO_SYNC)
		return AUD_isSynchronizerPlaying();
	else
		return -1;
}

void BKE_sound_free_waveform(bSound *sound)
{
	SoundWaveform *waveform = sound->waveform;
	if (waveform) {
		if (waveform->data) {
			MEM_freeN(waveform->data);
		}
		MEM_freeN(waveform);
	}

	sound->waveform = NULL;
}

void BKE_sound_read_waveform(bSound *sound, short *stop)
{
	AUD_SoundInfo info = AUD_getInfo(sound->playback_handle);
	SoundWaveform *waveform = MEM_mallocN(sizeof(SoundWaveform), "SoundWaveform");

	if (info.length > 0) {
		int length = info.length * SOUND_WAVE_SAMPLES_PER_SECOND;
		
		waveform->data = MEM_mallocN(length * sizeof(float) * 3, "SoundWaveform.samples");
		waveform->length = AUD_readSound(sound->playback_handle, waveform->data, length, SOUND_WAVE_SAMPLES_PER_SECOND, stop);
	}
	else {
		/* Create an empty waveform here if the sound couldn't be
		 * read. This indicates that reading the waveform is "done",
		 * whereas just setting sound->waveform to NULL causes other
		 * code to think the waveform still needs to be created. */
		waveform->data = NULL;
		waveform->length = 0;
	}

	if (*stop) {
		if (waveform->data) {
			MEM_freeN(waveform->data);
		}
		MEM_freeN(waveform);
		BLI_spin_lock(sound->spinlock);
		sound->flags &= ~SOUND_FLAGS_WAVEFORM_LOADING;
		BLI_spin_unlock(sound->spinlock);
		return;
	}
		
	BKE_sound_free_waveform(sound);
	
	BLI_spin_lock(sound->spinlock);
	sound->waveform = waveform;
	sound->flags &= ~SOUND_FLAGS_WAVEFORM_LOADING;
	BLI_spin_unlock(sound->spinlock);
}

void BKE_sound_update_scene(Main *bmain, struct Scene *scene)
{
	Object *ob;
	Base *base;
	NlaTrack *track;
	NlaStrip *strip;
	Speaker *speaker;
	Scene *sce_it;

	void *new_set = AUD_createSet();
	void *handle;
	float quat[4];

	/* cheap test to skip looping over all objects (no speakers is a common case) */
	if (!BLI_listbase_is_empty(&bmain->speaker)) {
		for (SETLOOPER(scene, sce_it, base)) {
			ob = base->object;
			if ((ob->type != OB_SPEAKER) || !ob->adt) {
				continue;
			}
			for (track = ob->adt->nla_tracks.first; track; track = track->next) {
				for (strip = track->strips.first; strip; strip = strip->next) {
					if (strip->type != NLASTRIP_TYPE_SOUND) {
						continue;
					}
					speaker = (Speaker *)ob->data;

					if (AUD_removeSet(scene->speaker_handles, strip->speaker_handle)) {
						if (speaker->sound) {
							AUD_SequenceEntry_move(strip->speaker_handle, (double)strip->start / FPS, FLT_MAX, 0);
						}
						else {
							AUD_Sequence_remove(scene->sound_scene, strip->speaker_handle);
							strip->speaker_handle = NULL;
						}
					}
					else {
						if (speaker->sound) {
							strip->speaker_handle = AUD_Sequence_add(scene->sound_scene,
							                                        speaker->sound->playback_handle,
							                                        (double)strip->start / FPS, FLT_MAX, 0);
							AUD_SequenceEntry_setRelative(strip->speaker_handle, 0);
						}
					}

					if (strip->speaker_handle) {
						const bool mute = ((strip->flag & NLASTRIP_FLAG_MUTED) || (speaker->flag & SPK_MUTED));
						AUD_addSet(new_set, strip->speaker_handle);
						AUD_SequenceEntry_setVolumeMaximum(strip->speaker_handle, speaker->volume_max);
						AUD_SequenceEntry_setVolumeMinimum(strip->speaker_handle, speaker->volume_min);
						AUD_SequenceEntry_setDistanceMaximum(strip->speaker_handle, speaker->distance_max);
						AUD_SequenceEntry_setDistanceReference(strip->speaker_handle, speaker->distance_reference);
						AUD_SequenceEntry_setAttenuation(strip->speaker_handle, speaker->attenuation);
						AUD_SequenceEntry_setConeAngleOuter(strip->speaker_handle, speaker->cone_angle_outer);
						AUD_SequenceEntry_setConeAngleInner(strip->speaker_handle, speaker->cone_angle_inner);
						AUD_SequenceEntry_setConeVolumeOuter(strip->speaker_handle, speaker->cone_volume_outer);

						mat4_to_quat(quat, ob->obmat);
						AUD_SequenceEntry_setAnimationData(strip->speaker_handle, AUD_AP_LOCATION, CFRA, ob->obmat[3], 1);
						AUD_SequenceEntry_setAnimationData(strip->speaker_handle, AUD_AP_ORIENTATION, CFRA, quat, 1);
						AUD_SequenceEntry_setAnimationData(strip->speaker_handle, AUD_AP_VOLUME, CFRA, &speaker->volume, 1);
						AUD_SequenceEntry_setAnimationData(strip->speaker_handle, AUD_AP_PITCH, CFRA, &speaker->pitch, 1);
						AUD_SequenceEntry_setSound(strip->speaker_handle, speaker->sound->playback_handle);
						AUD_SequenceEntry_setMuted(strip->speaker_handle, mute);
					}
				}
			}
		}
	}

	while ((handle = AUD_getSet(scene->speaker_handles))) {
		AUD_Sequence_remove(scene->sound_scene, handle);
	}

	if (scene->camera) {
		mat4_to_quat(quat, scene->camera->obmat);
		AUD_Sequence_setAnimationData(scene->sound_scene, AUD_AP_LOCATION, CFRA, scene->camera->obmat[3], 1);
		AUD_Sequence_setAnimationData(scene->sound_scene, AUD_AP_ORIENTATION, CFRA, quat, 1);
	}

	AUD_destroySet(scene->speaker_handles);
	scene->speaker_handles = new_set;
}

void *BKE_sound_get_factory(void *sound)
{
	return ((bSound *)sound)->playback_handle;
}

/* stupid wrapper because AUD_C-API.h includes Python.h which makesrna doesn't like */
float BKE_sound_get_length(bSound *sound)
{
	AUD_SoundInfo info = AUD_getInfo(sound->playback_handle);

	return info.length;
}

char **BKE_sound_get_device_names(void)
{
	if (audio_device_names == NULL) {
#ifdef WITH_SYSTEM_AUDASPACE
		audio_device_names = AUD_getDeviceNames();
#else
		static const char *names[] = {
			"Null", "SDL", "OpenAL", "Jack", NULL
		};
		audio_device_names = (char **)names;
#endif
	}

	return audio_device_names;
}

bool BKE_sound_is_jack_supported(void)
{
#ifdef WITH_SYSTEM_AUDASPACE
	return 1;
#else
	return (bool)AUD_isJackSupported();
#endif
}

#else  /* WITH_AUDASPACE */

#include "BLI_utildefines.h"

void BKE_sound_force_device(const char *UNUSED(device)) {}
void BKE_sound_init_once(void) {}
void BKE_sound_init(struct Main *UNUSED(bmain)) {}
void BKE_sound_exit(void) {}
void BKE_sound_exit_once(void) {}
void BKE_sound_cache(struct bSound *UNUSED(sound)) {}
void BKE_sound_delete_cache(struct bSound *UNUSED(sound)) {}
void BKE_sound_load(struct Main *UNUSED(bmain), struct bSound *UNUSED(sound)) {}
void BKE_sound_create_scene(struct Scene *UNUSED(scene)) {}
void BKE_sound_destroy_scene(struct Scene *UNUSED(scene)) {}
void BKE_sound_mute_scene(struct Scene *UNUSED(scene), int UNUSED(muted)) {}
void *BKE_sound_scene_add_scene_sound(struct Scene *UNUSED(scene), struct Sequence *UNUSED(sequence),
                                      int UNUSED(startframe), int UNUSED(endframe), int UNUSED(frameskip)) { return NULL; }
void *BKE_sound_scene_add_scene_sound_defaults(struct Scene *UNUSED(scene),
                                              struct Sequence *UNUSED(sequence)) { return NULL; }
void *BKE_sound_add_scene_sound(struct Scene *UNUSED(scene), struct Sequence *UNUSED(sequence), int UNUSED(startframe),
                                int UNUSED(endframe), int UNUSED(frameskip)) { return NULL; }
void *BKE_sound_add_scene_sound_defaults(struct Scene *UNUSED(scene), struct Sequence *UNUSED(sequence)) { return NULL; }
void BKE_sound_remove_scene_sound(struct Scene *UNUSED(scene), void *UNUSED(handle)) {}
void BKE_sound_mute_scene_sound(void *UNUSED(handle), char UNUSED(mute)) {}
void BKE_sound_move_scene_sound(struct Scene *UNUSED(scene), void *UNUSED(handle), int UNUSED(startframe),
                                int UNUSED(endframe), int UNUSED(frameskip)) {}
void BKE_sound_move_scene_sound_defaults(struct Scene *UNUSED(scene), struct Sequence *UNUSED(sequence)) {}
void BKE_sound_play_scene(struct Scene *UNUSED(scene)) {}
void BKE_sound_stop_scene(struct Scene *UNUSED(scene)) {}
void BKE_sound_seek_scene(struct Main *UNUSED(bmain), struct Scene *UNUSED(scene)) {}
float BKE_sound_sync_scene(struct Scene *UNUSED(scene)) { return NAN_FLT; }
int BKE_sound_scene_playing(struct Scene *UNUSED(scene)) { return -1; }
void BKE_sound_read_waveform(struct bSound *sound, short *stop) { UNUSED_VARS(sound, stop); }
void BKE_sound_init_main(struct Main *UNUSED(bmain)) {}
void BKE_sound_set_cfra(int UNUSED(cfra)) {}
void BKE_sound_update_sequencer(struct Main *UNUSED(main), struct bSound *UNUSED(sound)) {}
void BKE_sound_update_scene(struct Main *UNUSED(bmain), struct Scene *UNUSED(scene)) {}
void BKE_sound_update_scene_sound(void *UNUSED(handle), struct bSound *UNUSED(sound)) {}
void BKE_sound_update_scene_listener(struct Scene *UNUSED(scene)) {}
void BKE_sound_update_fps(struct Scene *UNUSED(scene)) {}
void BKE_sound_set_scene_sound_volume(void *UNUSED(handle), float UNUSED(volume), char UNUSED(animated)) {}
void BKE_sound_set_scene_sound_pan(void *UNUSED(handle), float UNUSED(pan), char UNUSED(animated)) {}
void BKE_sound_set_scene_volume(struct Scene *UNUSED(scene), float UNUSED(volume)) {}
void BKE_sound_set_scene_sound_pitch(void *UNUSED(handle), float UNUSED(pitch), char UNUSED(animated)) {}
float BKE_sound_get_length(struct bSound *UNUSED(sound)) { return 0; }
bool BKE_sound_is_jack_supported(void) { return false; }
#endif  /* WITH_AUDASPACE */<|MERGE_RESOLUTION|>--- conflicted
+++ resolved
@@ -99,11 +99,6 @@
 	return sound;
 }
 
-<<<<<<< HEAD
-void BKE_sound_free(bSound *sound, const bool UNUSED(do_id_user))
-{
-	/* This ID has no animdata. */
-=======
 /**
  * Free (or release) any data used by this sound (does not free the sound itself).
  *
@@ -114,7 +109,6 @@
 void BKE_sound_free(bSound *sound, const bool UNUSED(do_id_user))
 {
 	/* No animdata here. */
->>>>>>> 794a977b
 
 	if (sound->packedfile) {
 		freePackedFile(sound->packedfile);
