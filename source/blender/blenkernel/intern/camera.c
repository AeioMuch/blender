--- conflicted
+++ resolved
@@ -152,20 +152,6 @@
 }
 
 /**
-<<<<<<< HEAD
- * Release all datablocks (ID) used by this camera (datablocks are never freed, they are just unreferenced).
- *
- * \param ca The camera which has to release its data.
- */
-void BKE_camera_release_datablocks(Camera *ca)
-{
-	/* No ID refcount here... */
-	ca->dof_ob = NULL;
-}
-
-/**
-=======
->>>>>>> 794a977b
  * Free (or release) any data used by this camera (does not free the camera itself).
  *
  * \param ca The camera to free.
@@ -175,12 +161,8 @@
 void BKE_camera_free(Camera *ca, const bool do_id_user)
 {
 	if (do_id_user) {
-<<<<<<< HEAD
-		BKE_camera_release_datablocks(ca);
-=======
 		/* No ID refcount here... */
 		ca->dof_ob = NULL;
->>>>>>> 794a977b
 	}
 
 	BKE_animdata_free((ID *)ca);
