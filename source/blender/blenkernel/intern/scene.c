--- conflicted
+++ resolved
@@ -106,7 +106,7 @@
 	}
 }
 
-Scene *copy_scene(Scene *sce, int type)
+Scene *copy_scene(Main *bmain, Scene *sce, int type)
 {
 	Scene *scen;
 	ToolSettings *ts;
@@ -128,6 +128,7 @@
 		
 		id_us_plus((ID *)scen->world);
 		id_us_plus((ID *)scen->set);
+		id_us_plus((ID *)scen->ima);
 		id_us_plus((ID *)scen->gm.dome.warptext);
 
 		scen->ed= NULL;
@@ -170,11 +171,7 @@
 		BKE_keyingsets_copy(&(scen->keyingsets), &(sce->keyingsets));
 		
 		if(sce->nodetree) {
-<<<<<<< HEAD
 		scen->nodetree= ntreeCopyTree(sce->nodetree, 0);
-=======
-			scen->nodetree= ntreeCopyTree(sce->nodetree, 0); /* copies actions */
->>>>>>> f48f8d3b
 			ntreeSwitchID(scen->nodetree, &sce->id, &scen->id);
 		}
 		
@@ -213,17 +210,15 @@
 	if(type == SCE_COPY_LINK_DATA || type == SCE_COPY_FULL) {
 		ID_NEW(scen->camera);
 	}
-	
+
 	/* before scene copy */
 	sound_create_scene(scen);
 
 	/* world */
 	if(type == SCE_COPY_FULL) {
-		BKE_copy_animdata_id_action((ID *)scen);
 		if(scen->world) {
 			id_us_plus((ID *)scen->world);
 			scen->world= copy_world(scen->world);
-			BKE_copy_animdata_id_action((ID *)scen->world);
 		}
 
 		if(sce->ed) {
@@ -447,7 +442,8 @@
 		pset->brush[a].count= 10;
 	}
 	pset->brush[PE_BRUSH_CUT].strength= 100;
-
+	
+	sce->jumpframe = 10;
 	sce->r.ffcodecdata.audio_mixrate = 44100;
 
 	sce->audio.distance_model = 2.0;
@@ -570,11 +566,11 @@
 	Scene *sce= (Scene *)find_id("SC", name);
 	if(sce) {
 		set_scene_bg(bmain, sce);
-		printf("Scene switch: '%s' in file: '%s'\n", name, G.main->name);
+		printf("Scene switch: '%s' in file: '%s'\n", name, G.sce);
 		return sce;
 	}
 
-	printf("Can't find scene: '%s' in file: '%s'\n", name, G.main->name);
+	printf("Can't find scene: '%s' in file: '%s'\n", name, G.sce);
 	return NULL;
 }
 
