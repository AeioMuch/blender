/*
 * This program is free software; you can redistribute it and/or
 * modify it under the terms of the GNU General Public License
 * as published by the Free Software Foundation; either version 2
 * of the License, or (at your option) any later version.
 *
 * This program is distributed in the hope that it will be useful,
 * but WITHOUT ANY WARRANTY; without even the implied warranty of
 * MERCHANTABILITY or FITNESS FOR A PARTICULAR PURPOSE.  See the
 * GNU General Public License for more details.
 *
 * You should have received a copy of the GNU General Public License
 * along with this program; if not, write to the Free Software Foundation,
 * Inc., 51 Franklin Street, Fifth Floor, Boston, MA 02110-1301, USA.
 *
 * The Original Code is Copyright (C) 2005 by the Blender Foundation.
 * All rights reserved.
 * Modifier stack implementation.
 *
 * BKE_modifier.h contains the function prototypes for this file.
 */

/** \file
 * \ingroup bke
 */

#include <float.h>
#include <math.h>
#include <stdarg.h>
#include <stddef.h>
#include <stdlib.h>
#include <string.h>

#include "MEM_guardedalloc.h"

#include "DNA_armature_types.h"
#include "DNA_mesh_types.h"
#include "DNA_object_types.h"
#include "DNA_scene_types.h"

#include "BLI_linklist.h"
#include "BLI_listbase.h"
#include "BLI_path_util.h"
#include "BLI_string.h"
#include "BLI_string_utils.h"
#include "BLI_utildefines.h"

#include "BLT_translation.h"

#include "BKE_DerivedMesh.h"
#include "BKE_appdir.h"
#include "BKE_editmesh.h"
#include "BKE_global.h"
#include "BKE_idtype.h"
#include "BKE_key.h"
#include "BKE_lib_id.h"
#include "BKE_lib_query.h"
#include "BKE_mesh.h"
#include "BKE_multires.h"
#include "BKE_object.h"

/* may move these, only for BKE_modifier_path_relbase */
#include "BKE_main.h"
/* end */

#include "DEG_depsgraph.h"
#include "DEG_depsgraph_query.h"

#include "MOD_modifiertypes.h"

#include "CLG_log.h"

static CLG_LogRef LOG = {"bke.modifier"};
static ModifierTypeInfo *modifier_types[NUM_MODIFIER_TYPES] = {NULL};
static VirtualModifierData virtualModifierCommonData;

void BKE_modifier_init(void)
{
  ModifierData *md;

  /* Initialize modifier types */
  modifier_type_init(modifier_types); /* MOD_utils.c */

  /* Initialize global cmmon storage used for virtual modifier list */
  md = BKE_modifier_new(eModifierType_Armature);
  virtualModifierCommonData.amd = *((ArmatureModifierData *)md);
  BKE_modifier_free(md);

  md = BKE_modifier_new(eModifierType_Curve);
  virtualModifierCommonData.cmd = *((CurveModifierData *)md);
  BKE_modifier_free(md);

  md = BKE_modifier_new(eModifierType_Lattice);
  virtualModifierCommonData.lmd = *((LatticeModifierData *)md);
  BKE_modifier_free(md);

  md = BKE_modifier_new(eModifierType_ShapeKey);
  virtualModifierCommonData.smd = *((ShapeKeyModifierData *)md);
  BKE_modifier_free(md);

  virtualModifierCommonData.amd.modifier.mode |= eModifierMode_Virtual;
  virtualModifierCommonData.cmd.modifier.mode |= eModifierMode_Virtual;
  virtualModifierCommonData.lmd.modifier.mode |= eModifierMode_Virtual;
  virtualModifierCommonData.smd.modifier.mode |= eModifierMode_Virtual;
}

const ModifierTypeInfo *BKE_modifier_get_info(ModifierType type)
{
  /* type unsigned, no need to check < 0 */
  if (type < NUM_MODIFIER_TYPES && modifier_types[type] && modifier_types[type]->name[0] != '\0') {
    return modifier_types[type];
  }
  else {
    return NULL;
  }
}

/**
 * Get the idname of the modifier type's panel, which was defined in the #panelRegister callback.
 */
<<<<<<< HEAD
void modifierType_panelId(ModifierType type, char *r_idname)
{
  const ModifierTypeInfo *mti = modifierType_getInfo(type);
=======
void BKE_modifier_type_panel_id(ModifierType type, char *r_idname)
{
  const ModifierTypeInfo *mti = BKE_modifier_get_info(type);
>>>>>>> 686eaad8

  strcpy(r_idname, MODIFIER_TYPE_PANEL_PREFIX);
  strcat(r_idname, mti->name);
}

/***/

ModifierData *BKE_modifier_new(int type)
{
  const ModifierTypeInfo *mti = BKE_modifier_get_info(type);
  ModifierData *md = MEM_callocN(mti->structSize, mti->structName);

  /* note, this name must be made unique later */
  BLI_strncpy(md->name, DATA_(mti->name), sizeof(md->name));

  md->type = type;
  md->mode = eModifierMode_Realtime | eModifierMode_Render;
  md->flag = eModifierFlag_OverrideLibrary_Local;
  md->ui_expand_flag = 1; /* Only open the main panel at the beginning, not the subpanels. */

  if (mti->flags & eModifierTypeFlag_EnableInEditmode) {
    md->mode |= eModifierMode_Editmode;
  }

  if (mti->initData) {
    mti->initData(md);
  }

  return md;
}

static void modifier_free_data_id_us_cb(void *UNUSED(userData),
                                        Object *UNUSED(ob),
                                        ID **idpoin,
                                        int cb_flag)
{
  ID *id = *idpoin;
  if (id != NULL && (cb_flag & IDWALK_CB_USER) != 0) {
    id_us_min(id);
  }
}

void BKE_modifier_free_ex(ModifierData *md, const int flag)
{
  const ModifierTypeInfo *mti = BKE_modifier_get_info(md->type);

  if ((flag & LIB_ID_CREATE_NO_USER_REFCOUNT) == 0) {
    if (mti->foreachIDLink) {
      mti->foreachIDLink(md, NULL, modifier_free_data_id_us_cb, NULL);
    }
    else if (mti->foreachObjectLink) {
      mti->foreachObjectLink(md, NULL, (ObjectWalkFunc)modifier_free_data_id_us_cb, NULL);
    }
  }

  if (mti->freeData) {
    mti->freeData(md);
  }
  if (md->error) {
    MEM_freeN(md->error);
  }

  MEM_freeN(md);
}

void BKE_modifier_free(ModifierData *md)
{
  BKE_modifier_free_ex(md, 0);
}

bool BKE_modifier_unique_name(ListBase *modifiers, ModifierData *md)
{
  if (modifiers && md) {
    const ModifierTypeInfo *mti = BKE_modifier_get_info(md->type);

    return BLI_uniquename(
        modifiers, md, DATA_(mti->name), '.', offsetof(ModifierData, name), sizeof(md->name));
  }
  return false;
}

bool BKE_modifier_depends_ontime(ModifierData *md)
{
  const ModifierTypeInfo *mti = BKE_modifier_get_info(md->type);

  return mti->dependsOnTime && mti->dependsOnTime(md);
}

bool BKE_modifier_supports_mapping(ModifierData *md)
{
  const ModifierTypeInfo *mti = BKE_modifier_get_info(md->type);

  return (mti->type == eModifierTypeType_OnlyDeform ||
          (mti->flags & eModifierTypeFlag_SupportsMapping));
}

bool BKE_modifier_is_preview(ModifierData *md)
{
  const ModifierTypeInfo *mti = BKE_modifier_get_info(md->type);

  /* Constructive modifiers are highly likely to also modify data like vgroups or vcol! */
  if (!((mti->flags & eModifierTypeFlag_UsesPreview) ||
        (mti->type == eModifierTypeType_Constructive))) {
    return false;
  }

  if (md->mode & eModifierMode_Realtime) {
    return true;
  }

  return false;
}

ModifierData *BKE_modifiers_findby_type(Object *ob, ModifierType type)
{
  ModifierData *md = ob->modifiers.first;

  for (; md; md = md->next) {
    if (md->type == type) {
      break;
    }
  }

  return md;
}

ModifierData *BKE_modifiers_findny_name(Object *ob, const char *name)
{
  return BLI_findstring(&(ob->modifiers), name, offsetof(ModifierData, name));
}

void BKE_modifiers_clear_errors(Object *ob)
{
  ModifierData *md = ob->modifiers.first;
  /* int qRedraw = 0; */

  for (; md; md = md->next) {
    if (md->error) {
      MEM_freeN(md->error);
      md->error = NULL;

      /* qRedraw = 1; */
    }
  }
}

void BKE_modifiers_foreach_object_link(Object *ob, ObjectWalkFunc walk, void *userData)
{
  ModifierData *md = ob->modifiers.first;

  for (; md; md = md->next) {
    const ModifierTypeInfo *mti = BKE_modifier_get_info(md->type);

    if (mti->foreachObjectLink) {
      mti->foreachObjectLink(md, ob, walk, userData);
    }
  }
}

void BKE_modifiers_foreach_ID_link(Object *ob, IDWalkFunc walk, void *userData)
{
  ModifierData *md = ob->modifiers.first;

  for (; md; md = md->next) {
    const ModifierTypeInfo *mti = BKE_modifier_get_info(md->type);

    if (mti->foreachIDLink) {
      mti->foreachIDLink(md, ob, walk, userData);
    }
    else if (mti->foreachObjectLink) {
      /* each Object can masquerade as an ID, so this should be OK */
      ObjectWalkFunc fp = (ObjectWalkFunc)walk;
      mti->foreachObjectLink(md, ob, fp, userData);
    }
  }
}

void BKE_modifiers_foreach_tex_link(Object *ob, TexWalkFunc walk, void *userData)
{
  ModifierData *md = ob->modifiers.first;

  for (; md; md = md->next) {
    const ModifierTypeInfo *mti = BKE_modifier_get_info(md->type);

    if (mti->foreachTexLink) {
      mti->foreachTexLink(md, ob, walk, userData);
    }
  }
}

/* callback's can use this
 * to avoid copying every member.
 */
void BKE_modifier_copydata_generic(const ModifierData *md_src,
                                   ModifierData *md_dst,
                                   const int UNUSED(flag))
{
  const ModifierTypeInfo *mti = BKE_modifier_get_info(md_src->type);

  /* md_dst may have already be fully initialized with some extra allocated data,
   * we need to free it now to avoid memleak. */
  if (mti->freeData) {
    mti->freeData(md_dst);
  }

  const size_t data_size = sizeof(ModifierData);
  const char *md_src_data = ((const char *)md_src) + data_size;
  char *md_dst_data = ((char *)md_dst) + data_size;
  BLI_assert(data_size <= (size_t)mti->structSize);
  memcpy(md_dst_data, md_src_data, (size_t)mti->structSize - data_size);

  /* Runtime fields are never to be preserved. */
  md_dst->runtime = NULL;
}

static void modifier_copy_data_id_us_cb(void *UNUSED(userData),
                                        Object *UNUSED(ob),
                                        ID **idpoin,
                                        int cb_flag)
{
  ID *id = *idpoin;
  if (id != NULL && (cb_flag & IDWALK_CB_USER) != 0) {
    id_us_plus(id);
  }
}

void BKE_modifier_copydata_ex(ModifierData *md, ModifierData *target, const int flag)
{
  const ModifierTypeInfo *mti = BKE_modifier_get_info(md->type);

  target->mode = md->mode;
  target->flag = md->flag;
  target->ui_expand_flag = md->ui_expand_flag;

  if (mti->copyData) {
    mti->copyData(md, target, flag);
  }

  if ((flag & LIB_ID_CREATE_NO_USER_REFCOUNT) == 0) {
    if (mti->foreachIDLink) {
      mti->foreachIDLink(target, NULL, modifier_copy_data_id_us_cb, NULL);
    }
    else if (mti->foreachObjectLink) {
      mti->foreachObjectLink(target, NULL, (ObjectWalkFunc)modifier_copy_data_id_us_cb, NULL);
    }
  }
}

void BKE_modifier_copydata(ModifierData *md, ModifierData *target)
{
  BKE_modifier_copydata_ex(md, target, 0);
}

bool BKE_modifier_supports_cage(struct Scene *scene, ModifierData *md)
{
  const ModifierTypeInfo *mti = BKE_modifier_get_info(md->type);

  return ((!mti->isDisabled || !mti->isDisabled(scene, md, 0)) &&
          (mti->flags & eModifierTypeFlag_SupportsEditmode) && BKE_modifier_supports_mapping(md));
}

bool BKE_modifier_couldbe_cage(struct Scene *scene, ModifierData *md)
{
  const ModifierTypeInfo *mti = BKE_modifier_get_info(md->type);

  return ((md->mode & eModifierMode_Realtime) && (md->mode & eModifierMode_Editmode) &&
          (!mti->isDisabled || !mti->isDisabled(scene, md, 0)) &&
          BKE_modifier_supports_mapping(md));
}

bool BKE_modifier_is_same_topology(ModifierData *md)
{
  const ModifierTypeInfo *mti = BKE_modifier_get_info(md->type);
  return ELEM(mti->type, eModifierTypeType_OnlyDeform, eModifierTypeType_NonGeometrical);
}

bool BKE_modifier_is_non_geometrical(ModifierData *md)
{
  const ModifierTypeInfo *mti = BKE_modifier_get_info(md->type);
  return (mti->type == eModifierTypeType_NonGeometrical);
}

void BKE_modifier_set_error(ModifierData *md, const char *_format, ...)
{
  char buffer[512];
  va_list ap;
  const char *format = TIP_(_format);

  va_start(ap, _format);
  vsnprintf(buffer, sizeof(buffer), format, ap);
  va_end(ap);
  buffer[sizeof(buffer) - 1] = '\0';

  if (md->error) {
    MEM_freeN(md->error);
  }

  md->error = BLI_strdup(buffer);

  CLOG_STR_ERROR(&LOG, md->error);
}

/* used for buttons, to find out if the 'draw deformed in editmode' option is
 * there
 *
 * also used in transform_conversion.c, to detect CrazySpace [tm] (2nd arg
 * then is NULL)
 * also used for some mesh tools to give warnings
 */
int BKE_modifiers_get_cage_index(struct Scene *scene,
                                 Object *ob,
                                 int *r_lastPossibleCageIndex,
                                 bool is_virtual)
{
  VirtualModifierData virtualModifierData;
  ModifierData *md = (is_virtual) ?
                         BKE_modifiers_get_virtual_modifierlist(ob, &virtualModifierData) :
                         ob->modifiers.first;
  int i, cageIndex = -1;

  if (r_lastPossibleCageIndex) {
    /* ensure the value is initialized */
    *r_lastPossibleCageIndex = -1;
  }

  /* Find the last modifier acting on the cage. */
  for (i = 0; md; i++, md = md->next) {
    const ModifierTypeInfo *mti = BKE_modifier_get_info(md->type);
    bool supports_mapping;

    if (mti->isDisabled && mti->isDisabled(scene, md, 0)) {
      continue;
    }
    if (!(mti->flags & eModifierTypeFlag_SupportsEditmode)) {
      continue;
    }
    if (md->mode & eModifierMode_DisableTemporary) {
      continue;
    }

    supports_mapping = BKE_modifier_supports_mapping(md);
    if (r_lastPossibleCageIndex && supports_mapping) {
      *r_lastPossibleCageIndex = i;
    }

    if (!(md->mode & eModifierMode_Realtime)) {
      continue;
    }
    if (!(md->mode & eModifierMode_Editmode)) {
      continue;
    }

    if (!supports_mapping) {
      break;
    }

    if (md->mode & eModifierMode_OnCage) {
      cageIndex = i;
    }
  }

  return cageIndex;
}

bool BKE_modifiers_is_softbody_enabled(Object *ob)
{
  ModifierData *md = BKE_modifiers_findby_type(ob, eModifierType_Softbody);

  return (md && md->mode & (eModifierMode_Realtime | eModifierMode_Render));
}

bool BKE_modifiers_is_cloth_enabled(Object *ob)
{
  ModifierData *md = BKE_modifiers_findby_type(ob, eModifierType_Cloth);

  return (md && md->mode & (eModifierMode_Realtime | eModifierMode_Render));
}

bool BKE_modifiers_is_modifier_enabled(Object *ob, int modifierType)
{
  ModifierData *md = BKE_modifiers_findby_type(ob, modifierType);

  return (md && md->mode & (eModifierMode_Realtime | eModifierMode_Render));
}

bool BKE_modifiers_is_particle_enabled(Object *ob)
{
  ModifierData *md = BKE_modifiers_findby_type(ob, eModifierType_ParticleSystem);

  return (md && md->mode & (eModifierMode_Realtime | eModifierMode_Render));
}

/**
 * Check whether is enabled.
 *
 * \param scene: Current scene, may be NULL,
 * in which case isDisabled callback of the modifier is never called.
 */
bool BKE_modifier_is_enabled(const struct Scene *scene, ModifierData *md, int required_mode)
{
  const ModifierTypeInfo *mti = BKE_modifier_get_info(md->type);

  if ((md->mode & required_mode) != required_mode) {
    return false;
  }
  if (scene != NULL && mti->isDisabled &&
      mti->isDisabled(scene, md, required_mode == eModifierMode_Render)) {
    return false;
  }
  if (md->mode & eModifierMode_DisableTemporary) {
    return false;
  }
  if ((required_mode & eModifierMode_Editmode) &&
      !(mti->flags & eModifierTypeFlag_SupportsEditmode)) {
    return false;
  }

  return true;
}

CDMaskLink *BKE_modifier_calc_data_masks(struct Scene *scene,
                                         Object *ob,
                                         ModifierData *md,
                                         CustomData_MeshMasks *final_datamask,
                                         int required_mode,
                                         ModifierData *previewmd,
                                         const CustomData_MeshMasks *previewmask)
{
  CDMaskLink *dataMasks = NULL;
  CDMaskLink *curr, *prev;
  bool have_deform_modifier = false;

  /* build a list of modifier data requirements in reverse order */
  for (; md; md = md->next) {
    const ModifierTypeInfo *mti = BKE_modifier_get_info(md->type);

    curr = MEM_callocN(sizeof(CDMaskLink), "CDMaskLink");

    if (BKE_modifier_is_enabled(scene, md, required_mode)) {
      if (mti->type == eModifierTypeType_OnlyDeform) {
        have_deform_modifier = true;
      }

      if (mti->requiredDataMask) {
        mti->requiredDataMask(ob, md, &curr->mask);
      }

      if (previewmd == md && previewmask != NULL) {
        CustomData_MeshMasks_update(&curr->mask, previewmask);
      }
    }

    if (!have_deform_modifier) {
      /* Don't create orco layer when there is no deformation, we fall
       * back to regular vertex coordinates */
      curr->mask.vmask &= ~CD_MASK_ORCO;
    }

    /* prepend new datamask */
    curr->next = dataMasks;
    dataMasks = curr;
  }

  if (!have_deform_modifier) {
    final_datamask->vmask &= ~CD_MASK_ORCO;
  }

  /* build the list of required data masks - each mask in the list must
   * include all elements of the masks that follow it
   *
   * note the list is currently in reverse order, so "masks that follow it"
   * actually means "masks that precede it" at the moment
   */
  for (curr = dataMasks, prev = NULL; curr; prev = curr, curr = curr->next) {
    if (prev) {
      CustomData_MeshMasks_update(&curr->mask, &prev->mask);
    }
    else {
      CustomData_MeshMasks_update(&curr->mask, final_datamask);
    }
  }

  /* reverse the list so it's in the correct order */
  BLI_linklist_reverse((LinkNode **)&dataMasks);

  return dataMasks;
}

ModifierData *BKE_modifier_get_last_preview(struct Scene *scene,
                                            ModifierData *md,
                                            int required_mode)
{
  ModifierData *tmp_md = NULL;

  if ((required_mode & ~eModifierMode_Editmode) != eModifierMode_Realtime) {
    return tmp_md;
  }

  /* Find the latest modifier in stack generating preview. */
  for (; md; md = md->next) {
    if (BKE_modifier_is_enabled(scene, md, required_mode) && BKE_modifier_is_preview(md)) {
      tmp_md = md;
    }
  }
  return tmp_md;
}

/* This is to include things that are not modifiers in the evaluation of the modifier stack, for
 * example parenting to an armature. */
ModifierData *BKE_modifiers_get_virtual_modifierlist(const Object *ob,
                                                     VirtualModifierData *virtualModifierData)
{
  ModifierData *md;

  md = ob->modifiers.first;

  *virtualModifierData = virtualModifierCommonData;

  if (ob->parent) {
    if (ob->parent->type == OB_ARMATURE && ob->partype == PARSKEL) {
      virtualModifierData->amd.object = ob->parent;
      virtualModifierData->amd.modifier.next = md;
      virtualModifierData->amd.deformflag = ((bArmature *)(ob->parent->data))->deformflag;
      md = &virtualModifierData->amd.modifier;
    }
    else if (ob->parent->type == OB_CURVE && ob->partype == PARSKEL) {
      virtualModifierData->cmd.object = ob->parent;
      virtualModifierData->cmd.defaxis = ob->trackflag + 1;
      virtualModifierData->cmd.modifier.next = md;
      md = &virtualModifierData->cmd.modifier;
    }
    else if (ob->parent->type == OB_LATTICE && ob->partype == PARSKEL) {
      virtualModifierData->lmd.object = ob->parent;
      virtualModifierData->lmd.modifier.next = md;
      md = &virtualModifierData->lmd.modifier;
    }
  }

  /* shape key modifier, not yet for curves */
  if (ELEM(ob->type, OB_MESH, OB_LATTICE) && BKE_key_from_object(ob)) {
    if (ob->type == OB_MESH && (ob->shapeflag & OB_SHAPE_EDIT_MODE)) {
      virtualModifierData->smd.modifier.mode |= eModifierMode_Editmode | eModifierMode_OnCage;
    }
    else {
      virtualModifierData->smd.modifier.mode &= ~eModifierMode_Editmode | eModifierMode_OnCage;
    }

    virtualModifierData->smd.modifier.next = md;
    md = &virtualModifierData->smd.modifier;
  }

  return md;
}

/* Takes an object and returns its first selected armature, else just its armature
 * This should work for multiple armatures per object
 */
Object *BKE_modifiers_is_deformed_by_armature(Object *ob)
{
  VirtualModifierData virtualModifierData;
  ModifierData *md = BKE_modifiers_get_virtual_modifierlist(ob, &virtualModifierData);
  ArmatureModifierData *amd = NULL;

  /* return the first selected armature, this lets us use multiple armatures */
  for (; md; md = md->next) {
    if (md->type == eModifierType_Armature) {
      amd = (ArmatureModifierData *)md;
      if (amd->object && (amd->object->base_flag & BASE_SELECTED)) {
        return amd->object;
      }
    }
  }

  if (amd) { /* if we're still here then return the last armature */
    return amd->object;
  }

  return NULL;
}

Object *BKE_modifiers_is_deformed_by_meshdeform(Object *ob)
{
  VirtualModifierData virtualModifierData;
  ModifierData *md = BKE_modifiers_get_virtual_modifierlist(ob, &virtualModifierData);
  MeshDeformModifierData *mdmd = NULL;

  /* return the first selected armature, this lets us use multiple armatures */
  for (; md; md = md->next) {
    if (md->type == eModifierType_MeshDeform) {
      mdmd = (MeshDeformModifierData *)md;
      if (mdmd->object && (mdmd->object->base_flag & BASE_SELECTED)) {
        return mdmd->object;
      }
    }
  }

  if (mdmd) { /* if we're still here then return the last armature */
    return mdmd->object;
  }

  return NULL;
}

/* Takes an object and returns its first selected lattice, else just its lattice
 * This should work for multiple lattices per object
 */
Object *BKE_modifiers_is_deformed_by_lattice(Object *ob)
{
  VirtualModifierData virtualModifierData;
  ModifierData *md = BKE_modifiers_get_virtual_modifierlist(ob, &virtualModifierData);
  LatticeModifierData *lmd = NULL;

  /* return the first selected lattice, this lets us use multiple lattices */
  for (; md; md = md->next) {
    if (md->type == eModifierType_Lattice) {
      lmd = (LatticeModifierData *)md;
      if (lmd->object && (lmd->object->base_flag & BASE_SELECTED)) {
        return lmd->object;
      }
    }
  }

  if (lmd) { /* if we're still here then return the last lattice */
    return lmd->object;
  }

  return NULL;
}

/* Takes an object and returns its first selected curve, else just its curve
 * This should work for multiple curves per object
 */
Object *BKE_modifiers_is_deformed_by_curve(Object *ob)
{
  VirtualModifierData virtualModifierData;
  ModifierData *md = BKE_modifiers_get_virtual_modifierlist(ob, &virtualModifierData);
  CurveModifierData *cmd = NULL;

  /* return the first selected curve, this lets us use multiple curves */
  for (; md; md = md->next) {
    if (md->type == eModifierType_Curve) {
      cmd = (CurveModifierData *)md;
      if (cmd->object && (cmd->object->base_flag & BASE_SELECTED)) {
        return cmd->object;
      }
    }
  }

  if (cmd) { /* if we're still here then return the last curve */
    return cmd->object;
  }

  return NULL;
}

bool BKE_modifiers_uses_multires(Object *ob)
{
  VirtualModifierData virtualModifierData;
  ModifierData *md = BKE_modifiers_get_virtual_modifierlist(ob, &virtualModifierData);
  MultiresModifierData *mmd = NULL;

  for (; md; md = md->next) {
    if (md->type == eModifierType_Multires) {
      mmd = (MultiresModifierData *)md;
      if (mmd->totlvl != 0) {
        return true;
      }
    }
  }
  return false;
}

bool BKE_modifiers_uses_armature(Object *ob, bArmature *arm)
{
  VirtualModifierData virtualModifierData;
  ModifierData *md = BKE_modifiers_get_virtual_modifierlist(ob, &virtualModifierData);

  for (; md; md = md->next) {
    if (md->type == eModifierType_Armature) {
      ArmatureModifierData *amd = (ArmatureModifierData *)md;
      if (amd->object && amd->object->data == arm) {
        return true;
      }
    }
  }

  return false;
}

bool BKE_modifiers_uses_subsurf_facedots(struct Scene *scene, Object *ob)
{
  /* Search (backward) in the modifier stack to find if we have a subsurf modifier (enabled) before
   * the last modifier displayed on cage (or if the subsurf is the last). */
  VirtualModifierData virtualModifierData;
  ModifierData *md = BKE_modifiers_get_virtual_modifierlist(ob, &virtualModifierData);
  int cage_index = BKE_modifiers_get_cage_index(scene, ob, NULL, 1);
  if (cage_index == -1) {
    return false;
  }
  /* Find first modifier enabled on cage. */
  for (int i = 0; md && i < cage_index; i++) {
    md = md->next;
  }
  /* Now from this point, search for subsurf modifier. */
  for (; md; md = md->prev) {
    const ModifierTypeInfo *mti = BKE_modifier_get_info(md->type);
    if (md->type == eModifierType_Subsurf) {
      ModifierMode mode = eModifierMode_Realtime | eModifierMode_Editmode;
      if (BKE_modifier_is_enabled(scene, md, mode)) {
        return true;
      }
    }
    else if (mti->type == eModifierTypeType_OnlyDeform) {
      /* These modifiers do not reset the subdiv flag nor change the topology.
       * We can still search for a subsurf modifier. */
    }
    else {
      /* Other modifiers may reset the subdiv facedot flag or create. */
      return false;
    }
  }
  return false;
}

bool BKE_modifier_is_correctable_deformed(ModifierData *md)
{
  const ModifierTypeInfo *mti = BKE_modifier_get_info(md->type);
  return mti->deformMatricesEM != NULL;
}

bool BKE_modifiers_is_correctable_deformed(struct Scene *scene, Object *ob)
{
  VirtualModifierData virtualModifierData;
  ModifierData *md = BKE_modifiers_get_virtual_modifierlist(ob, &virtualModifierData);
  int required_mode = eModifierMode_Realtime;

  if (ob->mode == OB_MODE_EDIT) {
    required_mode |= eModifierMode_Editmode;
  }
  for (; md; md = md->next) {
    if (!BKE_modifier_is_enabled(scene, md, required_mode)) {
      /* pass */
    }
    else if (BKE_modifier_is_correctable_deformed(md)) {
      return true;
    }
  }
  return false;
}

void BKE_modifier_free_temporary_data(ModifierData *md)
{
  if (md->type == eModifierType_Armature) {
    ArmatureModifierData *amd = (ArmatureModifierData *)md;

    if (amd->prevCos) {
      MEM_freeN(amd->prevCos);
      amd->prevCos = NULL;
    }
  }
}

/* ensure modifier correctness when changing ob->data */
void BKE_modifiers_test_object(Object *ob)
{
  ModifierData *md;

  /* just multires checked for now, since only multires
   * modifies mesh data */

  if (ob->type != OB_MESH) {
    return;
  }

  for (md = ob->modifiers.first; md; md = md->next) {
    if (md->type == eModifierType_Multires) {
      MultiresModifierData *mmd = (MultiresModifierData *)md;

      multiresModifier_set_levels_from_disps(mmd, ob);
    }
  }
}

/* where should this go?, it doesn't fit well anywhere :S - campbell */

/* elubie: changed this to default to the same dir as the render output
 * to prevent saving to C:\ on Windows */

/* campbell: logic behind this...
 *
 * - if the ID is from a library, return library path
 * - else if the file has been saved return the blend file path.
 * - else if the file isn't saved and the ID isn't from a library, return the temp dir.
 */
const char *BKE_modifier_path_relbase(Main *bmain, Object *ob)
{
  if (G.relbase_valid || ID_IS_LINKED(ob)) {
    return ID_BLEND_PATH(bmain, &ob->id);
  }
  else {
    /* last resort, better then using "" which resolves to the current
     * working directory */
    return BKE_tempdir_session();
  }
}

const char *BKE_modifier_path_relbase_from_global(Object *ob)
{
  if (G.relbase_valid || ID_IS_LINKED(ob)) {
    return ID_BLEND_PATH_FROM_GLOBAL(&ob->id);
  }
  else {
    /* last resort, better then using "" which resolves to the current
     * working directory */
    return BKE_tempdir_session();
  }
}

/* initializes the path with either */
void BKE_modifier_path_init(char *path, int path_maxlen, const char *name)
{
  /* elubie: changed this to default to the same dir as the render output
   * to prevent saving to C:\ on Windows */
  BLI_join_dirfile(path, path_maxlen, G.relbase_valid ? "//" : BKE_tempdir_session(), name);
}

/* wrapper around ModifierTypeInfo.modifyMesh that ensures valid normals */

struct Mesh *BKE_modifier_modify_mesh(ModifierData *md,
                                      const ModifierEvalContext *ctx,
                                      struct Mesh *me)
{
  const ModifierTypeInfo *mti = BKE_modifier_get_info(md->type);
  BLI_assert(CustomData_has_layer(&me->pdata, CD_NORMAL) == false);

  if (mti->dependsOnNormals && mti->dependsOnNormals(md)) {
    BKE_mesh_calc_normals(me);
  }
  return mti->modifyMesh(md, ctx, me);
}

void BKE_modifier_deform_verts(ModifierData *md,
                               const ModifierEvalContext *ctx,
                               Mesh *me,
                               float (*vertexCos)[3],
                               int numVerts)
{
  const ModifierTypeInfo *mti = BKE_modifier_get_info(md->type);
  BLI_assert(!me || CustomData_has_layer(&me->pdata, CD_NORMAL) == false);

  if (me && mti->dependsOnNormals && mti->dependsOnNormals(md)) {
    BKE_mesh_calc_normals(me);
  }
  mti->deformVerts(md, ctx, me, vertexCos, numVerts);
}

void BKE_modifier_deform_vertsEM(ModifierData *md,
                                 const ModifierEvalContext *ctx,
                                 struct BMEditMesh *em,
                                 Mesh *me,
                                 float (*vertexCos)[3],
                                 int numVerts)
{
  const ModifierTypeInfo *mti = BKE_modifier_get_info(md->type);
  BLI_assert(!me || CustomData_has_layer(&me->pdata, CD_NORMAL) == false);

  if (me && mti->dependsOnNormals && mti->dependsOnNormals(md)) {
    BKE_mesh_calc_normals(me);
  }
  mti->deformVertsEM(md, ctx, em, me, vertexCos, numVerts);
}

/* end modifier callback wrappers */

/**
 * Get evaluated mesh for other evaluated object, which is used as an operand for the modifier,
 * e.g. second operand for boolean modifier.
 * Note that modifiers in stack always get fully evaluated COW ID pointers,
 * never original ones. Makes things simpler.
 *
 * \param get_cage_mesh: Return evaluated mesh with only deforming modifiers applied
 * (i.e. mesh topology remains the same as original one, a.k.a. 'cage' mesh).
 */
Mesh *BKE_modifier_get_evaluated_mesh_from_evaluated_object(Object *ob_eval,
                                                            const bool get_cage_mesh)
{
  Mesh *me = NULL;

  if ((ob_eval->type == OB_MESH) && (ob_eval->mode & OB_MODE_EDIT)) {
    /* In EditMode, evaluated mesh is stored in BMEditMesh, not the object... */
    BMEditMesh *em = BKE_editmesh_from_object(ob_eval);
    /* 'em' might not exist yet in some cases, just after loading a .blend file, see T57878. */
    if (em != NULL) {
      me = (get_cage_mesh && em->mesh_eval_cage != NULL) ? em->mesh_eval_cage :
                                                           em->mesh_eval_final;
    }
  }
  if (me == NULL) {
    me = (get_cage_mesh && ob_eval->runtime.mesh_deform_eval != NULL) ?
             ob_eval->runtime.mesh_deform_eval :
             BKE_object_get_evaluated_mesh(ob_eval);
  }

  return me;
}

ModifierData *BKE_modifier_get_original(ModifierData *md)
{
  if (md->orig_modifier_data == NULL) {
    return md;
  }
  return md->orig_modifier_data;
}

struct ModifierData *BKE_modifier_get_evaluated(Depsgraph *depsgraph,
                                                Object *object,
                                                ModifierData *md)
{
  Object *object_eval = DEG_get_evaluated_object(depsgraph, object);
  if (object_eval == object) {
    return md;
  }
  return BKE_modifiers_findny_name(object_eval, md->name);
}<|MERGE_RESOLUTION|>--- conflicted
+++ resolved
@@ -118,15 +118,9 @@
 /**
  * Get the idname of the modifier type's panel, which was defined in the #panelRegister callback.
  */
-<<<<<<< HEAD
-void modifierType_panelId(ModifierType type, char *r_idname)
-{
-  const ModifierTypeInfo *mti = modifierType_getInfo(type);
-=======
 void BKE_modifier_type_panel_id(ModifierType type, char *r_idname)
 {
   const ModifierTypeInfo *mti = BKE_modifier_get_info(type);
->>>>>>> 686eaad8
 
   strcpy(r_idname, MODIFIER_TYPE_PANEL_PREFIX);
   strcat(r_idname, mti->name);
