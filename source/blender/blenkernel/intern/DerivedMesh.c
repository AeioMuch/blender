--- conflicted
+++ resolved
@@ -3502,20 +3502,6 @@
 #endif
 
 		/* Update active layer index */
-<<<<<<< HEAD
-		uv_index = CustomData_get_layer_index_n(&dm->loopData, CD_MLOOPUV, act_uv_n);
-		if (uv_index != -1) {
-			tan_index = CustomData_get_named_layer_index(&dm->loopData, CD_TANGENT, dm->loopData.layers[uv_index].name);
-			CustomData_set_layer_active_index(&dm->loopData, CD_TANGENT, tan_index);
-		}
-
-		/* Update render layer index */
-		uv_index = CustomData_get_layer_index_n(&dm->loopData, CD_MLOOPUV, ren_uv_n);
-		if (uv_index != -1) {
-			tan_index = CustomData_get_named_layer_index(&dm->loopData, CD_TANGENT, dm->loopData.layers[uv_index].name);
-			CustomData_set_layer_render_index(&dm->loopData, CD_TANGENT, tan_index);
-		}
-=======
 		int act_uv_index = CustomData_get_layer_index_n(&dm->loopData, CD_MLOOPUV, act_uv_n);
 		if (act_uv_index != -1) {
 			int tan_index = CustomData_get_named_layer_index(&dm->loopData, CD_TANGENT, dm->loopData.layers[act_uv_index].name);
@@ -3528,7 +3514,6 @@
 			int tan_index = CustomData_get_named_layer_index(&dm->loopData, CD_TANGENT, dm->loopData.layers[ren_uv_index].name);
 			CustomData_set_layer_render_index(&dm->loopData, CD_TANGENT, tan_index);
 		} /* else tangent has been built from orco */
->>>>>>> 5e9132b3
 	}
 }
 
