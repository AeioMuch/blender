/**
 * $Id$
 *
 * ***** BEGIN GPL LICENSE BLOCK *****
 *
 * This program is free software; you can redistribute it and/or
 * modify it under the terms of the GNU General Public License
 * as published by the Free Software Foundation; either version 2
 * of the License, or (at your option) any later version.
 *
 * This program is distributed in the hope that it will be useful,
 * but WITHOUT ANY WARRANTY; without even the implied warranty of
 * MERCHANTABILITY or FITNESS FOR A PARTICULAR PURPOSE.  See the
 * GNU General Public License for more details.
 *
 * You should have received a copy of the GNU General Public License
 * along with this program; if not, write to the Free Software Foundation,
 * Inc., 59 Temple Place - Suite 330, Boston, MA  02111-1307, USA.
 *
 * The Original Code is Copyright (C) 2005 Blender Foundation.
 * All rights reserved.
 *
 * The Original Code is: all of this file.
 *
 * Contributor(s): none yet.
 *
 * ***** END GPL LICENSE BLOCK *****
 */

#include <string.h>

#ifdef HAVE_CONFIG_H
#include <config.h>
#endif

#include "PIL_time.h"

#include "MEM_guardedalloc.h"

#include "DNA_effect_types.h"
#include "DNA_mesh_types.h"
#include "DNA_key_types.h"
#include "DNA_meshdata_types.h"
#include "DNA_modifier_types.h"
#include "DNA_object_types.h"
#include "DNA_object_force.h"
#include "DNA_object_fluidsim.h" // N_T
#include "DNA_scene_types.h" // N_T
#include "DNA_texture_types.h"
#include "DNA_view3d_types.h"
#include "DNA_screen_types.h"
#include "DNA_space_types.h"
#include "DNA_particle_types.h"

#include "BLI_arithb.h"
#include "BLI_blenlib.h"
#include "BLI_edgehash.h"
#include "BLI_editVert.h"
#include "BLI_linklist.h"
#include "BLI_memarena.h"

#include "BKE_cdderivedmesh.h"
#include "BKE_customdata.h"
#include "BKE_DerivedMesh.h"
#include "BKE_deform.h"
#include "BKE_displist.h"
#include "BKE_effect.h"
#include "BKE_fluidsim.h"
#include "BKE_global.h"
#include "BKE_key.h"
#include "BKE_material.h"
#include "BKE_modifier.h"
#include "BKE_mesh.h"
#include "BKE_object.h"
#include "BKE_subsurf.h"
#include "BKE_texture.h"
#include "BKE_utildefines.h"
#include "BKE_particle.h"

#include "BLO_sys_types.h" // for intptr_t support

#ifdef WITH_VERSE
#include "BKE_verse.h"
#endif

#include "BIF_gl.h"
#include "BIF_glutil.h"

#include "GPU_draw.h"
#include "GPU_extensions.h"
#include "GPU_material.h"

///////////////////////////////////
///////////////////////////////////

static MVert *dm_getVertArray(DerivedMesh *dm)
{
	MVert *mvert = CustomData_get_layer(&dm->vertData, CD_MVERT);

	if (!mvert) {
		mvert = CustomData_add_layer(&dm->vertData, CD_MVERT, CD_CALLOC, NULL,
			dm->getNumVerts(dm));
		CustomData_set_layer_flag(&dm->vertData, CD_MVERT, CD_FLAG_TEMPORARY);
		dm->copyVertArray(dm, mvert);
	}

	return mvert;
}

static MEdge *dm_getEdgeArray(DerivedMesh *dm)
{
	MEdge *medge = CustomData_get_layer(&dm->edgeData, CD_MEDGE);

	if (!medge) {
		medge = CustomData_add_layer(&dm->edgeData, CD_MEDGE, CD_CALLOC, NULL,
			dm->getNumEdges(dm));
		CustomData_set_layer_flag(&dm->edgeData, CD_MEDGE, CD_FLAG_TEMPORARY);
		dm->copyEdgeArray(dm, medge);
	}

	return medge;
}

static MFace *dm_getFaceArray(DerivedMesh *dm)
{
	MFace *mface = CustomData_get_layer(&dm->faceData, CD_MFACE);

	if (!mface) {
		mface = CustomData_add_layer(&dm->faceData, CD_MFACE, CD_CALLOC, NULL,
			dm->getNumFaces(dm));
		CustomData_set_layer_flag(&dm->faceData, CD_MFACE, CD_FLAG_TEMPORARY);
		dm->copyFaceArray(dm, mface);
	}

	return mface;
}

static MVert *dm_dupVertArray(DerivedMesh *dm)
{
	MVert *tmp = MEM_callocN(sizeof(*tmp) * dm->getNumVerts(dm),
	                         "dm_dupVertArray tmp");

	if(tmp) dm->copyVertArray(dm, tmp);

	return tmp;
}

static MEdge *dm_dupEdgeArray(DerivedMesh *dm)
{
	MEdge *tmp = MEM_callocN(sizeof(*tmp) * dm->getNumEdges(dm),
	                         "dm_dupEdgeArray tmp");

	if(tmp) dm->copyEdgeArray(dm, tmp);

	return tmp;
}

static MFace *dm_dupFaceArray(DerivedMesh *dm)
{
	MFace *tmp = MEM_callocN(sizeof(*tmp) * dm->getNumFaces(dm),
	                         "dm_dupFaceArray tmp");

	if(tmp) dm->copyFaceArray(dm, tmp);

	return tmp;
}

void DM_init_funcs(DerivedMesh *dm)
{
	/* default function implementations */
	dm->getVertArray = dm_getVertArray;
	dm->getEdgeArray = dm_getEdgeArray;
	dm->getFaceArray = dm_getFaceArray;
	dm->dupVertArray = dm_dupVertArray;
	dm->dupEdgeArray = dm_dupEdgeArray;
	dm->dupFaceArray = dm_dupFaceArray;

	dm->getVertData = DM_get_vert_data;
	dm->getEdgeData = DM_get_edge_data;
	dm->getFaceData = DM_get_face_data;
	dm->getVertDataArray = DM_get_vert_data_layer;
	dm->getEdgeDataArray = DM_get_edge_data_layer;
	dm->getFaceDataArray = DM_get_face_data_layer;
}

void DM_init(DerivedMesh *dm,
             int numVerts, int numEdges, int numFaces)
{
	dm->numVertData = numVerts;
	dm->numEdgeData = numEdges;
	dm->numFaceData = numFaces;

	DM_init_funcs(dm);
	
	dm->needsFree = 1;
}

void DM_from_template(DerivedMesh *dm, DerivedMesh *source,
                      int numVerts, int numEdges, int numFaces)
{
	CustomData_copy(&source->vertData, &dm->vertData, CD_MASK_DERIVEDMESH,
	                CD_CALLOC, numVerts);
	CustomData_copy(&source->edgeData, &dm->edgeData, CD_MASK_DERIVEDMESH,
	                CD_CALLOC, numEdges);
	CustomData_copy(&source->faceData, &dm->faceData, CD_MASK_DERIVEDMESH,
	                CD_CALLOC, numFaces);

	dm->numVertData = numVerts;
	dm->numEdgeData = numEdges;
	dm->numFaceData = numFaces;

	DM_init_funcs(dm);

	dm->needsFree = 1;
}

int DM_release(DerivedMesh *dm)
{
	if (dm->needsFree) {
		CustomData_free(&dm->vertData, dm->numVertData);
		CustomData_free(&dm->edgeData, dm->numEdgeData);
		CustomData_free(&dm->faceData, dm->numFaceData);

		return 1;
	}
	else {
		CustomData_free_temporary(&dm->vertData, dm->numVertData);
		CustomData_free_temporary(&dm->edgeData, dm->numEdgeData);
		CustomData_free_temporary(&dm->faceData, dm->numFaceData);

		return 0;
	}
}

void DM_to_mesh(DerivedMesh *dm, Mesh *me)
{
	/* dm might depend on me, so we need to do everything with a local copy */
	Mesh tmp = *me;
	int totvert, totedge, totface;

	memset(&tmp.vdata, 0, sizeof(tmp.vdata));
	memset(&tmp.edata, 0, sizeof(tmp.edata));
	memset(&tmp.fdata, 0, sizeof(tmp.fdata));

	totvert = tmp.totvert = dm->getNumVerts(dm);
	totedge = tmp.totedge = dm->getNumEdges(dm);
	totface = tmp.totface = dm->getNumFaces(dm);

	CustomData_copy(&dm->vertData, &tmp.vdata, CD_MASK_MESH, CD_DUPLICATE, totvert);
	CustomData_copy(&dm->edgeData, &tmp.edata, CD_MASK_MESH, CD_DUPLICATE, totedge);
	CustomData_copy(&dm->faceData, &tmp.fdata, CD_MASK_MESH, CD_DUPLICATE, totface);

	/* not all DerivedMeshes store their verts/edges/faces in CustomData, so
	   we set them here in case they are missing */
	if(!CustomData_has_layer(&tmp.vdata, CD_MVERT))
		CustomData_add_layer(&tmp.vdata, CD_MVERT, CD_ASSIGN, dm->dupVertArray(dm), totvert);
	if(!CustomData_has_layer(&tmp.edata, CD_MEDGE))
		CustomData_add_layer(&tmp.edata, CD_MEDGE, CD_ASSIGN, dm->dupEdgeArray(dm), totedge);
	if(!CustomData_has_layer(&tmp.fdata, CD_MFACE))
		CustomData_add_layer(&tmp.fdata, CD_MFACE, CD_ASSIGN, dm->dupFaceArray(dm), totface);

	mesh_update_customdata_pointers(&tmp);

	CustomData_free(&me->vdata, me->totvert);
	CustomData_free(&me->edata, me->totedge);
	CustomData_free(&me->fdata, me->totface);

	/* if the number of verts has changed, remove invalid data */
	if(tmp.totvert != me->totvert) {
		if(me->key) me->key->id.us--;
		me->key = NULL;
	}

	*me = tmp;
}

void DM_set_only_copy(DerivedMesh *dm, CustomDataMask mask)
{
	CustomData_set_only_copy(&dm->vertData, mask);
	CustomData_set_only_copy(&dm->edgeData, mask);
	CustomData_set_only_copy(&dm->faceData, mask);
}

void DM_add_vert_layer(DerivedMesh *dm, int type, int alloctype, void *layer)
{
	CustomData_add_layer(&dm->vertData, type, alloctype, layer, dm->numVertData);
}

void DM_add_edge_layer(DerivedMesh *dm, int type, int alloctype, void *layer)
{
	CustomData_add_layer(&dm->edgeData, type, alloctype, layer, dm->numEdgeData);
}

void DM_add_face_layer(DerivedMesh *dm, int type, int alloctype, void *layer)
{
	CustomData_add_layer(&dm->faceData, type, alloctype, layer, dm->numFaceData);
}

void *DM_get_vert_data(DerivedMesh *dm, int index, int type)
{
	return CustomData_get(&dm->vertData, index, type);
}

void *DM_get_edge_data(DerivedMesh *dm, int index, int type)
{
	return CustomData_get(&dm->edgeData, index, type);
}

void *DM_get_face_data(DerivedMesh *dm, int index, int type)
{
	return CustomData_get(&dm->faceData, index, type);
}

void *DM_get_vert_data_layer(DerivedMesh *dm, int type)
{
	return CustomData_get_layer(&dm->vertData, type);
}

void *DM_get_edge_data_layer(DerivedMesh *dm, int type)
{
	return CustomData_get_layer(&dm->edgeData, type);
}

void *DM_get_face_data_layer(DerivedMesh *dm, int type)
{
	return CustomData_get_layer(&dm->faceData, type);
}

void DM_set_vert_data(DerivedMesh *dm, int index, int type, void *data)
{
	CustomData_set(&dm->vertData, index, type, data);
}

void DM_set_edge_data(DerivedMesh *dm, int index, int type, void *data)
{
	CustomData_set(&dm->edgeData, index, type, data);
}

void DM_set_face_data(DerivedMesh *dm, int index, int type, void *data)
{
	CustomData_set(&dm->faceData, index, type, data);
}

void DM_copy_vert_data(DerivedMesh *source, DerivedMesh *dest,
                       int source_index, int dest_index, int count)
{
	CustomData_copy_data(&source->vertData, &dest->vertData,
	                     source_index, dest_index, count);
}

void DM_copy_edge_data(DerivedMesh *source, DerivedMesh *dest,
                       int source_index, int dest_index, int count)
{
	CustomData_copy_data(&source->edgeData, &dest->edgeData,
	                     source_index, dest_index, count);
}

void DM_copy_face_data(DerivedMesh *source, DerivedMesh *dest,
                       int source_index, int dest_index, int count)
{
	CustomData_copy_data(&source->faceData, &dest->faceData,
	                     source_index, dest_index, count);
}

void DM_free_vert_data(struct DerivedMesh *dm, int index, int count)
{
	CustomData_free_elem(&dm->vertData, index, count);
}

void DM_free_edge_data(struct DerivedMesh *dm, int index, int count)
{
	CustomData_free_elem(&dm->edgeData, index, count);
}

void DM_free_face_data(struct DerivedMesh *dm, int index, int count)
{
	CustomData_free_elem(&dm->faceData, index, count);
}

void DM_interp_vert_data(DerivedMesh *source, DerivedMesh *dest,
                         int *src_indices, float *weights,
                         int count, int dest_index)
{
	CustomData_interp(&source->vertData, &dest->vertData, src_indices,
	                  weights, NULL, count, dest_index);
}

void DM_interp_edge_data(DerivedMesh *source, DerivedMesh *dest,
                         int *src_indices,
                         float *weights, EdgeVertWeight *vert_weights,
                         int count, int dest_index)
{
	CustomData_interp(&source->edgeData, &dest->edgeData, src_indices,
	                  weights, (float*)vert_weights, count, dest_index);
}

void DM_interp_face_data(DerivedMesh *source, DerivedMesh *dest,
                         int *src_indices,
                         float *weights, FaceVertWeight *vert_weights,
                         int count, int dest_index)
{
	CustomData_interp(&source->faceData, &dest->faceData, src_indices,
	                  weights, (float*)vert_weights, count, dest_index);
}

void DM_swap_face_data(DerivedMesh *dm, int index, int *corner_indices)
{
	CustomData_swap(&dm->faceData, index, corner_indices);
}

///

static DerivedMesh *getMeshDerivedMesh(Mesh *me, Object *ob, float (*vertCos)[3])
{
	DerivedMesh *dm = CDDM_from_mesh(me, ob);
	
	if(!dm)
		return NULL;
	
	if (vertCos)
		CDDM_apply_vert_coords(dm, vertCos);

	CDDM_calc_normals(dm);

	return dm;
}

///

typedef struct {
	DerivedMesh dm;

	EditMesh *em;
	float (*vertexCos)[3];
	float (*vertexNos)[3];
	float (*faceNos)[3];
} EditMeshDerivedMesh;

static void emDM_foreachMappedVert(DerivedMesh *dm, void (*func)(void *userData, int index, float *co, float *no_f, short *no_s), void *userData)
{
	EditMeshDerivedMesh *emdm= (EditMeshDerivedMesh*) dm;
	EditVert *eve;
	int i;

	for (i=0,eve= emdm->em->verts.first; eve; i++,eve=eve->next) {
		if (emdm->vertexCos) {
			func(userData, i, emdm->vertexCos[i], emdm->vertexNos[i], NULL);
		} else {
			func(userData, i, eve->co, eve->no, NULL);
		}
	}
}
static void emDM_foreachMappedEdge(DerivedMesh *dm, void (*func)(void *userData, int index, float *v0co, float *v1co), void *userData)
{
	EditMeshDerivedMesh *emdm= (EditMeshDerivedMesh*) dm;
	EditEdge *eed;
	int i;

	if (emdm->vertexCos) {
		EditVert *eve;

		for (i=0,eve=emdm->em->verts.first; eve; eve= eve->next)
			eve->tmp.l = (intptr_t) i++;
		for(i=0,eed= emdm->em->edges.first; eed; i++,eed= eed->next)
			func(userData, i, emdm->vertexCos[(int) eed->v1->tmp.l], emdm->vertexCos[(int) eed->v2->tmp.l]);
	} else {
		for(i=0,eed= emdm->em->edges.first; eed; i++,eed= eed->next)
			func(userData, i, eed->v1->co, eed->v2->co);
	}
}
static void emDM_drawMappedEdges(DerivedMesh *dm, int (*setDrawOptions)(void *userData, int index), void *userData) 
{
	EditMeshDerivedMesh *emdm= (EditMeshDerivedMesh*) dm;
	EditEdge *eed;
	int i;

	if (emdm->vertexCos) {
		EditVert *eve;

		for (i=0,eve=emdm->em->verts.first; eve; eve= eve->next)
			eve->tmp.l = (intptr_t) i++;

		glBegin(GL_LINES);
		for(i=0,eed= emdm->em->edges.first; eed; i++,eed= eed->next) {
			if(!setDrawOptions || setDrawOptions(userData, i)) {
				glVertex3fv(emdm->vertexCos[(int) eed->v1->tmp.l]);
				glVertex3fv(emdm->vertexCos[(int) eed->v2->tmp.l]);
			}
		}
		glEnd();
	} else {
		glBegin(GL_LINES);
		for(i=0,eed= emdm->em->edges.first; eed; i++,eed= eed->next) {
			if(!setDrawOptions || setDrawOptions(userData, i)) {
				glVertex3fv(eed->v1->co);
				glVertex3fv(eed->v2->co);
			}
		}
		glEnd();
	}
}
static void emDM_drawEdges(DerivedMesh *dm, int drawLooseEdges)
{
	emDM_drawMappedEdges(dm, NULL, NULL);
}
static void emDM_drawMappedEdgesInterp(DerivedMesh *dm, int (*setDrawOptions)(void *userData, int index), void (*setDrawInterpOptions)(void *userData, int index, float t), void *userData) 
{
	EditMeshDerivedMesh *emdm= (EditMeshDerivedMesh*) dm;
	EditEdge *eed;
	int i;

	if (emdm->vertexCos) {
		EditVert *eve;

		for (i=0,eve=emdm->em->verts.first; eve; eve= eve->next)
			eve->tmp.l = (intptr_t) i++;

		glBegin(GL_LINES);
		for (i=0,eed= emdm->em->edges.first; eed; i++,eed= eed->next) {
			if(!setDrawOptions || setDrawOptions(userData, i)) {
				setDrawInterpOptions(userData, i, 0.0);
				glVertex3fv(emdm->vertexCos[(int) eed->v1->tmp.l]);
				setDrawInterpOptions(userData, i, 1.0);
				glVertex3fv(emdm->vertexCos[(int) eed->v2->tmp.l]);
			}
		}
		glEnd();
	} else {
		glBegin(GL_LINES);
		for (i=0,eed= emdm->em->edges.first; eed; i++,eed= eed->next) {
			if(!setDrawOptions || setDrawOptions(userData, i)) {
				setDrawInterpOptions(userData, i, 0.0);
				glVertex3fv(eed->v1->co);
				setDrawInterpOptions(userData, i, 1.0);
				glVertex3fv(eed->v2->co);
			}
		}
		glEnd();
	}
}

static void emDM_drawUVEdges(DerivedMesh *dm)
{
	EditMeshDerivedMesh *emdm= (EditMeshDerivedMesh*) dm;
	EditFace *efa;
	MTFace *tf;

	glBegin(GL_LINES);
	for(efa= emdm->em->faces.first; efa; efa= efa->next) {
		tf = CustomData_em_get(&emdm->em->fdata, efa->data, CD_MTFACE);

		if(tf && !(efa->h)) {
			glVertex2fv(tf->uv[0]);
			glVertex2fv(tf->uv[1]);

			glVertex2fv(tf->uv[1]);
			glVertex2fv(tf->uv[2]);

			if (!efa->v4) {
				glVertex2fv(tf->uv[2]);
				glVertex2fv(tf->uv[0]);
			} else {
				glVertex2fv(tf->uv[2]);
				glVertex2fv(tf->uv[3]);
				glVertex2fv(tf->uv[3]);
				glVertex2fv(tf->uv[0]);
			}
		}
	}
	glEnd();
}

static void emDM__calcFaceCent(EditFace *efa, float cent[3], float (*vertexCos)[3])
{
	if (vertexCos) {
		VECCOPY(cent, vertexCos[(int) efa->v1->tmp.l]);
		VecAddf(cent, cent, vertexCos[(int) efa->v2->tmp.l]);
		VecAddf(cent, cent, vertexCos[(int) efa->v3->tmp.l]);
		if (efa->v4) VecAddf(cent, cent, vertexCos[(int) efa->v4->tmp.l]);
	} else {
		VECCOPY(cent, efa->v1->co);
		VecAddf(cent, cent, efa->v2->co);
		VecAddf(cent, cent, efa->v3->co);
		if (efa->v4) VecAddf(cent, cent, efa->v4->co);
	}

	if (efa->v4) {
		VecMulf(cent, 0.25f);
	} else {
		VecMulf(cent, 0.33333333333f);
	}
}
static void emDM_foreachMappedFaceCenter(DerivedMesh *dm, void (*func)(void *userData, int index, float *co, float *no), void *userData)
{
	EditMeshDerivedMesh *emdm= (EditMeshDerivedMesh*) dm;
	EditVert *eve;
	EditFace *efa;
	float cent[3];
	int i;

	if (emdm->vertexCos) {
		for (i=0,eve=emdm->em->verts.first; eve; eve= eve->next)
			eve->tmp.l = (intptr_t) i++;
	}

	for(i=0,efa= emdm->em->faces.first; efa; i++,efa= efa->next) {
		emDM__calcFaceCent(efa, cent, emdm->vertexCos);
		func(userData, i, cent, emdm->vertexCos?emdm->faceNos[i]:efa->n);
	}
}
static void emDM_drawMappedFaces(DerivedMesh *dm, int (*setDrawOptions)(void *userData, int index, int *drawSmooth_r), void *userData, int useColors)
{
	EditMeshDerivedMesh *emdm= (EditMeshDerivedMesh*) dm;
	EditFace *efa;
	int i, draw;

	if (emdm->vertexCos) {
		EditVert *eve;

		for (i=0,eve=emdm->em->verts.first; eve; eve= eve->next)
			eve->tmp.l = (intptr_t) i++;

		for (i=0,efa= emdm->em->faces.first; efa; i++,efa= efa->next) {
			int drawSmooth = (efa->flag & ME_SMOOTH);
			draw = setDrawOptions==NULL ? 1 : setDrawOptions(userData, i, &drawSmooth);
			if(draw) {
				if (draw==2) { /* enabled with stipple */
		  			glEnable(GL_POLYGON_STIPPLE);
		  			glPolygonStipple(stipple_quarttone);
				}
				
				glShadeModel(drawSmooth?GL_SMOOTH:GL_FLAT);

				glBegin(efa->v4?GL_QUADS:GL_TRIANGLES);
				if (!drawSmooth) {
					glNormal3fv(emdm->faceNos[i]);
					glVertex3fv(emdm->vertexCos[(int) efa->v1->tmp.l]);
					glVertex3fv(emdm->vertexCos[(int) efa->v2->tmp.l]);
					glVertex3fv(emdm->vertexCos[(int) efa->v3->tmp.l]);
					if(efa->v4) glVertex3fv(emdm->vertexCos[(int) efa->v4->tmp.l]);
				} else {
					glNormal3fv(emdm->vertexNos[(int) efa->v1->tmp.l]);
					glVertex3fv(emdm->vertexCos[(int) efa->v1->tmp.l]);
					glNormal3fv(emdm->vertexNos[(int) efa->v2->tmp.l]);
					glVertex3fv(emdm->vertexCos[(int) efa->v2->tmp.l]);
					glNormal3fv(emdm->vertexNos[(int) efa->v3->tmp.l]);
					glVertex3fv(emdm->vertexCos[(int) efa->v3->tmp.l]);
					if(efa->v4) {
						glNormal3fv(emdm->vertexNos[(int) efa->v4->tmp.l]);
						glVertex3fv(emdm->vertexCos[(int) efa->v4->tmp.l]);
					}
				}
				glEnd();
				
				if (draw==2)
					glDisable(GL_POLYGON_STIPPLE);
			}
		}
	} else {
		for (i=0,efa= emdm->em->faces.first; efa; i++,efa= efa->next) {
			int drawSmooth = (efa->flag & ME_SMOOTH);
			draw = setDrawOptions==NULL ? 1 : setDrawOptions(userData, i, &drawSmooth);
			if(draw) {
				if (draw==2) { /* enabled with stipple */
		  			glEnable(GL_POLYGON_STIPPLE);
		  			glPolygonStipple(stipple_quarttone);
				}
				glShadeModel(drawSmooth?GL_SMOOTH:GL_FLAT);

				glBegin(efa->v4?GL_QUADS:GL_TRIANGLES);
				if (!drawSmooth) {
					glNormal3fv(efa->n);
					glVertex3fv(efa->v1->co);
					glVertex3fv(efa->v2->co);
					glVertex3fv(efa->v3->co);
					if(efa->v4) glVertex3fv(efa->v4->co);
				} else {
					glNormal3fv(efa->v1->no);
					glVertex3fv(efa->v1->co);
					glNormal3fv(efa->v2->no);
					glVertex3fv(efa->v2->co);
					glNormal3fv(efa->v3->no);
					glVertex3fv(efa->v3->co);
					if(efa->v4) {
						glNormal3fv(efa->v4->no);
						glVertex3fv(efa->v4->co);
					}
				}
				glEnd();
				
				if (draw==2)
					glDisable(GL_POLYGON_STIPPLE);
			}
		}
	}
}

static void emDM_drawFacesTex_common(DerivedMesh *dm,
               int (*drawParams)(MTFace *tface, MCol *mcol, int matnr),
               int (*drawParamsMapped)(void *userData, int index),
               void *userData) 
{
	EditMeshDerivedMesh *emdm= (EditMeshDerivedMesh*) dm;
	EditMesh *em= emdm->em;
	float (*vertexCos)[3]= emdm->vertexCos;
	float (*vertexNos)[3]= emdm->vertexNos;
	EditFace *efa;
	int i;

	/* always use smooth shading even for flat faces, else vertex colors wont interpolate */
	glShadeModel(GL_SMOOTH);
	
	if (vertexCos) {
		EditVert *eve;

		for (i=0,eve=em->verts.first; eve; eve= eve->next)
			eve->tmp.l = (intptr_t) i++;

		for (i=0,efa= em->faces.first; efa; i++,efa= efa->next) {
			MTFace *tf= CustomData_em_get(&em->fdata, efa->data, CD_MTFACE);
			MCol *mcol= CustomData_em_get(&em->fdata, efa->data, CD_MCOL);
			unsigned char *cp= NULL;
			int drawSmooth= (efa->flag & ME_SMOOTH);
			int flag;

			if(drawParams)
				flag= drawParams(tf, mcol, efa->mat_nr);
			else if(drawParamsMapped)
				flag= drawParamsMapped(userData, i);
			else
				flag= 1;

			if(flag != 0) { /* flag 0 == the face is hidden or invisible */
				
				/* we always want smooth here since otherwise vertex colors dont interpolate */
				if (mcol) {
					if (flag==1) {
						cp= (unsigned char*)mcol;
					}
				} else {
					glShadeModel(drawSmooth?GL_SMOOTH:GL_FLAT);
				} 
				
				glBegin(efa->v4?GL_QUADS:GL_TRIANGLES);
				if (!drawSmooth) {
					glNormal3fv(emdm->faceNos[i]);

					if(tf) glTexCoord2fv(tf->uv[0]);
					if(cp) glColor3ub(cp[3], cp[2], cp[1]);
					glVertex3fv(vertexCos[(int) efa->v1->tmp.l]);

					if(tf) glTexCoord2fv(tf->uv[1]);
					if(cp) glColor3ub(cp[7], cp[6], cp[5]);
					glVertex3fv(vertexCos[(int) efa->v2->tmp.l]);

					if(tf) glTexCoord2fv(tf->uv[2]);
					if(cp) glColor3ub(cp[11], cp[10], cp[9]);
					glVertex3fv(vertexCos[(int) efa->v3->tmp.l]);

					if(efa->v4) {
						if(tf) glTexCoord2fv(tf->uv[3]);
						if(cp) glColor3ub(cp[15], cp[14], cp[13]);
						glVertex3fv(vertexCos[(int) efa->v4->tmp.l]);
					}
				} else {
					if(tf) glTexCoord2fv(tf->uv[0]);
					if(cp) glColor3ub(cp[3], cp[2], cp[1]);
					glNormal3fv(vertexNos[(int) efa->v1->tmp.l]);
					glVertex3fv(vertexCos[(int) efa->v1->tmp.l]);

					if(tf) glTexCoord2fv(tf->uv[1]);
					if(cp) glColor3ub(cp[7], cp[6], cp[5]);
					glNormal3fv(vertexNos[(int) efa->v2->tmp.l]);
					glVertex3fv(vertexCos[(int) efa->v2->tmp.l]);

					if(tf) glTexCoord2fv(tf->uv[2]);
					if(cp) glColor3ub(cp[11], cp[10], cp[9]);
					glNormal3fv(vertexNos[(int) efa->v3->tmp.l]);
					glVertex3fv(vertexCos[(int) efa->v3->tmp.l]);

					if(efa->v4) {
						if(tf) glTexCoord2fv(tf->uv[3]);
						if(cp) glColor3ub(cp[15], cp[14], cp[13]);
						glNormal3fv(vertexNos[(int) efa->v4->tmp.l]);
						glVertex3fv(vertexCos[(int) efa->v4->tmp.l]);
					}
				}
				glEnd();
			}
		}
	} else {
		for (i=0,efa= em->faces.first; efa; i++,efa= efa->next) {
			MTFace *tf= CustomData_em_get(&em->fdata, efa->data, CD_MTFACE);
			MCol *mcol= CustomData_em_get(&em->fdata, efa->data, CD_MCOL);
			unsigned char *cp= NULL;
			int drawSmooth= (efa->flag & ME_SMOOTH);
			int flag;

			if(drawParams)
				flag= drawParams(tf, mcol, efa->mat_nr);
			else if(drawParamsMapped)
				flag= drawParamsMapped(userData, i);
			else
				flag= 1;

			if(flag != 0) { /* flag 0 == the face is hidden or invisible */
				/* we always want smooth here since otherwise vertex colors dont interpolate */
				if (mcol) {
					if (flag==1) {
						cp= (unsigned char*)mcol;
					}
				} else {
					glShadeModel(drawSmooth?GL_SMOOTH:GL_FLAT);
				} 

				glBegin(efa->v4?GL_QUADS:GL_TRIANGLES);
				if (!drawSmooth) {
					glNormal3fv(efa->n);

					if(tf) glTexCoord2fv(tf->uv[0]);
					if(cp) glColor3ub(cp[3], cp[2], cp[1]);
					glVertex3fv(efa->v1->co);

					if(tf) glTexCoord2fv(tf->uv[1]);
					if(cp) glColor3ub(cp[7], cp[6], cp[5]);
					glVertex3fv(efa->v2->co);

					if(tf) glTexCoord2fv(tf->uv[2]);
					if(cp) glColor3ub(cp[11], cp[10], cp[9]);
					glVertex3fv(efa->v3->co);

					if(efa->v4) {
						if(tf) glTexCoord2fv(tf->uv[3]);
						if(cp) glColor3ub(cp[15], cp[14], cp[13]);
						glVertex3fv(efa->v4->co);
					}
				} else {
					if(tf) glTexCoord2fv(tf->uv[0]);
					if(cp) glColor3ub(cp[3], cp[2], cp[1]);
					glNormal3fv(efa->v1->no);
					glVertex3fv(efa->v1->co);

					if(tf) glTexCoord2fv(tf->uv[1]);
					if(cp) glColor3ub(cp[7], cp[6], cp[5]);
					glNormal3fv(efa->v2->no);
					glVertex3fv(efa->v2->co);

					if(tf) glTexCoord2fv(tf->uv[2]);
					if(cp) glColor3ub(cp[11], cp[10], cp[9]);
					glNormal3fv(efa->v3->no);
					glVertex3fv(efa->v3->co);

					if(efa->v4) {
						if(tf) glTexCoord2fv(tf->uv[3]);
						if(cp) glColor3ub(cp[15], cp[14], cp[13]);
						glNormal3fv(efa->v4->no);
						glVertex3fv(efa->v4->co);
					}
				}
				glEnd();
			}
		}
	}
}

static void emDM_drawFacesTex(DerivedMesh *dm, int (*setDrawOptions)(MTFace *tface, MCol *mcol, int matnr))
{
	emDM_drawFacesTex_common(dm, setDrawOptions, NULL, NULL);
}

static void emDM_drawMappedFacesTex(DerivedMesh *dm, int (*setDrawOptions)(void *userData, int index), void *userData)
{
	emDM_drawFacesTex_common(dm, NULL, setDrawOptions, userData);
}

static void emDM_drawMappedFacesGLSL(DerivedMesh *dm,
               int (*setMaterial)(int, void *attribs),
               int (*setDrawOptions)(void *userData, int index), void *userData) 
{
	EditMeshDerivedMesh *emdm= (EditMeshDerivedMesh*) dm;
	EditMesh *em= emdm->em;
	float (*vertexCos)[3]= emdm->vertexCos;
	float (*vertexNos)[3]= emdm->vertexNos;
	EditVert *eve;
	EditFace *efa;
	DMVertexAttribs attribs;
	GPUVertexAttribs gattribs;
	MTFace *tf;
	int transp, new_transp, orig_transp, tfoffset;
	int i, b, matnr, new_matnr, dodraw, layer;

	dodraw = 0;
	matnr = -1;

	transp = GPU_get_material_blend_mode();
	orig_transp = transp;
	layer = CustomData_get_layer_index(&em->fdata, CD_MTFACE);
	tfoffset = (layer == -1)? -1: em->fdata.layers[layer].offset;

	memset(&attribs, 0, sizeof(attribs));

	/* always use smooth shading even for flat faces, else vertex colors wont interpolate */
	glShadeModel(GL_SMOOTH);

	for (i=0,eve=em->verts.first; eve; eve= eve->next)
		eve->tmp.l = (long) i++;

#define PASSATTRIB(efa, eve, vert) {											\
	if(attribs.totorco) {														\
		float *orco = attribs.orco.array[eve->tmp.l];							\
		glVertexAttrib3fvARB(attribs.orco.glIndex, orco);						\
	}																			\
	for(b = 0; b < attribs.tottface; b++) {										\
		MTFace *_tf = (MTFace*)((char*)efa->data + attribs.tface[b].emOffset);	\
		glVertexAttrib2fvARB(attribs.tface[b].glIndex, _tf->uv[vert]);			\
	}																			\
	for(b = 0; b < attribs.totmcol; b++) {										\
		MCol *cp = (MCol*)((char*)efa->data + attribs.mcol[b].emOffset);		\
		GLubyte col[4];															\
		col[0]= cp->b; col[1]= cp->g; col[2]= cp->r; col[3]= cp->a;				\
		glVertexAttrib4ubvARB(attribs.mcol[b].glIndex, col);					\
	}																			\
	if(attribs.tottang) {														\
		float *tang = attribs.tang.array[i*4 + vert];							\
		glVertexAttrib3fvARB(attribs.tang.glIndex, tang);						\
	}																			\
}

	for (i=0,efa= em->faces.first; efa; i++,efa= efa->next) {
		int drawSmooth= (efa->flag & ME_SMOOTH);

		if(setDrawOptions && !setDrawOptions(userData, i))
			continue;

		new_matnr = efa->mat_nr + 1;
		if(new_matnr != matnr) {
			dodraw = setMaterial(matnr = new_matnr, &gattribs);
			if(dodraw)
				DM_vertex_attributes_from_gpu(dm, &gattribs, &attribs);
		}

		if(tfoffset != -1) {
			tf = (MTFace*)((char*)efa->data)+tfoffset;
			new_transp = tf->transp;

			if(new_transp != transp) {
				if(new_transp == GPU_BLEND_SOLID && orig_transp != GPU_BLEND_SOLID)
					GPU_set_material_blend_mode(orig_transp);
				else
					GPU_set_material_blend_mode(new_transp);
				transp = new_transp;
			}
		}

		if(dodraw) {
			glBegin(efa->v4?GL_QUADS:GL_TRIANGLES);
			if (!drawSmooth) {
				if(vertexCos) glNormal3fv(emdm->faceNos[i]);
				else glNormal3fv(efa->n);

				PASSATTRIB(efa, efa->v1, 0);
				if(vertexCos) glVertex3fv(vertexCos[(int) efa->v1->tmp.l]);
				else glVertex3fv(efa->v1->co);

				PASSATTRIB(efa, efa->v2, 1);
				if(vertexCos) glVertex3fv(vertexCos[(int) efa->v2->tmp.l]);
				else glVertex3fv(efa->v2->co);

				PASSATTRIB(efa, efa->v3, 2);
				if(vertexCos) glVertex3fv(vertexCos[(int) efa->v3->tmp.l]);
				else glVertex3fv(efa->v3->co);

				if(efa->v4) {
					PASSATTRIB(efa, efa->v4, 3);
					if(vertexCos) glVertex3fv(vertexCos[(int) efa->v4->tmp.l]);
					else glVertex3fv(efa->v4->co);
				}
			} else {
				PASSATTRIB(efa, efa->v1, 0);
				if(vertexCos) {
					glNormal3fv(vertexNos[(int) efa->v1->tmp.l]);
					glVertex3fv(vertexCos[(int) efa->v1->tmp.l]);
				}
				else {
					glNormal3fv(efa->v1->no);
					glVertex3fv(efa->v1->co);
				}

				PASSATTRIB(efa, efa->v2, 1);
				if(vertexCos) {
					glNormal3fv(vertexNos[(int) efa->v2->tmp.l]);
					glVertex3fv(vertexCos[(int) efa->v2->tmp.l]);
				}
				else {
					glNormal3fv(efa->v2->no);
					glVertex3fv(efa->v2->co);
				}

				PASSATTRIB(efa, efa->v3, 2);
				if(vertexCos) {
					glNormal3fv(vertexNos[(int) efa->v3->tmp.l]);
					glVertex3fv(vertexCos[(int) efa->v3->tmp.l]);
				}
				else {
					glNormal3fv(efa->v3->no);
					glVertex3fv(efa->v3->co);
				}

				if(efa->v4) {
					PASSATTRIB(efa, efa->v4, 3);
					if(vertexCos) {
						glNormal3fv(vertexNos[(int) efa->v4->tmp.l]);
						glVertex3fv(vertexCos[(int) efa->v4->tmp.l]);
					}
					else {
						glNormal3fv(efa->v4->no);
						glVertex3fv(efa->v4->co);
					}
				}
			}
			glEnd();
		}
	}
}

static void emDM_drawFacesGLSL(DerivedMesh *dm,
               int (*setMaterial)(int, void *attribs))
{
	dm->drawMappedFacesGLSL(dm, setMaterial, NULL, NULL);
}

static void emDM_getMinMax(DerivedMesh *dm, float min_r[3], float max_r[3])
{
	EditMeshDerivedMesh *emdm= (EditMeshDerivedMesh*) dm;
	EditVert *eve;
	int i;

	if (emdm->em->verts.first) {
		for (i=0,eve= emdm->em->verts.first; eve; i++,eve= eve->next) {
			if (emdm->vertexCos) {
				DO_MINMAX(emdm->vertexCos[i], min_r, max_r);
			} else {
				DO_MINMAX(eve->co, min_r, max_r);
			}
		}
	} else {
		min_r[0] = min_r[1] = min_r[2] = max_r[0] = max_r[1] = max_r[2] = 0.0;
	}
}
static int emDM_getNumVerts(DerivedMesh *dm)
{
	EditMeshDerivedMesh *emdm= (EditMeshDerivedMesh*) dm;

	return BLI_countlist(&emdm->em->verts);
}

static int emDM_getNumEdges(DerivedMesh *dm)
{
	EditMeshDerivedMesh *emdm= (EditMeshDerivedMesh*) dm;

	return BLI_countlist(&emdm->em->edges);
}

static int emDM_getNumFaces(DerivedMesh *dm)
{
	EditMeshDerivedMesh *emdm= (EditMeshDerivedMesh*) dm;

	return BLI_countlist(&emdm->em->faces);
}

static void emDM_getVert(DerivedMesh *dm, int index, MVert *vert_r)
{
	EditVert *ev = ((EditMeshDerivedMesh *)dm)->em->verts.first;
	int i;

	for(i = 0; i < index; ++i) ev = ev->next;

	VECCOPY(vert_r->co, ev->co);

	vert_r->no[0] = ev->no[0] * 32767.0;
	vert_r->no[1] = ev->no[1] * 32767.0;
	vert_r->no[2] = ev->no[2] * 32767.0;

	/* TODO what to do with vert_r->flag and vert_r->mat_nr? */
	vert_r->mat_nr = 0;
	vert_r->bweight = (unsigned char) (ev->bweight*255.0f);
}

static void emDM_getEdge(DerivedMesh *dm, int index, MEdge *edge_r)
{
	EditMesh *em = ((EditMeshDerivedMesh *)dm)->em;
	EditEdge *ee = em->edges.first;
	EditVert *ev, *v1, *v2;
	int i;

	for(i = 0; i < index; ++i) ee = ee->next;

	edge_r->crease = (unsigned char) (ee->crease*255.0f);
	edge_r->bweight = (unsigned char) (ee->bweight*255.0f);
	/* TODO what to do with edge_r->flag? */
	edge_r->flag = ME_EDGEDRAW|ME_EDGERENDER;
	if (ee->seam) edge_r->flag |= ME_SEAM;
	if (ee->sharp) edge_r->flag |= ME_SHARP;
#if 0
	/* this needs setup of f2 field */
	if (!ee->f2) edge_r->flag |= ME_LOOSEEDGE;
#endif

	/* goddamn, we have to search all verts to find indices */
	v1 = ee->v1;
	v2 = ee->v2;
	for(i = 0, ev = em->verts.first; v1 || v2; i++, ev = ev->next) {
		if(ev == v1) {
			edge_r->v1 = i;
			v1 = NULL;
		}
		if(ev == v2) {
			edge_r->v2 = i;
			v2 = NULL;
		}
	}
}

static void emDM_getFace(DerivedMesh *dm, int index, MFace *face_r)
{
	EditMesh *em = ((EditMeshDerivedMesh *)dm)->em;
	EditFace *ef = em->faces.first;
	EditVert *ev, *v1, *v2, *v3, *v4;
	int i;

	for(i = 0; i < index; ++i) ef = ef->next;

	face_r->mat_nr = ef->mat_nr;
	face_r->flag = ef->flag;

	/* goddamn, we have to search all verts to find indices */
	v1 = ef->v1;
	v2 = ef->v2;
	v3 = ef->v3;
	v4 = ef->v4;
	if(!v4) face_r->v4 = 0;

	for(i = 0, ev = em->verts.first; v1 || v2 || v3 || v4;
	    i++, ev = ev->next) {
		if(ev == v1) {
			face_r->v1 = i;
			v1 = NULL;
		}
		if(ev == v2) {
			face_r->v2 = i;
			v2 = NULL;
		}
		if(ev == v3) {
			face_r->v3 = i;
			v3 = NULL;
		}
		if(ev == v4) {
			face_r->v4 = i;
			v4 = NULL;
		}
	}

	test_index_face(face_r, NULL, 0, ef->v4?4:3);
}

static void emDM_copyVertArray(DerivedMesh *dm, MVert *vert_r)
{
	EditVert *ev = ((EditMeshDerivedMesh *)dm)->em->verts.first;

	for( ; ev; ev = ev->next, ++vert_r) {
		VECCOPY(vert_r->co, ev->co);

		vert_r->no[0] = ev->no[0] * 32767.0;
		vert_r->no[1] = ev->no[1] * 32767.0;
		vert_r->no[2] = ev->no[2] * 32767.0;

		/* TODO what to do with vert_r->flag and vert_r->mat_nr? */
		vert_r->mat_nr = 0;
		vert_r->flag = 0;
		vert_r->bweight = (unsigned char) (ev->bweight*255.0f);
	}
}

static void emDM_copyEdgeArray(DerivedMesh *dm, MEdge *edge_r)
{
	EditMesh *em = ((EditMeshDerivedMesh *)dm)->em;
	EditEdge *ee = em->edges.first;
	EditVert *ev;
	int i;

	/* store vertex indices in tmp union */
	for(ev = em->verts.first, i = 0; ev; ev = ev->next, ++i)
		ev->tmp.l = (intptr_t) i;

	for( ; ee; ee = ee->next, ++edge_r) {
		edge_r->crease = (unsigned char) (ee->crease*255.0f);
		edge_r->bweight = (unsigned char) (ee->bweight*255.0f);
		/* TODO what to do with edge_r->flag? */
		edge_r->flag = ME_EDGEDRAW|ME_EDGERENDER;
		if (ee->seam) edge_r->flag |= ME_SEAM;
		if (ee->sharp) edge_r->flag |= ME_SHARP;
#if 0
		/* this needs setup of f2 field */
		if (!ee->f2) edge_r->flag |= ME_LOOSEEDGE;
#endif

		edge_r->v1 = (int)ee->v1->tmp.l;
		edge_r->v2 = (int)ee->v2->tmp.l;
	}
}

static void emDM_copyFaceArray(DerivedMesh *dm, MFace *face_r)
{
	EditMesh *em = ((EditMeshDerivedMesh *)dm)->em;
	EditFace *ef = em->faces.first;
	EditVert *ev;
	int i;

	/* store vertexes indices in tmp union */
	for(ev = em->verts.first, i = 0; ev; ev = ev->next, ++i)
		ev->tmp.l = (intptr_t) i;

	for( ; ef; ef = ef->next, ++face_r) {
		face_r->mat_nr = ef->mat_nr;
		face_r->flag = ef->flag;

		face_r->v1 = (int)ef->v1->tmp.l;
		face_r->v2 = (int)ef->v2->tmp.l;
		face_r->v3 = (int)ef->v3->tmp.l;
		if(ef->v4) face_r->v4 = (int)ef->v4->tmp.l;
		else face_r->v4 = 0;

		test_index_face(face_r, NULL, 0, ef->v4?4:3);
	}
}

static void *emDM_getFaceDataArray(DerivedMesh *dm, int type)
{
	EditMeshDerivedMesh *emdm= (EditMeshDerivedMesh*) dm;
	EditMesh *em= emdm->em;
	EditFace *efa;
	char *data, *emdata;
	void *datalayer;
	int index, offset, size;

	datalayer = DM_get_face_data_layer(dm, type);
	if(datalayer)
		return datalayer;

	/* layers are store per face for editmesh, we convert to a temporary
	 * data layer array in the derivedmesh when these are requested */
	if(type == CD_MTFACE || type == CD_MCOL) {
		index = CustomData_get_layer_index(&em->fdata, type);

		if(index != -1) {
			offset = em->fdata.layers[index].offset;
			size = CustomData_sizeof(type);

			DM_add_face_layer(dm, type, CD_CALLOC, NULL);
			index = CustomData_get_layer_index(&dm->faceData, type);
			dm->faceData.layers[index].flag |= CD_FLAG_TEMPORARY;

			data = datalayer = DM_get_face_data_layer(dm, type);
			for(efa=em->faces.first; efa; efa=efa->next, data+=size) {
				emdata = CustomData_em_get(&em->fdata, efa->data, type);
				memcpy(data, emdata, size);
			}
		}
	}

	return datalayer;
}

static void emDM_release(DerivedMesh *dm)
{
	EditMeshDerivedMesh *emdm= (EditMeshDerivedMesh*) dm;

	if (DM_release(dm)) {
		if (emdm->vertexCos) {
			MEM_freeN(emdm->vertexCos);
			MEM_freeN(emdm->vertexNos);
			MEM_freeN(emdm->faceNos);
		}

		MEM_freeN(emdm);
	}
}

static DerivedMesh *getEditMeshDerivedMesh(EditMesh *em, Object *ob,
                                           float (*vertexCos)[3])
{
	EditMeshDerivedMesh *emdm = MEM_callocN(sizeof(*emdm), "emdm");

	DM_init(&emdm->dm, BLI_countlist(&em->verts),
	                 BLI_countlist(&em->edges), BLI_countlist(&em->faces));

	emdm->dm.getMinMax = emDM_getMinMax;

	emdm->dm.getNumVerts = emDM_getNumVerts;
	emdm->dm.getNumEdges = emDM_getNumEdges;
	emdm->dm.getNumFaces = emDM_getNumFaces;

	emdm->dm.getVert = emDM_getVert;
	emdm->dm.getEdge = emDM_getEdge;
	emdm->dm.getFace = emDM_getFace;
	emdm->dm.copyVertArray = emDM_copyVertArray;
	emdm->dm.copyEdgeArray = emDM_copyEdgeArray;
	emdm->dm.copyFaceArray = emDM_copyFaceArray;
	emdm->dm.getFaceDataArray = emDM_getFaceDataArray;

	emdm->dm.foreachMappedVert = emDM_foreachMappedVert;
	emdm->dm.foreachMappedEdge = emDM_foreachMappedEdge;
	emdm->dm.foreachMappedFaceCenter = emDM_foreachMappedFaceCenter;

	emdm->dm.drawEdges = emDM_drawEdges;
	emdm->dm.drawMappedEdges = emDM_drawMappedEdges;
	emdm->dm.drawMappedEdgesInterp = emDM_drawMappedEdgesInterp;
	emdm->dm.drawMappedFaces = emDM_drawMappedFaces;
	emdm->dm.drawMappedFacesTex = emDM_drawMappedFacesTex;
	emdm->dm.drawMappedFacesGLSL = emDM_drawMappedFacesGLSL;
	emdm->dm.drawFacesTex = emDM_drawFacesTex;
	emdm->dm.drawFacesGLSL = emDM_drawFacesGLSL;
	emdm->dm.drawUVEdges = emDM_drawUVEdges;

	emdm->dm.release = emDM_release;
	
	emdm->em = em;
	emdm->vertexCos = vertexCos;

	if(CustomData_has_layer(&em->vdata, CD_MDEFORMVERT)) {
		EditVert *eve;
		int i;

		DM_add_vert_layer(&emdm->dm, CD_MDEFORMVERT, CD_CALLOC, NULL);

		for(eve = em->verts.first, i = 0; eve; eve = eve->next, ++i)
			DM_set_vert_data(&emdm->dm, i, CD_MDEFORMVERT,
			                 CustomData_em_get(&em->vdata, eve->data, CD_MDEFORMVERT));
	}

	if(vertexCos) {
		EditVert *eve;
		EditFace *efa;
		int totface = BLI_countlist(&em->faces);
		int i;

		for (i=0,eve=em->verts.first; eve; eve= eve->next)
			eve->tmp.l = (intptr_t) i++;

		emdm->vertexNos = MEM_callocN(sizeof(*emdm->vertexNos)*i, "emdm_vno");
		emdm->faceNos = MEM_mallocN(sizeof(*emdm->faceNos)*totface, "emdm_vno");

		for(i=0, efa= em->faces.first; efa; i++, efa=efa->next) {
			float *v1 = vertexCos[(int) efa->v1->tmp.l];
			float *v2 = vertexCos[(int) efa->v2->tmp.l];
			float *v3 = vertexCos[(int) efa->v3->tmp.l];
			float *no = emdm->faceNos[i];
			
			if(efa->v4) {
				float *v4 = vertexCos[(int) efa->v4->tmp.l];

				CalcNormFloat4(v1, v2, v3, v4, no);
				VecAddf(emdm->vertexNos[(int) efa->v4->tmp.l], emdm->vertexNos[(int) efa->v4->tmp.l], no);
			}
			else {
				CalcNormFloat(v1, v2, v3, no);
			}

			VecAddf(emdm->vertexNos[(int) efa->v1->tmp.l], emdm->vertexNos[(int) efa->v1->tmp.l], no);
			VecAddf(emdm->vertexNos[(int) efa->v2->tmp.l], emdm->vertexNos[(int) efa->v2->tmp.l], no);
			VecAddf(emdm->vertexNos[(int) efa->v3->tmp.l], emdm->vertexNos[(int) efa->v3->tmp.l], no);
		}

		for(i=0, eve= em->verts.first; eve; i++, eve=eve->next) {
			float *no = emdm->vertexNos[i];
			/* following Mesh convention; we use vertex coordinate itself
			 * for normal in this case */
			if (Normalize(no)==0.0) {
				VECCOPY(no, vertexCos[i]);
				Normalize(no);
			}
		}
	}

	return (DerivedMesh*) emdm;
}

#ifdef WITH_VERSE

/* verse derived mesh */
typedef struct {
	struct DerivedMesh dm;
	struct VNode *vnode;
	struct VLayer *vertex_layer;
	struct VLayer *polygon_layer;
	struct ListBase *edges;
	float (*vertexCos)[3];
} VDerivedMesh;

/* this function set up border points of verse mesh bounding box */
static void vDM_getMinMax(DerivedMesh *dm, float min_r[3], float max_r[3])
{
	VDerivedMesh *vdm = (VDerivedMesh*)dm;
	struct VerseVert *vvert;

	if(!vdm->vertex_layer) return;

	vvert = (VerseVert*)vdm->vertex_layer->dl.lb.first;

	if(vdm->vertex_layer->dl.da.count > 0) {
		while(vvert) {
			DO_MINMAX(vdm->vertexCos ? vvert->cos : vvert->co, min_r, max_r);
			vvert = vvert->next;
		}
	}
	else {
		min_r[0] = min_r[1] = min_r[2] = max_r[0] = max_r[1] = max_r[2] = 0.0;
	}
}

/* this function return number of vertexes in vertex layer */
static int vDM_getNumVerts(DerivedMesh *dm)
{
	VDerivedMesh *vdm = (VDerivedMesh*)dm;

	if(!vdm->vertex_layer) return 0;
	else return vdm->vertex_layer->dl.da.count;
}

/* this function return number of 'fake' edges */
static int vDM_getNumEdges(DerivedMesh *dm)
{
	VDerivedMesh *vdm = (VDerivedMesh*)dm;

	return BLI_countlist(vdm->edges);
}

/* this function returns number of polygons in polygon layer */
static int vDM_getNumFaces(DerivedMesh *dm)
{
	VDerivedMesh *vdm = (VDerivedMesh*)dm;

	if(!vdm->polygon_layer) return 0;
	else return vdm->polygon_layer->dl.da.count;
}

/* this function doesn't return vertex with index of access array,
 * but it return 'indexth' vertex of dynamic list */
void vDM_getVert(DerivedMesh *dm, int index, MVert *vert_r)
{
	VDerivedMesh *vdm = (VDerivedMesh*)dm;
	struct VerseVert *vvert;
	int i;

	if(!vdm->vertex_layer) return;

	for(vvert = vdm->vertex_layer->dl.lb.first, i=0 ; i<index; i++) vvert = vvert->next;

	if(vvert) {
		VECCOPY(vert_r->co, vvert->co);

		vert_r->no[0] = vvert->no[0] * 32767.0;
		vert_r->no[1] = vvert->no[1] * 32767.0;
		vert_r->no[2] = vvert->no[2] * 32767.0;

		/* TODO what to do with vert_r->flag and vert_r->mat_nr? */
		vert_r->mat_nr = 0;
		vert_r->flag = 0;
	}
}

/* this function returns fake verse edge */
void vDM_getEdge(DerivedMesh *dm, int index, MEdge *edge_r)
{
	VDerivedMesh *vdm = (VDerivedMesh*)dm;
	struct VerseEdge *vedge;
	struct VLayer *vert_vlayer = vdm->vertex_layer;
	struct VerseVert *vvert;
	int j;

	if(!vdm->vertex_layer || !vdm->edges) return;

	if(vdm->edges->first) {
		struct VerseVert *vvert1, *vvert2;

		/* store vert indices in tmp union */
		for(vvert = vdm->vertex_layer->dl.lb.first, j = 0; vvert; vvert = vvert->next, j++)
			vvert->tmp.index = j;

		for(vedge = vdm->edges->first; vedge; vedge = vedge->next) {
			if(vedge->tmp.index==index) {
				vvert1 = BLI_dlist_find_link(&(vert_vlayer->dl), (unsigned int)vedge->v0);
				vvert2 = BLI_dlist_find_link(&(vert_vlayer->dl), (unsigned int)vedge->v1);
				
				if(vvert1 && vvert2) {
					edge_r->v1 = vvert1->tmp.index;
					edge_r->v2 = vvert2->tmp.index;
				}
				else {
					edge_r->v1 = 0;
					edge_r->v2 = 0;
				}
				/* not supported yet */
				edge_r->flag = 0;
				edge_r->crease = 0;
				edge_r->bweight = 0;
				break;
			}
		}
	}
}

/* this function doesn't return face with index of access array,
 * but it returns 'indexth' vertex of dynamic list */
void vDM_getFace(DerivedMesh *dm, int index, MFace *face_r)
{
	VDerivedMesh *vdm = (VDerivedMesh*)dm;
	struct VerseFace *vface;
	struct VerseVert *vvert;
	struct VerseVert *vvert0, *vvert1, *vvert2, *vvert3;
	int i;

	if(!vdm->vertex_layer || !vdm->polygon_layer) return;

	for(vface = vdm->polygon_layer->dl.lb.first, i = 0; i < index; ++i) vface = vface->next;

	face_r->mat_nr = 0;
	face_r->flag = 0;

	/* goddamn, we have to search all verts to find indices */
	vvert0 = vface->vvert0;
	vvert1 = vface->vvert1;
	vvert2 = vface->vvert2;
	vvert3 = vface->vvert3;
	if(!vvert3) face_r->v4 = 0;

	for(vvert = vdm->vertex_layer->dl.lb.first, i = 0; vvert0 || vvert1 || vvert2 || vvert3; i++, vvert = vvert->next) {
		if(vvert == vvert0) {
			face_r->v1 = i;
			vvert0 = NULL;
		}
		if(vvert == vvert1) {
			face_r->v2 = i;
			vvert1 = NULL;
		}
		if(vvert == vvert2) {
			face_r->v3 = i;
			vvert2 = NULL;
		}
		if(vvert == vvert3) {
			face_r->v4 = i;
			vvert3 = NULL;
		}
	}

	test_index_face(face_r, NULL, 0, vface->vvert3?4:3);
}

/* fill array of mvert */
void vDM_copyVertArray(DerivedMesh *dm, MVert *vert_r)
{
	VDerivedMesh *vdm = (VDerivedMesh*)dm;
	struct VerseVert *vvert;

	if(!vdm->vertex_layer) return;

	for(vvert = vdm->vertex_layer->dl.lb.first ; vvert; vvert = vvert->next, ++vert_r) {
		VECCOPY(vert_r->co, vvert->co);

		vert_r->no[0] = vvert->no[0] * 32767.0;
		vert_r->no[1] = vvert->no[1] * 32767.0;
		vert_r->no[2] = vvert->no[2] * 32767.0;

		vert_r->mat_nr = 0;
		vert_r->flag = 0;
	}
}

/* dummy function, edges arent supported in verse mesh */
void vDM_copyEdgeArray(DerivedMesh *dm, MEdge *edge_r)
{
	VDerivedMesh *vdm = (VDerivedMesh*)dm;

	if(!vdm->vertex_layer || !vdm->edges) return;

	if(vdm->edges->first) {
		struct VerseEdge *vedge;
		struct VLayer *vert_vlayer = vdm->vertex_layer;
		struct VerseVert *vvert, *vvert1, *vvert2;
		int j;

		/* store vert indices in tmp union */
		for(vvert = vdm->vertex_layer->dl.lb.first, j = 0; vvert; vvert = vvert->next, ++j)
			vvert->tmp.index = j;

		for(vedge = vdm->edges->first, j=0 ; vedge; vedge = vedge->next, ++edge_r, j++) {
			/* create temporary edge index */
			vedge->tmp.index = j;
			vvert1 = BLI_dlist_find_link(&(vert_vlayer->dl), (unsigned int)vedge->v0);
			vvert2 = BLI_dlist_find_link(&(vert_vlayer->dl), (unsigned int)vedge->v1);
			if(vvert1 && vvert2) {
				edge_r->v1 = vvert1->tmp.index;
				edge_r->v2 = vvert2->tmp.index;
			}
			else {
				printf("error: vDM_copyEdgeArray: %d, %d\n", vedge->v0, vedge->v1);
				edge_r->v1 = 0;
				edge_r->v2 = 0;
			}
			/* not supported yet */
			edge_r->flag = 0;
			edge_r->crease = 0;
			edge_r->bweight = 0;
		}
	}
}

/* fill array of mfaces */
void vDM_copyFaceArray(DerivedMesh *dm, MFace *face_r)
{
	VDerivedMesh *vdm = (VDerivedMesh*)dm;
	struct VerseFace *vface;
	struct VerseVert *vvert;
	int i;
	
	if(!vdm->vertex_layer || !vdm->polygon_layer) return;
	
	/* store vertexes indices in tmp union */
	for(vvert = vdm->vertex_layer->dl.lb.first, i = 0; vvert; vvert = vvert->next, ++i)
		vvert->tmp.index = i;

	for(vface = vdm->polygon_layer->dl.lb.first; vface; vface = vface->next, ++face_r) {
		face_r->mat_nr = 0;
		face_r->flag = 0;

		face_r->v1 = vface->vvert0->tmp.index;
		face_r->v2 = vface->vvert1->tmp.index;
		face_r->v3 = vface->vvert2->tmp.index;
		if(vface->vvert3) face_r->v4 = vface->vvert3->tmp.index;
		else face_r->v4 = 0;

		test_index_face(face_r, NULL, 0, vface->vvert3?4:3);
	}
}

/* return coordination of vertex with index */
static void vDM_getVertCo(DerivedMesh *dm, int index, float co_r[3])
{
	VDerivedMesh *vdm = (VDerivedMesh*)dm;
	struct VerseVert *vvert = NULL;

	if(!vdm->vertex_layer) return;

	vvert = BLI_dlist_find_link(&(vdm->vertex_layer->dl), index);
	
	if(vvert) {
		VECCOPY(co_r, vdm->vertexCos ? vvert->cos : vvert->co);
	}
	else {
		co_r[0] = co_r[1] = co_r[2] = 0.0;
	}
}

/* return array of vertex coordiantions */
static void vDM_getVertCos(DerivedMesh *dm, float (*cos_r)[3])
{
	VDerivedMesh *vdm = (VDerivedMesh*)dm;
	struct VerseVert *vvert;
	int i = 0;

	if(!vdm->vertex_layer) return;

	vvert = vdm->vertex_layer->dl.lb.first;
	while(vvert) {
		VECCOPY(cos_r[i], vdm->vertexCos ? vvert->cos : vvert->co);
		i++;
		vvert = vvert->next;
	}
}

/* return normal of vertex with index */
static void vDM_getVertNo(DerivedMesh *dm, int index, float no_r[3])
{
	VDerivedMesh *vdm = (VDerivedMesh*)dm;
	struct VerseVert *vvert = NULL;

	if(!vdm->vertex_layer) return;

	vvert = BLI_dlist_find_link(&(vdm->vertex_layer->dl), index);
	if(vvert) {
		VECCOPY(no_r, vvert->no);
	}
	else {
		no_r[0] = no_r[1] = no_r[2] = 0.0;
	}
}

/* draw all VerseVertexes */
static void vDM_drawVerts(DerivedMesh *dm)
{
	VDerivedMesh *vdm = (VDerivedMesh*)dm;
	struct VerseVert *vvert;

	if(!vdm->vertex_layer) return;

	vvert = vdm->vertex_layer->dl.lb.first;

	bglBegin(GL_POINTS);
	while(vvert) {
		bglVertex3fv(vdm->vertexCos ? vvert->cos : vvert->co);
		vvert = vvert->next;
	}
	bglEnd();
}

/* draw all edges of VerseFaces ... it isn't optimal, because verse
 * specification doesn't support edges :-( ... bother eskil ;-)
 * ... some edges (most of edges) are drawn twice */
static void vDM_drawEdges(DerivedMesh *dm, int drawLooseEdges)
{
	VDerivedMesh *vdm = (VDerivedMesh*)dm;
	struct VerseEdge *vedge;
	struct VLayer *vert_vlayer = vdm->vertex_layer;

	if(vert_vlayer && vdm->edges && (BLI_countlist(vdm->edges) > 0)) {
		struct VerseVert *vvert1, *vvert2;

		glBegin(GL_LINES);
		for(vedge = vdm->edges->first; vedge; vedge = vedge->next) {
			vvert1 = BLI_dlist_find_link(&(vert_vlayer->dl), (unsigned int)vedge->v0);
			vvert2 = BLI_dlist_find_link(&(vert_vlayer->dl), (unsigned int)vedge->v1);
			if(vvert1 && vvert2) {
				glVertex3fv(vdm->vertexCos ? vvert1->cos : vvert1->co);
				glVertex3fv(vdm->vertexCos ? vvert2->cos : vvert2->co);
			}
		}
		glEnd();
	}
}

/* verse spec doesn't support edges ... loose edges can't exist */
void vDM_drawLooseEdges(DerivedMesh *dm)
{
}

/* draw uv edges, not supported yet */
static void vDM_drawUVEdges(DerivedMesh *dm)
{
}

/* draw all VerseFaces */
static void vDM_drawFacesSolid(DerivedMesh *dm, int (*setMaterial)(int, void *attribs))
{
	VDerivedMesh *vdm = (VDerivedMesh*)dm;
	struct VerseFace *vface;

	if(!vdm->polygon_layer) return;

	vface = vdm->polygon_layer->dl.lb.first;

	glShadeModel(GL_FLAT);
	while(vface) {
		glBegin(vface->vvert3?GL_QUADS:GL_TRIANGLES);
		glNormal3fv(vface->no);
		glVertex3fv(vdm->vertexCos ? vface->vvert0->cos : vface->vvert0->co);
		glVertex3fv(vdm->vertexCos ? vface->vvert1->cos : vface->vvert1->co);
		glVertex3fv(vdm->vertexCos ? vface->vvert2->cos : vface->vvert2->co);
		if(vface->vvert3)
			glVertex3fv(vdm->vertexCos ? vface->vvert3->cos : vface->vvert3->co);
		glEnd();
		vface = vface->next;
	}
}

/* this function should draw mesh with mapped texture, but it isn't supported yet */
static void vDM_drawFacesTex(DerivedMesh *dm, int (*setDrawOptions)(MTFace *tface, MCol *mcol, int matnr))
{
	VDerivedMesh *vdm = (VDerivedMesh*)dm;
	struct VerseFace *vface;

	if(!vdm->polygon_layer) return;

	vface = vdm->polygon_layer->dl.lb.first;

	while(vface) {
		glBegin(vface->vvert3?GL_QUADS:GL_TRIANGLES);
		glVertex3fv(vdm->vertexCos ? vface->vvert0->cos : vface->vvert0->co);
		glVertex3fv(vdm->vertexCos ? vface->vvert1->cos : vface->vvert1->co);
		glVertex3fv(vdm->vertexCos ? vface->vvert2->cos : vface->vvert2->co);
		if(vface->vvert3)
			glVertex3fv(vdm->vertexCos ? vface->vvert3->cos : vface->vvert3->co);
		glEnd();

		vface = vface->next;
	}
}

/* this function should draw mesh with colored faces (weight paint, vertex
 * colors, etc.), but it isn't supported yet */
static void vDM_drawFacesColored(DerivedMesh *dm, int useTwoSided, unsigned char *col1, unsigned char *col2)
{
	VDerivedMesh *vdm = (VDerivedMesh*)dm;
	struct VerseFace *vface;

	if(!vdm->polygon_layer) return;

	vface = vdm->polygon_layer->dl.lb.first;

	while(vface) {
		glBegin(vface->vvert3?GL_QUADS:GL_TRIANGLES);
		glVertex3fv(vdm->vertexCos ? vface->vvert0->cos : vface->vvert0->co);
		glVertex3fv(vdm->vertexCos ? vface->vvert1->cos : vface->vvert1->co);
		glVertex3fv(vdm->vertexCos ? vface->vvert2->cos : vface->vvert2->co);
		if(vface->vvert3)
			glVertex3fv(vdm->vertexCos ? vface->vvert3->cos : vface->vvert3->co);
		glEnd();

		vface = vface->next;
	}
}

/**/
static void vDM_foreachMappedVert(
		DerivedMesh *dm,
		void (*func)(void *userData, int index, float *co, float *no_f, short *no_s),
		void *userData)
{
}

/**/
static void vDM_foreachMappedEdge(
		DerivedMesh *dm,
		void (*func)(void *userData, int index, float *v0co, float *v1co),
		void *userData)
{
}

/**/
static void vDM_foreachMappedFaceCenter(
		DerivedMesh *dm,
		void (*func)(void *userData, int index, float *cent, float *no),
		void *userData)
{
}

/**/
static void vDM_drawMappedFacesTex(
		DerivedMesh *dm,
		int (*setDrawParams)(void *userData, int index),
		void *userData)
{
	/* not supported yet */
	vDM_drawFacesTex(dm, NULL);
}

/**/
static void vDM_drawMappedFaces(
		DerivedMesh *dm,
		int (*setDrawOptions)(void *userData, int index, int *drawSmooth_r),
		void *userData,
		int useColors)
{
}

/**/
static void vDM_drawMappedEdges(
		DerivedMesh *dm,
		int (*setDrawOptions)(void *userData, int index),
		void *userData)
{
}

/**/
static void vDM_drawMappedEdgesInterp(
		DerivedMesh *dm, 
		int (*setDrawOptions)(void *userData, int index), 
		void (*setDrawInterpOptions)(void *userData, int index, float t),
		void *userData)
{
}

/* free all DerivedMesh data */
static void vDM_release(DerivedMesh *dm)
{
	VDerivedMesh *vdm = (VDerivedMesh*)dm;

	if (DM_release(dm)) {
		if(vdm->vertexCos) MEM_freeN(vdm->vertexCos);
		MEM_freeN(vdm);
	}
}

/* create derived mesh from verse mesh ... it is used in object mode, when some other client can
 * change shared data and want to see this changes in real time too */
DerivedMesh *derivedmesh_from_versemesh(VNode *vnode, float (*vertexCos)[3])
{
	VDerivedMesh *vdm = MEM_callocN(sizeof(*vdm), "vdm");

	vdm->vnode = vnode;
	vdm->vertex_layer = find_verse_layer_type((VGeomData*)vnode->data, VERTEX_LAYER);
	vdm->polygon_layer = find_verse_layer_type((VGeomData*)vnode->data, POLYGON_LAYER);
	vdm->edges = &((VGeomData*)vnode->data)->edges;

	/* vertex and polygon layer has to exist */
	if(vdm->vertex_layer && vdm->polygon_layer)
		DM_init(&vdm->dm, vdm->vertex_layer->dl.da.count, BLI_countlist(vdm->edges), vdm->polygon_layer->dl.da.count);
	else
		DM_init(&vdm->dm, 0, 0, 0);
	
	vdm->dm.getMinMax = vDM_getMinMax;

	vdm->dm.getNumVerts = vDM_getNumVerts;
	vdm->dm.getNumEdges = vDM_getNumEdges;
	vdm->dm.getNumFaces = vDM_getNumFaces;

	vdm->dm.getVert = vDM_getVert;
	vdm->dm.getEdge = vDM_getEdge;
	vdm->dm.getFace = vDM_getFace;
	vdm->dm.copyVertArray = vDM_copyVertArray;
	vdm->dm.copyEdgeArray = vDM_copyEdgeArray;
	vdm->dm.copyFaceArray = vDM_copyFaceArray;
	
	vdm->dm.foreachMappedVert = vDM_foreachMappedVert;
	vdm->dm.foreachMappedEdge = vDM_foreachMappedEdge;
	vdm->dm.foreachMappedFaceCenter = vDM_foreachMappedFaceCenter;

	vdm->dm.getVertCos = vDM_getVertCos;
	vdm->dm.getVertCo = vDM_getVertCo;
	vdm->dm.getVertNo = vDM_getVertNo;

	vdm->dm.drawVerts = vDM_drawVerts;

	vdm->dm.drawEdges = vDM_drawEdges;
	vdm->dm.drawLooseEdges = vDM_drawLooseEdges;
	vdm->dm.drawUVEdges = vDM_drawUVEdges;

	vdm->dm.drawFacesSolid = vDM_drawFacesSolid;
	vdm->dm.drawFacesTex = vDM_drawFacesTex;
	vdm->dm.drawFacesColored = vDM_drawFacesColored;

	vdm->dm.drawMappedFacesTex = vDM_drawMappedFacesTex;
	vdm->dm.drawMappedFaces = vDM_drawMappedFaces;
	vdm->dm.drawMappedEdges = vDM_drawMappedEdges;
	vdm->dm.drawMappedEdgesInterp = vDM_drawMappedEdgesInterp;

	vdm->dm.release = vDM_release;

	vdm->vertexCos = vertexCos;

	return (DerivedMesh*) vdm;
}

#endif

/***/

DerivedMesh *mesh_create_derived_for_modifier(Object *ob, ModifierData *md)
{
	Mesh *me = ob->data;
	ModifierTypeInfo *mti = modifierType_getInfo(md->type);
	DerivedMesh *dm;

	if (!(md->mode&eModifierMode_Realtime)) return NULL;
	if (mti->isDisabled && mti->isDisabled(md)) return NULL;

	if (mti->type==eModifierTypeType_OnlyDeform) {
		int numVerts;
		float (*deformedVerts)[3] = mesh_getVertexCos(me, &numVerts);

		mti->deformVerts(md, ob, NULL, deformedVerts, numVerts);
#ifdef WITH_VERSE
		if(me->vnode) dm = derivedmesh_from_versemesh(me->vnode, deformedVerts);
		else dm = getMeshDerivedMesh(me, ob, deformedVerts);
#else
		dm = getMeshDerivedMesh(me, ob, deformedVerts);
#endif

		MEM_freeN(deformedVerts);
	} else {
		DerivedMesh *tdm = getMeshDerivedMesh(me, ob, NULL);
		dm = mti->applyModifier(md, ob, tdm, 0, 0);

		if(tdm != dm) tdm->release(tdm);
	}

	return dm;
}

CustomDataMask get_viewedit_datamask()
{
	CustomDataMask mask = CD_MASK_BAREMESH;
	ScrArea *sa;

	/* check if we need tfaces & mcols due to face select or texture paint */
	if(FACESEL_PAINT_TEST || G.f & G_TEXTUREPAINT)
		mask |= CD_MASK_MTFACE | CD_MASK_MCOL;

	/* check if we need tfaces & mcols due to view mode */
	for(sa = G.curscreen->areabase.first; sa; sa = sa->next) {
		if(sa->spacetype == SPACE_VIEW3D) {
			View3D *view = sa->spacedata.first;
			if(view->drawtype == OB_SHADED) {
				/* this includes normals for mesh_create_shadedColors */
				mask |= CD_MASK_MTFACE | CD_MASK_MCOL | CD_MASK_NORMAL | CD_MASK_ORCO;
			}
			if((view->drawtype == OB_TEXTURE) || ((view->drawtype == OB_SOLID) && (view->flag2 & V3D_SOLID_TEX))) {
				mask |= CD_MASK_MTFACE | CD_MASK_MCOL;

				if((G.fileflags & G_FILE_GAME_MAT) &&
				   (G.fileflags & G_FILE_GAME_MAT_GLSL)) {
					mask |= CD_MASK_ORCO;
				}
			}
		}
	}

	/* check if we need mcols due to vertex paint or weightpaint */
	if(G.f & G_VERTEXPAINT || G.f & G_WEIGHTPAINT)
		mask |= CD_MASK_MCOL;

	if(G.f & G_SCULPTMODE)
		mask |= CD_MASK_MDISPS;

	return mask;
}

static float *get_editmesh_orco_verts(EditMesh *em)
{
	EditVert *eve;
	float *orco;
	int a, totvert;

	/* these may not really be the orco's, but it's only for preview.
	 * could be solver better once, but isn't simple */

	totvert= 0;
	for(eve=em->verts.first; eve; eve=eve->next)
		totvert++;
	
	orco = MEM_mallocN(sizeof(float)*3*totvert, "EditMesh Orco");

	for(a=0, eve=em->verts.first; eve; eve=eve->next, a+=3)
		VECCOPY(orco+a, eve->co);
	
	return orco;
}

static DerivedMesh *create_orco_dm(Object *ob, Mesh *me, EditMesh *em)
{
	DerivedMesh *dm;
	float (*orco)[3];

	if(em) {
		dm= CDDM_from_editmesh(em, me);
		orco= (float(*)[3])get_editmesh_orco_verts(em);
	}
	else {
		dm= CDDM_from_mesh(me, ob);
		orco= (float(*)[3])get_mesh_orco_verts(ob);
	}

	CDDM_apply_vert_coords(dm, orco);
	CDDM_calc_normals(dm);
	MEM_freeN(orco);

	return dm;
}

static void add_orco_dm(Object *ob, EditMesh *em, DerivedMesh *dm, DerivedMesh *orcodm)
{
	float (*orco)[3], (*layerorco)[3];
	int totvert;

	totvert= dm->getNumVerts(dm);

	if(orcodm) {
		orco= MEM_callocN(sizeof(float)*3*totvert, "dm orco");

		if(orcodm->getNumVerts(orcodm) == totvert)
			orcodm->getVertCos(orcodm, orco);
		else
			dm->getVertCos(dm, orco);
	}
	else {
		if(em) orco= (float(*)[3])get_editmesh_orco_verts(em);
		else orco= (float(*)[3])get_mesh_orco_verts(ob);
	}

	transform_mesh_orco_verts(ob->data, orco, totvert, 0);

	if((layerorco = DM_get_vert_data_layer(dm, CD_ORCO))) {
		memcpy(layerorco, orco, sizeof(float)*totvert);
		MEM_freeN(orco);
	}
	else
		DM_add_vert_layer(dm, CD_ORCO, CD_ASSIGN, orco);
}

static void mesh_calc_modifiers(Object *ob, float (*inputVertexCos)[3],
                                DerivedMesh **deform_r, DerivedMesh **final_r,
                                int useRenderParams, int useDeform,
                                int needMapping, CustomDataMask dataMask, int index)
{
	Mesh *me = ob->data;
	ModifierData *firstmd, *md;
	LinkNode *datamasks, *curr;
	CustomDataMask mask;
	float (*deformedVerts)[3] = NULL;
	DerivedMesh *dm, *orcodm, *finaldm;
	int numVerts = me->totvert;
	int required_mode;

	md = firstmd = modifiers_getVirtualModifierList(ob);

	modifiers_clearErrors(ob);

	/* we always want to keep original indices */
	dataMask |= CD_MASK_ORIGINDEX;

	datamasks = modifiers_calcDataMasks(md, dataMask);
	curr = datamasks;

	if(deform_r) *deform_r = NULL;
	*final_r = NULL;

	if(useRenderParams) required_mode = eModifierMode_Render;
	else required_mode = eModifierMode_Realtime;

	if(useDeform) {
		if(do_ob_key(ob)) /* shape key makes deform verts */
			deformedVerts = mesh_getVertexCos(me, &numVerts);
		
		/* Apply all leading deforming modifiers */
		for(;md; md = md->next, curr = curr->next) {
			ModifierTypeInfo *mti = modifierType_getInfo(md->type);

			if((md->mode & required_mode) != required_mode) continue;
			if(mti->isDisabled && mti->isDisabled(md)) continue;

			if(mti->type == eModifierTypeType_OnlyDeform) {
				if(!deformedVerts)
					deformedVerts = mesh_getVertexCos(me, &numVerts);

				mti->deformVerts(md, ob, NULL, deformedVerts, numVerts);
			} else {
				break;
			}
			
			/* grab modifiers until index i */
			if((index >= 0) && (modifiers_indexInObject(ob, md) >= index))
				break;
		}

		/* Result of all leading deforming modifiers is cached for
		 * places that wish to use the original mesh but with deformed
		 * coordinates (vpaint, etc.)
		 */
		if (deform_r) {
#ifdef WITH_VERSE
			if(me->vnode) *deform_r = derivedmesh_from_versemesh(me->vnode, deformedVerts);
			else {
				*deform_r = CDDM_from_mesh(me, ob);
				if(deformedVerts) {
					CDDM_apply_vert_coords(*deform_r, deformedVerts);
					CDDM_calc_normals(*deform_r);
				}
			}
#else
			*deform_r = CDDM_from_mesh(me, ob);
			if(deformedVerts) {
				CDDM_apply_vert_coords(*deform_r, deformedVerts);
				CDDM_calc_normals(*deform_r);
			}
#endif
		}
	} else {
		/* default behaviour for meshes */
		if(inputVertexCos)
			deformedVerts = inputVertexCos;
		else
			deformedVerts = mesh_getRefKeyCos(me, &numVerts);
	}


	/* Now apply all remaining modifiers. If useDeform is off then skip
	 * OnlyDeform ones. 
	 */
	dm = NULL;
	orcodm = NULL;

#ifdef WITH_VERSE
	/* hack to make sure modifiers don't try to use mesh data from a verse
	 * node
	 */
	if(me->vnode) dm = derivedmesh_from_versemesh(me->vnode, deformedVerts);
#endif

	for(;md; md = md->next, curr = curr->next) {
		ModifierTypeInfo *mti = modifierType_getInfo(md->type);

		if((md->mode & required_mode) != required_mode) continue;
		if(mti->type == eModifierTypeType_OnlyDeform && !useDeform) continue;
		if((mti->flags & eModifierTypeFlag_RequiresOriginalData) && dm) {
			modifier_setError(md, "Modifier requires original data, bad stack position.");
			continue;
		}
		if(mti->isDisabled && mti->isDisabled(md)) continue;
		if(needMapping && !modifier_supportsMapping(md)) continue;

		/* add an orco layer if needed by this modifier */
		if(dm && mti->requiredDataMask) {
			mask = mti->requiredDataMask(md);
			if(mask & CD_MASK_ORCO)
				add_orco_dm(ob, NULL, dm, orcodm);
		}

		/* How to apply modifier depends on (a) what we already have as
		 * a result of previous modifiers (could be a DerivedMesh or just
		 * deformed vertices) and (b) what type the modifier is.
		 */

		if(mti->type == eModifierTypeType_OnlyDeform) {
			
			/* No existing verts to deform, need to build them. */
			if(!deformedVerts) {
				if(dm) {
					/* Deforming a derived mesh, read the vertex locations
					 * out of the mesh and deform them. Once done with this
					 * run of deformers verts will be written back.
					 */
					numVerts = dm->getNumVerts(dm);
					deformedVerts =
					    MEM_mallocN(sizeof(*deformedVerts) * numVerts, "dfmv");
					dm->getVertCos(dm, deformedVerts);
				} else {
					deformedVerts = mesh_getVertexCos(me, &numVerts);
				}
			}

			mti->deformVerts(md, ob, dm, deformedVerts, numVerts);
		} else {
			DerivedMesh *ndm;

			/* apply vertex coordinates or build a DerivedMesh as necessary */
			if(dm) {
				if(deformedVerts) {
					DerivedMesh *tdm = CDDM_copy(dm);
					dm->release(dm);
					dm = tdm;

					CDDM_apply_vert_coords(dm, deformedVerts);
					CDDM_calc_normals(dm);
				}
			} else {
				dm = CDDM_from_mesh(me, ob);

				if(deformedVerts) {
					CDDM_apply_vert_coords(dm, deformedVerts);
					CDDM_calc_normals(dm);
				}
			}

			/* create an orco derivedmesh in parallel */
			mask= (CustomDataMask)curr->link;
			if(mask & CD_MASK_ORCO) {
				if(!orcodm)
					orcodm= create_orco_dm(ob, me, NULL);

				mask &= ~CD_MASK_ORCO;
				DM_set_only_copy(orcodm, mask);
				ndm = mti->applyModifier(md, ob, orcodm, useRenderParams, !inputVertexCos);

				if(ndm) {
					/* if the modifier returned a new dm, release the old one */
					if(orcodm && orcodm != ndm) orcodm->release(orcodm);
					orcodm = ndm;
				}
			}

			/* set the DerivedMesh to only copy needed data */
			DM_set_only_copy(dm, mask);
			
			/* add an origspace layer if needed */
			if(((CustomDataMask)curr->link) & CD_MASK_ORIGSPACE)
				if(!CustomData_has_layer(&dm->faceData, CD_ORIGSPACE))
					DM_add_face_layer(dm, CD_ORIGSPACE, CD_DEFAULT, NULL);

			ndm = mti->applyModifier(md, ob, dm, useRenderParams, !inputVertexCos);

			if(ndm) {
				/* if the modifier returned a new dm, release the old one */
				if(dm && dm != ndm) dm->release(dm);

				dm = ndm;

				if(deformedVerts) {
					if(deformedVerts != inputVertexCos)
						MEM_freeN(deformedVerts);

					deformedVerts = NULL;
				}
			} 
		}
		
		/* grab modifiers until index i */
		if((index >= 0) && (modifiers_indexInObject(ob, md) >= index))
			break;
	}

	for(md=firstmd; md; md=md->next)
		modifier_freeTemporaryData(md);

	/* Yay, we are done. If we have a DerivedMesh and deformed vertices
	 * need to apply these back onto the DerivedMesh. If we have no
	 * DerivedMesh then we need to build one.
	 */
	if(dm && deformedVerts) {
		finaldm = CDDM_copy(dm);

		dm->release(dm);

		CDDM_apply_vert_coords(finaldm, deformedVerts);
		CDDM_calc_normals(finaldm);
	} else if(dm) {
		finaldm = dm;
	} else {
#ifdef WITH_VERSE
		if(me->vnode)
			finaldm = derivedmesh_from_versemesh(me->vnode, deformedVerts);
		else {
			finaldm = CDDM_from_mesh(me, ob);
			if(deformedVerts) {
				CDDM_apply_vert_coords(finaldm, deformedVerts);
				CDDM_calc_normals(finaldm);
			}
		}
#else
		finaldm = CDDM_from_mesh(me, ob);
		if(deformedVerts) {
			CDDM_apply_vert_coords(finaldm, deformedVerts);
			CDDM_calc_normals(finaldm);
		}
#endif
	}

	/* add an orco layer if needed */
	if(dataMask & CD_MASK_ORCO) {
		add_orco_dm(ob, NULL, finaldm, orcodm);

		if(deform_r && *deform_r)
			add_orco_dm(ob, NULL, *deform_r, NULL);
	}

	*final_r = finaldm;

	if(orcodm)
		orcodm->release(orcodm);

	if(deformedVerts && deformedVerts != inputVertexCos)
		MEM_freeN(deformedVerts);

	BLI_linklist_free(datamasks, NULL);
}

static float (*editmesh_getVertexCos(EditMesh *em, int *numVerts_r))[3]
{
	int i, numVerts = *numVerts_r = BLI_countlist(&em->verts);
	float (*cos)[3];
	EditVert *eve;

	cos = MEM_mallocN(sizeof(*cos)*numVerts, "vertexcos");
	for (i=0,eve=em->verts.first; i<numVerts; i++,eve=eve->next) {
		VECCOPY(cos[i], eve->co);
	}

	return cos;
}

static int editmesh_modifier_is_enabled(ModifierData *md, DerivedMesh *dm)
{
	ModifierTypeInfo *mti = modifierType_getInfo(md->type);
	int required_mode = eModifierMode_Realtime | eModifierMode_Editmode;

	if((md->mode & required_mode) != required_mode) return 0;
	if((mti->flags & eModifierTypeFlag_RequiresOriginalData) && dm) {
		modifier_setError(md, "Modifier requires original data, bad stack position.");
		return 0;
	}
	if(mti->isDisabled && mti->isDisabled(md)) return 0;
	if(!(mti->flags & eModifierTypeFlag_SupportsEditmode)) return 0;
	if(md->mode & eModifierMode_DisableTemporary) return 0;
	
	return 1;
}

static void editmesh_calc_modifiers(DerivedMesh **cage_r,
                                    DerivedMesh **final_r,
                                    CustomDataMask dataMask)
{
	Object *ob = G.obedit;
	EditMesh *em = G.editMesh;
	ModifierData *md;
	float (*deformedVerts)[3] = NULL;
	CustomDataMask mask;
	DerivedMesh *dm, *orcodm = NULL;
	int i, numVerts = 0, cageIndex = modifiers_getCageIndex(ob, NULL);
	LinkNode *datamasks, *curr;

	modifiers_clearErrors(ob);

	if(cage_r && cageIndex == -1) {
		*cage_r = getEditMeshDerivedMesh(em, ob, NULL);
	}

	dm = NULL;
	md = ob->modifiers.first;

	/* we always want to keep original indices */
	dataMask |= CD_MASK_ORIGINDEX;

	datamasks = modifiers_calcDataMasks(md, dataMask);

	curr = datamasks;
	for(i = 0; md; i++, md = md->next, curr = curr->next) {
		ModifierTypeInfo *mti = modifierType_getInfo(md->type);

		if(!editmesh_modifier_is_enabled(md, dm))
			continue;

		/* add an orco layer if needed by this modifier */
		if(dm && mti->requiredDataMask) {
			mask = mti->requiredDataMask(md);
			if(mask & CD_MASK_ORCO)
				add_orco_dm(ob, em, dm, orcodm);
		}

		/* How to apply modifier depends on (a) what we already have as
		 * a result of previous modifiers (could be a DerivedMesh or just
		 * deformed vertices) and (b) what type the modifier is.
		 */

		if(mti->type == eModifierTypeType_OnlyDeform) {
			/* No existing verts to deform, need to build them. */
			if(!deformedVerts) {
				if(dm) {
					/* Deforming a derived mesh, read the vertex locations
					 * out of the mesh and deform them. Once done with this
					 * run of deformers verts will be written back.
					 */
					numVerts = dm->getNumVerts(dm);
					deformedVerts =
					    MEM_mallocN(sizeof(*deformedVerts) * numVerts, "dfmv");
					dm->getVertCos(dm, deformedVerts);
				} else {
					deformedVerts = editmesh_getVertexCos(em, &numVerts);
				}
			}

			mti->deformVertsEM(md, ob, em, dm, deformedVerts, numVerts);
		} else {
			DerivedMesh *ndm;

			/* apply vertex coordinates or build a DerivedMesh as necessary */
			if(dm) {
				if(deformedVerts) {
					DerivedMesh *tdm = CDDM_copy(dm);
					if(!(cage_r && dm == *cage_r)) dm->release(dm);
					dm = tdm;

					CDDM_apply_vert_coords(dm, deformedVerts);
					CDDM_calc_normals(dm);
				} else if(cage_r && dm == *cage_r) {
					/* dm may be changed by this modifier, so we need to copy it
					 */
					dm = CDDM_copy(dm);
				}

			} else {
				dm = CDDM_from_editmesh(em, ob->data);

				if(deformedVerts) {
					CDDM_apply_vert_coords(dm, deformedVerts);
					CDDM_calc_normals(dm);
				}
			}

			/* create an orco derivedmesh in parallel */
			mask= (CustomDataMask)curr->link;
			if(mask & CD_MASK_ORCO) {
				if(!orcodm)
					orcodm= create_orco_dm(ob, ob->data, em);

				mask &= ~CD_MASK_ORCO;
				DM_set_only_copy(orcodm, mask);
				ndm = mti->applyModifierEM(md, ob, em, orcodm);

				if(ndm) {
					/* if the modifier returned a new dm, release the old one */
					if(orcodm && orcodm != ndm) orcodm->release(orcodm);
					orcodm = ndm;
				}
			}

			/* set the DerivedMesh to only copy needed data */
			DM_set_only_copy(dm, (CustomDataMask)curr->link);

			if(((CustomDataMask)curr->link) & CD_MASK_ORIGSPACE)
				if(!CustomData_has_layer(&dm->faceData, CD_ORIGSPACE))
					DM_add_face_layer(dm, CD_ORIGSPACE, CD_DEFAULT, NULL);
			
			ndm = mti->applyModifierEM(md, ob, em, dm);

			if (ndm) {
				if(dm && dm != ndm)
					dm->release(dm);

				dm = ndm;

				if (deformedVerts) {
					MEM_freeN(deformedVerts);
					deformedVerts = NULL;
				}
			}
		}

		if(cage_r && i == cageIndex) {
			if(dm && deformedVerts) {
				*cage_r = CDDM_copy(dm);
				CDDM_apply_vert_coords(*cage_r, deformedVerts);
			} else if(dm) {
				*cage_r = dm;
			} else {
				*cage_r =
				    getEditMeshDerivedMesh(em, ob,
				        deformedVerts ? MEM_dupallocN(deformedVerts) : NULL);
			}
		}
	}

	BLI_linklist_free(datamasks, NULL);

	/* Yay, we are done. If we have a DerivedMesh and deformed vertices need
	 * to apply these back onto the DerivedMesh. If we have no DerivedMesh
	 * then we need to build one.
	 */
	if(dm && deformedVerts) {
		*final_r = CDDM_copy(dm);

		if(!(cage_r && dm == *cage_r)) dm->release(dm);

		CDDM_apply_vert_coords(*final_r, deformedVerts);
		CDDM_calc_normals(*final_r);
	} else if (dm) {
		*final_r = dm;
	} else if (!deformedVerts && cage_r && *cage_r) {
		*final_r = *cage_r;
	} else {
		*final_r = getEditMeshDerivedMesh(em, ob, deformedVerts);
		deformedVerts = NULL;
	}

	/* add an orco layer if needed */
	if(dataMask & CD_MASK_ORCO)
		add_orco_dm(ob, em, *final_r, orcodm);

	if(orcodm)
		orcodm->release(orcodm);

	if(deformedVerts)
		MEM_freeN(deformedVerts);
}

/***/


	/* Something of a hack, at the moment deal with weightpaint
	 * by tucking into colors during modifier eval, only in
	 * wpaint mode. Works ok but need to make sure recalc
	 * happens on enter/exit wpaint.
	 */

void weight_to_rgb(float input, float *fr, float *fg, float *fb)
{
	float blend;
	
	blend= ((input/2.0f)+0.5f);
	
	if (input<=0.25f){	// blue->cyan
		*fr= 0.0f;
		*fg= blend*input*4.0f;
		*fb= blend;
	}
	else if (input<=0.50f){	// cyan->green
		*fr= 0.0f;
		*fg= blend;
		*fb= blend*(1.0f-((input-0.25f)*4.0f)); 
	}
	else if (input<=0.75){	// green->yellow
		*fr= blend * ((input-0.50f)*4.0f);
		*fg= blend;
		*fb= 0.0f;
	}
	else if (input<=1.0){ // yellow->red
		*fr= blend;
		*fg= blend * (1.0f-((input-0.75f)*4.0f)); 
		*fb= 0.0f;
	}
}
static void calc_weightpaint_vert_color(Object *ob, ColorBand *coba, int vert, unsigned char *col)
{
	Mesh *me = ob->data;
	float colf[4], input = 0.0f;
	int i;

	if (me->dvert) {
		for (i=0; i<me->dvert[vert].totweight; i++)
			if (me->dvert[vert].dw[i].def_nr==ob->actdef-1)
				input+=me->dvert[vert].dw[i].weight;		
	}

	CLAMP(input, 0.0f, 1.0f);
	
	if(coba)
		do_colorband(coba, input, colf);
	else
		weight_to_rgb(input, colf, colf+1, colf+2);
	
	col[3] = (unsigned char)(colf[0] * 255.0f);
	col[2] = (unsigned char)(colf[1] * 255.0f);
	col[1] = (unsigned char)(colf[2] * 255.0f);
	col[0] = 255;
}

static ColorBand *stored_cb= NULL;

void vDM_ColorBand_store(ColorBand *coba)
{
	stored_cb= coba;
}

static unsigned char *calc_weightpaint_colors(Object *ob) 
{
	Mesh *me = ob->data;
	MFace *mf = me->mface;
	ColorBand *coba= stored_cb;	/* warning, not a local var */
	unsigned char *wtcol;
	int i;
	
	wtcol = MEM_callocN (sizeof (unsigned char) * me->totface*4*4, "weightmap");
	
	memset(wtcol, 0x55, sizeof (unsigned char) * me->totface*4*4);
	for (i=0; i<me->totface; i++, mf++) {
		calc_weightpaint_vert_color(ob, coba, mf->v1, &wtcol[(i*4 + 0)*4]); 
		calc_weightpaint_vert_color(ob, coba, mf->v2, &wtcol[(i*4 + 1)*4]); 
		calc_weightpaint_vert_color(ob, coba, mf->v3, &wtcol[(i*4 + 2)*4]); 
		if (mf->v4)
			calc_weightpaint_vert_color(ob, coba, mf->v4, &wtcol[(i*4 + 3)*4]); 
	}
	
	return wtcol;
}

static void clear_mesh_caches(Object *ob)
{
	Mesh *me= ob->data;

		/* also serves as signal to remake texspace */
	if (ob->bb) {
		MEM_freeN(ob->bb);
		ob->bb = NULL;
	}
	if (me->bb) {
		MEM_freeN(me->bb);
		me->bb = NULL;
	}

	freedisplist(&ob->disp);

	if (ob->derivedFinal) {
		ob->derivedFinal->needsFree = 1;
		ob->derivedFinal->release(ob->derivedFinal);
		ob->derivedFinal= NULL;
	}
	if (ob->derivedDeform) {
		ob->derivedDeform->needsFree = 1;
		ob->derivedDeform->release(ob->derivedDeform);
		ob->derivedDeform= NULL;
	}
}

static void mesh_build_data(Object *ob, CustomDataMask dataMask)
{
	Mesh *me = ob->data;
	float min[3], max[3];

	clear_mesh_caches(ob);

	if(ob!=G.obedit) {
		Object *obact = G.scene->basact?G.scene->basact->object:NULL;
		int editing = (FACESEL_PAINT_TEST)|(G.f & G_PARTICLEEDIT);
		int needMapping = editing && (ob==obact);

		if( (G.f & G_WEIGHTPAINT) && ob==obact ) {
			MCol *wpcol = (MCol*)calc_weightpaint_colors(ob);
			int layernum = CustomData_number_of_layers(&me->fdata, CD_MCOL);
			int prevactive = CustomData_get_active_layer(&me->fdata, CD_MCOL);
			int prevrender = CustomData_get_render_layer(&me->fdata, CD_MCOL);

			/* ugly hack here, we temporarily add a new active mcol layer with
			   weightpaint colors in it, that is then duplicated in CDDM_from_mesh */
			CustomData_add_layer(&me->fdata, CD_MCOL, CD_ASSIGN, wpcol, me->totface);
			CustomData_set_layer_active(&me->fdata, CD_MCOL, layernum);
			CustomData_set_layer_render(&me->fdata, CD_MCOL, layernum);

			mesh_calc_modifiers(ob, NULL, &ob->derivedDeform,
			                    &ob->derivedFinal, 0, 1,
			                    needMapping, dataMask, -1);

			CustomData_free_layer_active(&me->fdata, CD_MCOL, me->totface);
			CustomData_set_layer_active(&me->fdata, CD_MCOL, prevactive);
			CustomData_set_layer_render(&me->fdata, CD_MCOL, prevrender);
		} else {
			mesh_calc_modifiers(ob, NULL, &ob->derivedDeform,
			                    &ob->derivedFinal, G.rendering, 1,
			                    needMapping, dataMask, -1);
		}

		INIT_MINMAX(min, max);

		ob->derivedFinal->getMinMax(ob->derivedFinal, min, max);

		if(!ob->bb)
			ob->bb= MEM_callocN(sizeof(BoundBox), "bb");
		boundbox_set_from_min_max(ob->bb, min, max);

		ob->derivedFinal->needsFree = 0;
		ob->derivedDeform->needsFree = 0;
		ob->lastDataMask = dataMask;
	}
}

static void editmesh_build_data(CustomDataMask dataMask)
{
	float min[3], max[3];

	EditMesh *em = G.editMesh;

	clear_mesh_caches(G.obedit);

	if (em->derivedFinal) {
		if (em->derivedFinal!=em->derivedCage) {
			em->derivedFinal->needsFree = 1;
			em->derivedFinal->release(em->derivedFinal);
		}
		em->derivedFinal = NULL;
	}
	if (em->derivedCage) {
		em->derivedCage->needsFree = 1;
		em->derivedCage->release(em->derivedCage);
		em->derivedCage = NULL;
	}

	editmesh_calc_modifiers(&em->derivedCage, &em->derivedFinal, dataMask);
	em->lastDataMask = dataMask;

	INIT_MINMAX(min, max);

	em->derivedFinal->getMinMax(em->derivedFinal, min, max);

	if(!G.obedit->bb)
		G.obedit->bb= MEM_callocN(sizeof(BoundBox), "bb");
	boundbox_set_from_min_max(G.obedit->bb, min, max);

	em->derivedFinal->needsFree = 0;
	em->derivedCage->needsFree = 0;
}

void makeDerivedMesh(Object *ob, CustomDataMask dataMask)
{
	if (ob==G.obedit) {
		editmesh_build_data(dataMask);
	} else {
		mesh_build_data(ob, dataMask);
	}
}

/***/

DerivedMesh *mesh_get_derived_final(Object *ob, CustomDataMask dataMask)
{
	/* if there's no derived mesh or the last data mask used doesn't include
	 * the data we need, rebuild the derived mesh
	 */
	if(!ob->derivedFinal || (dataMask & ob->lastDataMask) != dataMask)
		mesh_build_data(ob, dataMask);

	return ob->derivedFinal;
}

DerivedMesh *mesh_get_derived_deform(Object *ob, CustomDataMask dataMask)
{
	/* if there's no derived mesh or the last data mask used doesn't include
	 * the data we need, rebuild the derived mesh
	 */
	if(!ob->derivedDeform || (dataMask & ob->lastDataMask) != dataMask)
		mesh_build_data(ob, dataMask);

	return ob->derivedDeform;
}

<<<<<<< HEAD
=======
/* Move to multires Pin level, returns a copy of the original vertex coords. */
float *multires_render_pin(Object *ob, Mesh *me, int *orig_lvl)
{
	float *vert_copy= NULL;

	if(me->mr && !(me->mr->flag & MULTIRES_NO_RENDER)) {
		MultiresLevel *lvl= NULL;
		int i;
		
		/* Make sure all mesh edits are properly stored in the multires data*/
		multires_update_levels(me, 1);
	
		/* Copy the highest level of multires verts */
		*orig_lvl= me->mr->current;
		lvl= multires_level_n(me->mr, BLI_countlist(&me->mr->levels));
		vert_copy= MEM_callocN(sizeof(float)*3*lvl->totvert, "multires vert_copy");
		for(i=0; i<lvl->totvert; ++i)
			VecCopyf(&vert_copy[i*3], me->mr->verts[i].co);
	
		/* Goto the pin level for multires */
		me->mr->newlvl= me->mr->pinlvl;
		multires_set_level(ob, me, 1);
	}
	
	return vert_copy;
}

/* Propagate the changes to render level - fails if mesh topology changed */
void multires_render_final(Object *ob, Mesh *me, DerivedMesh **dm, float *vert_copy,
			   const int orig_lvl, CustomDataMask dataMask)
{
	if(me->mr && !(me->mr->flag & MULTIRES_NO_RENDER)) {
		if((*dm)->getNumVerts(*dm) == me->totvert &&
		   (*dm)->getNumFaces(*dm) == me->totface) {
			MultiresLevel *lvl= multires_level_n(me->mr, BLI_countlist(&me->mr->levels));
			DerivedMesh *old= NULL;
			MVert *vertdup= NULL;
			int i;

			/* Copy the verts into the mesh */
			vertdup= (*dm)->dupVertArray(*dm);
			(*dm)->release(*dm);
			for(i=0; i<me->totvert; ++i)
				me->mvert[i]= vertdup[i];
			/* Free vertdup after use*/
			MEM_freeN(vertdup);
			/* Go to the render level */
			me->mr->newlvl= me->mr->renderlvl;
			multires_set_level(ob, me, 1);
			(*dm)= getMeshDerivedMesh(me, ob, NULL);

			/* Some of the data in dm is referenced externally, so make a copy */
			old= *dm;
			(*dm)= CDDM_copy(old);
			old->release(old);

			if(dataMask & CD_MASK_ORCO)
				add_orco_dm(ob, NULL, *dm, NULL);

			/* Restore the original verts */
			me->mr->newlvl= BLI_countlist(&me->mr->levels);
			multires_set_level(ob, me, 1);
			for(i=0; i<lvl->totvert; ++i)
				VecCopyf(me->mvert[i].co, &vert_copy[i*3]);
		}
		
		if(vert_copy)
			MEM_freeN(vert_copy);
			
		me->mr->newlvl= orig_lvl;
		multires_set_level(ob, me, 1);
	}
}

/* Multires note - if mesh has multires enabled, mesh is first set to the Pin level,
   where all modifiers are applied, then if the topology hasn't changed, the changes
   from modifiers are propagated up to the Render level. */
>>>>>>> abd4934d
DerivedMesh *mesh_create_derived_render(Object *ob, CustomDataMask dataMask)
{
	DerivedMesh *final;
	
<<<<<<< HEAD
	mesh_calc_modifiers(ob, NULL, NULL, &final, 1, 1, 0, dataMask);
=======
	vert_copy= multires_render_pin(ob, me, &orig_lvl);
	mesh_calc_modifiers(ob, NULL, NULL, &final, 1, 1, 0, dataMask, -1);
	multires_render_final(ob, me, &final, vert_copy, orig_lvl, dataMask);

	return final;
}

DerivedMesh *mesh_create_derived_index_render(Object *ob, CustomDataMask dataMask, int index)
{
	DerivedMesh *final;
	Mesh *me= get_mesh(ob);
	float *vert_copy= NULL;
	int orig_lvl= 0;
	
	vert_copy= multires_render_pin(ob, me, &orig_lvl);
	mesh_calc_modifiers(ob, NULL, NULL, &final, 1, 1, 0, dataMask, index);
	multires_render_final(ob, me, &final, vert_copy, orig_lvl, dataMask);
>>>>>>> abd4934d

	return final;
}

DerivedMesh *mesh_create_derived_view(Object *ob, CustomDataMask dataMask)
{
	DerivedMesh *final;

	mesh_calc_modifiers(ob, NULL, NULL, &final, 0, 1, 0, dataMask, -1);

	return final;
}

DerivedMesh *mesh_create_derived_no_deform(Object *ob, float (*vertCos)[3],
                                           CustomDataMask dataMask)
{
	DerivedMesh *final;
	
	mesh_calc_modifiers(ob, vertCos, NULL, &final, 0, 0, 0, dataMask, -1);

	return final;
}

DerivedMesh *mesh_create_derived_no_deform_render(Object *ob,
                                                  float (*vertCos)[3],
                                                  CustomDataMask dataMask)
{
	DerivedMesh *final;

<<<<<<< HEAD
	mesh_calc_modifiers(ob, vertCos, NULL, &final, 1, 0, 0, dataMask);
=======
	vert_copy= multires_render_pin(ob, me, &orig_lvl);
	mesh_calc_modifiers(ob, vertCos, NULL, &final, 1, 0, 0, dataMask, -1);
	multires_render_final(ob, me, &final, vert_copy, orig_lvl, dataMask);
>>>>>>> abd4934d

	return final;
}

/***/

DerivedMesh *editmesh_get_derived_cage_and_final(DerivedMesh **final_r,
                                                 CustomDataMask dataMask)
{
	/* if there's no derived mesh or the last data mask used doesn't include
	 * the data we need, rebuild the derived mesh
	 */
	if(!G.editMesh->derivedCage ||
	   (G.editMesh->lastDataMask & dataMask) != dataMask)
		editmesh_build_data(dataMask);

	*final_r = G.editMesh->derivedFinal;
	return G.editMesh->derivedCage;
}

DerivedMesh *editmesh_get_derived_cage(CustomDataMask dataMask)
{
	/* if there's no derived mesh or the last data mask used doesn't include
	 * the data we need, rebuild the derived mesh
	 */
	if(!G.editMesh->derivedCage ||
	   (G.editMesh->lastDataMask & dataMask) != dataMask)
		editmesh_build_data(dataMask);

	return G.editMesh->derivedCage;
}

DerivedMesh *editmesh_get_derived_base(void)
{
	return getEditMeshDerivedMesh(G.editMesh, G.obedit, NULL);
}


/* ********* For those who don't grasp derived stuff! (ton) :) *************** */

static void make_vertexcosnos__mapFunc(void *userData, int index, float *co, float *no_f, short *no_s)
{
	float *vec = userData;
	
	vec+= 6*index;

	/* check if we've been here before (normal should not be 0) */
	if(vec[3] || vec[4] || vec[5]) return;

	VECCOPY(vec, co);
	vec+= 3;
	if(no_f) {
		VECCOPY(vec, no_f);
	}
	else {
		VECCOPY(vec, no_s);
	}
}

/* always returns original amount me->totvert of vertices and normals, but fully deformed and subsurfered */
/* this is needed for all code using vertexgroups (no subsurf support) */
/* it stores the normals as floats, but they can still be scaled as shorts (32767 = unit) */
/* in use now by vertex/weight paint and particle generating */

float *mesh_get_mapped_verts_nors(Object *ob)
{
	Mesh *me= ob->data;
	DerivedMesh *dm;
	float *vertexcosnos;
	
	/* lets prevent crashing... */
	if(ob->type!=OB_MESH || me->totvert==0)
		return NULL;
	
	dm= mesh_get_derived_final(ob, CD_MASK_BAREMESH);
	vertexcosnos= MEM_callocN(6*sizeof(float)*me->totvert, "vertexcosnos map");
	
	if(dm->foreachMappedVert) {
		dm->foreachMappedVert(dm, make_vertexcosnos__mapFunc, vertexcosnos);
	}
	else {
		float *fp= vertexcosnos;
		int a;
		
		for(a=0; a< me->totvert; a++, fp+=6) {
			dm->getVertCo(dm, a, fp);
			dm->getVertNo(dm, a, fp+3);
		}
	}
	
	dm->release(dm);
	return vertexcosnos;
}

/* ********* crazyspace *************** */

int editmesh_get_first_deform_matrices(float (**deformmats)[3][3], float (**deformcos)[3])
{
	Object *ob = G.obedit;
	EditMesh *em = G.editMesh;
	ModifierData *md;
	DerivedMesh *dm;
	int i, a, numleft = 0, numVerts = 0;
	int cageIndex = modifiers_getCageIndex(ob, NULL);
	float (*defmats)[3][3] = NULL, (*deformedVerts)[3] = NULL;

	modifiers_clearErrors(ob);

	dm = NULL;
	md = ob->modifiers.first;

	/* compute the deformation matrices and coordinates for the first
	   modifiers with on cage editing that are enabled and support computing
	   deform matrices */
	for(i = 0; md && i <= cageIndex; i++, md = md->next) {
		ModifierTypeInfo *mti = modifierType_getInfo(md->type);

		if(!editmesh_modifier_is_enabled(md, dm))
			continue;

		if(mti->type==eModifierTypeType_OnlyDeform && mti->deformMatricesEM) {
			if(!defmats) {
				dm= getEditMeshDerivedMesh(em, ob, NULL);
				deformedVerts= editmesh_getVertexCos(em, &numVerts);
				defmats= MEM_callocN(sizeof(*defmats)*numVerts, "defmats");

				for(a=0; a<numVerts; a++)
					Mat3One(defmats[a]);
			}

			mti->deformMatricesEM(md, ob, em, dm, deformedVerts, defmats,
				numVerts);
		}
		else
			break;
	}

	for(; md && i <= cageIndex; md = md->next, i++)
		if(editmesh_modifier_is_enabled(md, dm) && modifier_isDeformer(md))
			numleft++;

	if(dm)
		dm->release(dm);
	
	*deformmats= defmats;
	*deformcos= deformedVerts;

	return numleft;
}

/* ******************* GLSL ******************** */

void DM_add_tangent_layer(DerivedMesh *dm)
{
	/* mesh vars */
	MTFace *mtface, *tf;
	MFace *mface, *mf;
	MVert *mvert, *v1, *v2, *v3, *v4;
	MemArena *arena= NULL;
	VertexTangent **vtangents= NULL;
	float (*orco)[3]= NULL, (*tangent)[3];
	float *uv1, *uv2, *uv3, *uv4, *vtang;
	float fno[3], tang[3], uv[4][2];
	int i, j, len, mf_vi[4], totvert, totface;

	if(CustomData_get_layer_index(&dm->faceData, CD_TANGENT) != -1)
		return;

	/* check we have all the needed layers */
	totvert= dm->getNumVerts(dm);
	totface= dm->getNumFaces(dm);

	mvert= dm->getVertArray(dm);
	mface= dm->getFaceArray(dm);
	mtface= dm->getFaceDataArray(dm, CD_MTFACE);

	if(!mtface) {
		orco= dm->getVertDataArray(dm, CD_ORCO);
		if(!orco)
			return;
	}
	
	/* create tangent layer */
	DM_add_face_layer(dm, CD_TANGENT, CD_CALLOC, NULL);
	tangent= DM_get_face_data_layer(dm, CD_TANGENT);
	
	/* allocate some space */
	arena= BLI_memarena_new(BLI_MEMARENA_STD_BUFSIZE);
	BLI_memarena_use_calloc(arena);
	vtangents= MEM_callocN(sizeof(VertexTangent*)*totvert, "VertexTangent");
	
	/* sum tangents at connected vertices */
	for(i=0, tf=mtface, mf=mface; i < totface; mf++, tf++, i++) {
		v1= &mvert[mf->v1];
		v2= &mvert[mf->v2];
		v3= &mvert[mf->v3];

		if (mf->v4) {
			v4= &mvert[mf->v4];
			CalcNormFloat4(v4->co, v3->co, v2->co, v1->co, fno);
		}
		else {
			v4= NULL;
			CalcNormFloat(v3->co, v2->co, v1->co, fno);
		}
		
		if(mtface) {
			uv1= tf->uv[0];
			uv2= tf->uv[1];
			uv3= tf->uv[2];
			uv4= tf->uv[3];
		}
		else {
			uv1= uv[0]; uv2= uv[1]; uv3= uv[2]; uv4= uv[3];
			spheremap(orco[mf->v1][0], orco[mf->v1][1], orco[mf->v1][2], &uv[0][0], &uv[0][1]);
			spheremap(orco[mf->v2][0], orco[mf->v2][1], orco[mf->v2][2], &uv[1][0], &uv[1][1]);
			spheremap(orco[mf->v3][0], orco[mf->v3][1], orco[mf->v3][2], &uv[2][0], &uv[2][1]);
			if(v4)
				spheremap(orco[mf->v4][0], orco[mf->v4][1], orco[mf->v4][2], &uv[3][0], &uv[3][1]);
		}
		
		tangent_from_uv(uv1, uv2, uv3, v1->co, v2->co, v3->co, fno, tang);
		sum_or_add_vertex_tangent(arena, &vtangents[mf->v1], tang, uv1);
		sum_or_add_vertex_tangent(arena, &vtangents[mf->v2], tang, uv2);
		sum_or_add_vertex_tangent(arena, &vtangents[mf->v3], tang, uv3);
		
		if(mf->v4) {
			v4= &mvert[mf->v4];
			
			tangent_from_uv(uv1, uv3, uv4, v1->co, v3->co, v4->co, fno, tang);
			sum_or_add_vertex_tangent(arena, &vtangents[mf->v1], tang, uv1);
			sum_or_add_vertex_tangent(arena, &vtangents[mf->v3], tang, uv3);
			sum_or_add_vertex_tangent(arena, &vtangents[mf->v4], tang, uv4);
		}
	}
	
	/* write tangent to layer */
	for(i=0, tf=mtface, mf=mface; i < totface; mf++, tf++, i++, tangent+=4) {
		len= (mf->v4)? 4 : 3; 
		
		if(mtface) {
			uv1= tf->uv[0];
			uv2= tf->uv[1];
			uv3= tf->uv[2];
			uv4= tf->uv[3];
		}
		else {
			uv1= uv[0]; uv2= uv[1]; uv3= uv[2]; uv4= uv[3];
			spheremap(orco[mf->v1][0], orco[mf->v1][1], orco[mf->v1][2], &uv[0][0], &uv[0][1]);
			spheremap(orco[mf->v2][0], orco[mf->v2][1], orco[mf->v2][2], &uv[1][0], &uv[1][1]);
			spheremap(orco[mf->v3][0], orco[mf->v3][1], orco[mf->v3][2], &uv[2][0], &uv[2][1]);
			if(len==4)
				spheremap(orco[mf->v4][0], orco[mf->v4][1], orco[mf->v4][2], &uv[3][0], &uv[3][1]);
		}
		
		mf_vi[0]= mf->v1;
		mf_vi[1]= mf->v2;
		mf_vi[2]= mf->v3;
		mf_vi[3]= mf->v4;
		
		for(j=0; j<len; j++) {
			vtang= find_vertex_tangent(vtangents[mf_vi[j]], mtface ? tf->uv[j] : uv[j]);

			VECCOPY(tangent[j], vtang);
			Normalize(tangent[j]);
		}
	}
	
	BLI_memarena_free(arena);
	MEM_freeN(vtangents);
}

void DM_vertex_attributes_from_gpu(DerivedMesh *dm, GPUVertexAttribs *gattribs, DMVertexAttribs *attribs)
{
	CustomData *vdata, *fdata, *tfdata = NULL;
	int a, b, layer;

	/* From the layers requested by the GLSL shader, figure out which ones are
	 * actually available for this derivedmesh, and retrieve the pointers */

	memset(attribs, 0, sizeof(DMVertexAttribs));

	vdata = &dm->vertData;
	fdata = &dm->faceData;

	/* ugly hack, editmesh derivedmesh doesn't copy face data, this way we
	 * can use offsets instead */
	if(dm->release == emDM_release)
		tfdata = &((EditMeshDerivedMesh*)dm)->em->fdata;
	else
		tfdata = fdata;

	/* add a tangent layer if necessary */
	for(b = 0; b < gattribs->totlayer; b++)
		if(gattribs->layer[b].type == CD_TANGENT)
			if(CustomData_get_layer_index(fdata, CD_TANGENT) == -1)
				DM_add_tangent_layer(dm);

	for(b = 0; b < gattribs->totlayer; b++) {
		if(gattribs->layer[b].type == CD_MTFACE) {
			/* uv coordinates */
			if(gattribs->layer[b].name[0])
				layer = CustomData_get_named_layer_index(tfdata, CD_MTFACE,
					gattribs->layer[b].name);
			else
				layer = CustomData_get_active_layer_index(tfdata, CD_MTFACE);

			if(layer != -1) {
				a = attribs->tottface++;

				attribs->tface[a].array = tfdata->layers[layer].data;
				attribs->tface[a].emOffset = tfdata->layers[layer].offset;
				attribs->tface[a].glIndex = gattribs->layer[b].glindex;
			}
		}
		else if(gattribs->layer[b].type == CD_MCOL) {
			/* vertex colors */
			if(gattribs->layer[b].name[0])
				layer = CustomData_get_named_layer_index(tfdata, CD_MCOL,
					gattribs->layer[b].name);
			else
				layer = CustomData_get_active_layer_index(tfdata, CD_MCOL);

			if(layer != -1) {
				a = attribs->totmcol++;

				attribs->mcol[a].array = tfdata->layers[layer].data;
				attribs->mcol[a].emOffset = tfdata->layers[layer].offset;
				attribs->mcol[a].glIndex = gattribs->layer[b].glindex;
			}
		}
		else if(gattribs->layer[b].type == CD_TANGENT) {
			/* tangents */
			layer = CustomData_get_layer_index(fdata, CD_TANGENT);

			if(layer != -1) {
				attribs->tottang = 1;

				attribs->tang.array = fdata->layers[layer].data;
				attribs->tang.emOffset = fdata->layers[layer].offset;
				attribs->tang.glIndex = gattribs->layer[b].glindex;
			}
		}
		else if(gattribs->layer[b].type == CD_ORCO) {
			/* original coordinates */
			layer = CustomData_get_layer_index(vdata, CD_ORCO);

			if(layer != -1) {
				attribs->totorco = 1;

				attribs->orco.array = vdata->layers[layer].data;
				attribs->orco.emOffset = vdata->layers[layer].offset;
				attribs->orco.glIndex = gattribs->layer[b].glindex;
			}
		}
	}
}
<|MERGE_RESOLUTION|>--- conflicted
+++ resolved
@@ -2808,96 +2808,11 @@
 	return ob->derivedDeform;
 }
 
-<<<<<<< HEAD
-=======
-/* Move to multires Pin level, returns a copy of the original vertex coords. */
-float *multires_render_pin(Object *ob, Mesh *me, int *orig_lvl)
-{
-	float *vert_copy= NULL;
-
-	if(me->mr && !(me->mr->flag & MULTIRES_NO_RENDER)) {
-		MultiresLevel *lvl= NULL;
-		int i;
-		
-		/* Make sure all mesh edits are properly stored in the multires data*/
-		multires_update_levels(me, 1);
-	
-		/* Copy the highest level of multires verts */
-		*orig_lvl= me->mr->current;
-		lvl= multires_level_n(me->mr, BLI_countlist(&me->mr->levels));
-		vert_copy= MEM_callocN(sizeof(float)*3*lvl->totvert, "multires vert_copy");
-		for(i=0; i<lvl->totvert; ++i)
-			VecCopyf(&vert_copy[i*3], me->mr->verts[i].co);
-	
-		/* Goto the pin level for multires */
-		me->mr->newlvl= me->mr->pinlvl;
-		multires_set_level(ob, me, 1);
-	}
-	
-	return vert_copy;
-}
-
-/* Propagate the changes to render level - fails if mesh topology changed */
-void multires_render_final(Object *ob, Mesh *me, DerivedMesh **dm, float *vert_copy,
-			   const int orig_lvl, CustomDataMask dataMask)
-{
-	if(me->mr && !(me->mr->flag & MULTIRES_NO_RENDER)) {
-		if((*dm)->getNumVerts(*dm) == me->totvert &&
-		   (*dm)->getNumFaces(*dm) == me->totface) {
-			MultiresLevel *lvl= multires_level_n(me->mr, BLI_countlist(&me->mr->levels));
-			DerivedMesh *old= NULL;
-			MVert *vertdup= NULL;
-			int i;
-
-			/* Copy the verts into the mesh */
-			vertdup= (*dm)->dupVertArray(*dm);
-			(*dm)->release(*dm);
-			for(i=0; i<me->totvert; ++i)
-				me->mvert[i]= vertdup[i];
-			/* Free vertdup after use*/
-			MEM_freeN(vertdup);
-			/* Go to the render level */
-			me->mr->newlvl= me->mr->renderlvl;
-			multires_set_level(ob, me, 1);
-			(*dm)= getMeshDerivedMesh(me, ob, NULL);
-
-			/* Some of the data in dm is referenced externally, so make a copy */
-			old= *dm;
-			(*dm)= CDDM_copy(old);
-			old->release(old);
-
-			if(dataMask & CD_MASK_ORCO)
-				add_orco_dm(ob, NULL, *dm, NULL);
-
-			/* Restore the original verts */
-			me->mr->newlvl= BLI_countlist(&me->mr->levels);
-			multires_set_level(ob, me, 1);
-			for(i=0; i<lvl->totvert; ++i)
-				VecCopyf(me->mvert[i].co, &vert_copy[i*3]);
-		}
-		
-		if(vert_copy)
-			MEM_freeN(vert_copy);
-			
-		me->mr->newlvl= orig_lvl;
-		multires_set_level(ob, me, 1);
-	}
-}
-
-/* Multires note - if mesh has multires enabled, mesh is first set to the Pin level,
-   where all modifiers are applied, then if the topology hasn't changed, the changes
-   from modifiers are propagated up to the Render level. */
->>>>>>> abd4934d
 DerivedMesh *mesh_create_derived_render(Object *ob, CustomDataMask dataMask)
 {
 	DerivedMesh *final;
 	
-<<<<<<< HEAD
-	mesh_calc_modifiers(ob, NULL, NULL, &final, 1, 1, 0, dataMask);
-=======
-	vert_copy= multires_render_pin(ob, me, &orig_lvl);
 	mesh_calc_modifiers(ob, NULL, NULL, &final, 1, 1, 0, dataMask, -1);
-	multires_render_final(ob, me, &final, vert_copy, orig_lvl, dataMask);
 
 	return final;
 }
@@ -2905,14 +2820,8 @@
 DerivedMesh *mesh_create_derived_index_render(Object *ob, CustomDataMask dataMask, int index)
 {
 	DerivedMesh *final;
-	Mesh *me= get_mesh(ob);
-	float *vert_copy= NULL;
-	int orig_lvl= 0;
-	
-	vert_copy= multires_render_pin(ob, me, &orig_lvl);
+	
 	mesh_calc_modifiers(ob, NULL, NULL, &final, 1, 1, 0, dataMask, index);
-	multires_render_final(ob, me, &final, vert_copy, orig_lvl, dataMask);
->>>>>>> abd4934d
 
 	return final;
 }
@@ -2942,13 +2851,7 @@
 {
 	DerivedMesh *final;
 
-<<<<<<< HEAD
-	mesh_calc_modifiers(ob, vertCos, NULL, &final, 1, 0, 0, dataMask);
-=======
-	vert_copy= multires_render_pin(ob, me, &orig_lvl);
 	mesh_calc_modifiers(ob, vertCos, NULL, &final, 1, 0, 0, dataMask, -1);
-	multires_render_final(ob, me, &final, vert_copy, orig_lvl, dataMask);
->>>>>>> abd4934d
 
 	return final;
 }
