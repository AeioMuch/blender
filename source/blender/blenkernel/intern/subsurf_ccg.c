/*
 * ***** BEGIN GPL LICENSE BLOCK *****
 *
 * This program is free software; you can redistribute it and/or
 * modify it under the terms of the GNU General Public License
 * as published by the Free Software Foundation; either version 2
 * of the License, or (at your option) any later version.
 *
 * This program is distributed in the hope that it will be useful,
 * but WITHOUT ANY WARRANTY; without even the implied warranty of
 * MERCHANTABILITY or FITNESS FOR A PARTICULAR PURPOSE.  See the
 * GNU General Public License for more details.
 *
 * You should have received a copy of the GNU General Public License
 * along with this program; if not, write to the Free Software Foundation,
 * Inc., 51 Franklin Street, Fifth Floor, Boston, MA 02110-1301, USA.
 *
 * The Original Code is Copyright (C) 2005 Blender Foundation.
 * All rights reserved.
 *
 * The Original Code is: all of this file.
 *
 * Contributor(s): none yet.
 *
 * ***** END GPL LICENSE BLOCK *****
 */

/** \file blender/blenkernel/intern/subsurf_ccg.c
 *  \ingroup bke
 */

#if defined(__STDC_VERSION__) && __STDC_VERSION__ >= 199901L
#  define USE_DYNSIZE
#endif

#include <stdlib.h>
#include <string.h>
#include <stdio.h>
#include <math.h>
#include <float.h>

#include "MEM_guardedalloc.h"

#include "DNA_mesh_types.h"
#include "DNA_meshdata_types.h"
#include "DNA_modifier_types.h"
#include "DNA_object_types.h"
#include "DNA_scene_types.h"

#include "BLI_utildefines.h"
#include "BLI_bitmap.h"
#include "BLI_blenlib.h"
#include "BLI_edgehash.h"
#include "BLI_math.h"
#include "BLI_memarena.h"
#include "BLI_threads.h"

#include "BKE_pbvh.h"
#include "BKE_ccg.h"
#include "BKE_cdderivedmesh.h"
#include "BKE_global.h"
#include "BKE_mesh_mapping.h"
#include "BKE_multires.h"
#include "BKE_paint.h"
#include "BKE_scene.h"
#include "BKE_subsurf.h"

#ifndef USE_DYNSIZE
#  include "BLI_array.h"
#endif

#include "GPU_draw.h"
#include "GPU_extensions.h"
#include "GPU_glew.h"
#include "GPU_buffers.h"

#include "CCGSubSurf.h"

extern GLubyte stipple_quarttone[128]; /* glutil.c, bad level data */

static ThreadRWMutex loops_cache_rwlock = BLI_RWLOCK_INITIALIZER;
static ThreadRWMutex origindex_cache_rwlock = BLI_RWLOCK_INITIALIZER;

static CCGDerivedMesh *getCCGDerivedMesh(CCGSubSurf *ss,
                                         int drawInteriorEdges,
                                         int useSubsurfUv,
                                         DerivedMesh *dm);
static int ccgDM_use_grid_pbvh(CCGDerivedMesh *ccgdm);

///

static void *arena_alloc(CCGAllocatorHDL a, int numBytes)
{
	return BLI_memarena_alloc(a, numBytes);
}

static void *arena_realloc(CCGAllocatorHDL a, void *ptr, int newSize, int oldSize)
{
	void *p2 = BLI_memarena_alloc(a, newSize);
	if (ptr) {
		memcpy(p2, ptr, oldSize);
	}
	return p2;
}

static void arena_free(CCGAllocatorHDL UNUSED(a), void *UNUSED(ptr))
{
	/* do nothing */
}

static void arena_release(CCGAllocatorHDL a)
{
	BLI_memarena_free(a);
}

typedef enum {
	CCG_USE_AGING = 1,
	CCG_USE_ARENA = 2,
	CCG_CALC_NORMALS = 4,
	/* add an extra four bytes for a mask layer */
	CCG_ALLOC_MASK = 8,
	CCG_SIMPLE_SUBDIV = 16
} CCGFlags;

static CCGSubSurf *_getSubSurf(CCGSubSurf *prevSS, int subdivLevels,
                               int numLayers, CCGFlags flags)
{
	CCGMeshIFC ifc;
	CCGSubSurf *ccgSS;
	int useAging = !!(flags & CCG_USE_AGING);
	int useArena = flags & CCG_USE_ARENA;
	int normalOffset = 0;

	/* (subdivLevels == 0) is not allowed */
	subdivLevels = MAX2(subdivLevels, 1);

	if (prevSS) {
		int oldUseAging;

		ccgSubSurf_getUseAgeCounts(prevSS, &oldUseAging, NULL, NULL, NULL);

		if ((oldUseAging != useAging) ||
		    (ccgSubSurf_getSimpleSubdiv(prevSS) != !!(flags & CCG_SIMPLE_SUBDIV)))
		{
			ccgSubSurf_free(prevSS);
		}
		else {
			ccgSubSurf_setSubdivisionLevels(prevSS, subdivLevels);

			return prevSS;
		}
	}

	if (useAging) {
		ifc.vertUserSize = ifc.edgeUserSize = ifc.faceUserSize = 12;
	}
	else {
		ifc.vertUserSize = ifc.edgeUserSize = ifc.faceUserSize = 8;
	}
	ifc.numLayers = numLayers;
	ifc.vertDataSize = sizeof(float) * numLayers;
	normalOffset += sizeof(float) * numLayers;
	if (flags & CCG_CALC_NORMALS)
		ifc.vertDataSize += sizeof(float) * 3;
	if (flags & CCG_ALLOC_MASK)
		ifc.vertDataSize += sizeof(float);
	ifc.simpleSubdiv = !!(flags & CCG_SIMPLE_SUBDIV);

	if (useArena) {
		CCGAllocatorIFC allocatorIFC;
		CCGAllocatorHDL allocator = BLI_memarena_new(MEM_SIZE_OPTIMAL(1 << 16), "subsurf arena");

		allocatorIFC.alloc = arena_alloc;
		allocatorIFC.realloc = arena_realloc;
		allocatorIFC.free = arena_free;
		allocatorIFC.release = arena_release;

		ccgSS = ccgSubSurf_new(&ifc, subdivLevels, &allocatorIFC, allocator);
	}
	else {
		ccgSS = ccgSubSurf_new(&ifc, subdivLevels, NULL, NULL);
	}

	if (useAging) {
		ccgSubSurf_setUseAgeCounts(ccgSS, 1, 8, 8, 8);
	}

	if (flags & CCG_ALLOC_MASK) {
		normalOffset += sizeof(float);
		/* mask is allocated after regular layers */
		ccgSubSurf_setAllocMask(ccgSS, 1, sizeof(float) * numLayers);
	}
	
	if (flags & CCG_CALC_NORMALS)
		ccgSubSurf_setCalcVertexNormals(ccgSS, 1, normalOffset);
	else
		ccgSubSurf_setCalcVertexNormals(ccgSS, 0, 0);

	return ccgSS;
}

static int getEdgeIndex(CCGSubSurf *ss, CCGEdge *e, int x, int edgeSize)
{
	CCGVert *v0 = ccgSubSurf_getEdgeVert0(e);
	CCGVert *v1 = ccgSubSurf_getEdgeVert1(e);
	int v0idx = *((int *) ccgSubSurf_getVertUserData(ss, v0));
	int v1idx = *((int *) ccgSubSurf_getVertUserData(ss, v1));
	int edgeBase = *((int *) ccgSubSurf_getEdgeUserData(ss, e));

	if (x == 0) {
		return v0idx;
	}
	else if (x == edgeSize - 1) {
		return v1idx;
	}
	else {
		return edgeBase + x - 1;
	}
}

static int getFaceIndex(CCGSubSurf *ss, CCGFace *f, int S, int x, int y, int edgeSize, int gridSize)
{
	int faceBase = *((int *) ccgSubSurf_getFaceUserData(ss, f));
	int numVerts = ccgSubSurf_getFaceNumVerts(f);

	if (x == gridSize - 1 && y == gridSize - 1) {
		CCGVert *v = ccgSubSurf_getFaceVert(f, S);
		return *((int *) ccgSubSurf_getVertUserData(ss, v));
	}
	else if (x == gridSize - 1) {
		CCGVert *v = ccgSubSurf_getFaceVert(f, S);
		CCGEdge *e = ccgSubSurf_getFaceEdge(f, S);
		int edgeBase = *((int *) ccgSubSurf_getEdgeUserData(ss, e));
		if (v == ccgSubSurf_getEdgeVert0(e)) {
			return edgeBase + (gridSize - 1 - y) - 1;
		}
		else {
			return edgeBase + (edgeSize - 2 - 1) - ((gridSize - 1 - y) - 1);
		}
	}
	else if (y == gridSize - 1) {
		CCGVert *v = ccgSubSurf_getFaceVert(f, S);
		CCGEdge *e = ccgSubSurf_getFaceEdge(f, (S + numVerts - 1) % numVerts);
		int edgeBase = *((int *) ccgSubSurf_getEdgeUserData(ss, e));
		if (v == ccgSubSurf_getEdgeVert0(e)) {
			return edgeBase + (gridSize - 1 - x) - 1;
		}
		else {
			return edgeBase + (edgeSize - 2 - 1) - ((gridSize - 1 - x) - 1);
		}
	}
	else if (x == 0 && y == 0) {
		return faceBase;
	}
	else if (x == 0) {
		S = (S + numVerts - 1) % numVerts;
		return faceBase + 1 + (gridSize - 2) * S + (y - 1);
	}
	else if (y == 0) {
		return faceBase + 1 + (gridSize - 2) * S + (x - 1);
	}
	else {
		return faceBase + 1 + (gridSize - 2) * numVerts + S * (gridSize - 2) * (gridSize - 2) + (y - 1) * (gridSize - 2) + (x - 1);
	}
}

static void get_face_uv_map_vert(UvVertMap *vmap, struct MPoly *mpoly, struct MLoop *ml, int fi, CCGVertHDL *fverts)
{
	UvMapVert *v, *nv;
	int j, nverts = mpoly[fi].totloop;

	for (j = 0; j < nverts; j++) {
		for (nv = v = BKE_mesh_uv_vert_map_get_vert(vmap, ml[j].v); v; v = v->next) {
			if (v->separate)
				nv = v;
			if (v->f == fi)
				break;
		}

		fverts[j] = SET_UINT_IN_POINTER(mpoly[nv->f].loopstart + nv->tfindex);
	}
}

static int ss_sync_from_uv(CCGSubSurf *ss, CCGSubSurf *origss, DerivedMesh *dm, MLoopUV *mloopuv)
{
	MPoly *mpoly = dm->getPolyArray(dm);
	MLoop *mloop = dm->getLoopArray(dm);
	MVert *mvert = dm->getVertArray(dm);
	int totvert = dm->getNumVerts(dm);
	int totface = dm->getNumPolys(dm);
	int i, seam;
	UvMapVert *v;
	UvVertMap *vmap;
	float limit[2];
#ifndef USE_DYNSIZE
	CCGVertHDL *fverts = NULL;
	BLI_array_declare(fverts);
#endif
	EdgeSet *eset;
	float creaseFactor = (float)ccgSubSurf_getSubdivisionLevels(ss);
	float uv[3] = {0.0f, 0.0f, 0.0f}; /* only first 2 values are written into */

	limit[0] = limit[1] = STD_UV_CONNECT_LIMIT;
	vmap = BKE_mesh_uv_vert_map_create(mpoly, mloop, mloopuv, totface, totvert, 0, limit);
	if (!vmap)
		return 0;
	
	ccgSubSurf_initFullSync(ss);

	/* create vertices */
	for (i = 0; i < totvert; i++) {
		if (!BKE_mesh_uv_vert_map_get_vert(vmap, i))
			continue;

		for (v = BKE_mesh_uv_vert_map_get_vert(vmap, i)->next; v; v = v->next)
			if (v->separate)
				break;

		seam = (v != NULL) || ((mvert + i)->flag & ME_VERT_MERGED);

		for (v = BKE_mesh_uv_vert_map_get_vert(vmap, i); v; v = v->next) {
			if (v->separate) {
				CCGVert *ssv;
				int loopid = mpoly[v->f].loopstart + v->tfindex;
				CCGVertHDL vhdl = SET_INT_IN_POINTER(loopid);

				copy_v2_v2(uv, mloopuv[loopid].uv);

				ccgSubSurf_syncVert(ss, vhdl, uv, seam, &ssv);
			}
		}
	}

	/* create edges */
	eset = BLI_edgeset_new_ex(__func__, BLI_EDGEHASH_SIZE_GUESS_FROM_POLYS(totface));

	for (i = 0; i < totface; i++) {
		MPoly *mp = &((MPoly *) mpoly)[i];
		int nverts = mp->totloop;
		int j, j_next;
		CCGFace *origf = ccgSubSurf_getFace(origss, SET_INT_IN_POINTER(i));
		/* unsigned int *fv = &mp->v1; */
		MLoop *ml = mloop + mp->loopstart;

#ifdef USE_DYNSIZE
		CCGVertHDL fverts[nverts];
#else
		BLI_array_empty(fverts);
		BLI_array_grow_items(fverts, nverts);
#endif

		get_face_uv_map_vert(vmap, mpoly, ml, i, fverts);

		for (j = 0, j_next = nverts - 1; j < nverts; j_next = j++) {
			unsigned int v0 = GET_UINT_FROM_POINTER(fverts[j_next]);
			unsigned int v1 = GET_UINT_FROM_POINTER(fverts[j]);
			MVert *mv0 = mvert + (ml[j_next].v);
			MVert *mv1 = mvert + (ml[j].v);

			if (BLI_edgeset_add(eset, v0, v1)) {
				CCGEdge *e, *orige = ccgSubSurf_getFaceEdge(origf, j_next);
				CCGEdgeHDL ehdl = SET_INT_IN_POINTER(mp->loopstart + j_next);
				float crease;

				if ((mv0->flag & mv1->flag) & ME_VERT_MERGED)
					crease = creaseFactor;
				else
					crease = ccgSubSurf_getEdgeCrease(orige);

				ccgSubSurf_syncEdge(ss, ehdl, fverts[j_next], fverts[j], crease, &e);
			}
		}
	}

	BLI_edgeset_free(eset);

	/* create faces */
	for (i = 0; i < totface; i++) {
		MPoly *mp = &mpoly[i];
		MLoop *ml = &mloop[mp->loopstart];
		int nverts = mp->totloop;
		CCGFace *f;

#ifdef USE_DYNSIZE
		CCGVertHDL fverts[nverts];
#else
		BLI_array_empty(fverts);
		BLI_array_grow_items(fverts, nverts);
#endif

		get_face_uv_map_vert(vmap, mpoly, ml, i, fverts);
		ccgSubSurf_syncFace(ss, SET_INT_IN_POINTER(i), nverts, fverts, &f);
	}

#ifndef USE_DYNSIZE
	BLI_array_free(fverts);
#endif

	BKE_mesh_uv_vert_map_free(vmap);
	ccgSubSurf_processSync(ss);

	return 1;
}

static void set_subsurf_uv(CCGSubSurf *ss, DerivedMesh *dm, DerivedMesh *result, int n)
{
	CCGSubSurf *uvss;
	CCGFace **faceMap;
	MTFace *tf;
	MLoopUV *mluv;
	CCGFaceIterator fi;
	int index, gridSize, gridFaces, /*edgeSize,*/ totface, x, y, S;
	MLoopUV *dmloopuv = CustomData_get_layer_n(&dm->loopData, CD_MLOOPUV, n);
	/* need to update both CD_MTFACE & CD_MLOOPUV, hrmf, we could get away with
	 * just tface except applying the modifier then looses subsurf UV */
	MTFace *tface = CustomData_get_layer_n(&result->faceData, CD_MTFACE, n);
	MLoopUV *mloopuv = CustomData_get_layer_n(&result->loopData, CD_MLOOPUV, n);

	if (!dmloopuv || (!tface && !mloopuv))
		return;

	/* create a CCGSubSurf from uv's */
	uvss = _getSubSurf(NULL, ccgSubSurf_getSubdivisionLevels(ss), 2, CCG_USE_ARENA);

	if (!ss_sync_from_uv(uvss, ss, dm, dmloopuv)) {
		ccgSubSurf_free(uvss);
		return;
	}

	/* get some info from CCGSubSurf */
	totface = ccgSubSurf_getNumFaces(uvss);
	/* edgeSize = ccgSubSurf_getEdgeSize(uvss); */ /*UNUSED*/
	gridSize = ccgSubSurf_getGridSize(uvss);
	gridFaces = gridSize - 1;

	/* make a map from original faces to CCGFaces */
	faceMap = MEM_mallocN(totface * sizeof(*faceMap), "facemapuv");
	for (ccgSubSurf_initFaceIterator(uvss, &fi); !ccgFaceIterator_isStopped(&fi); ccgFaceIterator_next(&fi)) {
		CCGFace *f = ccgFaceIterator_getCurrent(&fi);
		faceMap[GET_INT_FROM_POINTER(ccgSubSurf_getFaceFaceHandle(f))] = f;
	}

	/* load coordinates from uvss into tface */
	tf = tface;
	mluv = mloopuv;

	for (index = 0; index < totface; index++) {
		CCGFace *f = faceMap[index];
		int numVerts = ccgSubSurf_getFaceNumVerts(f);

		for (S = 0; S < numVerts; S++) {
			float (*faceGridData)[2] = ccgSubSurf_getFaceGridDataArray(uvss, f, S);

			for (y = 0; y < gridFaces; y++) {
				for (x = 0; x < gridFaces; x++) {
					float *a = faceGridData[(y + 0) * gridSize + x + 0];
					float *b = faceGridData[(y + 0) * gridSize + x + 1];
					float *c = faceGridData[(y + 1) * gridSize + x + 1];
					float *d = faceGridData[(y + 1) * gridSize + x + 0];

					if (tf) {
						copy_v2_v2(tf->uv[0], a);
						copy_v2_v2(tf->uv[1], d);
						copy_v2_v2(tf->uv[2], c);
						copy_v2_v2(tf->uv[3], b);
						tf++;
					}

					if (mluv) {
						copy_v2_v2(mluv[0].uv, a);
						copy_v2_v2(mluv[1].uv, d);
						copy_v2_v2(mluv[2].uv, c);
						copy_v2_v2(mluv[3].uv, b);
						mluv += 4;
					}

				}
			}
		}
	}

	ccgSubSurf_free(uvss);
	MEM_freeN(faceMap);
}

/* face weighting */
typedef struct FaceVertWeightEntry {
	FaceVertWeight *weight;
	float *w;
	int valid;
} FaceVertWeightEntry;

typedef struct WeightTable {
	FaceVertWeightEntry *weight_table;
	int len;
} WeightTable;

static float *get_ss_weights(WeightTable *wtable, int gridCuts, int faceLen)
{
	int x, y, i, j;
	float *w, w1, w2, w4, fac, fac2, fx, fy;

	if (wtable->len <= faceLen) {
		void *tmp = MEM_callocN(sizeof(FaceVertWeightEntry) * (faceLen + 1), "weight table alloc 2");
		
		if (wtable->len) {
			memcpy(tmp, wtable->weight_table, sizeof(FaceVertWeightEntry) * wtable->len);
			MEM_freeN(wtable->weight_table);
		}
		
		wtable->weight_table = tmp;
		wtable->len = faceLen + 1;
	}

	if (!wtable->weight_table[faceLen].valid) {
		wtable->weight_table[faceLen].valid = 1;
		wtable->weight_table[faceLen].w = w = MEM_callocN(sizeof(float) * faceLen * faceLen * (gridCuts + 2) * (gridCuts + 2), "weight table alloc");
		fac = 1.0f / (float)faceLen;

		for (i = 0; i < faceLen; i++) {
			for (x = 0; x < gridCuts + 2; x++) {
				for (y = 0; y < gridCuts + 2; y++) {
					fx = 0.5f - (float)x / (float)(gridCuts + 1) / 2.0f;
					fy = 0.5f - (float)y / (float)(gridCuts + 1) / 2.0f;
				
					fac2 = faceLen - 4;
					w1 = (1.0f - fx) * (1.0f - fy) + (-fac2 * fx * fy * fac);
					w2 = (1.0f - fx + fac2 * fx * -fac) * (fy);
					w4 = (fx) * (1.0f - fy + -fac2 * fy * fac);

					/* these values aren't used for tri's and cause divide by zero */
					if (faceLen > 3) {
						fac2 = 1.0f - (w1 + w2 + w4);
						fac2 = fac2 / (float)(faceLen - 3);
						for (j = 0; j < faceLen; j++) {
							w[j] = fac2;
						}
					}
					
					w[i] = w1;
					w[(i - 1 + faceLen) % faceLen] = w2;
					w[(i + 1) % faceLen] = w4;

					w += faceLen;
				}
			}
		}
	}

	return wtable->weight_table[faceLen].w;
}

static void free_ss_weights(WeightTable *wtable)
{
	int i;

	for (i = 0; i < wtable->len; i++) {
		if (wtable->weight_table[i].valid)
			MEM_freeN(wtable->weight_table[i].w);
	}
	
	if (wtable->weight_table)
		MEM_freeN(wtable->weight_table);
}

static void ss_sync_from_derivedmesh(CCGSubSurf *ss, DerivedMesh *dm,
                                     float (*vertexCos)[3], int useFlatSubdiv)
{
	float creaseFactor = (float) ccgSubSurf_getSubdivisionLevels(ss);
#ifndef USE_DYNSIZE
	CCGVertHDL *fVerts = NULL;
	BLI_array_declare(fVerts);
#endif
	MVert *mvert = dm->getVertArray(dm);
	MEdge *medge = dm->getEdgeArray(dm);
	/* MFace *mface = dm->getTessFaceArray(dm); */ /* UNUSED */
	MVert *mv;
	MEdge *me;
	MLoop *mloop = dm->getLoopArray(dm), *ml;
	MPoly *mpoly = dm->getPolyArray(dm), *mp;
	/*MFace *mf;*/ /*UNUSED*/
	int totvert = dm->getNumVerts(dm);
	int totedge = dm->getNumEdges(dm);
	/*int totface = dm->getNumTessFaces(dm);*/ /*UNUSED*/
	/*int totpoly = dm->getNumFaces(dm);*/ /*UNUSED*/
	int i, j;
	int *index;

	ccgSubSurf_initFullSync(ss);

	mv = mvert;
	index = (int *)dm->getVertDataArray(dm, CD_ORIGINDEX);
	for (i = 0; i < totvert; i++, mv++) {
		CCGVert *v;

		if (vertexCos) {
			ccgSubSurf_syncVert(ss, SET_INT_IN_POINTER(i), vertexCos[i], 0, &v);
		}
		else {
			ccgSubSurf_syncVert(ss, SET_INT_IN_POINTER(i), mv->co, 0, &v);
		}

		((int *)ccgSubSurf_getVertUserData(ss, v))[1] = (index) ? *index++ : i;
	}

	me = medge;
	index = (int *)dm->getEdgeDataArray(dm, CD_ORIGINDEX);
	for (i = 0; i < totedge; i++, me++) {
		CCGEdge *e;
		float crease;

		crease = useFlatSubdiv ? creaseFactor :
		         me->crease * creaseFactor / 255.0f;

		ccgSubSurf_syncEdge(ss, SET_INT_IN_POINTER(i), SET_UINT_IN_POINTER(me->v1),
		                    SET_UINT_IN_POINTER(me->v2), crease, &e);

		((int *)ccgSubSurf_getEdgeUserData(ss, e))[1] = (index) ? *index++ : i;
	}

	mp = mpoly;
	index = (int *)dm->getPolyDataArray(dm, CD_ORIGINDEX);
	for (i = 0; i < dm->numPolyData; i++, mp++) {
		CCGFace *f;

#ifdef USE_DYNSIZE
		CCGVertHDL fVerts[mp->totloop];
#else
		BLI_array_empty(fVerts);
		BLI_array_grow_items(fVerts, mp->totloop);
#endif

		ml = mloop + mp->loopstart;
		for (j = 0; j < mp->totloop; j++, ml++) {
			fVerts[j] = SET_UINT_IN_POINTER(ml->v);
		}

		/* this is very bad, means mesh is internally inconsistent.
		 * it is not really possible to continue without modifying
		 * other parts of code significantly to handle missing faces.
		 * since this really shouldn't even be possible we just bail.*/
		if (ccgSubSurf_syncFace(ss, SET_INT_IN_POINTER(i), mp->totloop,
		                        fVerts, &f) == eCCGError_InvalidValue)
		{
			static int hasGivenError = 0;

			if (!hasGivenError) {
				//XXX error("Unrecoverable error in SubSurf calculation,"
				//      " mesh is inconsistent.");

				hasGivenError = 1;
			}

			return;
		}

		((int *)ccgSubSurf_getFaceUserData(ss, f))[1] = (index) ? *index++ : i;
	}

	ccgSubSurf_processSync(ss);

#ifndef USE_DYNSIZE
	BLI_array_free(fVerts);
#endif
}

/***/

static int ccgDM_getVertMapIndex(CCGSubSurf *ss, CCGVert *v)
{
	return ((int *) ccgSubSurf_getVertUserData(ss, v))[1];
}

static int ccgDM_getEdgeMapIndex(CCGSubSurf *ss, CCGEdge *e)
{
	return ((int *) ccgSubSurf_getEdgeUserData(ss, e))[1];
}

static int ccgDM_getFaceMapIndex(CCGSubSurf *ss, CCGFace *f)
{
	return ((int *) ccgSubSurf_getFaceUserData(ss, f))[1];
}

static void minmax_v3_v3v3(const float vec[3], float min[3], float max[3])
{
	if (min[0] > vec[0]) min[0] = vec[0];
	if (min[1] > vec[1]) min[1] = vec[1];
	if (min[2] > vec[2]) min[2] = vec[2];
	if (max[0] < vec[0]) max[0] = vec[0];
	if (max[1] < vec[1]) max[1] = vec[1];
	if (max[2] < vec[2]) max[2] = vec[2];
}

static void ccgDM_getMinMax(DerivedMesh *dm, float r_min[3], float r_max[3])
{
	CCGDerivedMesh *ccgdm = (CCGDerivedMesh *) dm;
	CCGSubSurf *ss = ccgdm->ss;
	CCGVertIterator vi;
	CCGEdgeIterator ei;
	CCGFaceIterator fi;
	CCGKey key;
	int i, edgeSize = ccgSubSurf_getEdgeSize(ss);
	int gridSize = ccgSubSurf_getGridSize(ss);

	CCG_key_top_level(&key, ss);

	if (!ccgSubSurf_getNumVerts(ss))
		r_min[0] = r_min[1] = r_min[2] = r_max[0] = r_max[1] = r_max[2] = 0.0;

	for (ccgSubSurf_initVertIterator(ss, &vi); !ccgVertIterator_isStopped(&vi); ccgVertIterator_next(&vi)) {
		CCGVert *v = ccgVertIterator_getCurrent(&vi);
		float *co = ccgSubSurf_getVertData(ss, v);

		minmax_v3_v3v3(co, r_min, r_max);
	}

	for (ccgSubSurf_initEdgeIterator(ss, &ei); !ccgEdgeIterator_isStopped(&ei); ccgEdgeIterator_next(&ei)) {
		CCGEdge *e = ccgEdgeIterator_getCurrent(&ei);
		CCGElem *edgeData = ccgSubSurf_getEdgeDataArray(ss, e);

		for (i = 0; i < edgeSize; i++)
			minmax_v3_v3v3(CCG_elem_offset_co(&key, edgeData, i), r_min, r_max);
	}

	for (ccgSubSurf_initFaceIterator(ss, &fi); !ccgFaceIterator_isStopped(&fi); ccgFaceIterator_next(&fi)) {
		CCGFace *f = ccgFaceIterator_getCurrent(&fi);
		int S, x, y, numVerts = ccgSubSurf_getFaceNumVerts(f);

		for (S = 0; S < numVerts; S++) {
			CCGElem *faceGridData = ccgSubSurf_getFaceGridDataArray(ss, f, S);

			for (y = 0; y < gridSize; y++)
				for (x = 0; x < gridSize; x++)
					minmax_v3_v3v3(CCG_grid_elem_co(&key, faceGridData, x, y), r_min, r_max);
		}
	}
}

static int ccgDM_getNumVerts(DerivedMesh *dm)
{
	CCGDerivedMesh *ccgdm = (CCGDerivedMesh *) dm;

	return ccgSubSurf_getNumFinalVerts(ccgdm->ss);
}

static int ccgDM_getNumEdges(DerivedMesh *dm)
{
	CCGDerivedMesh *ccgdm = (CCGDerivedMesh *) dm;

	return ccgSubSurf_getNumFinalEdges(ccgdm->ss);
}

static int ccgDM_getNumTessFaces(DerivedMesh *dm)
{
	CCGDerivedMesh *ccgdm = (CCGDerivedMesh *) dm;

	return ccgSubSurf_getNumFinalFaces(ccgdm->ss);
}

static int ccgDM_getNumLoops(DerivedMesh *dm)
{
	CCGDerivedMesh *ccgdm = (CCGDerivedMesh *) dm;

	/* All subsurf faces are quads */
	return 4 * ccgSubSurf_getNumFinalFaces(ccgdm->ss);
}

static void ccgDM_getFinalVert(DerivedMesh *dm, int vertNum, MVert *mv)
{
	CCGDerivedMesh *ccgdm = (CCGDerivedMesh *) dm;
	CCGSubSurf *ss = ccgdm->ss;
	CCGElem *vd;
	CCGKey key;
	int i;

	CCG_key_top_level(&key, ss);
	memset(mv, 0, sizeof(*mv));

	if ((vertNum < ccgdm->edgeMap[0].startVert) && (ccgSubSurf_getNumFaces(ss) > 0)) {
		/* this vert comes from face data */
		int lastface = ccgSubSurf_getNumFaces(ss) - 1;
		CCGFace *f;
		int x, y, grid, numVerts;
		int offset;
		int gridSize = ccgSubSurf_getGridSize(ss);
		int gridSideVerts;
		int gridInternalVerts;
		int gridSideEnd;
		int gridInternalEnd;

		i = 0;
		while (i < lastface && vertNum >= ccgdm->faceMap[i + 1].startVert) {
			i++;
		}

		f = ccgdm->faceMap[i].face;
		numVerts = ccgSubSurf_getFaceNumVerts(f);

		gridSideVerts = gridSize - 2;
		gridInternalVerts = gridSideVerts * gridSideVerts;

		gridSideEnd = 1 + numVerts * gridSideVerts;
		gridInternalEnd = gridSideEnd + numVerts * gridInternalVerts;

		offset = vertNum - ccgdm->faceMap[i].startVert;
		if (offset < 1) {
			vd = ccgSubSurf_getFaceCenterData(f);
			copy_v3_v3(mv->co, CCG_elem_co(&key, vd));
			normal_float_to_short_v3(mv->no, CCG_elem_no(&key, vd));
		}
		else if (offset < gridSideEnd) {
			offset -= 1;
			grid = offset / gridSideVerts;
			x = offset % gridSideVerts + 1;
			vd = ccgSubSurf_getFaceGridEdgeData(ss, f, grid, x);
			copy_v3_v3(mv->co, CCG_elem_co(&key, vd));
			normal_float_to_short_v3(mv->no, CCG_elem_no(&key, vd));
		}
		else if (offset < gridInternalEnd) {
			offset -= gridSideEnd;
			grid = offset / gridInternalVerts;
			offset %= gridInternalVerts;
			y = offset / gridSideVerts + 1;
			x = offset % gridSideVerts + 1;
			vd = ccgSubSurf_getFaceGridData(ss, f, grid, x, y);
			copy_v3_v3(mv->co, CCG_elem_co(&key, vd));
			normal_float_to_short_v3(mv->no, CCG_elem_no(&key, vd));
		}
	}
	else if ((vertNum < ccgdm->vertMap[0].startVert) && (ccgSubSurf_getNumEdges(ss) > 0)) {
		/* this vert comes from edge data */
		CCGEdge *e;
		int lastedge = ccgSubSurf_getNumEdges(ss) - 1;
		int x;

		i = 0;
		while (i < lastedge && vertNum >= ccgdm->edgeMap[i + 1].startVert) {
			i++;
		}

		e = ccgdm->edgeMap[i].edge;

		x = vertNum - ccgdm->edgeMap[i].startVert + 1;
		vd = ccgSubSurf_getEdgeData(ss, e, x);
		copy_v3_v3(mv->co, CCG_elem_co(&key, vd));
		normal_float_to_short_v3(mv->no, CCG_elem_no(&key, vd));
	}
	else {
		/* this vert comes from vert data */
		CCGVert *v;
		i = vertNum - ccgdm->vertMap[0].startVert;

		v = ccgdm->vertMap[i].vert;
		vd = ccgSubSurf_getVertData(ss, v);
		copy_v3_v3(mv->co, CCG_elem_co(&key, vd));
		normal_float_to_short_v3(mv->no, CCG_elem_no(&key, vd));
	}
}

static void ccgDM_getFinalVertCo(DerivedMesh *dm, int vertNum, float r_co[3])
{
	MVert mvert;

	ccgDM_getFinalVert(dm, vertNum, &mvert);
	copy_v3_v3(r_co, mvert.co);
}

static void ccgDM_getFinalVertNo(DerivedMesh *dm, int vertNum, float r_no[3])
{
	MVert mvert;

	ccgDM_getFinalVert(dm, vertNum, &mvert);
	normal_short_to_float_v3(r_no, mvert.no);
}

static void ccgDM_getFinalEdge(DerivedMesh *dm, int edgeNum, MEdge *med)
{
	CCGDerivedMesh *ccgdm = (CCGDerivedMesh *) dm;
	CCGSubSurf *ss = ccgdm->ss;
	int i;

	memset(med, 0, sizeof(*med));

	if (edgeNum < ccgdm->edgeMap[0].startEdge) {
		/* this edge comes from face data */
		int lastface = ccgSubSurf_getNumFaces(ss) - 1;
		CCGFace *f;
		int x, y, grid /*, numVerts*/;
		int offset;
		int gridSize = ccgSubSurf_getGridSize(ss);
		int edgeSize = ccgSubSurf_getEdgeSize(ss);
		int gridSideEdges;
		int gridInternalEdges;

		/* code added in bmesh but works correctly without, commenting - campbell */
#if 0
		int lasti, previ;
		i = lastface;
		lasti = 0;
		while (1) {
			previ = i;
			if (ccgdm->faceMap[i].startEdge >= edgeNum) {
				i -= fabsf(i - lasti) / 2.0f;
			}
			else if (ccgdm->faceMap[i].startEdge < edgeNum) {
				i += fabsf(i - lasti) / 2.0f;
			}
			else {
				break;
			}

			if (i < 0) {
				i = 0;
				break;
			}

			if (i > lastface) {
				i = lastface;
				break;

			}

			if (i == lasti)
				break;

			lasti = previ;
		}

		i = i > 0 ? i - 1 : i;
#endif

		i = 0;
		while (i < lastface && edgeNum >= ccgdm->faceMap[i + 1].startEdge) {
			i++;
		}

		f = ccgdm->faceMap[i].face;
		/* numVerts = ccgSubSurf_getFaceNumVerts(f); */ /*UNUSED*/

		gridSideEdges = gridSize - 1;
		gridInternalEdges = (gridSideEdges - 1) * gridSideEdges * 2; 

		offset = edgeNum - ccgdm->faceMap[i].startEdge;
		grid = offset / (gridSideEdges + gridInternalEdges);
		offset %= (gridSideEdges + gridInternalEdges);

		if (offset < gridSideEdges) {
			x = offset;
			med->v1 = getFaceIndex(ss, f, grid, x, 0, edgeSize, gridSize);
			med->v2 = getFaceIndex(ss, f, grid, x + 1, 0, edgeSize, gridSize);
		}
		else {
			offset -= gridSideEdges;
			x = (offset / 2) / gridSideEdges + 1;
			y = (offset / 2) % gridSideEdges;
			if (offset % 2 == 0) {
				med->v1 = getFaceIndex(ss, f, grid, x, y, edgeSize, gridSize);
				med->v2 = getFaceIndex(ss, f, grid, x, y + 1, edgeSize, gridSize);
			}
			else {
				med->v1 = getFaceIndex(ss, f, grid, y, x, edgeSize, gridSize);
				med->v2 = getFaceIndex(ss, f, grid, y + 1, x, edgeSize, gridSize);
			}
		}
	}
	else {
		/* this vert comes from edge data */
		CCGEdge *e;
		int edgeSize = ccgSubSurf_getEdgeSize(ss);
		int x;
		short *edgeFlag;
		unsigned int flags = 0;

		i = (edgeNum - ccgdm->edgeMap[0].startEdge) / (edgeSize - 1);

		e = ccgdm->edgeMap[i].edge;

		if (!ccgSubSurf_getEdgeNumFaces(e)) flags |= ME_LOOSEEDGE;

		x = edgeNum - ccgdm->edgeMap[i].startEdge;

		med->v1 = getEdgeIndex(ss, e, x, edgeSize);
		med->v2 = getEdgeIndex(ss, e, x + 1, edgeSize);

		edgeFlag = (ccgdm->edgeFlags) ? &ccgdm->edgeFlags[i] : NULL;
		if (edgeFlag)
			flags |= (*edgeFlag & (ME_SEAM | ME_SHARP)) | ME_EDGEDRAW | ME_EDGERENDER;
		else
			flags |= ME_EDGEDRAW | ME_EDGERENDER;

		med->flag = flags;
	}
}

static void ccgDM_getFinalFace(DerivedMesh *dm, int faceNum, MFace *mf)
{
	CCGDerivedMesh *ccgdm = (CCGDerivedMesh *) dm;
	CCGSubSurf *ss = ccgdm->ss;
	int gridSize = ccgSubSurf_getGridSize(ss);
	int edgeSize = ccgSubSurf_getEdgeSize(ss);
	int gridSideEdges = gridSize - 1;
	int gridFaces = gridSideEdges * gridSideEdges;
	int i;
	CCGFace *f;
	/*int numVerts;*/
	int offset;
	int grid;
	int x, y;
	/*int lastface = ccgSubSurf_getNumFaces(ss) - 1;*/ /*UNUSED*/
	DMFlagMat *faceFlags = ccgdm->faceFlags;

	memset(mf, 0, sizeof(*mf));
	if (faceNum >= ccgdm->dm.numTessFaceData)
		return;

	i = ccgdm->reverseFaceMap[faceNum];

	f = ccgdm->faceMap[i].face;
	/*numVerts = ccgSubSurf_getFaceNumVerts(f);*/ /*UNUSED*/

	offset = faceNum - ccgdm->faceMap[i].startFace;
	grid = offset / gridFaces;
	offset %= gridFaces;
	y = offset / gridSideEdges;
	x = offset % gridSideEdges;

	mf->v1 = getFaceIndex(ss, f, grid, x + 0, y + 0, edgeSize, gridSize);
	mf->v2 = getFaceIndex(ss, f, grid, x + 0, y + 1, edgeSize, gridSize);
	mf->v3 = getFaceIndex(ss, f, grid, x + 1, y + 1, edgeSize, gridSize);
	mf->v4 = getFaceIndex(ss, f, grid, x + 1, y + 0, edgeSize, gridSize);

	if (faceFlags) {
		mf->flag = faceFlags[i].flag;
		mf->mat_nr = faceFlags[i].mat_nr;
	}
	else {
		mf->flag = ME_SMOOTH;
	}

	mf->edcode = 0;
}

/* Translate GridHidden into the ME_HIDE flag for MVerts. Assumes
 * vertices are in the order output by ccgDM_copyFinalVertArray. */
void subsurf_copy_grid_hidden(DerivedMesh *dm, const MPoly *mpoly,
                              MVert *mvert, const MDisps *mdisps)
{
	CCGDerivedMesh *ccgdm = (CCGDerivedMesh *)dm;
	CCGSubSurf *ss = ccgdm->ss;
	int level = ccgSubSurf_getSubdivisionLevels(ss);
	int gridSize = ccgSubSurf_getGridSize(ss);
	int edgeSize = ccgSubSurf_getEdgeSize(ss);
	int totface = ccgSubSurf_getNumFaces(ss);
	int i, j, x, y;
	
	for (i = 0; i < totface; i++) {
		CCGFace *f = ccgdm->faceMap[i].face;

		for (j = 0; j < mpoly[i].totloop; j++) {
			const MDisps *md = &mdisps[mpoly[i].loopstart + j];
			int hidden_gridsize = BKE_ccg_gridsize(md->level);
			int factor = BKE_ccg_factor(level, md->level);
			BLI_bitmap *hidden = md->hidden;
			
			if (!hidden)
				continue;
			
			for (y = 0; y < gridSize; y++) {
				for (x = 0; x < gridSize; x++) {
					int vndx, offset;
					
					vndx = getFaceIndex(ss, f, j, x, y, edgeSize, gridSize);
					offset = (y * factor) * hidden_gridsize + (x * factor);
					if (BLI_BITMAP_TEST(hidden, offset))
						mvert[vndx].flag |= ME_HIDE;
				}
			}
		}
	}
}

/* Translate GridPaintMask into vertex paint masks. Assumes vertices
 * are in the order output by ccgDM_copyFinalVertArray. */
void subsurf_copy_grid_paint_mask(DerivedMesh *dm, const MPoly *mpoly,
                                  float *paint_mask,
                                  const GridPaintMask *grid_paint_mask)
{
	CCGDerivedMesh *ccgdm = (CCGDerivedMesh *)dm;
	CCGSubSurf *ss = ccgdm->ss;
	int level = ccgSubSurf_getSubdivisionLevels(ss);
	int gridSize = ccgSubSurf_getGridSize(ss);
	int edgeSize = ccgSubSurf_getEdgeSize(ss);
	int totface = ccgSubSurf_getNumFaces(ss);
	int i, j, x, y, factor, gpm_gridsize;
	
	for (i = 0; i < totface; i++) {
		CCGFace *f = ccgdm->faceMap[i].face;
		const MPoly *p = &mpoly[i];
		
		for (j = 0; j < p->totloop; j++) {
			const GridPaintMask *gpm = &grid_paint_mask[p->loopstart + j];
			if (!gpm->data)
				continue;

			factor = BKE_ccg_factor(level, gpm->level);
			gpm_gridsize = BKE_ccg_gridsize(gpm->level);
			
			for (y = 0; y < gridSize; y++) {
				for (x = 0; x < gridSize; x++) {
					int vndx, offset;
					
					vndx = getFaceIndex(ss, f, j, x, y, edgeSize, gridSize);
					offset = y * factor * gpm_gridsize + x * factor;
					paint_mask[vndx] = gpm->data[offset];
				}
			}
		}
	}
}

/* utility functon */
BLI_INLINE void ccgDM_to_MVert(MVert *mv, const CCGKey *key, CCGElem *elem)
{
	copy_v3_v3(mv->co, CCG_elem_co(key, elem));
	normal_float_to_short_v3(mv->no, CCG_elem_no(key, elem));
	mv->flag = mv->bweight = 0;
}

static void ccgDM_copyFinalVertArray(DerivedMesh *dm, MVert *mvert)
{
	CCGDerivedMesh *ccgdm = (CCGDerivedMesh *) dm;
	CCGSubSurf *ss = ccgdm->ss;
	CCGElem *vd;
	CCGKey key;
	int index;
	int totvert, totedge, totface;
	int gridSize = ccgSubSurf_getGridSize(ss);
	int edgeSize = ccgSubSurf_getEdgeSize(ss);
	unsigned int i = 0;

	CCG_key_top_level(&key, ss);

	totface = ccgSubSurf_getNumFaces(ss);
	for (index = 0; index < totface; index++) {
		CCGFace *f = ccgdm->faceMap[index].face;
		int x, y, S, numVerts = ccgSubSurf_getFaceNumVerts(f);

		vd = ccgSubSurf_getFaceCenterData(f);
		ccgDM_to_MVert(&mvert[i++], &key, vd);
		
		for (S = 0; S < numVerts; S++) {
			for (x = 1; x < gridSize - 1; x++) {
				vd = ccgSubSurf_getFaceGridEdgeData(ss, f, S, x);
				ccgDM_to_MVert(&mvert[i++], &key, vd);
			}
		}

		for (S = 0; S < numVerts; S++) {
			for (y = 1; y < gridSize - 1; y++) {
				for (x = 1; x < gridSize - 1; x++) {
					vd = ccgSubSurf_getFaceGridData(ss, f, S, x, y);
					ccgDM_to_MVert(&mvert[i++], &key, vd);
				}
			}
		}
	}

	totedge = ccgSubSurf_getNumEdges(ss);
	for (index = 0; index < totedge; index++) {
		CCGEdge *e = ccgdm->edgeMap[index].edge;
		int x;

		for (x = 1; x < edgeSize - 1; x++) {
			/* This gives errors with -debug-fpe
			 * the normals don't seem to be unit length.
			 * this is most likely caused by edges with no
			 * faces which are now zerod out, see comment in:
			 * ccgSubSurf__calcVertNormals(), - campbell */
			vd = ccgSubSurf_getEdgeData(ss, e, x);
			ccgDM_to_MVert(&mvert[i++], &key, vd);
		}
	}

	totvert = ccgSubSurf_getNumVerts(ss);
	for (index = 0; index < totvert; index++) {
		CCGVert *v = ccgdm->vertMap[index].vert;

		vd = ccgSubSurf_getVertData(ss, v);
		ccgDM_to_MVert(&mvert[i++], &key, vd);
	}
}


/* utility functon */
BLI_INLINE void ccgDM_to_MEdge(MEdge *med, const int v1, const int v2, const short flag)
{
	med->v1 = v1;
	med->v2 = v2;
	med->crease = med->bweight = 0;
	med->flag = flag;
}

static void ccgDM_copyFinalEdgeArray(DerivedMesh *dm, MEdge *medge)
{
	CCGDerivedMesh *ccgdm = (CCGDerivedMesh *) dm;
	CCGSubSurf *ss = ccgdm->ss;
	int index;
	int totedge, totface;
	int gridSize = ccgSubSurf_getGridSize(ss);
	int edgeSize = ccgSubSurf_getEdgeSize(ss);
	unsigned int i = 0;
	short *edgeFlags = ccgdm->edgeFlags;
	const short ed_interior_flag = ccgdm->drawInteriorEdges ? (ME_EDGEDRAW | ME_EDGERENDER) : 0;

	totface = ccgSubSurf_getNumFaces(ss);
	for (index = 0; index < totface; index++) {
		CCGFace *f = ccgdm->faceMap[index].face;
		int x, y, S, numVerts = ccgSubSurf_getFaceNumVerts(f);

		for (S = 0; S < numVerts; S++) {
			for (x = 0; x < gridSize - 1; x++) {
				ccgDM_to_MEdge(&medge[i++],
				               getFaceIndex(ss, f, S, x,     0, edgeSize, gridSize),
				               getFaceIndex(ss, f, S, x + 1, 0, edgeSize, gridSize),
				               ed_interior_flag);
			}

			for (x = 1; x < gridSize - 1; x++) {
				for (y = 0; y < gridSize - 1; y++) {
					ccgDM_to_MEdge(&medge[i++],
					               getFaceIndex(ss, f, S, x, y,    edgeSize, gridSize),
					               getFaceIndex(ss, f, S, x, y + 1, edgeSize, gridSize),
					               ed_interior_flag);
					ccgDM_to_MEdge(&medge[i++],
					               getFaceIndex(ss, f, S, y, x,     edgeSize, gridSize),
					               getFaceIndex(ss, f, S, y + 1, x, edgeSize, gridSize),
					               ed_interior_flag);
				}
			}
		}
	}

	totedge = ccgSubSurf_getNumEdges(ss);
	for (index = 0; index < totedge; index++) {
		CCGEdge *e = ccgdm->edgeMap[index].edge;
		short ed_flag = 0;
		int x;
		int edgeIdx = GET_INT_FROM_POINTER(ccgSubSurf_getEdgeEdgeHandle(e));

		if (!ccgSubSurf_getEdgeNumFaces(e)) {
			ed_flag |= ME_LOOSEEDGE;
		}

		if (edgeFlags) {
			if (edgeIdx != -1) {
				ed_flag |= ((edgeFlags[index] & (ME_SEAM | ME_SHARP)) | ME_EDGEDRAW | ME_EDGERENDER);
			}
		}
		else {
			ed_flag |= ME_EDGEDRAW | ME_EDGERENDER;
		}

		for (x = 0; x < edgeSize - 1; x++) {
			ccgDM_to_MEdge(&medge[i++],
			               getEdgeIndex(ss, e, x, edgeSize),
			               getEdgeIndex(ss, e, x + 1, edgeSize),
			               ed_flag);
		}
	}
}

static void ccgDM_copyFinalFaceArray(DerivedMesh *dm, MFace *mface)
{
	CCGDerivedMesh *ccgdm = (CCGDerivedMesh *) dm;
	CCGSubSurf *ss = ccgdm->ss;
	int index;
	int totface;
	int gridSize = ccgSubSurf_getGridSize(ss);
	int edgeSize = ccgSubSurf_getEdgeSize(ss);
	int i = 0;
	DMFlagMat *faceFlags = ccgdm->faceFlags;

	totface = ccgSubSurf_getNumFaces(ss);
	for (index = 0; index < totface; index++) {
		CCGFace *f = ccgdm->faceMap[index].face;
		int x, y, S, numVerts = ccgSubSurf_getFaceNumVerts(f);
		/* keep types in sync with MFace, avoid many conversions */
		char flag = (faceFlags) ? faceFlags[index].flag : ME_SMOOTH;
		short mat_nr = (faceFlags) ? faceFlags[index].mat_nr : 0;

		for (S = 0; S < numVerts; S++) {
			for (y = 0; y < gridSize - 1; y++) {
				for (x = 0; x < gridSize - 1; x++) {
					MFace *mf = &mface[i];
					mf->v1 = getFaceIndex(ss, f, S, x + 0, y + 0,
					                      edgeSize, gridSize);
					mf->v2 = getFaceIndex(ss, f, S, x + 0, y + 1,
					                      edgeSize, gridSize);
					mf->v3 = getFaceIndex(ss, f, S, x + 1, y + 1,
					                      edgeSize, gridSize);
					mf->v4 = getFaceIndex(ss, f, S, x + 1, y + 0,
					                      edgeSize, gridSize);
					mf->mat_nr = mat_nr;
					mf->flag = flag;
					mf->edcode = 0;

					i++;
				}
			}
		}
	}
}

static void ccgDM_copyFinalLoopArray(DerivedMesh *dm, MLoop *mloop)
{
	CCGDerivedMesh *ccgdm = (CCGDerivedMesh *) dm;
	CCGSubSurf *ss = ccgdm->ss;
	int index;
	int totface;
	int gridSize = ccgSubSurf_getGridSize(ss);
	int edgeSize = ccgSubSurf_getEdgeSize(ss);
	int i = 0;
	MLoop *mv;
	/* DMFlagMat *faceFlags = ccgdm->faceFlags; */ /* UNUSED */

	if (!ccgdm->ehash) {
		BLI_rw_mutex_lock(&loops_cache_rwlock, THREAD_LOCK_WRITE);
		if (!ccgdm->ehash) {
			MEdge *medge;

			ccgdm->ehash = BLI_edgehash_new_ex(__func__, ccgdm->dm.numEdgeData);
			medge = ccgdm->dm.getEdgeArray((DerivedMesh *)ccgdm);

			for (i = 0; i < ccgdm->dm.numEdgeData; i++) {
				BLI_edgehash_insert(ccgdm->ehash, medge[i].v1, medge[i].v2, SET_INT_IN_POINTER(i));
			}
		}
		BLI_rw_mutex_unlock(&loops_cache_rwlock);
	}

	BLI_rw_mutex_lock(&loops_cache_rwlock, THREAD_LOCK_READ);
	totface = ccgSubSurf_getNumFaces(ss);
	mv = mloop;
	for (index = 0; index < totface; index++) {
		CCGFace *f = ccgdm->faceMap[index].face;
		int x, y, S, numVerts = ccgSubSurf_getFaceNumVerts(f);
		/* int flag = (faceFlags) ? faceFlags[index * 2]: ME_SMOOTH; */ /* UNUSED */
		/* int mat_nr = (faceFlags) ? faceFlags[index * 2 + 1]: 0; */ /* UNUSED */

		for (S = 0; S < numVerts; S++) {
			for (y = 0; y < gridSize - 1; y++) {
				for (x = 0; x < gridSize - 1; x++) {
					unsigned int v1, v2, v3, v4;

					v1 = getFaceIndex(ss, f, S, x + 0, y + 0,
					                  edgeSize, gridSize);

					v2 = getFaceIndex(ss, f, S, x + 0, y + 1,
					                  edgeSize, gridSize);
					v3 = getFaceIndex(ss, f, S, x + 1, y + 1,
					                  edgeSize, gridSize);
					v4 = getFaceIndex(ss, f, S, x + 1, y + 0,
					                  edgeSize, gridSize);

					mv->v = v1;
					mv->e = GET_UINT_FROM_POINTER(BLI_edgehash_lookup(ccgdm->ehash, v1, v2));
					mv++, i++;

					mv->v = v2;
					mv->e = GET_UINT_FROM_POINTER(BLI_edgehash_lookup(ccgdm->ehash, v2, v3));
					mv++, i++;

					mv->v = v3;
					mv->e = GET_UINT_FROM_POINTER(BLI_edgehash_lookup(ccgdm->ehash, v3, v4));
					mv++, i++;

					mv->v = v4;
					mv->e = GET_UINT_FROM_POINTER(BLI_edgehash_lookup(ccgdm->ehash, v4, v1));
					mv++, i++;
				}
			}
		}
	}
	BLI_rw_mutex_unlock(&loops_cache_rwlock);
}

static void ccgDM_copyFinalPolyArray(DerivedMesh *dm, MPoly *mpoly)
{
	CCGDerivedMesh *ccgdm = (CCGDerivedMesh *) dm;
	CCGSubSurf *ss = ccgdm->ss;
	int index;
	int totface;
	int gridSize = ccgSubSurf_getGridSize(ss);
	/* int edgeSize = ccgSubSurf_getEdgeSize(ss); */ /* UNUSED */
	int i = 0, k = 0;
	DMFlagMat *faceFlags = ccgdm->faceFlags;

	totface = ccgSubSurf_getNumFaces(ss);
	for (index = 0; index < totface; index++) {
		CCGFace *f = ccgdm->faceMap[index].face;
		int x, y, S, numVerts = ccgSubSurf_getFaceNumVerts(f);
		int flag = (faceFlags) ? faceFlags[index].flag : ME_SMOOTH;
		int mat_nr = (faceFlags) ? faceFlags[index].mat_nr : 0;

		for (S = 0; S < numVerts; S++) {
			for (y = 0; y < gridSize - 1; y++) {
				for (x = 0; x < gridSize - 1; x++) {
					MPoly *mp = &mpoly[i];

					mp->mat_nr = mat_nr;
					mp->flag = flag;
					mp->loopstart = k;
					mp->totloop = 4;

					k += 4;
					i++;
				}
			}
		}
	}
}

static void ccgdm_getVertCos(DerivedMesh *dm, float (*cos)[3])
{
	CCGDerivedMesh *ccgdm = (CCGDerivedMesh *) dm;
	CCGSubSurf *ss = ccgdm->ss;
	int edgeSize = ccgSubSurf_getEdgeSize(ss);
	int gridSize = ccgSubSurf_getGridSize(ss);
	int i;
	CCGVertIterator vi;
	CCGEdgeIterator ei;
	CCGFaceIterator fi;
	CCGFace **faceMap2;
	CCGEdge **edgeMap2;
	CCGVert **vertMap2;
	int index, totvert, totedge, totface;
	
	totvert = ccgSubSurf_getNumVerts(ss);
	vertMap2 = MEM_mallocN(totvert * sizeof(*vertMap2), "vertmap");
	for (ccgSubSurf_initVertIterator(ss, &vi); !ccgVertIterator_isStopped(&vi); ccgVertIterator_next(&vi)) {
		CCGVert *v = ccgVertIterator_getCurrent(&vi);

		vertMap2[GET_INT_FROM_POINTER(ccgSubSurf_getVertVertHandle(v))] = v;
	}

	totedge = ccgSubSurf_getNumEdges(ss);
	edgeMap2 = MEM_mallocN(totedge * sizeof(*edgeMap2), "edgemap");
	for (ccgSubSurf_initEdgeIterator(ss, &ei), i = 0; !ccgEdgeIterator_isStopped(&ei); i++, ccgEdgeIterator_next(&ei)) {
		CCGEdge *e = ccgEdgeIterator_getCurrent(&ei);

		edgeMap2[GET_INT_FROM_POINTER(ccgSubSurf_getEdgeEdgeHandle(e))] = e;
	}

	totface = ccgSubSurf_getNumFaces(ss);
	faceMap2 = MEM_mallocN(totface * sizeof(*faceMap2), "facemap");
	for (ccgSubSurf_initFaceIterator(ss, &fi); !ccgFaceIterator_isStopped(&fi); ccgFaceIterator_next(&fi)) {
		CCGFace *f = ccgFaceIterator_getCurrent(&fi);

		faceMap2[GET_INT_FROM_POINTER(ccgSubSurf_getFaceFaceHandle(f))] = f;
	}

	i = 0;
	for (index = 0; index < totface; index++) {
		CCGFace *f = faceMap2[index];
		int x, y, S, numVerts = ccgSubSurf_getFaceNumVerts(f);

		copy_v3_v3(cos[i++], ccgSubSurf_getFaceCenterData(f));
		
		for (S = 0; S < numVerts; S++) {
			for (x = 1; x < gridSize - 1; x++) {
				copy_v3_v3(cos[i++], ccgSubSurf_getFaceGridEdgeData(ss, f, S, x));
			}
		}

		for (S = 0; S < numVerts; S++) {
			for (y = 1; y < gridSize - 1; y++) {
				for (x = 1; x < gridSize - 1; x++) {
					copy_v3_v3(cos[i++], ccgSubSurf_getFaceGridData(ss, f, S, x, y));
				}
			}
		}
	}

	for (index = 0; index < totedge; index++) {
		CCGEdge *e = edgeMap2[index];
		int x;

		for (x = 1; x < edgeSize - 1; x++) {
			copy_v3_v3(cos[i++], ccgSubSurf_getEdgeData(ss, e, x));
		}
	}

	for (index = 0; index < totvert; index++) {
		CCGVert *v = vertMap2[index];
		copy_v3_v3(cos[i++], ccgSubSurf_getVertData(ss, v));
	}

	MEM_freeN(vertMap2);
	MEM_freeN(edgeMap2);
	MEM_freeN(faceMap2);
}

static void ccgDM_foreachMappedVert(
        DerivedMesh *dm,
        void (*func)(void *userData, int index, const float co[3], const float no_f[3], const short no_s[3]),
        void *userData,
        DMForeachFlag flag)
{
	CCGDerivedMesh *ccgdm = (CCGDerivedMesh *) dm;
	CCGVertIterator vi;
	CCGKey key;
	CCG_key_top_level(&key, ccgdm->ss);

	for (ccgSubSurf_initVertIterator(ccgdm->ss, &vi); !ccgVertIterator_isStopped(&vi); ccgVertIterator_next(&vi)) {
		CCGVert *v = ccgVertIterator_getCurrent(&vi);
		const int index = ccgDM_getVertMapIndex(ccgdm->ss, v);

		if (index != -1) {
			CCGElem *vd = ccgSubSurf_getVertData(ccgdm->ss, v);
			const float *no = (flag & DM_FOREACH_USE_NORMAL) ? CCG_elem_no(&key, vd) : NULL;
			func(userData, index, CCG_elem_co(&key, vd), no, NULL);
		}
	}
}

static void ccgDM_foreachMappedEdge(
        DerivedMesh *dm,
        void (*func)(void *userData, int index, const float v0co[3], const float v1co[3]),
        void *userData)
{
	CCGDerivedMesh *ccgdm = (CCGDerivedMesh *) dm;
	CCGSubSurf *ss = ccgdm->ss;
	CCGEdgeIterator ei;
	CCGKey key;
	int i, edgeSize = ccgSubSurf_getEdgeSize(ss);

	CCG_key_top_level(&key, ss);

	for (ccgSubSurf_initEdgeIterator(ss, &ei); !ccgEdgeIterator_isStopped(&ei); ccgEdgeIterator_next(&ei)) {
		CCGEdge *e = ccgEdgeIterator_getCurrent(&ei);
		const int index = ccgDM_getEdgeMapIndex(ss, e);

		if (index != -1) {
			CCGElem *edgeData = ccgSubSurf_getEdgeDataArray(ss, e);
			for (i = 0; i < edgeSize - 1; i++) {
				func(userData, index, CCG_elem_offset_co(&key, edgeData, i), CCG_elem_offset_co(&key, edgeData, i + 1));
			}
		}
	}
}

static void ccgDM_foreachMappedLoop(
        DerivedMesh *dm,
        void (*func)(void *userData, int vertex_index, int face_index, const float co[3], const float no[3]),
        void *userData,
        DMForeachFlag flag)
{
	/* We can't use dm->getLoopDataLayout(dm) here, we want to always access dm->loopData, EditDerivedBMesh would
	 * return loop data from bmesh itself. */
	const float (*lnors)[3] = (flag & DM_FOREACH_USE_NORMAL) ? DM_get_loop_data_layer(dm, CD_NORMAL) : NULL;

	MVert *mv = dm->getVertArray(dm);
	MLoop *ml = dm->getLoopArray(dm);
	MPoly *mp = dm->getPolyArray(dm);
	const int *v_index = dm->getVertDataArray(dm, CD_ORIGINDEX);
	const int *f_index = dm->getPolyDataArray(dm, CD_ORIGINDEX);
	int p_idx, i;

	for (p_idx = 0; p_idx < dm->numPolyData; ++p_idx, ++mp) {
		for (i = 0; i < mp->totloop; ++i, ++ml) {
			const int v_idx = v_index ? v_index[ml->v] : ml->v;
			const int f_idx = f_index ? f_index[p_idx] : p_idx;
			const float *no = lnors ? *lnors++ : NULL;
			if (!ELEM(ORIGINDEX_NONE, v_idx, f_idx)) {
				func(userData, v_idx, f_idx, mv[ml->v].co, no);
			}
		}
	}
}

static void ccgDM_drawVerts(DerivedMesh *dm)
{
	CCGDerivedMesh *ccgdm = (CCGDerivedMesh *) dm;
	CCGSubSurf *ss = ccgdm->ss;
	int edgeSize = ccgSubSurf_getEdgeSize(ss);
	int gridSize = ccgSubSurf_getGridSize(ss);
	CCGVertIterator vi;
	CCGEdgeIterator ei;
	CCGFaceIterator fi;

	glBegin(GL_POINTS);
	for (ccgSubSurf_initVertIterator(ss, &vi); !ccgVertIterator_isStopped(&vi); ccgVertIterator_next(&vi)) {
		CCGVert *v = ccgVertIterator_getCurrent(&vi);
		glVertex3fv(ccgSubSurf_getVertData(ss, v));
	}

	for (ccgSubSurf_initEdgeIterator(ss, &ei); !ccgEdgeIterator_isStopped(&ei); ccgEdgeIterator_next(&ei)) {
		CCGEdge *e = ccgEdgeIterator_getCurrent(&ei);
		int x;

		for (x = 1; x < edgeSize - 1; x++)
			glVertex3fv(ccgSubSurf_getEdgeData(ss, e, x));
	}

	for (ccgSubSurf_initFaceIterator(ss, &fi); !ccgFaceIterator_isStopped(&fi); ccgFaceIterator_next(&fi)) {
		CCGFace *f = ccgFaceIterator_getCurrent(&fi);
		int x, y, S, numVerts = ccgSubSurf_getFaceNumVerts(f);

		glVertex3fv(ccgSubSurf_getFaceCenterData(f));
		for (S = 0; S < numVerts; S++)
			for (x = 1; x < gridSize - 1; x++)
				glVertex3fv(ccgSubSurf_getFaceGridEdgeData(ss, f, S, x));
		for (S = 0; S < numVerts; S++)
			for (y = 1; y < gridSize - 1; y++)
				for (x = 1; x < gridSize - 1; x++)
					glVertex3fv(ccgSubSurf_getFaceGridData(ss, f, S, x, y));
	}
	glEnd();
}

static void ccgdm_pbvh_update(CCGDerivedMesh *ccgdm)
{
	if (ccgdm->pbvh && ccgDM_use_grid_pbvh(ccgdm)) {
		CCGFace **faces;
		int totface;

		BKE_pbvh_get_grid_updates(ccgdm->pbvh, 1, (void ***)&faces, &totface);
		if (totface) {
			ccgSubSurf_updateFromFaces(ccgdm->ss, 0, faces, totface);
			ccgSubSurf_updateNormals(ccgdm->ss, faces, totface);
			MEM_freeN(faces);
		}
	}
}

static void ccgDM_drawEdges(DerivedMesh *dm, bool drawLooseEdges, bool drawAllEdges)
{
	CCGDerivedMesh *ccgdm = (CCGDerivedMesh *) dm;
	CCGSubSurf *ss = ccgdm->ss;
	CCGKey key;
	int i, j, edgeSize = ccgSubSurf_getEdgeSize(ss);
	int totedge = ccgSubSurf_getNumEdges(ss);
	int gridSize = ccgSubSurf_getGridSize(ss);
	int useAging;

	CCG_key_top_level(&key, ss);
	ccgdm_pbvh_update(ccgdm);

	ccgSubSurf_getUseAgeCounts(ss, &useAging, NULL, NULL, NULL);

	for (j = 0; j < totedge; j++) {
		CCGEdge *e = ccgdm->edgeMap[j].edge;
		CCGElem *edgeData = ccgSubSurf_getEdgeDataArray(ss, e);

		if (!drawLooseEdges && !ccgSubSurf_getEdgeNumFaces(e))
			continue;

		if (!drawAllEdges && ccgdm->edgeFlags && !(ccgdm->edgeFlags[j] & ME_EDGEDRAW))
			continue;

		if (useAging && !(G.f & G_BACKBUFSEL)) {
			int ageCol = 255 - ccgSubSurf_getEdgeAge(ss, e) * 4;
			glColor3ub(0, ageCol > 0 ? ageCol : 0, 0);
		}

		glBegin(GL_LINE_STRIP);
		for (i = 0; i < edgeSize - 1; i++) {
			glVertex3fv(CCG_elem_offset_co(&key, edgeData, i));
			glVertex3fv(CCG_elem_offset_co(&key, edgeData, i + 1));
		}
		glEnd();
	}

	if (useAging && !(G.f & G_BACKBUFSEL)) {
		glColor3ub(0, 0, 0);
	}

	if (ccgdm->drawInteriorEdges) {
		int totface = ccgSubSurf_getNumFaces(ss);

		for (j = 0; j < totface; j++) {
			CCGFace *f = ccgdm->faceMap[j].face;
			int S, x, y, numVerts = ccgSubSurf_getFaceNumVerts(f);

			for (S = 0; S < numVerts; S++) {
				CCGElem *faceGridData = ccgSubSurf_getFaceGridDataArray(ss, f, S);

				glBegin(GL_LINE_STRIP);
				for (x = 0; x < gridSize; x++)
					glVertex3fv(CCG_elem_offset_co(&key, faceGridData, x));
				glEnd();
				for (y = 1; y < gridSize - 1; y++) {
					glBegin(GL_LINE_STRIP);
					for (x = 0; x < gridSize; x++)
						glVertex3fv(CCG_grid_elem_co(&key, faceGridData, x, y));
					glEnd();
				}
				for (x = 1; x < gridSize - 1; x++) {
					glBegin(GL_LINE_STRIP);
					for (y = 0; y < gridSize; y++)
						glVertex3fv(CCG_grid_elem_co(&key, faceGridData, x, y));
					glEnd();
				}
			}
		}
	}
}

static void ccgDM_drawLooseEdges(DerivedMesh *dm)
{
	CCGDerivedMesh *ccgdm = (CCGDerivedMesh *) dm;
	CCGSubSurf *ss = ccgdm->ss;
	CCGKey key;
	int totedge = ccgSubSurf_getNumEdges(ss);
	int i, j, edgeSize = ccgSubSurf_getEdgeSize(ss);

	CCG_key_top_level(&key, ss);

	for (j = 0; j < totedge; j++) {
		CCGEdge *e = ccgdm->edgeMap[j].edge;
		CCGElem *edgeData = ccgSubSurf_getEdgeDataArray(ss, e);

		if (!ccgSubSurf_getEdgeNumFaces(e)) {
			glBegin(GL_LINE_STRIP);
			for (i = 0; i < edgeSize - 1; i++) {
				glVertex3fv(CCG_elem_offset_co(&key, edgeData, i));
				glVertex3fv(CCG_elem_offset_co(&key, edgeData, i + 1));
			}
			glEnd();
		}
	}
}

static void ccgDM_NormalFast(float *a, float *b, float *c, float *d, float no[3])
{
	float a_cX = c[0] - a[0], a_cY = c[1] - a[1], a_cZ = c[2] - a[2];
	float b_dX = d[0] - b[0], b_dY = d[1] - b[1], b_dZ = d[2] - b[2];

	no[0] = b_dY * a_cZ - b_dZ * a_cY;
	no[1] = b_dZ * a_cX - b_dX * a_cZ;
	no[2] = b_dX * a_cY - b_dY * a_cX;
	
	normalize_v3(no);
}


static void ccgDM_glNormalFast(float *a, float *b, float *c, float *d)
{
	float a_cX = c[0] - a[0], a_cY = c[1] - a[1], a_cZ = c[2] - a[2];
	float b_dX = d[0] - b[0], b_dY = d[1] - b[1], b_dZ = d[2] - b[2];
	float no[3];
	
	no[0] = b_dY * a_cZ - b_dZ * a_cY;
	no[1] = b_dZ * a_cX - b_dX * a_cZ;
	no[2] = b_dX * a_cY - b_dY * a_cX;

	/* don't normalize, GL_NORMALIZE is enabled */
	glNormal3fv(no);
}

/* Only used by non-editmesh types */
static void ccgDM_prepare_normal_data(DerivedMesh *dm, float *varray, int *vindex,
                                    int *mat_orig_to_new, void *UNUSED(user_data))
{
	CCGDerivedMesh *ccgdm = (CCGDerivedMesh *) dm;
	CCGSubSurf *ss = ccgdm->ss;
	CCGKey key;
	short (*lnors)[4][3] = dm->getTessFaceDataArray(dm, CD_TESSLOOPNORMAL);
	int gridSize = ccgSubSurf_getGridSize(ss);
	int gridFaces = gridSize - 1;
	DMFlagMat *faceFlags = ccgdm->faceFlags;
	int i, totface = ccgSubSurf_getNumFaces(ss);
	int matnr, shademodel;
	int start;

	CCG_key_top_level(&key, ss);
	ccgdm_pbvh_update(ccgdm);

	for (i = 0; i < totface; i++) {
		CCGFace *f = ccgdm->faceMap[i].face;
		int S, x, y, numVerts = ccgSubSurf_getFaceNumVerts(f);
		int index = GET_INT_FROM_POINTER(ccgSubSurf_getFaceFaceHandle(f));
		short (*ln)[4][3] = NULL;

		if (faceFlags) {
			shademodel = (lnors || (faceFlags[index].flag & ME_SMOOTH)) ? GL_SMOOTH : GL_FLAT;
			matnr = faceFlags[index].mat_nr;
		}
		else {
			shademodel = GL_SMOOTH;
			matnr = 0;
		}

		if (lnors) {
			ln = lnors;
			lnors += gridFaces * gridFaces * numVerts;
		}

		for (S = 0; S < numVerts; S++) {
			CCGElem *faceGridData = ccgSubSurf_getFaceGridDataArray(ss, f, S);

			if (ln) {
				/* Can't use quad strips here... */
<<<<<<< HEAD
				glBegin(GL_QUADS);
=======
>>>>>>> 59dd3735
				for (y = 0; y < gridFaces; y ++) {
					for (x = 0; x < gridFaces; x ++) {
						start = vindex[mat_orig_to_new[matnr]];
						
						normal_short_to_float_v3(&varray[start], ln[0][1]);
						normal_short_to_float_v3(&varray[start + 3], ln[0][2]);
						normal_short_to_float_v3(&varray[start + 6], ln[0][3]);
				
						normal_short_to_float_v3(&varray[start + 9], ln[0][3]);
						normal_short_to_float_v3(&varray[start + 12], ln[0][1]);
						normal_short_to_float_v3(&varray[start + 15], ln[0][0]);
						
						vindex[mat_orig_to_new[matnr]] += 18;
						
						ln ++;
					}
				}
<<<<<<< HEAD
				glEnd();
=======
>>>>>>> 59dd3735
			}
			else if (shademodel == GL_SMOOTH) {
				for (y = 0; y < gridFaces; y ++) {
					for (x = 0; x < gridFaces; x ++) {
						float *a = CCG_grid_elem_no(&key, faceGridData, x, y );
						float *b = CCG_grid_elem_no(&key, faceGridData, x + 1, y);
						float *c = CCG_grid_elem_no(&key, faceGridData, x + 1, y + 1);
						float *d = CCG_grid_elem_no(&key, faceGridData, x, y + 1);

						start = vindex[mat_orig_to_new[matnr]];
						
						copy_v3_v3(&varray[start], d);
						copy_v3_v3(&varray[start + 3], c);
						copy_v3_v3(&varray[start + 6], b);
				
<<<<<<< HEAD
						copy_v3_v3(&varray[start + 9], b);
						copy_v3_v3(&varray[start + 12], d);
=======
						copy_v3_v3(&varray[start + 9], d);
						copy_v3_v3(&varray[start + 12], b);
>>>>>>> 59dd3735
						copy_v3_v3(&varray[start + 15], a);
						
						vindex[mat_orig_to_new[matnr]] += 18;
					}
				}
			}
			else {
				for (y = 0; y < gridFaces; y ++) {
					for (x = 0; x < gridFaces; x ++) {
						float no[3];
						float *a = CCG_grid_elem_co(&key, faceGridData, x, y );
						float *b = CCG_grid_elem_co(&key, faceGridData, x + 1, y );
						float *c = CCG_grid_elem_co(&key, faceGridData, x + 1, y + 1);
						float *d = CCG_grid_elem_co(&key, faceGridData, x, y + 1);

						ccgDM_NormalFast(a, b, c, d, no);
	
						start = vindex[mat_orig_to_new[matnr]];
						
						copy_v3_v3(&varray[start], no);
						copy_v3_v3(&varray[start + 3], no);
						copy_v3_v3(&varray[start + 6], no);
				
						copy_v3_v3(&varray[start + 9], no);
						copy_v3_v3(&varray[start + 12], no);
						copy_v3_v3(&varray[start + 15], no);
						
						vindex[mat_orig_to_new[matnr]] += 18;
					}
				}
			}
		}
	}
}

/* Only used by non-editmesh types */
static void ccgDM_prepare_vertex_data(DerivedMesh *dm, float *varray, int *vindex,
                                      int *mat_orig_to_new, void *UNUSED(user_data))
{
	CCGDerivedMesh *ccgdm = (CCGDerivedMesh *) dm;
	CCGSubSurf *ss = ccgdm->ss;
	CCGKey key;
	int gridSize = ccgSubSurf_getGridSize(ss);
	int gridFaces = gridSize - 1;
	DMFlagMat *faceFlags = ccgdm->faceFlags;
	int i, totface = ccgSubSurf_getNumFaces(ss);
	int matnr = -1, start;
	
	CCG_key_top_level(&key, ss);
	ccgdm_pbvh_update(ccgdm);
	
	for (i = 0; i < totface; i++) {
		CCGFace *f = ccgdm->faceMap[i].face;
		int S, x, y, numVerts = ccgSubSurf_getFaceNumVerts(f);
		int index = GET_INT_FROM_POINTER(ccgSubSurf_getFaceFaceHandle(f));
		
		if (faceFlags) {
			matnr = faceFlags[index].mat_nr;
		}
		else {
			matnr = 0;
		}
		
		for (S = 0; S < numVerts; S++) {
			CCGElem *faceGridData = ccgSubSurf_getFaceGridDataArray(ss, f, S);
			for (y = 0; y < gridFaces; y++) {
				for (x = 0; x < gridFaces; x++) {
					float *a = CCG_grid_elem_co(&key, faceGridData, x, y);
					float *b = CCG_grid_elem_co(&key, faceGridData, x + 1, y);
					float *c = CCG_grid_elem_co(&key, faceGridData, x + 1, y + 1);
					float *d = CCG_grid_elem_co(&key, faceGridData, x, y + 1);

					start = vindex[mat_orig_to_new[matnr]];
					
					copy_v3_v3(&varray[start], d);
					copy_v3_v3(&varray[start + 3], c);
					copy_v3_v3(&varray[start + 6], b);
			
<<<<<<< HEAD
					copy_v3_v3(&varray[start + 9], b);
					copy_v3_v3(&varray[start + 12], d);
=======
					copy_v3_v3(&varray[start + 9], d);
					copy_v3_v3(&varray[start + 12], b);
>>>>>>> 59dd3735
					copy_v3_v3(&varray[start + 15], a);
					
					vindex[mat_orig_to_new[matnr]] += 18;
				}
			}
		}
	}
}

static void ccgDM_copy_gpu_data(DerivedMesh *dm, int type, float *varray, int *index,
                         int *mat_orig_to_new, void *UNUSED(user_data))
{	
	switch(type) {
		case GPU_BUFFER_VERTEX:
			ccgDM_prepare_vertex_data(dm, varray, index, mat_orig_to_new, NULL);
			break;
		case GPU_BUFFER_NORMAL:
			ccgDM_prepare_normal_data(dm, varray, index, mat_orig_to_new, NULL);
			break;
		default:
			break;
	}
}

static GPUDrawObject *ccgDM_GPUObjectNew(DerivedMesh *dm) {
//	GPUBufferMaterial *mat;
	int *mat_orig_to_new;
	CCGDerivedMesh *ccgdm = (CCGDerivedMesh *) dm;
	CCGSubSurf *ss = ccgdm->ss;
	GPUDrawObject *gdo;
	DMFlagMat *faceFlags = ccgdm->faceFlags;
	int gridSize = ccgSubSurf_getGridSize(ss);
	int gridFaces = gridSize - 1;
	int totmat = (faceFlags) ? dm->totmat : 1;
	int *points_per_mat;
	int i, curmat, curpoint, totface;

	/* object contains at least one material (default included) so zero means uninitialized dm */
	BLI_assert(totmat != 0);

	totface = ccgSubSurf_getNumFaces(ss);

	points_per_mat = MEM_callocN(sizeof(*points_per_mat) * totmat, "GPU_drawobject_new.mat_orig_to_new");
	
	if (faceFlags) {
		for (i = 0; i < totface; i++) {
			CCGFace *f = ccgdm->faceMap[i].face;
			int numVerts = ccgSubSurf_getFaceNumVerts(f);
			int index = GET_INT_FROM_POINTER(ccgSubSurf_getFaceFaceHandle(f));
			int new_matnr = faceFlags[index].mat_nr;
			points_per_mat[new_matnr] += numVerts * gridFaces * gridFaces * 6;
		}
	}
	else {
		for (i = 0; i < totface; i++) {
			points_per_mat[0] += gridFaces * gridFaces * 6;
		}
	}
	
	/* create the GPUDrawObject */
	gdo = MEM_callocN(sizeof(GPUDrawObject), "GPUDrawObject");
	gdo->totvert = ccgSubSurf_getNumFinalFaces(ss) * 6;
	gdo->totedge = ccgSubSurf_getNumFinalEdges(ss) * 2;

	/* count the number of materials used by this DerivedMesh */
	for (i = 0; i < totmat; i++) {
		if (points_per_mat[i] > 0)
			gdo->totmaterial++;
	}

	/* allocate an array of materials used by this DerivedMesh */
	gdo->materials = MEM_mallocN(sizeof(GPUBufferMaterial) * gdo->totmaterial,
	                             "GPUDrawObject.materials");

	/* initialize the materials array */
	for (i = 0, curmat = 0, curpoint = 0; i < totmat; i++) {
		if (points_per_mat[i] > 0) {
			gdo->materials[curmat].start = curpoint;
			gdo->materials[curmat].totpoint = points_per_mat[i];
			gdo->materials[curmat].mat_nr = i;

			curpoint += points_per_mat[i];
			curmat++;
		}
	}

	/* store total number of points used for triangles */
	gdo->tot_triangle_point = curpoint;

	mat_orig_to_new = MEM_callocN(sizeof(*mat_orig_to_new) * totmat,
	                                             "GPUDrawObject.mat_orig_to_new");

	/* build a map from the original material indices to the new
	 * GPUBufferMaterial indices */
	for (i = 0; i < gdo->totmaterial; i++) {
		mat_orig_to_new[gdo->materials[i].mat_nr] = i;
		
	}

	/*
	for (i = 0; i < totface; i++) {
		CCGFace *f = ccgdm->faceMap[i].face;
		int index = GET_INT_FROM_POINTER(ccgSubSurf_getFaceFaceHandle(f));
		int new_matnr = faceFlags[index].mat_nr;
	
		mat = &gdo->materials[mat_orig_to_new[new_matnr]];

	}
	*/


	MEM_freeN(mat_orig_to_new);
	MEM_freeN(points_per_mat);

	return gdo;
}

/* Only used by non-editmesh types */
static void ccgDM_drawFacesSolid(DerivedMesh *dm, float (*partial_redraw_planes)[4], bool fast, DMSetMaterial setMaterial)
{
	int a;
	CCGDerivedMesh *ccgdm = (CCGDerivedMesh *) dm;

<<<<<<< HEAD
	ccgdm_pbvh_update(ccgdm);

=======
>>>>>>> 59dd3735
	if (ccgdm->pbvh && ccgdm->multires.mmd && !fast) {
		if (dm->numTessFaceData) {
			BKE_pbvh_draw(ccgdm->pbvh, partial_redraw_planes, NULL,
			              setMaterial, false);
			glShadeModel(GL_FLAT);
		}

		return;
	}
	
	GPU_vertex_setup(dm);
	GPU_normal_setup(dm);
	glShadeModel(GL_SMOOTH);
	for (a = 0; a < dm->drawObject->totmaterial; a++) {
		if (!setMaterial || setMaterial(dm->drawObject->materials[a].mat_nr + 1, NULL)) {
			glDrawArrays(GL_TRIANGLES, dm->drawObject->materials[a].start,
			             dm->drawObject->materials[a].totpoint);
		}
	}
	GPU_buffer_unbind();

#if 0
	
	CCGDerivedMesh *ccgdm = (CCGDerivedMesh *) dm;
	CCGSubSurf *ss = ccgdm->ss;
	CCGKey key;
	short (*lnors)[4][3] = dm->getTessFaceDataArray(dm, CD_TESSLOOPNORMAL);
	int gridSize = ccgSubSurf_getGridSize(ss);
	int gridFaces = gridSize - 1;
	DMFlagMat *faceFlags = ccgdm->faceFlags;
	int step = (fast) ? gridSize - 1 : 1;
	int i, totface = ccgSubSurf_getNumFaces(ss);
	int drawcurrent = 0, matnr = -1, shademodel = -1;

	CCG_key_top_level(&key, ss);
	ccgdm_pbvh_update(ccgdm);


	for (i = 0; i < totface; i++) {
		CCGFace *f = ccgdm->faceMap[i].face;
		int S, x, y, numVerts = ccgSubSurf_getFaceNumVerts(f);
		int index = GET_INT_FROM_POINTER(ccgSubSurf_getFaceFaceHandle(f));
		int new_matnr, new_shademodel;
		short (*ln)[4][3] = NULL;

		if (faceFlags) {
			new_shademodel = (lnors || (faceFlags[index].flag & ME_SMOOTH)) ? GL_SMOOTH : GL_FLAT;
			new_matnr = faceFlags[index].mat_nr;
		}
		else {
			new_shademodel = GL_SMOOTH;
			new_matnr = 0;
		}

		if (lnors) {
			ln = lnors;
			lnors += gridFaces * gridFaces * numVerts;
		}

		if (shademodel != new_shademodel || matnr != new_matnr) {
			matnr = new_matnr;
			shademodel = new_shademodel;

			if (setMaterial)
				drawcurrent = setMaterial(matnr + 1, NULL);
			else
				drawcurrent = 1;

			glShadeModel(shademodel);
		}

		if (!drawcurrent)
			continue;

		for (S = 0; S < numVerts; S++) {
			CCGElem *faceGridData = ccgSubSurf_getFaceGridDataArray(ss, f, S);

			if (ln) {
				/* Can't use quad strips here... */
				glBegin(GL_QUADS);
				for (y = 0; y < gridFaces; y += step) {
					for (x = 0; x < gridFaces; x += step) {
						float *a = CCG_grid_elem_co(&key, faceGridData, x, y + 0);
						float *b = CCG_grid_elem_co(&key, faceGridData, x + step, y + 0);
						float *c = CCG_grid_elem_co(&key, faceGridData, x + step, y + step);
						float *d = CCG_grid_elem_co(&key, faceGridData, x, y + step);

						glNormal3sv(ln[0][1]);
						glVertex3fv(d);
						glNormal3sv(ln[0][2]);
						glVertex3fv(c);
						glNormal3sv(ln[0][3]);
						glVertex3fv(b);
						glNormal3sv(ln[0][0]);
						glVertex3fv(a);
						ln += step;
					}
				}
				glEnd();
			}
			else if (shademodel == GL_SMOOTH) {
				for (y = 0; y < gridFaces; y += step) {
					glBegin(GL_QUAD_STRIP);
					for (x = 0; x < gridSize; x += step) {
						CCGElem *a = CCG_grid_elem(&key, faceGridData, x, y + 0);
						CCGElem *b = CCG_grid_elem(&key, faceGridData, x, y + step);

						glNormal3fv(CCG_elem_no(&key, a));
						glVertex3fv(CCG_elem_co(&key, a));
						glNormal3fv(CCG_elem_no(&key, b));
						glVertex3fv(CCG_elem_co(&key, b));
					}
					glEnd();
				}
			}
			else {
				glBegin(GL_QUADS);
				for (y = 0; y < gridFaces; y += step) {
					for (x = 0; x < gridFaces; x += step) {
						float *a = CCG_grid_elem_co(&key, faceGridData, x, y + 0);
						float *b = CCG_grid_elem_co(&key, faceGridData, x + step, y + 0);
						float *c = CCG_grid_elem_co(&key, faceGridData, x + step, y + step);
						float *d = CCG_grid_elem_co(&key, faceGridData, x, y + step);

						ccgDM_glNormalFast(a, b, c, d);

						glVertex3fv(d);
						glVertex3fv(c);
						glVertex3fv(b);
						glVertex3fv(a);
					}
				}
				glEnd();
			}
		}
	}

#endif
}

/* Only used by non-editmesh types */
static void ccgDM_drawMappedFacesGLSL(DerivedMesh *dm,
                                      DMSetMaterial setMaterial,
                                      DMSetDrawOptions setDrawOptions,
                                      void *userData)
{
	CCGDerivedMesh *ccgdm = (CCGDerivedMesh *) dm;
	CCGSubSurf *ss = ccgdm->ss;
	CCGKey key;
	GPUVertexAttribs gattribs;
	DMVertexAttribs attribs = {{{NULL}}};
	/* MTFace *tf = dm->getTessFaceDataArray(dm, CD_MTFACE); */ /* UNUSED */
	int gridSize = ccgSubSurf_getGridSize(ss);
	int gridFaces = gridSize - 1;
	int edgeSize = ccgSubSurf_getEdgeSize(ss);
	DMFlagMat *faceFlags = ccgdm->faceFlags;
	short (*lnors)[4][3] = dm->getTessFaceDataArray(dm, CD_TESSLOOPNORMAL);
	int a, i, do_draw, numVerts, matnr, new_matnr, totface;

	CCG_key_top_level(&key, ss);
	ccgdm_pbvh_update(ccgdm);

	do_draw = 0;
	matnr = -1;

#define PASSATTRIB(dx, dy, vert) {                                            \
	if (attribs.totorco)                                                      \
		index = getFaceIndex(ss, f, S, x + dx, y + dy, edgeSize, gridSize);   \
	else                                                                      \
		index = 0;                                                            \
	DM_draw_attrib_vertex(&attribs, a, index, vert);                          \
} (void)0

	totface = ccgSubSurf_getNumFaces(ss);
	for (a = 0, i = 0; i < totface; i++) {
		CCGFace *f = ccgdm->faceMap[i].face;
		short (*ln)[4][3] = NULL;
		int S, x, y, drawSmooth;
		int index = GET_INT_FROM_POINTER(ccgSubSurf_getFaceFaceHandle(f));
		int origIndex = ccgDM_getFaceMapIndex(ss, f);
		
		numVerts = ccgSubSurf_getFaceNumVerts(f);

		if (faceFlags) {
			drawSmooth = (lnors || (faceFlags[index].flag & ME_SMOOTH));
			new_matnr = faceFlags[index].mat_nr + 1;
		}
		else {
			drawSmooth = 1;
			new_matnr = 1;
		}

		if (lnors) {
			ln = lnors;
			lnors += gridFaces * gridFaces * numVerts;
		}

		if (new_matnr != matnr) {
			do_draw = setMaterial(matnr = new_matnr, &gattribs);
			if (do_draw)
				DM_vertex_attributes_from_gpu(dm, &gattribs, &attribs);
		}

		if (!do_draw || (setDrawOptions && (origIndex != ORIGINDEX_NONE) &&
		                (setDrawOptions(userData, origIndex) == DM_DRAW_OPTION_SKIP)))
		{
			a += gridFaces * gridFaces * numVerts;
			continue;
		}

		glShadeModel(drawSmooth ? GL_SMOOTH : GL_FLAT);
		for (S = 0; S < numVerts; S++) {
			CCGElem *faceGridData = ccgSubSurf_getFaceGridDataArray(ss, f, S);
			CCGElem *vda, *vdb;

			if (ln) {
				glBegin(GL_QUADS);
				for (y = 0; y < gridFaces; y++) {
					for (x = 0; x < gridFaces; x++) {
						float *aco = CCG_grid_elem_co(&key, faceGridData, x, y);
						float *bco = CCG_grid_elem_co(&key, faceGridData, x + 1, y);
						float *cco = CCG_grid_elem_co(&key, faceGridData, x + 1, y + 1);
						float *dco = CCG_grid_elem_co(&key, faceGridData, x, y + 1);

						PASSATTRIB(0, 1, 1);
						glNormal3sv(ln[0][1]);
						glVertex3fv(dco);
						PASSATTRIB(1, 1, 2);
						glNormal3sv(ln[0][2]);
						glVertex3fv(cco);
						PASSATTRIB(1, 0, 3);
						glNormal3sv(ln[0][3]);
						glVertex3fv(bco);
						PASSATTRIB(0, 0, 0);
						glNormal3sv(ln[0][0]);
						glVertex3fv(aco);

						ln++;
						a++;
					}
				}
				glEnd();
			}
			else if (drawSmooth) {
				for (y = 0; y < gridFaces; y++) {
					glBegin(GL_QUAD_STRIP);
					for (x = 0; x < gridFaces; x++) {
						vda = CCG_grid_elem(&key, faceGridData, x, y + 0);
						vdb = CCG_grid_elem(&key, faceGridData, x, y + 1);
						
						PASSATTRIB(0, 0, 0);
						glNormal3fv(CCG_elem_no(&key, vda));
						glVertex3fv(CCG_elem_co(&key, vda));

						PASSATTRIB(0, 1, 1);
						glNormal3fv(CCG_elem_no(&key, vdb));
						glVertex3fv(CCG_elem_co(&key, vdb));

						if (x != gridFaces - 1)
							a++;
					}

					vda = CCG_grid_elem(&key, faceGridData, x, y + 0);
					vdb = CCG_grid_elem(&key, faceGridData, x, y + 1);

					PASSATTRIB(0, 0, 3);
					glNormal3fv(CCG_elem_no(&key, vda));
					glVertex3fv(CCG_elem_co(&key, vda));

					PASSATTRIB(0, 1, 2);
					glNormal3fv(CCG_elem_no(&key, vdb));
					glVertex3fv(CCG_elem_co(&key, vdb));

					glEnd();

					a++;
				}
			}
			else {
				glBegin(GL_QUADS);
				for (y = 0; y < gridFaces; y++) {
					for (x = 0; x < gridFaces; x++) {
						float *aco = CCG_grid_elem_co(&key, faceGridData, x, y);
						float *bco = CCG_grid_elem_co(&key, faceGridData, x + 1, y);
						float *cco = CCG_grid_elem_co(&key, faceGridData, x + 1, y + 1);
						float *dco = CCG_grid_elem_co(&key, faceGridData, x, y + 1);

						ccgDM_glNormalFast(aco, bco, cco, dco);

						PASSATTRIB(0, 1, 1);
						glVertex3fv(dco);
						PASSATTRIB(1, 1, 2);
						glVertex3fv(cco);
						PASSATTRIB(1, 0, 3);
						glVertex3fv(bco);
						PASSATTRIB(0, 0, 0);
						glVertex3fv(aco);
						
						a++;
					}
				}
				glEnd();
			}
		}
	}

#undef PASSATTRIB
}

static void ccgDM_drawFacesGLSL(DerivedMesh *dm, DMSetMaterial setMaterial)
{
	dm->drawMappedFacesGLSL(dm, setMaterial, NULL, NULL);
}

/* Only used by non-editmesh types */
static void ccgDM_drawMappedFacesMat(DerivedMesh *dm,
                                     void (*setMaterial)(void *userData, int matnr, void *attribs),
                                     bool (*setFace)(void *userData, int index), void *userData)
{
	CCGDerivedMesh *ccgdm = (CCGDerivedMesh *) dm;
	CCGSubSurf *ss = ccgdm->ss;
	CCGKey key;
	GPUVertexAttribs gattribs;
	DMVertexAttribs attribs = {{{NULL}}};
	int gridSize = ccgSubSurf_getGridSize(ss);
	int gridFaces = gridSize - 1;
	int edgeSize = ccgSubSurf_getEdgeSize(ss);
	DMFlagMat *faceFlags = ccgdm->faceFlags;
	short (*lnors)[4][3] = dm->getTessFaceDataArray(dm, CD_TESSLOOPNORMAL);
	int a, i, numVerts, matnr, new_matnr, totface;

	CCG_key_top_level(&key, ss);
	ccgdm_pbvh_update(ccgdm);

	matnr = -1;

#define PASSATTRIB(dx, dy, vert) {                                            \
	if (attribs.totorco)                                                      \
		index = getFaceIndex(ss, f, S, x + dx, y + dy, edgeSize, gridSize);   \
	else                                                                      \
		index = 0;                                                            \
	DM_draw_attrib_vertex(&attribs, a, index, vert);                          \
} (void)0

	totface = ccgSubSurf_getNumFaces(ss);
	for (a = 0, i = 0; i < totface; i++) {
		CCGFace *f = ccgdm->faceMap[i].face;
		short (*ln)[4][3] = NULL;
		int S, x, y, drawSmooth;
		int index = GET_INT_FROM_POINTER(ccgSubSurf_getFaceFaceHandle(f));
		int origIndex = ccgDM_getFaceMapIndex(ss, f);
		
		numVerts = ccgSubSurf_getFaceNumVerts(f);

		/* get flags */
		if (faceFlags) {
			drawSmooth = (lnors || (faceFlags[index].flag & ME_SMOOTH));
			new_matnr = faceFlags[index].mat_nr + 1;
		}
		else {
			drawSmooth = 1;
			new_matnr = 1;
		}

		if (lnors) {
			ln = lnors;
			lnors += gridFaces * gridFaces * numVerts;
		}

		/* material */
		if (new_matnr != matnr) {
			setMaterial(userData, matnr = new_matnr, &gattribs);
			DM_vertex_attributes_from_gpu(dm, &gattribs, &attribs);
		}

		/* face hiding */
		if ((setFace && (origIndex != ORIGINDEX_NONE) && !setFace(userData, origIndex))) {
			a += gridFaces * gridFaces * numVerts;
			continue;
		}

		/* draw face*/
		glShadeModel(drawSmooth ? GL_SMOOTH : GL_FLAT);
		for (S = 0; S < numVerts; S++) {
			CCGElem *faceGridData = ccgSubSurf_getFaceGridDataArray(ss, f, S);
			CCGElem *vda, *vdb;

			if (ln) {
				glBegin(GL_QUADS);
				for (y = 0; y < gridFaces; y++) {
					for (x = 0; x < gridFaces; x++) {
						float *aco = CCG_grid_elem_co(&key, faceGridData, x, y + 0);
						float *bco = CCG_grid_elem_co(&key, faceGridData, x + 1, y + 0);
						float *cco = CCG_grid_elem_co(&key, faceGridData, x + 1, y + 1);
						float *dco = CCG_grid_elem_co(&key, faceGridData, x, y + 1);

						PASSATTRIB(0, 1, 1);
						glNormal3sv(ln[0][1]);
						glVertex3fv(dco);
						PASSATTRIB(1, 1, 2);
						glNormal3sv(ln[0][2]);
						glVertex3fv(cco);
						PASSATTRIB(1, 0, 3);
						glNormal3sv(ln[0][3]);
						glVertex3fv(bco);
						PASSATTRIB(0, 0, 0);
						glNormal3sv(ln[0][0]);
						glVertex3fv(aco);

						ln++;
						a++;
					}
				}
				glEnd();
			}
			else if (drawSmooth) {
				for (y = 0; y < gridFaces; y++) {
					glBegin(GL_QUAD_STRIP);
					for (x = 0; x < gridFaces; x++) {
						vda = CCG_grid_elem(&key, faceGridData, x, y);
						vdb = CCG_grid_elem(&key, faceGridData, x, y + 1);
						
						PASSATTRIB(0, 0, 0);
						glNormal3fv(CCG_elem_no(&key, vda));
						glVertex3fv(CCG_elem_co(&key, vda));

						PASSATTRIB(0, 1, 1);
						glNormal3fv(CCG_elem_no(&key, vdb));
						glVertex3fv(CCG_elem_co(&key, vdb));

						if (x != gridFaces - 1)
							a++;
					}

					vda = CCG_grid_elem(&key, faceGridData, x, y + 0);
					vdb = CCG_grid_elem(&key, faceGridData, x, y + 1);

					PASSATTRIB(0, 0, 3);
					glNormal3fv(CCG_elem_no(&key, vda));
					glVertex3fv(CCG_elem_co(&key, vda));

					PASSATTRIB(0, 1, 2);
					glNormal3fv(CCG_elem_no(&key, vdb));
					glVertex3fv(CCG_elem_co(&key, vdb));

					glEnd();

					a++;
				}
			}
			else {
				glBegin(GL_QUADS);
				for (y = 0; y < gridFaces; y++) {
					for (x = 0; x < gridFaces; x++) {
						float *aco = CCG_grid_elem_co(&key, faceGridData, x, y + 0);
						float *bco = CCG_grid_elem_co(&key, faceGridData, x + 1, y + 0);
						float *cco = CCG_grid_elem_co(&key, faceGridData, x + 1, y + 1);
						float *dco = CCG_grid_elem_co(&key, faceGridData, x, y + 1);

						ccgDM_glNormalFast(aco, bco, cco, dco);

						PASSATTRIB(0, 1, 1);
						glVertex3fv(dco);
						PASSATTRIB(1, 1, 2);
						glVertex3fv(cco);
						PASSATTRIB(1, 0, 3);
						glVertex3fv(bco);
						PASSATTRIB(0, 0, 0);
						glVertex3fv(aco);
						
						a++;
					}
				}
				glEnd();
			}
		}
	}

#undef PASSATTRIB
}

static void ccgDM_drawFacesTex_common(DerivedMesh *dm,
                                      DMSetDrawOptionsTex drawParams,
                                      DMSetDrawOptionsMappedTex drawParamsMapped,
                                      DMCompareDrawOptions compareDrawOptions,
                                      void *userData, DMDrawFlag flag)
{
	CCGDerivedMesh *ccgdm = (CCGDerivedMesh *) dm;
	CCGSubSurf *ss = ccgdm->ss;
	CCGKey key;
	MCol *mcol = dm->getTessFaceDataArray(dm, CD_PREVIEW_MCOL);
	MTFace *tf = DM_get_tessface_data_layer(dm, CD_MTFACE);
	MTFace *tf_stencil_base = NULL;
	MTFace *tf_stencil = NULL;
	MTFace *tf_base;
	short (*lnors)[4][3] = dm->getTessFaceDataArray(dm, CD_TESSLOOPNORMAL);
	DMFlagMat *faceFlags = ccgdm->faceFlags;
	DMDrawOption draw_option;
	int i, totface, gridSize = ccgSubSurf_getGridSize(ss);
	int gridFaces = gridSize - 1;
	int gridOffset = 0;
	int mat_nr_cache = -1;

	(void) compareDrawOptions;

	CCG_key_top_level(&key, ss);
	ccgdm_pbvh_update(ccgdm);

	if (!mcol)
		mcol = dm->getTessFaceDataArray(dm, CD_MCOL);

	if (!mcol)
		mcol = dm->getTessFaceDataArray(dm, CD_TEXTURE_MCOL);

	totface = ccgSubSurf_getNumFaces(ss);

	if (flag & DM_DRAW_USE_TEXPAINT_UV) {
		int stencil = CustomData_get_stencil_layer(&dm->faceData, CD_MTFACE);
		tf_stencil_base = CustomData_get_layer_n(&dm->faceData, CD_MTFACE, stencil);
	}

	for (i = 0; i < totface; i++) {
		CCGFace *f = ccgdm->faceMap[i].face;
		int S, x, y, numVerts = ccgSubSurf_getFaceNumVerts(f);
		int drawSmooth, index = ccgDM_getFaceMapIndex(ss, f);
		int origIndex = GET_INT_FROM_POINTER(ccgSubSurf_getFaceFaceHandle(f));
		unsigned char *cp = NULL;
		short (*ln)[4][3] = NULL;
		int mat_nr;

		if (faceFlags) {
			drawSmooth = (lnors || (faceFlags[origIndex].flag & ME_SMOOTH));
			mat_nr = faceFlags[origIndex].mat_nr;
		}
		else {
			drawSmooth = 1;
			mat_nr = 0;
		}

		/* texture painting, handle the correct uv layer here */
		if (flag & DM_DRAW_USE_TEXPAINT_UV) {
			if (mat_nr != mat_nr_cache) {
				tf_base = DM_paint_uvlayer_active_get(dm, mat_nr);

				mat_nr_cache = mat_nr;
			}

			tf = tf_base ? tf_base + gridOffset : NULL;
			tf_stencil = tf_stencil_base ? tf_stencil_base + gridOffset : NULL;
			gridOffset += gridFaces * gridFaces * numVerts;
		}

		if (drawParams)
			draw_option = drawParams(tf, (mcol != NULL), mat_nr);
		else if (index != ORIGINDEX_NONE)
			draw_option = (drawParamsMapped) ? drawParamsMapped(userData, index, mat_nr) : DM_DRAW_OPTION_NORMAL;
		else
			draw_option = GPU_enable_material(mat_nr, NULL) ? DM_DRAW_OPTION_NORMAL : DM_DRAW_OPTION_SKIP;

		if (lnors) {
			ln = lnors;
			lnors += gridFaces * gridFaces * numVerts;
		}

		if (draw_option == DM_DRAW_OPTION_SKIP) {
			if (tf) tf += gridFaces * gridFaces * numVerts;
			if (mcol) mcol += gridFaces * gridFaces * numVerts * 4;
			continue;
		}

		/* flag 1 == use vertex colors */
		if (mcol) {
			if (draw_option != DM_DRAW_OPTION_NO_MCOL)
				cp = (unsigned char *)mcol;
			mcol += gridFaces * gridFaces * numVerts * 4;
		}

		for (S = 0; S < numVerts; S++) {
			CCGElem *faceGridData = ccgSubSurf_getFaceGridDataArray(ss, f, S);
			CCGElem *a, *b;

			if (ln) {
				glShadeModel(GL_SMOOTH);
				glBegin(GL_QUADS);
				for (y = 0; y < gridFaces; y++) {
					for (x = 0; x < gridFaces; x++) {
						float *a_co = CCG_grid_elem_co(&key, faceGridData, x, y + 0);
						float *b_co = CCG_grid_elem_co(&key, faceGridData, x + 1, y + 0);
						float *c_co = CCG_grid_elem_co(&key, faceGridData, x + 1, y + 1);
						float *d_co = CCG_grid_elem_co(&key, faceGridData, x, y + 1);

						if (tf) glTexCoord2fv(tf->uv[1]);
						if (tf_stencil) glMultiTexCoord2fv(GL_TEXTURE2, tf_stencil->uv[1]);
						if (cp) glColor3ub(cp[7], cp[6], cp[5]);
						glNormal3sv(ln[0][1]);
						glVertex3fv(d_co);

						if (tf) glTexCoord2fv(tf->uv[2]);
						if (tf_stencil) glMultiTexCoord2fv(GL_TEXTURE2, tf_stencil->uv[2]);
						if (cp) glColor3ub(cp[11], cp[10], cp[9]);
						glNormal3sv(ln[0][2]);
						glVertex3fv(c_co);

						if (tf) glTexCoord2fv(tf->uv[3]);
						if (tf_stencil) glMultiTexCoord2fv(GL_TEXTURE2, tf_stencil->uv[3]);
						if (cp) glColor3ub(cp[15], cp[14], cp[13]);
						glNormal3sv(ln[0][3]);
						glVertex3fv(b_co);

						if (tf) glTexCoord2fv(tf->uv[0]);
						if (tf_stencil) glMultiTexCoord2fv(GL_TEXTURE2, tf_stencil->uv[0]);
						if (cp) glColor3ub(cp[3], cp[2], cp[1]);
						glNormal3sv(ln[0][0]);
						glVertex3fv(a_co);

						if (tf) tf++;
						if (tf_stencil) tf_stencil++;
						if (cp) cp += 16;
						ln++;
					}
				}
				glEnd();
			}
			else if (drawSmooth) {
				glShadeModel(GL_SMOOTH);
				for (y = 0; y < gridFaces; y++) {
					glBegin(GL_QUAD_STRIP);
					for (x = 0; x < gridFaces; x++) {
						a = CCG_grid_elem(&key, faceGridData, x, y + 0);
						b = CCG_grid_elem(&key, faceGridData, x, y + 1);

						if (tf) glTexCoord2fv(tf->uv[0]);
						if (tf_stencil) glMultiTexCoord2fv(GL_TEXTURE2, tf_stencil->uv[0]);
						if (cp) glColor3ub(cp[3], cp[2], cp[1]);
						glNormal3fv(CCG_elem_no(&key, a));
						glVertex3fv(CCG_elem_co(&key, a));

						if (tf) glTexCoord2fv(tf->uv[1]);
						if (tf_stencil) glMultiTexCoord2fv(GL_TEXTURE2, tf_stencil->uv[1]);
						if (cp) glColor3ub(cp[7], cp[6], cp[5]);
						glNormal3fv(CCG_elem_no(&key, b));
						glVertex3fv(CCG_elem_co(&key, b));
						
						if (x != gridFaces - 1) {
							if (tf) tf++;
							if (tf_stencil) tf_stencil++;
							if (cp) cp += 16;
						}
					}

					a = CCG_grid_elem(&key, faceGridData, x, y + 0);
					b = CCG_grid_elem(&key, faceGridData, x, y + 1);

					if (tf) glTexCoord2fv(tf->uv[3]);
					if (tf_stencil) glMultiTexCoord2fv(GL_TEXTURE2, tf_stencil->uv[3]);
					if (cp) glColor3ub(cp[15], cp[14], cp[13]);
					glNormal3fv(CCG_elem_no(&key, a));
					glVertex3fv(CCG_elem_co(&key, a));

					if (tf) glTexCoord2fv(tf->uv[2]);
					if (tf_stencil) glMultiTexCoord2fv(GL_TEXTURE2, tf_stencil->uv[2]);
					if (cp) glColor3ub(cp[11], cp[10], cp[9]);
					glNormal3fv(CCG_elem_no(&key, b));
					glVertex3fv(CCG_elem_co(&key, b));

					if (tf) tf++;
					if (tf_stencil) tf_stencil++;
					if (cp) cp += 16;

					glEnd();
				}
			}
			else {
				glShadeModel((cp) ? GL_SMOOTH : GL_FLAT);
				glBegin(GL_QUADS);
				for (y = 0; y < gridFaces; y++) {
					for (x = 0; x < gridFaces; x++) {
						float *a_co = CCG_grid_elem_co(&key, faceGridData, x, y + 0);
						float *b_co = CCG_grid_elem_co(&key, faceGridData, x + 1, y + 0);
						float *c_co = CCG_grid_elem_co(&key, faceGridData, x + 1, y + 1);
						float *d_co = CCG_grid_elem_co(&key, faceGridData, x, y + 1);

						ccgDM_glNormalFast(a_co, b_co, c_co, d_co);

						if (tf) glTexCoord2fv(tf->uv[1]);
						if (tf_stencil) glMultiTexCoord2fv(GL_TEXTURE2, tf_stencil->uv[1]);
						if (cp) glColor3ub(cp[7], cp[6], cp[5]);
						glVertex3fv(d_co);

						if (tf) glTexCoord2fv(tf->uv[2]);
						if (tf_stencil) glMultiTexCoord2fv(GL_TEXTURE2, tf_stencil->uv[2]);
						if (cp) glColor3ub(cp[11], cp[10], cp[9]);
						glVertex3fv(c_co);

						if (tf) glTexCoord2fv(tf->uv[3]);
						if (tf_stencil) glMultiTexCoord2fv(GL_TEXTURE2, tf_stencil->uv[3]);
						if (cp) glColor3ub(cp[15], cp[14], cp[13]);
						glVertex3fv(b_co);

						if (tf) glTexCoord2fv(tf->uv[0]);
						if (tf_stencil) glMultiTexCoord2fv(GL_TEXTURE2, tf_stencil->uv[0]);
						if (cp) glColor3ub(cp[3], cp[2], cp[1]);
						glVertex3fv(a_co);

						if (tf) tf++;
						if (tf_stencil) tf_stencil++;
						if (cp) cp += 16;
					}
				}
				glEnd();
			}
		}
	}
}

static void ccgDM_drawFacesTex(DerivedMesh *dm,
                               DMSetDrawOptionsTex setDrawOptions,
                               DMCompareDrawOptions compareDrawOptions,
                               void *userData, DMDrawFlag flag)
{
	ccgDM_drawFacesTex_common(dm, setDrawOptions, NULL, compareDrawOptions, userData, flag);
}

static void ccgDM_drawMappedFacesTex(DerivedMesh *dm,
                                     DMSetDrawOptionsMappedTex setDrawOptions,
                                     DMCompareDrawOptions compareDrawOptions,
                                     void *userData, DMDrawFlag flag)
{
	ccgDM_drawFacesTex_common(dm, NULL, setDrawOptions, compareDrawOptions, userData, flag);
}

static void ccgDM_drawUVEdges(DerivedMesh *dm)
{

	MFace *mf = dm->getTessFaceArray(dm);
	MTFace *tf = DM_get_tessface_data_layer(dm, CD_MTFACE);
	int i;
	
	if (tf) {
		glBegin(GL_LINES);
		for (i = 0; i < dm->numTessFaceData; i++, mf++, tf++) {
			if (!(mf->flag & ME_HIDE)) {
				glVertex2fv(tf->uv[0]);
				glVertex2fv(tf->uv[1]);
	
				glVertex2fv(tf->uv[1]);
				glVertex2fv(tf->uv[2]);
	
				if (!mf->v4) {
					glVertex2fv(tf->uv[2]);
					glVertex2fv(tf->uv[0]);
				}
				else {
					glVertex2fv(tf->uv[2]);
					glVertex2fv(tf->uv[3]);
	
					glVertex2fv(tf->uv[3]);
					glVertex2fv(tf->uv[0]);
				}
			}
		}
		glEnd();
	}
}

static void ccgDM_drawMappedFaces(DerivedMesh *dm,
                                  DMSetDrawOptions setDrawOptions,
                                  DMSetMaterial setMaterial,
                                  DMCompareDrawOptions compareDrawOptions,
                                  void *userData, DMDrawFlag flag)
{
	CCGDerivedMesh *ccgdm = (CCGDerivedMesh *) dm;
	CCGSubSurf *ss = ccgdm->ss;
	CCGKey key;
	MCol *mcol = NULL;
	short (*lnors)[4][3] = dm->getTessFaceDataArray(dm, CD_TESSLOOPNORMAL);
	int i, gridSize = ccgSubSurf_getGridSize(ss);
	DMFlagMat *faceFlags = ccgdm->faceFlags;
	int useColors = flag & DM_DRAW_USE_COLORS;
	int gridFaces = gridSize - 1, totface;
	int prev_mat_nr = -1;

	CCG_key_top_level(&key, ss);

	/* currently unused -- each original face is handled separately */
	(void)compareDrawOptions;

	if (useColors) {
		mcol = dm->getTessFaceDataArray(dm, CD_PREVIEW_MCOL);
		if (!mcol)
			mcol = dm->getTessFaceDataArray(dm, CD_MCOL);
	}

	totface = ccgSubSurf_getNumFaces(ss);
	for (i = 0; i < totface; i++) {
		CCGFace *f = ccgdm->faceMap[i].face;
		int S, x, y, numVerts = ccgSubSurf_getFaceNumVerts(f);
		int drawSmooth, index = ccgDM_getFaceMapIndex(ss, f);
		int origIndex;
		unsigned char *cp = NULL;
		short (*ln)[4][3] = NULL;

		origIndex = GET_INT_FROM_POINTER(ccgSubSurf_getFaceFaceHandle(f));

		if (flag & DM_DRAW_ALWAYS_SMOOTH) drawSmooth = 1;
		else if (faceFlags) drawSmooth = (lnors || (faceFlags[origIndex].flag & ME_SMOOTH));
		else drawSmooth = 1;

		if (mcol) {
			cp = (unsigned char *)mcol;
			mcol += gridFaces * gridFaces * numVerts * 4;
		}

		if (lnors) {
			ln = lnors;
			lnors += gridFaces * gridFaces * numVerts;
		}

		{
			DMDrawOption draw_option = DM_DRAW_OPTION_NORMAL;

			if (setMaterial) {
				int mat_nr = faceFlags ? faceFlags[origIndex].mat_nr + 1 : 1;
				
				if (mat_nr != prev_mat_nr) {
					setMaterial(mat_nr, NULL);  /* XXX, no faceFlags no material */
					prev_mat_nr = mat_nr;
				}
			}
			
			if (setDrawOptions && (index != ORIGINDEX_NONE))
				draw_option = setDrawOptions(userData, index);

			if (draw_option != DM_DRAW_OPTION_SKIP) {
				if (draw_option == DM_DRAW_OPTION_STIPPLE) {
					glEnable(GL_POLYGON_STIPPLE);
					glPolygonStipple(stipple_quarttone);
				}

				/* no need to set shading mode to flat because
				 *  normals are already used to change shading */
				glShadeModel(GL_SMOOTH);
				
				for (S = 0; S < numVerts; S++) {
					CCGElem *faceGridData = ccgSubSurf_getFaceGridDataArray(ss, f, S);
					if (ln) {
						glBegin(GL_QUADS);
						for (y = 0; y < gridFaces; y++) {
							for (x = 0; x < gridFaces; x++) {
								float *a = CCG_grid_elem_co(&key, faceGridData, x, y + 0);
								float *b = CCG_grid_elem_co(&key, faceGridData, x + 1, y + 0);
								float *c = CCG_grid_elem_co(&key, faceGridData, x + 1, y + 1);
								float *d = CCG_grid_elem_co(&key, faceGridData, x, y + 1);

								if (cp) glColor3ub(cp[7], cp[6], cp[5]);
								glNormal3sv(ln[0][1]);
								glVertex3fv(d);
								if (cp) glColor3ub(cp[11], cp[10], cp[9]);
								glNormal3sv(ln[0][2]);
								glVertex3fv(c);
								if (cp) glColor3ub(cp[15], cp[14], cp[13]);
								glNormal3sv(ln[0][3]);
								glVertex3fv(b);
								if (cp) glColor3ub(cp[3], cp[2], cp[1]);
								glNormal3sv(ln[0][0]);
								glVertex3fv(a);

								if (cp) cp += 16;
								ln++;
							}
						}
						glEnd();
					}
					else if (drawSmooth) {
						for (y = 0; y < gridFaces; y++) {
							CCGElem *a, *b;
							glBegin(GL_QUAD_STRIP);
							for (x = 0; x < gridFaces; x++) {
								a = CCG_grid_elem(&key, faceGridData, x, y + 0);
								b = CCG_grid_elem(&key, faceGridData, x, y + 1);
	
								if (cp) glColor3ub(cp[3], cp[2], cp[1]);
								glNormal3fv(CCG_elem_no(&key, a));
								glVertex3fv(CCG_elem_co(&key, a));
								if (cp) glColor3ub(cp[7], cp[6], cp[5]);
								glNormal3fv(CCG_elem_no(&key, b));
								glVertex3fv(CCG_elem_co(&key, b));

								if (x != gridFaces - 1) {
									if (cp) cp += 16;
								}
							}

							a = CCG_grid_elem(&key, faceGridData, x, y + 0);
							b = CCG_grid_elem(&key, faceGridData, x, y + 1);

							if (cp) glColor3ub(cp[15], cp[14], cp[13]);
							glNormal3fv(CCG_elem_no(&key, a));
							glVertex3fv(CCG_elem_co(&key, a));
							if (cp) glColor3ub(cp[11], cp[10], cp[9]);
							glNormal3fv(CCG_elem_no(&key, b));
							glVertex3fv(CCG_elem_co(&key, b));

							if (cp) cp += 16;

							glEnd();
						}
					}
					else {
						glBegin(GL_QUADS);
						for (y = 0; y < gridFaces; y++) {
							for (x = 0; x < gridFaces; x++) {
								float *a = CCG_grid_elem_co(&key, faceGridData, x, y + 0);
								float *b = CCG_grid_elem_co(&key, faceGridData, x + 1, y + 0);
								float *c = CCG_grid_elem_co(&key, faceGridData, x + 1, y + 1);
								float *d = CCG_grid_elem_co(&key, faceGridData, x, y + 1);

								ccgDM_glNormalFast(a, b, c, d);
	
								if (cp) glColor3ub(cp[7], cp[6], cp[5]);
								glVertex3fv(d);
								if (cp) glColor3ub(cp[11], cp[10], cp[9]);
								glVertex3fv(c);
								if (cp) glColor3ub(cp[15], cp[14], cp[13]);
								glVertex3fv(b);
								if (cp) glColor3ub(cp[3], cp[2], cp[1]);
								glVertex3fv(a);

								if (cp) cp += 16;
							}
						}
						glEnd();
					}
				}
				if (draw_option == DM_DRAW_OPTION_STIPPLE)
					glDisable(GL_POLYGON_STIPPLE);
			}
		}
	}
}

static void ccgDM_drawMappedEdges(DerivedMesh *dm,
                                  DMSetDrawOptions setDrawOptions,
                                  void *userData)
{
	CCGDerivedMesh *ccgdm = (CCGDerivedMesh *) dm;
	CCGSubSurf *ss = ccgdm->ss;
	CCGEdgeIterator ei;
	CCGKey key;
	int i, useAging, edgeSize = ccgSubSurf_getEdgeSize(ss);

	CCG_key_top_level(&key, ss);
	ccgSubSurf_getUseAgeCounts(ss, &useAging, NULL, NULL, NULL);

	for (ccgSubSurf_initEdgeIterator(ss, &ei); !ccgEdgeIterator_isStopped(&ei); ccgEdgeIterator_next(&ei)) {
		CCGEdge *e = ccgEdgeIterator_getCurrent(&ei);
		CCGElem *edgeData = ccgSubSurf_getEdgeDataArray(ss, e);
		int index = ccgDM_getEdgeMapIndex(ss, e);

		glBegin(GL_LINE_STRIP);
		if (index != -1 && (!setDrawOptions || (setDrawOptions(userData, index) != DM_DRAW_OPTION_SKIP))) {
			if (useAging && !(G.f & G_BACKBUFSEL)) {
				int ageCol = 255 - ccgSubSurf_getEdgeAge(ss, e) * 4;
				glColor3ub(0, ageCol > 0 ? ageCol : 0, 0);
			}

			for (i = 0; i < edgeSize - 1; i++) {
				glVertex3fv(CCG_elem_offset_co(&key, edgeData, i));
				glVertex3fv(CCG_elem_offset_co(&key, edgeData, i + 1));
			}
		}
		glEnd();
	}
}

static void ccgDM_drawMappedEdgesInterp(DerivedMesh *dm,
                                        DMSetDrawOptions setDrawOptions,
                                        DMSetDrawInterpOptions setDrawInterpOptions,
                                        void *userData)
{
	CCGDerivedMesh *ccgdm = (CCGDerivedMesh *) dm;
	CCGSubSurf *ss = ccgdm->ss;
	CCGKey key;
	CCGEdgeIterator ei;
	int i, useAging, edgeSize = ccgSubSurf_getEdgeSize(ss);

	CCG_key_top_level(&key, ss);
	ccgSubSurf_getUseAgeCounts(ss, &useAging, NULL, NULL, NULL);

	for (ccgSubSurf_initEdgeIterator(ss, &ei); !ccgEdgeIterator_isStopped(&ei); ccgEdgeIterator_next(&ei)) {
		CCGEdge *e = ccgEdgeIterator_getCurrent(&ei);
		CCGElem *edgeData = ccgSubSurf_getEdgeDataArray(ss, e);
		int index = ccgDM_getEdgeMapIndex(ss, e);

		glBegin(GL_LINE_STRIP);
		if (index != -1 && (!setDrawOptions || (setDrawOptions(userData, index) != DM_DRAW_OPTION_SKIP))) {
			for (i = 0; i < edgeSize; i++) {
				setDrawInterpOptions(userData, index, (float) i / (edgeSize - 1));

				if (useAging && !(G.f & G_BACKBUFSEL)) {
					int ageCol = 255 - ccgSubSurf_getEdgeAge(ss, e) * 4;
					glColor3ub(0, ageCol > 0 ? ageCol : 0, 0);
				}

				glVertex3fv(CCG_elem_offset_co(&key, edgeData, i));
			}
		}
		glEnd();
	}
}

static void ccgDM_foreachMappedFaceCenter(
        DerivedMesh *dm,
        void (*func)(void *userData, int index, const float co[3], const float no[3]),
        void *userData,
        DMForeachFlag flag)
{
	CCGDerivedMesh *ccgdm = (CCGDerivedMesh *) dm;
	CCGSubSurf *ss = ccgdm->ss;
	CCGKey key;
	CCGFaceIterator fi;

	CCG_key_top_level(&key, ss);

	for (ccgSubSurf_initFaceIterator(ss, &fi); !ccgFaceIterator_isStopped(&fi); ccgFaceIterator_next(&fi)) {
		CCGFace *f = ccgFaceIterator_getCurrent(&fi);
		const int index = ccgDM_getFaceMapIndex(ss, f);

		if (index != -1) {
			/* Face center data normal isn't updated atm. */
			CCGElem *vd = ccgSubSurf_getFaceGridData(ss, f, 0, 0, 0);
			const float *no = (flag & DM_FOREACH_USE_NORMAL) ? CCG_elem_no(&key, vd) : NULL;
			func(userData, index, CCG_elem_co(&key, vd), no);
		}
	}
}

static void ccgDM_release(DerivedMesh *dm)
{
	CCGDerivedMesh *ccgdm = (CCGDerivedMesh *) dm;

	if (DM_release(dm)) {
		/* Before freeing, need to update the displacement map */
		if (ccgdm->multires.modified_flags) {
			/* Check that mmd still exists */
			if (!ccgdm->multires.local_mmd &&
			    BLI_findindex(&ccgdm->multires.ob->modifiers, ccgdm->multires.mmd) < 0)
			{
				ccgdm->multires.mmd = NULL;
			}
			
			if (ccgdm->multires.mmd) {
				if (ccgdm->multires.modified_flags & MULTIRES_COORDS_MODIFIED)
					multires_modifier_update_mdisps(dm);
				if (ccgdm->multires.modified_flags & MULTIRES_HIDDEN_MODIFIED)
					multires_modifier_update_hidden(dm);
			}
		}

		if (ccgdm->ehash)
			BLI_edgehash_free(ccgdm->ehash, NULL);

		if (ccgdm->reverseFaceMap) MEM_freeN(ccgdm->reverseFaceMap);
		if (ccgdm->gridFaces) MEM_freeN(ccgdm->gridFaces);
		if (ccgdm->gridData) MEM_freeN(ccgdm->gridData);
		if (ccgdm->gridAdjacency) MEM_freeN(ccgdm->gridAdjacency);
		if (ccgdm->gridOffset) MEM_freeN(ccgdm->gridOffset);
		if (ccgdm->gridFlagMats) MEM_freeN(ccgdm->gridFlagMats);
		if (ccgdm->gridHidden) {
			int i, numGrids = dm->getNumGrids(dm);
			for (i = 0; i < numGrids; i++) {
				if (ccgdm->gridHidden[i])
					MEM_freeN(ccgdm->gridHidden[i]);
			}
			MEM_freeN(ccgdm->gridHidden);
		}
		if (ccgdm->freeSS) ccgSubSurf_free(ccgdm->ss);
		if (ccgdm->pmap) MEM_freeN(ccgdm->pmap);
		if (ccgdm->pmap_mem) MEM_freeN(ccgdm->pmap_mem);
		MEM_freeN(ccgdm->edgeFlags);
		MEM_freeN(ccgdm->faceFlags);
		MEM_freeN(ccgdm->vertMap);
		MEM_freeN(ccgdm->edgeMap);
		MEM_freeN(ccgdm->faceMap);
		MEM_freeN(ccgdm);
	}
}

static void ccg_loops_to_corners(CustomData *fdata, CustomData *ldata, 
                                 CustomData *pdata, int loopstart, int findex,  int polyindex,
                                 const int numTex, const int numCol, const int hasPCol, const int hasOrigSpace)
{
	MTFace *texface;
	MTexPoly *texpoly;
	MCol *mcol;
	MLoopCol *mloopcol;
	MLoopUV *mloopuv;
	int i, j;

	for (i = 0; i < numTex; i++) {
		texface = CustomData_get_n(fdata, CD_MTFACE, findex, i);
		texpoly = CustomData_get_n(pdata, CD_MTEXPOLY, polyindex, i);
		
		ME_MTEXFACE_CPY(texface, texpoly);

		mloopuv = CustomData_get_n(ldata, CD_MLOOPUV, loopstart, i);
		for (j = 0; j < 4; j++, mloopuv++) {
			copy_v2_v2(texface->uv[j], mloopuv->uv);
		}
	}

	for (i = 0; i < numCol; i++) {
		mloopcol = CustomData_get_n(ldata, CD_MLOOPCOL, loopstart, i);
		mcol = CustomData_get_n(fdata, CD_MCOL, findex, i);

		for (j = 0; j < 4; j++, mloopcol++) {
			MESH_MLOOPCOL_TO_MCOL(mloopcol, &mcol[j]);
		}
	}
	
	if (hasPCol) {
		mloopcol = CustomData_get(ldata, loopstart, CD_PREVIEW_MLOOPCOL);
		mcol = CustomData_get(fdata, findex, CD_PREVIEW_MCOL);

		for (j = 0; j < 4; j++, mloopcol++) {
			MESH_MLOOPCOL_TO_MCOL(mloopcol, &mcol[j]);
		}
	}

	if (hasOrigSpace) {
		OrigSpaceFace *of = CustomData_get(fdata, findex, CD_ORIGSPACE);
		OrigSpaceLoop *lof;

		lof = CustomData_get(ldata, loopstart, CD_ORIGSPACE_MLOOP);
		for (j = 0; j < 4; j++, lof++) {
			copy_v2_v2(of->uv[j], lof->uv);
		}
	}
}

static void *ccgDM_get_vert_data_layer(DerivedMesh *dm, int type)
{
	if (type == CD_ORIGINDEX) {
		/* create origindex on demand to save memory */
		CCGDerivedMesh *ccgdm = (CCGDerivedMesh *)dm;
		CCGSubSurf *ss = ccgdm->ss;
		int *origindex;
		int a, index, totnone, totorig;

		/* Avoid re-creation if the layer exists already */
		BLI_rw_mutex_lock(&origindex_cache_rwlock, THREAD_LOCK_READ);
		origindex = DM_get_vert_data_layer(dm, CD_ORIGINDEX);
		BLI_rw_mutex_unlock(&origindex_cache_rwlock);
		if (origindex) {
			return origindex;
		}

		BLI_rw_mutex_lock(&origindex_cache_rwlock, THREAD_LOCK_WRITE);
		DM_add_vert_layer(dm, CD_ORIGINDEX, CD_CALLOC, NULL);
		origindex = DM_get_vert_data_layer(dm, CD_ORIGINDEX);

		totorig = ccgSubSurf_getNumVerts(ss);
		totnone = dm->numVertData - totorig;

		/* original vertices are at the end */
		for (a = 0; a < totnone; a++)
			origindex[a] = ORIGINDEX_NONE;

		for (index = 0; index < totorig; index++, a++) {
			CCGVert *v = ccgdm->vertMap[index].vert;
			origindex[a] = ccgDM_getVertMapIndex(ccgdm->ss, v);
		}
		BLI_rw_mutex_unlock(&origindex_cache_rwlock);

		return origindex;
	}

	return DM_get_vert_data_layer(dm, type);
}

static void *ccgDM_get_edge_data_layer(DerivedMesh *dm, int type)
{
	if (type == CD_ORIGINDEX) {
		/* create origindex on demand to save memory */
		CCGDerivedMesh *ccgdm = (CCGDerivedMesh *)dm;
		CCGSubSurf *ss = ccgdm->ss;
		int *origindex;
		int a, i, index, totnone, totorig, totedge;
		int edgeSize = ccgSubSurf_getEdgeSize(ss);

		/* Avoid re-creation if the layer exists already */
		origindex = DM_get_edge_data_layer(dm, CD_ORIGINDEX);
		if (origindex) {
			return origindex;
		}

		DM_add_edge_layer(dm, CD_ORIGINDEX, CD_CALLOC, NULL);
		origindex = DM_get_edge_data_layer(dm, CD_ORIGINDEX);

		totedge = ccgSubSurf_getNumEdges(ss);
		totorig = totedge * (edgeSize - 1);
		totnone = dm->numEdgeData - totorig;

		/* original edges are at the end */
		for (a = 0; a < totnone; a++)
			origindex[a] = ORIGINDEX_NONE;

		for (index = 0; index < totedge; index++) {
			CCGEdge *e = ccgdm->edgeMap[index].edge;
			int mapIndex = ccgDM_getEdgeMapIndex(ss, e);

			for (i = 0; i < edgeSize - 1; i++, a++)
				origindex[a] = mapIndex;
		}

		return origindex;
	}

	return DM_get_edge_data_layer(dm, type);
}

static void *ccgDM_get_tessface_data_layer(DerivedMesh *dm, int type)
{
	if (type == CD_ORIGINDEX) {
		/* create origindex on demand to save memory */
		int *origindex;

		/* Avoid re-creation if the layer exists already */
		origindex = DM_get_tessface_data_layer(dm, CD_ORIGINDEX);
		if (origindex) {
			return origindex;
		}

		DM_add_tessface_layer(dm, CD_ORIGINDEX, CD_CALLOC, NULL);
		origindex = DM_get_tessface_data_layer(dm, CD_ORIGINDEX);

		/* silly loop counting up */
		range_vn_i(origindex, dm->getNumTessFaces(dm), 0);

		return origindex;
	}

	if (type == CD_TESSLOOPNORMAL) {
		/* Create tessloopnormal on demand to save memory. */
		/* Note that since tessellated face corners are the same a loops in CCGDM, and since all faces have four
		 * loops/corners, we can simplify the code here by converting tessloopnormals from 'short (*)[4][3]'
		 * to 'short (*)[3]'.
		 */
		short (*tlnors)[3];

		/* Avoid re-creation if the layer exists already */
		tlnors = DM_get_tessface_data_layer(dm, CD_TESSLOOPNORMAL);
		if (!tlnors) {
			float (*lnors)[3];
			short (*tlnors_it)[3];
			const int numLoops = ccgDM_getNumLoops(dm);
			int i;

			lnors = dm->getLoopDataArray(dm, CD_NORMAL);
			if (!lnors) {
				return NULL;
			}

			DM_add_tessface_layer(dm, CD_TESSLOOPNORMAL, CD_CALLOC, NULL);
			tlnors = tlnors_it = (short (*)[3])DM_get_tessface_data_layer(dm, CD_TESSLOOPNORMAL);

			/* With ccgdm, we have a simple one to one mapping between loops and tessellated face corners. */
			for (i = 0; i < numLoops; ++i, ++tlnors_it, ++lnors) {
				normal_float_to_short_v3(*tlnors_it, *lnors);
			}
		}

		return tlnors;
	}

	return DM_get_tessface_data_layer(dm, type);
}

static void *ccgDM_get_poly_data_layer(DerivedMesh *dm, int type)
{
	if (type == CD_ORIGINDEX) {
		/* create origindex on demand to save memory */
		CCGDerivedMesh *ccgdm = (CCGDerivedMesh *)dm;
		CCGSubSurf *ss = ccgdm->ss;
		int *origindex;
		int a, i, index, totface;
		int gridFaces = ccgSubSurf_getGridSize(ss) - 1;

		/* Avoid re-creation if the layer exists already */
		origindex = DM_get_poly_data_layer(dm, CD_ORIGINDEX);
		if (origindex) {
			return origindex;
		}

		DM_add_poly_layer(dm, CD_ORIGINDEX, CD_CALLOC, NULL);
		origindex = DM_get_poly_data_layer(dm, CD_ORIGINDEX);

		totface = ccgSubSurf_getNumFaces(ss);

		for (a = 0, index = 0; index < totface; index++) {
			CCGFace *f = ccgdm->faceMap[index].face;
			int numVerts = ccgSubSurf_getFaceNumVerts(f);
			int mapIndex = ccgDM_getFaceMapIndex(ss, f);

			for (i = 0; i < gridFaces * gridFaces * numVerts; i++, a++)
				origindex[a] = mapIndex;
		}

		return origindex;
	}

	return DM_get_poly_data_layer(dm, type);
}

static void *ccgDM_get_vert_data(DerivedMesh *dm, int index, int type)
{
	if (type == CD_ORIGINDEX) {
		/* ensure creation of CD_ORIGINDEX layer */
		ccgDM_get_vert_data_layer(dm, type);
	}

	return DM_get_vert_data(dm, index, type);
}

static void *ccgDM_get_edge_data(DerivedMesh *dm, int index, int type)
{
	if (type == CD_ORIGINDEX) {
		/* ensure creation of CD_ORIGINDEX layer */
		ccgDM_get_edge_data_layer(dm, type);
	}

	return DM_get_edge_data(dm, index, type);
}

static void *ccgDM_get_tessface_data(DerivedMesh *dm, int index, int type)
{
	if (ELEM(type, CD_ORIGINDEX, CD_TESSLOOPNORMAL)) {
		/* ensure creation of CD_ORIGINDEX/CD_TESSLOOPNORMAL layers */
		ccgDM_get_tessface_data_layer(dm, type);
	}

	return DM_get_tessface_data(dm, index, type);
}

static void *ccgDM_get_poly_data(DerivedMesh *dm, int index, int type)
{
	if (type == CD_ORIGINDEX) {
		/* ensure creation of CD_ORIGINDEX layer */
		ccgDM_get_tessface_data_layer(dm, type);
	}

	return DM_get_poly_data(dm, index, type);
}

static int ccgDM_getNumGrids(DerivedMesh *dm)
{
	CCGDerivedMesh *ccgdm = (CCGDerivedMesh *)dm;
	int index, numFaces, numGrids;

	numFaces = ccgSubSurf_getNumFaces(ccgdm->ss);
	numGrids = 0;

	for (index = 0; index < numFaces; index++) {
		CCGFace *f = ccgdm->faceMap[index].face;
		numGrids += ccgSubSurf_getFaceNumVerts(f);
	}

	return numGrids;
}

static int ccgDM_getGridSize(DerivedMesh *dm)
{
	CCGDerivedMesh *ccgdm = (CCGDerivedMesh *)dm;
	return ccgSubSurf_getGridSize(ccgdm->ss);
}

static int ccgdm_adjacent_grid(int *gridOffset, CCGFace *f, int S, int offset)
{
	CCGFace *adjf;
	CCGEdge *e;
	int i, j = 0, numFaces, fIndex, numEdges = 0;

	e = ccgSubSurf_getFaceEdge(f, S);
	numFaces = ccgSubSurf_getEdgeNumFaces(e);

	if (numFaces != 2)
		return -1;

	for (i = 0; i < numFaces; i++) {
		adjf = ccgSubSurf_getEdgeFace(e, i);

		if (adjf != f) {
			numEdges = ccgSubSurf_getFaceNumVerts(adjf);
			for (j = 0; j < numEdges; j++)
				if (ccgSubSurf_getFaceEdge(adjf, j) == e)
					break;

			if (j != numEdges)
				break;
		}
	}

	if (numEdges == 0)
		return -1;
	
	fIndex = GET_INT_FROM_POINTER(ccgSubSurf_getFaceFaceHandle(adjf));

	return gridOffset[fIndex] + (j + offset) % numEdges;
}

static void ccgdm_create_grids(DerivedMesh *dm)
{
	CCGDerivedMesh *ccgdm = (CCGDerivedMesh *)dm;
	CCGSubSurf *ss = ccgdm->ss;
	CCGElem **gridData;
	DMGridAdjacency *gridAdjacency, *adj;
	DMFlagMat *gridFlagMats;
	CCGFace **gridFaces;
	int *gridOffset;
	int index, numFaces, numGrids, S, gIndex /*, gridSize*/;

	if (ccgdm->gridData)
		return;
	
	numGrids = ccgDM_getNumGrids(dm);
	numFaces = ccgSubSurf_getNumFaces(ss);
	/*gridSize = ccgDM_getGridSize(dm);*/  /*UNUSED*/

	/* compute offset into grid array for each face */
	gridOffset = MEM_mallocN(sizeof(int) * numFaces, "ccgdm.gridOffset");

	for (gIndex = 0, index = 0; index < numFaces; index++) {
		CCGFace *f = ccgdm->faceMap[index].face;
		int numVerts = ccgSubSurf_getFaceNumVerts(f);

		gridOffset[index] = gIndex;
		gIndex += numVerts;
	}

	/* compute grid data */
	gridData = MEM_mallocN(sizeof(CCGElem *) * numGrids, "ccgdm.gridData");
	gridAdjacency = MEM_mallocN(sizeof(DMGridAdjacency) * numGrids, "ccgdm.gridAdjacency");
	gridFaces = MEM_mallocN(sizeof(CCGFace *) * numGrids, "ccgdm.gridFaces");
	gridFlagMats = MEM_mallocN(sizeof(DMFlagMat) * numGrids, "ccgdm.gridFlagMats");

	ccgdm->gridHidden = MEM_callocN(sizeof(*ccgdm->gridHidden) * numGrids, "ccgdm.gridHidden");

	for (gIndex = 0, index = 0; index < numFaces; index++) {
		CCGFace *f = ccgdm->faceMap[index].face;
		int numVerts = ccgSubSurf_getFaceNumVerts(f);

		for (S = 0; S < numVerts; S++, gIndex++) {
			int prevS = (S - 1 + numVerts) % numVerts;
			int nextS = (S + 1 + numVerts) % numVerts;

			gridData[gIndex] = ccgSubSurf_getFaceGridDataArray(ss, f, S);
			gridFaces[gIndex] = f;
			gridFlagMats[gIndex] = ccgdm->faceFlags[index];

			adj = &gridAdjacency[gIndex];

			adj->index[0] = gIndex - S + nextS;
			adj->rotation[0] = 3;
			adj->index[1] = ccgdm_adjacent_grid(gridOffset, f, prevS, 0);
			adj->rotation[1] = 1;
			adj->index[2] = ccgdm_adjacent_grid(gridOffset, f, S, 1);
			adj->rotation[2] = 3;
			adj->index[3] = gIndex - S + prevS;
			adj->rotation[3] = 1;
		}
	}

	ccgdm->gridData = gridData;
	ccgdm->gridFaces = gridFaces;
	ccgdm->gridAdjacency = gridAdjacency;
	ccgdm->gridOffset = gridOffset;
	ccgdm->gridFlagMats = gridFlagMats;
}

static CCGElem **ccgDM_getGridData(DerivedMesh *dm)
{
	CCGDerivedMesh *ccgdm = (CCGDerivedMesh *)dm;

	ccgdm_create_grids(dm);
	return ccgdm->gridData;
}

static DMGridAdjacency *ccgDM_getGridAdjacency(DerivedMesh *dm)
{
	CCGDerivedMesh *ccgdm = (CCGDerivedMesh *)dm;

	ccgdm_create_grids(dm);
	return ccgdm->gridAdjacency;
}

static int *ccgDM_getGridOffset(DerivedMesh *dm)
{
	CCGDerivedMesh *ccgdm = (CCGDerivedMesh *)dm;

	ccgdm_create_grids(dm);
	return ccgdm->gridOffset;
}

static void ccgDM_getGridKey(DerivedMesh *dm, CCGKey *key)
{
	CCGDerivedMesh *ccgdm = (CCGDerivedMesh *)dm;
	CCG_key_top_level(key, ccgdm->ss);
}

static DMFlagMat *ccgDM_getGridFlagMats(DerivedMesh *dm)
{
	CCGDerivedMesh *ccgdm = (CCGDerivedMesh *)dm;
	
	ccgdm_create_grids(dm);
	return ccgdm->gridFlagMats;
}

static BLI_bitmap **ccgDM_getGridHidden(DerivedMesh *dm)
{
	CCGDerivedMesh *ccgdm = (CCGDerivedMesh *)dm;
	
	ccgdm_create_grids(dm);
	return ccgdm->gridHidden;
}

static const MeshElemMap *ccgDM_getPolyMap(Object *ob, DerivedMesh *dm)
{
	CCGDerivedMesh *ccgdm = (CCGDerivedMesh *)dm;

	if (!ccgdm->multires.mmd && !ccgdm->pmap && ob->type == OB_MESH) {
		Mesh *me = ob->data;

		BKE_mesh_vert_poly_map_create(&ccgdm->pmap, &ccgdm->pmap_mem,
		                     me->mpoly, me->mloop,
		                     me->totvert, me->totpoly, me->totloop);
	}

	return ccgdm->pmap;
}

static int ccgDM_use_grid_pbvh(CCGDerivedMesh *ccgdm)
{
	MultiresModifierData *mmd = ccgdm->multires.mmd;

	/* both of multires and subsurf modifiers are CCG, but
	 * grids should only be used when sculpting on multires */
	if (!mmd)
		return 0;

	return 1;
}

static struct PBVH *ccgDM_getPBVH(Object *ob, DerivedMesh *dm)
{
	CCGDerivedMesh *ccgdm = (CCGDerivedMesh *)dm;
	CCGKey key;
	int numGrids, grid_pbvh;

	CCG_key_top_level(&key, ccgdm->ss);

	if (!ob) {
		ccgdm->pbvh = NULL;
		return NULL;
	}

	if (!ob->sculpt)
		return NULL;

	grid_pbvh = ccgDM_use_grid_pbvh(ccgdm);

	if (ob->sculpt->pbvh) {
		if (grid_pbvh) {
			/* pbvh's grids, gridadj and gridfaces points to data inside ccgdm
			 * but this can be freed on ccgdm release, this updates the pointers
			 * when the ccgdm gets remade, the assumption is that the topology
			 * does not change. */
			ccgdm_create_grids(dm);
			BKE_pbvh_grids_update(ob->sculpt->pbvh, ccgdm->gridData, ccgdm->gridAdjacency, (void **)ccgdm->gridFaces,
			                      ccgdm->gridFlagMats, ccgdm->gridHidden);
		}

		ccgdm->pbvh = ob->sculpt->pbvh;
	}

	if (ccgdm->pbvh)
		return ccgdm->pbvh;

	/* no pbvh exists yet, we need to create one. only in case of multires
	 * we build a pbvh over the modified mesh, in other cases the base mesh
	 * is being sculpted, so we build a pbvh from that. */
	if (grid_pbvh) {
		ccgdm_create_grids(dm);

		numGrids = ccgDM_getNumGrids(dm);

		ob->sculpt->pbvh = ccgdm->pbvh = BKE_pbvh_new();
		BKE_pbvh_build_grids(ccgdm->pbvh, ccgdm->gridData, ccgdm->gridAdjacency,
		                     numGrids, &key, (void **) ccgdm->gridFaces, ccgdm->gridFlagMats, ccgdm->gridHidden);
	}
	else if (ob->type == OB_MESH) {
		Mesh *me = ob->data;
		ob->sculpt->pbvh = ccgdm->pbvh = BKE_pbvh_new();
		BLI_assert(!(me->mface == NULL && me->mpoly != NULL)); /* BMESH ONLY complain if mpoly is valid but not mface */
		BKE_pbvh_build_mesh(ccgdm->pbvh, me->mface, me->mvert,
		                    me->totface, me->totvert, &me->vdata);
	}

	if (ccgdm->pbvh)
		pbvh_show_diffuse_color_set(ccgdm->pbvh, ob->sculpt->show_diffuse_color);

	return ccgdm->pbvh;
}

static void ccgDM_recalcTessellation(DerivedMesh *UNUSED(dm))
{
	/* Nothing to do: CCG handles creating its own tessfaces */
}

static void ccgDM_calcNormals(DerivedMesh *dm)
{
	/* Nothing to do: CCG calculates normals during drawing */
	dm->dirty &= ~DM_DIRTY_NORMALS;
}

static CCGDerivedMesh *getCCGDerivedMesh(CCGSubSurf *ss,
                                         int drawInteriorEdges,
                                         int useSubsurfUv,
                                         DerivedMesh *dm)
{
	CCGDerivedMesh *ccgdm = MEM_callocN(sizeof(*ccgdm), "ccgdm");
	CCGVertIterator vi;
	CCGEdgeIterator ei;
	CCGFaceIterator fi;
	int index, totvert, totedge, totface;
	int i;
	int vertNum, edgeNum, faceNum;
	int *vertOrigIndex, *faceOrigIndex, *polyOrigIndex, *base_polyOrigIndex, *edgeOrigIndex;
	short *edgeFlags;
	DMFlagMat *faceFlags;
	int *polyidx = NULL;
#ifndef USE_DYNSIZE
	int *loopidx = NULL, *vertidx = NULL;
	BLI_array_declare(loopidx);
	BLI_array_declare(vertidx);
#endif
	int loopindex, loopindex2;
	int edgeSize;
	int gridSize;
	int gridFaces, gridCuts;
	/*int gridSideVerts;*/
	int gridSideEdges;
	int numTex, numCol;
	int hasPCol, hasOrigSpace;
	int gridInternalEdges;
	WeightTable wtable = {NULL};
	/* MCol *mcol; */ /* UNUSED */
	MEdge *medge = NULL;
	/* MFace *mface = NULL; */
	MPoly *mpoly = NULL;
	bool has_edge_cd;

	DM_from_template(&ccgdm->dm, dm, DM_TYPE_CCGDM,
	                 ccgSubSurf_getNumFinalVerts(ss),
	                 ccgSubSurf_getNumFinalEdges(ss),
	                 ccgSubSurf_getNumFinalFaces(ss),
	                 ccgSubSurf_getNumFinalFaces(ss) * 4,
	                 ccgSubSurf_getNumFinalFaces(ss));

	CustomData_free_layer_active(&ccgdm->dm.polyData, CD_NORMAL,
	                             ccgdm->dm.numPolyData);
	
	numTex = CustomData_number_of_layers(&ccgdm->dm.loopData, CD_MLOOPUV);
	numCol = CustomData_number_of_layers(&ccgdm->dm.loopData, CD_MLOOPCOL);
	hasPCol = CustomData_has_layer(&ccgdm->dm.loopData, CD_PREVIEW_MLOOPCOL);
	hasOrigSpace = CustomData_has_layer(&ccgdm->dm.loopData, CD_ORIGSPACE_MLOOP);
	
	if (
	    (numTex && CustomData_number_of_layers(&ccgdm->dm.faceData, CD_MTFACE) != numTex)  ||
	    (numCol && CustomData_number_of_layers(&ccgdm->dm.faceData, CD_MCOL) != numCol)    ||
	    (hasPCol && !CustomData_has_layer(&ccgdm->dm.faceData, CD_PREVIEW_MCOL))            ||
	    (hasOrigSpace && !CustomData_has_layer(&ccgdm->dm.faceData, CD_ORIGSPACE)) )
	{
		CustomData_from_bmeshpoly(&ccgdm->dm.faceData,
		                          &ccgdm->dm.polyData,
		                          &ccgdm->dm.loopData,
		                          ccgSubSurf_getNumFinalFaces(ss));
	}

	/* We absolutely need that layer, else it's no valid tessellated data! */
	polyidx = CustomData_add_layer(&ccgdm->dm.faceData, CD_ORIGINDEX, CD_CALLOC,
	                               NULL, ccgSubSurf_getNumFinalFaces(ss));

	ccgdm->dm.getMinMax = ccgDM_getMinMax;
	ccgdm->dm.getNumVerts = ccgDM_getNumVerts;
	ccgdm->dm.getNumEdges = ccgDM_getNumEdges;
	ccgdm->dm.getNumTessFaces = ccgDM_getNumTessFaces;
	ccgdm->dm.getNumLoops = ccgDM_getNumLoops;
	/* reuse of ccgDM_getNumTessFaces is intentional here: subsurf polys are just created from tessfaces */
	ccgdm->dm.getNumPolys = ccgDM_getNumTessFaces;

	ccgdm->dm.getVert = ccgDM_getFinalVert;
	ccgdm->dm.getEdge = ccgDM_getFinalEdge;
	ccgdm->dm.getTessFace = ccgDM_getFinalFace;

	ccgdm->dm.getVertCo = ccgDM_getFinalVertCo;
	ccgdm->dm.getVertNo = ccgDM_getFinalVertNo;

	ccgdm->dm.copyVertArray = ccgDM_copyFinalVertArray;
	ccgdm->dm.copyEdgeArray = ccgDM_copyFinalEdgeArray;
	ccgdm->dm.copyTessFaceArray = ccgDM_copyFinalFaceArray;
	ccgdm->dm.copyLoopArray = ccgDM_copyFinalLoopArray;
	ccgdm->dm.copyPolyArray = ccgDM_copyFinalPolyArray;

	ccgdm->dm.getVertData = ccgDM_get_vert_data;
	ccgdm->dm.getEdgeData = ccgDM_get_edge_data;
	ccgdm->dm.getTessFaceData = ccgDM_get_tessface_data;
	ccgdm->dm.getPolyData = ccgDM_get_poly_data;
	ccgdm->dm.getVertDataArray = ccgDM_get_vert_data_layer;
	ccgdm->dm.getEdgeDataArray = ccgDM_get_edge_data_layer;
	ccgdm->dm.getTessFaceDataArray = ccgDM_get_tessface_data_layer;
	ccgdm->dm.getPolyDataArray = ccgDM_get_poly_data_layer;
	ccgdm->dm.getNumGrids = ccgDM_getNumGrids;
	ccgdm->dm.getGridSize = ccgDM_getGridSize;
	ccgdm->dm.getGridData = ccgDM_getGridData;
	ccgdm->dm.getGridAdjacency = ccgDM_getGridAdjacency;
	ccgdm->dm.getGridOffset = ccgDM_getGridOffset;
	ccgdm->dm.getGridKey = ccgDM_getGridKey;
	ccgdm->dm.getGridFlagMats = ccgDM_getGridFlagMats;
	ccgdm->dm.getGridHidden = ccgDM_getGridHidden;
	ccgdm->dm.getPolyMap = ccgDM_getPolyMap;
	ccgdm->dm.getPBVH = ccgDM_getPBVH;

	ccgdm->dm.calcNormals = ccgDM_calcNormals;
	ccgdm->dm.calcLoopNormals = CDDM_calc_loop_normals;
	ccgdm->dm.calcLoopNormalsSpaceArray = CDDM_calc_loop_normals_spacearr;
	ccgdm->dm.recalcTessellation = ccgDM_recalcTessellation;

	ccgdm->dm.getVertCos = ccgdm_getVertCos;
	ccgdm->dm.foreachMappedVert = ccgDM_foreachMappedVert;
	ccgdm->dm.foreachMappedEdge = ccgDM_foreachMappedEdge;
	ccgdm->dm.foreachMappedLoop = ccgDM_foreachMappedLoop;
	ccgdm->dm.foreachMappedFaceCenter = ccgDM_foreachMappedFaceCenter;
	
	ccgdm->dm.drawVerts = ccgDM_drawVerts;
	ccgdm->dm.drawEdges = ccgDM_drawEdges;
	ccgdm->dm.drawLooseEdges = ccgDM_drawLooseEdges;
	ccgdm->dm.drawFacesSolid = ccgDM_drawFacesSolid;
	ccgdm->dm.drawFacesTex = ccgDM_drawFacesTex;
	ccgdm->dm.drawFacesGLSL = ccgDM_drawFacesGLSL;
	ccgdm->dm.drawMappedFaces = ccgDM_drawMappedFaces;
	ccgdm->dm.drawMappedFacesTex = ccgDM_drawMappedFacesTex;
	ccgdm->dm.drawMappedFacesGLSL = ccgDM_drawMappedFacesGLSL;
	ccgdm->dm.drawMappedFacesMat = ccgDM_drawMappedFacesMat;
	ccgdm->dm.drawUVEdges = ccgDM_drawUVEdges;

	ccgdm->dm.drawMappedEdgesInterp = ccgDM_drawMappedEdgesInterp;
	ccgdm->dm.drawMappedEdges = ccgDM_drawMappedEdges;
	ccgdm->dm.gpuObjectNew = ccgDM_GPUObjectNew;
	ccgdm->dm.copy_gpu_data = ccgDM_copy_gpu_data;
	
	ccgdm->dm.release = ccgDM_release;
	
	ccgdm->ss = ss;
	ccgdm->drawInteriorEdges = drawInteriorEdges;
	ccgdm->useSubsurfUv = useSubsurfUv;

	totvert = ccgSubSurf_getNumVerts(ss);
	ccgdm->vertMap = MEM_mallocN(totvert * sizeof(*ccgdm->vertMap), "vertMap");
	for (ccgSubSurf_initVertIterator(ss, &vi); !ccgVertIterator_isStopped(&vi); ccgVertIterator_next(&vi)) {
		CCGVert *v = ccgVertIterator_getCurrent(&vi);

		ccgdm->vertMap[GET_INT_FROM_POINTER(ccgSubSurf_getVertVertHandle(v))].vert = v;
	}

	totedge = ccgSubSurf_getNumEdges(ss);
	ccgdm->edgeMap = MEM_mallocN(totedge * sizeof(*ccgdm->edgeMap), "edgeMap");
	for (ccgSubSurf_initEdgeIterator(ss, &ei); !ccgEdgeIterator_isStopped(&ei); ccgEdgeIterator_next(&ei)) {
		CCGEdge *e = ccgEdgeIterator_getCurrent(&ei);

		ccgdm->edgeMap[GET_INT_FROM_POINTER(ccgSubSurf_getEdgeEdgeHandle(e))].edge = e;
	}

	totface = ccgSubSurf_getNumFaces(ss);
	ccgdm->faceMap = MEM_mallocN(totface * sizeof(*ccgdm->faceMap), "faceMap");
	for (ccgSubSurf_initFaceIterator(ss, &fi); !ccgFaceIterator_isStopped(&fi); ccgFaceIterator_next(&fi)) {
		CCGFace *f = ccgFaceIterator_getCurrent(&fi);

		ccgdm->faceMap[GET_INT_FROM_POINTER(ccgSubSurf_getFaceFaceHandle(f))].face = f;
	}

	ccgdm->reverseFaceMap = MEM_callocN(sizeof(int) * ccgSubSurf_getNumFinalFaces(ss), "reverseFaceMap");

	edgeSize = ccgSubSurf_getEdgeSize(ss);
	gridSize = ccgSubSurf_getGridSize(ss);
	gridFaces = gridSize - 1;
	gridCuts = gridSize - 2;
	/*gridInternalVerts = gridSideVerts * gridSideVerts; - as yet, unused */
	gridSideEdges = gridSize - 1;
	gridInternalEdges = (gridSideEdges - 1) * gridSideEdges * 2; 

	vertNum = 0;
	edgeNum = 0;
	faceNum = 0;

	/* mvert = dm->getVertArray(dm); */ /* UNUSED */
	medge = dm->getEdgeArray(dm);
	/* mface = dm->getTessFaceArray(dm); */ /* UNUSED */

	mpoly = CustomData_get_layer(&dm->polyData, CD_MPOLY);
	base_polyOrigIndex = CustomData_get_layer(&dm->polyData, CD_ORIGINDEX);
	
	/*CDDM hack*/
	edgeFlags = ccgdm->edgeFlags = MEM_callocN(sizeof(short) * totedge, "edgeFlags");
	faceFlags = ccgdm->faceFlags = MEM_callocN(sizeof(DMFlagMat) * totface, "faceFlags");

	vertOrigIndex = DM_get_vert_data_layer(&ccgdm->dm, CD_ORIGINDEX);
	edgeOrigIndex = DM_get_edge_data_layer(&ccgdm->dm, CD_ORIGINDEX);

	faceOrigIndex = DM_get_tessface_data_layer(&ccgdm->dm, CD_ORIGINDEX);
	polyOrigIndex = DM_get_poly_data_layer(&ccgdm->dm, CD_ORIGINDEX);

	has_edge_cd = ((ccgdm->dm.edgeData.totlayer - (edgeOrigIndex ? 1 : 0)) != 0);

#if 0
	/* this is not in trunk, can gives problems because colors initialize
	 * as black, just don't do it!, it works fine - campbell */
	if (!CustomData_has_layer(&ccgdm->dm.faceData, CD_MCOL))
		DM_add_tessface_layer(&ccgdm->dm, CD_MCOL, CD_CALLOC, NULL);
	mcol = DM_get_tessface_data_layer(&ccgdm->dm, CD_MCOL);
#endif

	loopindex = loopindex2 = 0; /* current loop index */
	for (index = 0; index < totface; index++) {
		CCGFace *f = ccgdm->faceMap[index].face;
		int numVerts = ccgSubSurf_getFaceNumVerts(f);
		int numFinalEdges = numVerts * (gridSideEdges + gridInternalEdges);
		int origIndex = GET_INT_FROM_POINTER(ccgSubSurf_getFaceFaceHandle(f));
		int g2_wid = gridCuts + 2;
		float *w, *w2;
		int s, x, y;
#ifdef USE_DYNSIZE
		int loopidx[numVerts], vertidx[numVerts];
#endif

		w = get_ss_weights(&wtable, gridCuts, numVerts);

		ccgdm->faceMap[index].startVert = vertNum;
		ccgdm->faceMap[index].startEdge = edgeNum;
		ccgdm->faceMap[index].startFace = faceNum;
		
		faceFlags->flag = mpoly ?  mpoly[origIndex].flag : 0;
		faceFlags->mat_nr = mpoly ? mpoly[origIndex].mat_nr : 0;
		faceFlags++;

		/* set the face base vert */
		*((int *)ccgSubSurf_getFaceUserData(ss, f)) = vertNum;

#ifndef USE_DYNSIZE
		BLI_array_empty(loopidx);
		BLI_array_grow_items(loopidx, numVerts);
#endif
		for (s = 0; s < numVerts; s++) {
			loopidx[s] = loopindex++;
		}

#ifndef USE_DYNSIZE
		BLI_array_empty(vertidx);
		BLI_array_grow_items(vertidx, numVerts);
#endif
		for (s = 0; s < numVerts; s++) {
			CCGVert *v = ccgSubSurf_getFaceVert(f, s);
			vertidx[s] = GET_INT_FROM_POINTER(ccgSubSurf_getVertVertHandle(v));
		}
		

		/*I think this is for interpolating the center vert?*/
		w2 = w; // + numVerts*(g2_wid-1) * (g2_wid-1); //numVerts*((g2_wid-1) * g2_wid+g2_wid-1);
		DM_interp_vert_data(dm, &ccgdm->dm, vertidx, w2,
		                    numVerts, vertNum);
		if (vertOrigIndex) {
			*vertOrigIndex = ORIGINDEX_NONE;
			vertOrigIndex++;
		}

		vertNum++;

		/*interpolate per-vert data*/
		for (s = 0; s < numVerts; s++) {
			for (x = 1; x < gridFaces; x++) {
				w2 = w + s * numVerts * g2_wid * g2_wid + x * numVerts;
				DM_interp_vert_data(dm, &ccgdm->dm, vertidx, w2,
				                    numVerts, vertNum);

				if (vertOrigIndex) {
					*vertOrigIndex = ORIGINDEX_NONE;
					vertOrigIndex++;
				}

				vertNum++;
			}
		}

		/*interpolate per-vert data*/
		for (s = 0; s < numVerts; s++) {
			for (y = 1; y < gridFaces; y++) {
				for (x = 1; x < gridFaces; x++) {
					w2 = w + s * numVerts * g2_wid * g2_wid + (y * g2_wid + x) * numVerts;
					DM_interp_vert_data(dm, &ccgdm->dm, vertidx, w2,
					                    numVerts, vertNum);

					if (vertOrigIndex) {
						*vertOrigIndex = ORIGINDEX_NONE;
						vertOrigIndex++;
					}

					vertNum++;
				}
			}
		}

		if (edgeOrigIndex) {
			for (i = 0; i < numFinalEdges; ++i) {
				edgeOrigIndex[edgeNum + i] = ORIGINDEX_NONE;
			}
		}

		for (s = 0; s < numVerts; s++) {
			/*interpolate per-face data*/
			for (y = 0; y < gridFaces; y++) {
				for (x = 0; x < gridFaces; x++) {
					w2 = w + s * numVerts * g2_wid * g2_wid + (y * g2_wid + x) * numVerts;
					CustomData_interp(&dm->loopData, &ccgdm->dm.loopData,
					                  loopidx, w2, NULL, numVerts, loopindex2);
					loopindex2++;

					w2 = w + s * numVerts * g2_wid * g2_wid + ((y + 1) * g2_wid + (x)) * numVerts;
					CustomData_interp(&dm->loopData, &ccgdm->dm.loopData,
					                  loopidx, w2, NULL, numVerts, loopindex2);
					loopindex2++;

					w2 = w + s * numVerts * g2_wid * g2_wid + ((y + 1) * g2_wid + (x + 1)) * numVerts;
					CustomData_interp(&dm->loopData, &ccgdm->dm.loopData,
					                  loopidx, w2, NULL, numVerts, loopindex2);
					loopindex2++;
					
					w2 = w + s * numVerts * g2_wid * g2_wid + ((y) * g2_wid + (x + 1)) * numVerts;
					CustomData_interp(&dm->loopData, &ccgdm->dm.loopData,
					                  loopidx, w2, NULL, numVerts, loopindex2);
					loopindex2++;

					/*copy over poly data, e.g. mtexpoly*/
					CustomData_copy_data(&dm->polyData, &ccgdm->dm.polyData, origIndex, faceNum, 1);

					/*generate tessellated face data used for drawing*/
					ccg_loops_to_corners(&ccgdm->dm.faceData, &ccgdm->dm.loopData,
					                     &ccgdm->dm.polyData, loopindex2 - 4, faceNum, faceNum,
					                     numTex, numCol, hasPCol, hasOrigSpace);
					
					/*set original index data*/
					if (faceOrigIndex) {
						/* reference the index in 'polyOrigIndex' */
						*faceOrigIndex = faceNum;
						faceOrigIndex++;
					}
					if (polyOrigIndex) {
						*polyOrigIndex = base_polyOrigIndex ? base_polyOrigIndex[origIndex] : origIndex;
						polyOrigIndex++;
					}

					ccgdm->reverseFaceMap[faceNum] = index;

					/* This is a simple one to one mapping, here... */
					polyidx[faceNum] = faceNum;

					faceNum++;
				}
			}
		}

		edgeNum += numFinalEdges;
	}

	for (index = 0; index < totedge; ++index) {
		CCGEdge *e = ccgdm->edgeMap[index].edge;
		int numFinalEdges = edgeSize - 1;
		int mapIndex = ccgDM_getEdgeMapIndex(ss, e);
		int x;
		int vertIdx[2];
		int edgeIdx = GET_INT_FROM_POINTER(ccgSubSurf_getEdgeEdgeHandle(e));

		CCGVert *v;
		v = ccgSubSurf_getEdgeVert0(e);
		vertIdx[0] = GET_INT_FROM_POINTER(ccgSubSurf_getVertVertHandle(v));
		v = ccgSubSurf_getEdgeVert1(e);
		vertIdx[1] = GET_INT_FROM_POINTER(ccgSubSurf_getVertVertHandle(v));

		ccgdm->edgeMap[index].startVert = vertNum;
		ccgdm->edgeMap[index].startEdge = edgeNum;

		if (edgeIdx >= 0 && edgeFlags)
			edgeFlags[edgeIdx] = medge[edgeIdx].flag;

		/* set the edge base vert */
		*((int *)ccgSubSurf_getEdgeUserData(ss, e)) = vertNum;

		for (x = 1; x < edgeSize - 1; x++) {
			float w[2];
			w[1] = (float) x / (edgeSize - 1);
			w[0] = 1 - w[1];
			DM_interp_vert_data(dm, &ccgdm->dm, vertIdx, w, 2, vertNum);
			if (vertOrigIndex) {
				*vertOrigIndex = ORIGINDEX_NONE;
				vertOrigIndex++;
			}
			vertNum++;
		}

		if (has_edge_cd) {
			BLI_assert(edgeIdx >= 0 && edgeIdx < dm->getNumEdges(dm));
			for (i = 0; i < numFinalEdges; ++i) {
				CustomData_copy_data(&dm->edgeData, &ccgdm->dm.edgeData, edgeIdx, edgeNum + i, 1);
			}
		}

		if (edgeOrigIndex) {
			for (i = 0; i < numFinalEdges; ++i) {
				edgeOrigIndex[edgeNum + i] = mapIndex;
			}
		}

		edgeNum += numFinalEdges;
	}

	if (useSubsurfUv) {
		CustomData *ldata = &ccgdm->dm.loopData;
		CustomData *dmldata = &dm->loopData;
		int numlayer = CustomData_number_of_layers(ldata, CD_MLOOPUV);
		int dmnumlayer = CustomData_number_of_layers(dmldata, CD_MLOOPUV);

		for (i = 0; i < numlayer && i < dmnumlayer; i++)
			set_subsurf_uv(ss, dm, &ccgdm->dm, i);
	}

	for (index = 0; index < totvert; ++index) {
		CCGVert *v = ccgdm->vertMap[index].vert;
		int mapIndex = ccgDM_getVertMapIndex(ccgdm->ss, v);
		int vertIdx;

		vertIdx = GET_INT_FROM_POINTER(ccgSubSurf_getVertVertHandle(v));

		ccgdm->vertMap[index].startVert = vertNum;

		/* set the vert base vert */
		*((int *) ccgSubSurf_getVertUserData(ss, v)) = vertNum;

		DM_copy_vert_data(dm, &ccgdm->dm, vertIdx, vertNum, 1);

		if (vertOrigIndex) {
			*vertOrigIndex = mapIndex;
			vertOrigIndex++;
		}
		vertNum++;
	}

	ccgdm->dm.numVertData = vertNum;
	ccgdm->dm.numEdgeData = edgeNum;
	ccgdm->dm.numTessFaceData = faceNum;
	ccgdm->dm.numLoopData = loopindex2;
	ccgdm->dm.numPolyData = faceNum;

	/* All tessellated CD layers were updated! */
	ccgdm->dm.dirty &= ~DM_DIRTY_TESS_CDLAYERS;

#ifndef USE_DYNSIZE
	BLI_array_free(vertidx);
	BLI_array_free(loopidx);
#endif
	free_ss_weights(&wtable);

	return ccgdm;
}

/***/

struct DerivedMesh *subsurf_make_derived_from_derived(
        struct DerivedMesh *dm,
        struct SubsurfModifierData *smd,
        float (*vertCos)[3],
        SubsurfFlags flags)
{
	int useSimple = (smd->subdivType == ME_SIMPLE_SUBSURF) ? CCG_SIMPLE_SUBDIV : 0;
	CCGFlags useAging = smd->flags & eSubsurfModifierFlag_DebugIncr ? CCG_USE_AGING : 0;
	int useSubsurfUv = smd->flags & eSubsurfModifierFlag_SubsurfUv;
	int drawInteriorEdges = !(smd->flags & eSubsurfModifierFlag_ControlEdges);
	CCGDerivedMesh *result;

	/* note: editmode calculation can only run once per
	 * modifier stack evaluation (uses freed cache) [#36299] */
	if (flags & SUBSURF_FOR_EDIT_MODE) {
		int levels = (smd->modifier.scene) ? get_render_subsurf_level(&smd->modifier.scene->r, smd->levels) : smd->levels;

		smd->emCache = _getSubSurf(smd->emCache, levels, 3, useSimple | useAging | CCG_CALC_NORMALS);
		ss_sync_from_derivedmesh(smd->emCache, dm, vertCos, useSimple);

		result = getCCGDerivedMesh(smd->emCache,
		                           drawInteriorEdges,
		                           useSubsurfUv, dm);
	}
	else if (flags & SUBSURF_USE_RENDER_PARAMS) {
		/* Do not use cache in render mode. */
		CCGSubSurf *ss;
		int levels = (smd->modifier.scene) ? get_render_subsurf_level(&smd->modifier.scene->r, smd->renderLevels) : smd->renderLevels;

		if (levels == 0)
			return dm;
		
		ss = _getSubSurf(NULL, levels, 3, useSimple | CCG_USE_ARENA | CCG_CALC_NORMALS);

		ss_sync_from_derivedmesh(ss, dm, vertCos, useSimple);

		result = getCCGDerivedMesh(ss,
		                           drawInteriorEdges, useSubsurfUv, dm);

		result->freeSS = 1;
	}
	else {
		int useIncremental = (smd->flags & eSubsurfModifierFlag_Incremental);
		int levels = (smd->modifier.scene) ? get_render_subsurf_level(&smd->modifier.scene->r, smd->levels) : smd->levels;
		CCGSubSurf *ss;

		/* It is quite possible there is a much better place to do this. It
		 * depends a bit on how rigorously we expect this function to never
		 * be called in editmode. In semi-theory we could share a single
		 * cache, but the handles used inside and outside editmode are not
		 * the same so we would need some way of converting them. Its probably
		 * not worth the effort. But then why am I even writing this long
		 * comment that no one will read? Hmmm. - zr
		 *
		 * Addendum: we can't really ensure that this is never called in edit
		 * mode, so now we have a parameter to verify it. - brecht
		 */
		if (!(flags & SUBSURF_IN_EDIT_MODE) && smd->emCache) {
			ccgSubSurf_free(smd->emCache);
			smd->emCache = NULL;
		}

		if (useIncremental && (flags & SUBSURF_IS_FINAL_CALC)) {
			smd->mCache = ss = _getSubSurf(smd->mCache, levels, 3, useSimple | useAging | CCG_CALC_NORMALS);

			ss_sync_from_derivedmesh(ss, dm, vertCos, useSimple);

			result = getCCGDerivedMesh(smd->mCache,
			                           drawInteriorEdges,
			                           useSubsurfUv, dm);
		}
		else {
			CCGFlags ccg_flags = useSimple | CCG_USE_ARENA | CCG_CALC_NORMALS;
			
			if (smd->mCache && (flags & SUBSURF_IS_FINAL_CALC)) {
				ccgSubSurf_free(smd->mCache);
				smd->mCache = NULL;
			}

			if (flags & SUBSURF_ALLOC_PAINT_MASK)
				ccg_flags |= CCG_ALLOC_MASK;

			ss = _getSubSurf(NULL, levels, 3, ccg_flags);
			ss_sync_from_derivedmesh(ss, dm, vertCos, useSimple);

			result = getCCGDerivedMesh(ss, drawInteriorEdges, useSubsurfUv, dm);

			if (flags & SUBSURF_IS_FINAL_CALC)
				smd->mCache = ss;
			else
				result->freeSS = 1;

			if (flags & SUBSURF_ALLOC_PAINT_MASK)
				ccgSubSurf_setNumLayers(ss, 4);
		}
	}

	return (DerivedMesh *)result;
}

void subsurf_calculate_limit_positions(Mesh *me, float (*r_positions)[3])
{
	/* Finds the subsurf limit positions for the verts in a mesh 
	 * and puts them in an array of floats. Please note that the 
	 * calculated vert positions is incorrect for the verts 
	 * on the boundary of the mesh.
	 */
	CCGSubSurf *ss = _getSubSurf(NULL, 1, 3, CCG_USE_ARENA);
	float edge_sum[3], face_sum[3];
	CCGVertIterator vi;
	DerivedMesh *dm = CDDM_from_mesh(me);

	ss_sync_from_derivedmesh(ss, dm, NULL, 0);

	for (ccgSubSurf_initVertIterator(ss, &vi); !ccgVertIterator_isStopped(&vi); ccgVertIterator_next(&vi)) {
		CCGVert *v = ccgVertIterator_getCurrent(&vi);
		int idx = GET_INT_FROM_POINTER(ccgSubSurf_getVertVertHandle(v));
		int N = ccgSubSurf_getVertNumEdges(v);
		int numFaces = ccgSubSurf_getVertNumFaces(v);
		float *co;
		int i;

		zero_v3(edge_sum);
		zero_v3(face_sum);

		for (i = 0; i < N; i++) {
			CCGEdge *e = ccgSubSurf_getVertEdge(v, i);
			add_v3_v3v3(edge_sum, edge_sum, ccgSubSurf_getEdgeData(ss, e, 1));
		}
		for (i = 0; i < numFaces; i++) {
			CCGFace *f = ccgSubSurf_getVertFace(v, i);
			add_v3_v3(face_sum, ccgSubSurf_getFaceCenterData(f));
		}

		/* ad-hoc correction for boundary vertices, to at least avoid them
		 * moving completely out of place (brecht) */
		if (numFaces && numFaces != N)
			mul_v3_fl(face_sum, (float)N / (float)numFaces);

		co = ccgSubSurf_getVertData(ss, v);
		r_positions[idx][0] = (co[0] * N * N + edge_sum[0] * 4 + face_sum[0]) / (N * (N + 5));
		r_positions[idx][1] = (co[1] * N * N + edge_sum[1] * 4 + face_sum[1]) / (N * (N + 5));
		r_positions[idx][2] = (co[2] * N * N + edge_sum[2] * 4 + face_sum[2]) / (N * (N + 5));
	}

	ccgSubSurf_free(ss);

	dm->release(dm);
}<|MERGE_RESOLUTION|>--- conflicted
+++ resolved
@@ -1801,10 +1801,6 @@
 
 			if (ln) {
 				/* Can't use quad strips here... */
-<<<<<<< HEAD
-				glBegin(GL_QUADS);
-=======
->>>>>>> 59dd3735
 				for (y = 0; y < gridFaces; y ++) {
 					for (x = 0; x < gridFaces; x ++) {
 						start = vindex[mat_orig_to_new[matnr]];
@@ -1822,10 +1818,6 @@
 						ln ++;
 					}
 				}
-<<<<<<< HEAD
-				glEnd();
-=======
->>>>>>> 59dd3735
 			}
 			else if (shademodel == GL_SMOOTH) {
 				for (y = 0; y < gridFaces; y ++) {
@@ -1841,13 +1833,8 @@
 						copy_v3_v3(&varray[start + 3], c);
 						copy_v3_v3(&varray[start + 6], b);
 				
-<<<<<<< HEAD
-						copy_v3_v3(&varray[start + 9], b);
-						copy_v3_v3(&varray[start + 12], d);
-=======
 						copy_v3_v3(&varray[start + 9], d);
 						copy_v3_v3(&varray[start + 12], b);
->>>>>>> 59dd3735
 						copy_v3_v3(&varray[start + 15], a);
 						
 						vindex[mat_orig_to_new[matnr]] += 18;
@@ -1926,13 +1913,8 @@
 					copy_v3_v3(&varray[start + 3], c);
 					copy_v3_v3(&varray[start + 6], b);
 			
-<<<<<<< HEAD
-					copy_v3_v3(&varray[start + 9], b);
-					copy_v3_v3(&varray[start + 12], d);
-=======
 					copy_v3_v3(&varray[start + 9], d);
 					copy_v3_v3(&varray[start + 12], b);
->>>>>>> 59dd3735
 					copy_v3_v3(&varray[start + 15], a);
 					
 					vindex[mat_orig_to_new[matnr]] += 18;
@@ -2056,11 +2038,8 @@
 	int a;
 	CCGDerivedMesh *ccgdm = (CCGDerivedMesh *) dm;
 
-<<<<<<< HEAD
 	ccgdm_pbvh_update(ccgdm);
 
-=======
->>>>>>> 59dd3735
 	if (ccgdm->pbvh && ccgdm->multires.mmd && !fast) {
 		if (dm->numTessFaceData) {
 			BKE_pbvh_draw(ccgdm->pbvh, partial_redraw_planes, NULL,
