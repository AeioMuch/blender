--- conflicted
+++ resolved
@@ -130,11 +130,8 @@
 	intern/mesh.c
 	intern/mesh_evaluate.c
 	intern/mesh_mapping.c
-<<<<<<< HEAD
+	intern/mesh_remap.c
 	intern/mesh_sample.c
-=======
-	intern/mesh_remap.c
->>>>>>> 59e166c5
 	intern/mesh_validate.c
 	intern/modifier.c
 	intern/modifiers_bmesh.c
@@ -251,11 +248,8 @@
 	BKE_mball_tessellate.h
 	BKE_mesh.h
 	BKE_mesh_mapping.h
-<<<<<<< HEAD
+	BKE_mesh_remap.h
 	BKE_mesh_sample.h
-=======
-	BKE_mesh_remap.h
->>>>>>> 59e166c5
 	BKE_modifier.h
 	BKE_movieclip.h
 	BKE_multires.h
