# ***** BEGIN GPL LICENSE BLOCK *****
#
# This program is free software; you can redistribute it and/or
# modify it under the terms of the GNU General Public License
# as published by the Free Software Foundation; either version 2
# of the License, or (at your option) any later version.
#
# This program is distributed in the hope that it will be useful,
# but WITHOUT ANY WARRANTY; without even the implied warranty of
# MERCHANTABILITY or FITNESS FOR A PARTICULAR PURPOSE.  See the
# GNU General Public License for more details.
#
# You should have received a copy of the GNU General Public License
# along with this program; if not, write to the Free Software Foundation,
# Inc., 51 Franklin Street, Fifth Floor, Boston, MA 02110-1301, USA.
#
# The Original Code is Copyright (C) 2006, Blender Foundation
# All rights reserved.
# ***** END GPL LICENSE BLOCK *****

set(INC
  .
  ../blenfont
  ../blenlib
  ../blenloader
  ../blentranslation
  ../bmesh
  ../depsgraph
  ../draw
  ../gpencil_modifiers
  ../gpu
  ../ikplugin
  ../imbuf
  ../makesdna
  ../makesrna
  ../modifiers
  ../nodes
  ../physics
  ../shader_fx
  ../render/extern/include
  ../../../intern/ghost
  ../../../intern/glew-mx
  ../../../intern/guardedalloc
  ../../../intern/iksolver/extern
  ../../../intern/atomic
  ../../../intern/clog
  ../../../intern/libmv
  ../../../intern/memutil
  ../../../intern/mikktspace
  ../../../intern/opensubdiv
  ../../../extern/curve_fit_nd
  ../../../intern/smoke/extern

  # dna_type_offsets.h
  ${CMAKE_CURRENT_BINARY_DIR}/../makesdna/intern
)

set(INC_SYS
  ${GLEW_INCLUDE_PATH}
  ${ZLIB_INCLUDE_DIRS}
)

set(SRC
  ${CMAKE_SOURCE_DIR}/release/datafiles/userdef/userdef_default.c
  intern/CCGSubSurf.c
  intern/CCGSubSurf_legacy.c
  intern/CCGSubSurf_opensubdiv.c
  intern/CCGSubSurf_opensubdiv_converter.c
  intern/CCGSubSurf_util.c
  intern/DerivedMesh.c
  intern/action.c
  intern/addon.c
  intern/anim.c
  intern/anim_sys.c
  intern/appdir.c
  intern/armature.c
  intern/armature_update.c
  intern/autoexec.c
  intern/blender.c
  intern/blender_copybuffer.c
  intern/blender_undo.c
  intern/blender_user_menu.c
  intern/blendfile.c
  intern/boids.c
  intern/bpath.c
  intern/brush.c
  intern/bvhutils.c
  intern/cachefile.c
  intern/callbacks.c
  intern/camera.c
  intern/cdderivedmesh.c
  intern/cloth.c
  intern/collection.c
  intern/collision.c
  intern/colorband.c
  intern/colortools.c
  intern/constraint.c
  intern/context.c
  intern/crazyspace.c
  intern/curve.c
  intern/curve_decimate.c
  intern/customdata.c
  intern/customdata_file.c
  intern/data_transfer.c
  intern/deform.c
  intern/displist.c
  intern/dynamicpaint.c
  intern/editderivedmesh.c
  intern/editlattice.c
  intern/editmesh.c
  intern/editmesh_bvh.c
  intern/editmesh_cache.c
  intern/editmesh_tangent.c
  intern/effect.c
  intern/fcurve.c
  intern/fluidsim.c
  intern/fmodifier.c
  intern/font.c
  intern/freestyle.c
  intern/gpencil.c
  intern/gpencil_modifier.c
  intern/icons.c
  intern/icons_rasterize.c
  intern/idcode.c
  intern/idprop.c
  intern/idprop_utils.c
  intern/image.c
  intern/image_gen.c
  intern/image_save.c
  intern/ipo.c
  intern/key.c
  intern/keyconfig.c
  intern/lattice.c
  intern/layer.c
  intern/layer_utils.c
  intern/library.c
  intern/library_idmap.c
  intern/library_override.c
  intern/library_query.c
  intern/library_remap.c
  intern/light.c
  intern/lightprobe.c
  intern/linestyle.c
  intern/main.c
  intern/mask.c
  intern/mask_evaluate.c
  intern/mask_rasterize.c
  intern/material.c
  intern/mball.c
  intern/mball_tessellate.c
  intern/mesh.c
  intern/mesh_convert.c
  intern/mesh_evaluate.c
  intern/mesh_iterators.c
  intern/mesh_mapping.c
  intern/mesh_merge.c
  intern/mesh_remap.c
  intern/mesh_remesh_voxel.c
  intern/mesh_runtime.c
  intern/mesh_tangent.c
  intern/mesh_validate.c
  intern/mirror.c
  intern/modifier.c
  intern/movieclip.c
  intern/multires.c
  intern/multires_reshape.c
  intern/multires_subdiv.c
  intern/nla.c
  intern/node.c
  intern/object.c
  intern/object_deform.c
  intern/object_dupli.c
  intern/object_facemap.c
  intern/object_update.c
  intern/ocean.c
  intern/outliner_treehash.c
  intern/packedFile.c
  intern/paint.c
  intern/paint_toolslots.c
  intern/particle.c
  intern/particle_child.c
  intern/particle_distribute.c
  intern/particle_system.c
  intern/pbvh.c
  intern/pbvh_bmesh.c
  intern/pbvh_parallel.cc
  intern/pointcache.c
  intern/report.c
  intern/rigidbody.c
  intern/scene.c
  intern/screen.c
  intern/seqcache.c
  intern/seqeffects.c
  intern/seqmodifier.c
  intern/seqprefetch.c
  intern/sequencer.c
  intern/shader_fx.c
  intern/shrinkwrap.c
  intern/smoke.c
  intern/softbody.c
  intern/sound.c
  intern/speaker.c
  intern/studiolight.c
  intern/subdiv.c
  intern/subdiv_ccg.c
  intern/subdiv_ccg_mask.c
  intern/subdiv_ccg_material.c
  intern/subdiv_converter.c
  intern/subdiv_converter_mesh.c
  intern/subdiv_deform.c
  intern/subdiv_displacement.c
  intern/subdiv_displacement_multires.c
  intern/subdiv_eval.c
  intern/subdiv_foreach.c
  intern/subdiv_mesh.c
  intern/subdiv_stats.c
  intern/subdiv_topology.c
  intern/subsurf_ccg.c
  intern/suggestions.c
  intern/text.c
  intern/texture.c
  intern/tracking.c
  intern/tracking_auto.c
  intern/tracking_detect.c
  intern/tracking_plane_tracker.c
  intern/tracking_region_tracker.c
  intern/tracking_solver.c
  intern/tracking_stabilize.c
  intern/tracking_util.c
  intern/undo_system.c
  intern/unit.c
  intern/workspace.c
  intern/world.c
  intern/writeavi.c

  BKE_DerivedMesh.h
  BKE_action.h
  BKE_addon.h
  BKE_anim.h
  BKE_animsys.h
  BKE_appdir.h
  BKE_armature.h
  BKE_autoexec.h
  BKE_blender.h
  BKE_blender_copybuffer.h
  BKE_blender_undo.h
  BKE_blender_user_menu.h
  BKE_blender_version.h
  BKE_blendfile.h
  BKE_boids.h
  BKE_bpath.h
  BKE_brush.h
  BKE_bvhutils.h
  BKE_cachefile.h
  BKE_callbacks.h
  BKE_camera.h
  BKE_ccg.h
  BKE_cdderivedmesh.h
  BKE_cloth.h
  BKE_collection.h
  BKE_collision.h
  BKE_colorband.h
  BKE_colortools.h
  BKE_constraint.h
  BKE_context.h
  BKE_crazyspace.h
  BKE_curve.h
  BKE_customdata.h
  BKE_customdata_file.h
  BKE_data_transfer.h
  BKE_deform.h
  BKE_displist.h
  BKE_dynamicpaint.h
  BKE_editlattice.h
  BKE_editmesh.h
  BKE_editmesh_bvh.h
  BKE_editmesh_cache.h
  BKE_editmesh_tangent.h
  BKE_effect.h
  BKE_fcurve.h
  BKE_fluidsim.h
  BKE_font.h
  BKE_freestyle.h
  BKE_global.h
  BKE_gpencil.h
  BKE_gpencil_modifier.h
  BKE_icons.h
  BKE_idcode.h
  BKE_idprop.h
  BKE_image.h
  BKE_image_save.h
  BKE_ipo.h
  BKE_key.h
  BKE_keyconfig.h
  BKE_lattice.h
  BKE_layer.h
  BKE_library.h
  BKE_library_idmap.h
  BKE_library_override.h
  BKE_library_query.h
  BKE_library_remap.h
  BKE_light.h
  BKE_lightprobe.h
  BKE_linestyle.h
  BKE_main.h
  BKE_mask.h
  BKE_material.h
  BKE_mball.h
  BKE_mball_tessellate.h
  BKE_mesh.h
  BKE_mesh_iterators.h
  BKE_mesh_mapping.h
  BKE_mesh_remap.h
  BKE_mesh_remesh_voxel.h
  BKE_mesh_runtime.h
  BKE_mesh_tangent.h
  BKE_mirror.h
  BKE_modifier.h
  BKE_movieclip.h
  BKE_multires.h
  BKE_nla.h
  BKE_node.h
  BKE_object.h
  BKE_object_deform.h
  BKE_object_facemap.h
  BKE_ocean.h
  BKE_outliner_treehash.h
  BKE_packedFile.h
  BKE_paint.h
  BKE_particle.h
  BKE_pbvh.h
  BKE_pointcache.h
  BKE_report.h
  BKE_rigidbody.h
  BKE_scene.h
  BKE_screen.h
  BKE_sequencer.h
  BKE_shader_fx.h
  BKE_shrinkwrap.h
  BKE_smoke.h
  BKE_softbody.h
  BKE_sound.h
  BKE_speaker.h
  BKE_studiolight.h
  BKE_subdiv.h
  BKE_subdiv_ccg.h
  BKE_subdiv_deform.h
  BKE_subdiv_eval.h
  BKE_subdiv_foreach.h
  BKE_subdiv_mesh.h
  BKE_subdiv_topology.h
  BKE_subsurf.h
  BKE_suggestions.h
  BKE_text.h
  BKE_texture.h
  BKE_tracking.h
  BKE_undo_system.h
  BKE_unit.h
  BKE_workspace.h
  BKE_world.h
  BKE_writeavi.h

  nla_private.h
  particle_private.h
  tracking_private.h
  intern/CCGSubSurf.h
  intern/CCGSubSurf_inline.h
  intern/CCGSubSurf_intern.h
  intern/data_transfer_intern.h
  intern/multires_inline.h
  intern/pbvh_intern.h
  intern/subdiv_converter.h
  intern/subdiv_inline.h
)

set(LIB
  bf_blenfont
  bf_blenlib
  bf_blenloader
  bf_blentranslation
  bf_bmesh
  bf_depsgraph
  bf_draw
  bf_gpencil_modifiers
  bf_gpu
  bf_ikplugin
  bf_imbuf
  bf_intern_clog
  bf_intern_ghost
  bf_intern_guardedalloc
  bf_intern_libmv  # Uses stub when disabled.
  bf_intern_mikktspace
  bf_intern_opensubdiv  # Uses stub when disabled.
  bf_modifiers
  bf_nodes
  bf_physics
  bf_python
  bf_python_bmesh
  bf_rna
  bf_shader_fx
)

if(WITH_BINRELOC)
  list(APPEND INC_SYS
    ${BINRELOC_INCLUDE_DIRS}
  )
  list(APPEND LIB
    extern_binreloc
  )
  add_definitions(-DWITH_BINRELOC)
endif()

add_definitions(${GL_DEFINITIONS})

if(WIN32)
  list(APPEND INC
    ../../../intern/utfconv
  )
endif()

if(WITH_AUDASPACE)
  add_definitions(-DWITH_AUDASPACE)

  list(APPEND INC_SYS
    ${AUDASPACE_C_INCLUDE_DIRS}
  )
endif()

if(WITH_BULLET)
  list(APPEND INC_SYS
    ${BULLET_INCLUDE_DIRS}
  )
  list(APPEND INC
    ../../../intern/rigidbody
  )
  list(APPEND LIB
    bf_intern_rigidbody
    extern_bullet
  )
  add_definitions(-DWITH_BULLET)
endif()

# if(WITH_MOD_CLOTH_ELTOPO)
#   list(APPEND INC
#     ../../../extern/eltopo
#     ../../../extern/eltopo/eltopo3d
#   )
#   add_definitions(-DWITH_ELTOPO)
# endif()

if(WITH_IMAGE_OPENEXR)
  add_definitions(-DWITH_OPENEXR)
endif()

if(WITH_IMAGE_TIFF)
  add_definitions(-DWITH_TIFF)
endif()

if(WITH_OPENIMAGEIO)
  add_definitions(-DWITH_OPENIMAGEIO)
endif()

if(WITH_IMAGE_OPENJPEG)
  add_definitions(-DWITH_OPENJPEG)
endif()

if(WITH_IMAGE_DDS)
  add_definitions(-DWITH_DDS)
endif()

if(WITH_IMAGE_CINEON)
  add_definitions(-DWITH_CINEON)
endif()

if(WITH_IMAGE_FRAMESERVER)
  add_definitions(-DWITH_FRAMESERVER)
endif()

if(WITH_IMAGE_HDR)
  add_definitions(-DWITH_HDR)
endif()

if(WITH_CODEC_AVI)
  list(APPEND INC
    ../avi
  )
  add_definitions(-DWITH_AVI)
endif()

if(WITH_CODEC_FFMPEG)
  list(APPEND SRC
    intern/writeffmpeg.c
    BKE_writeffmpeg.h
  )
  list(APPEND INC
    ../../../intern/ffmpeg
  )
  list(APPEND INC_SYS
    ${FFMPEG_INCLUDE_DIRS}
  )
  add_definitions(-DWITH_FFMPEG)

  remove_strict_c_flags_file(
    intern/writeffmpeg.c
  )
endif()

if(WITH_PYTHON)
  list(APPEND INC
    ../python
  )
  add_definitions(-DWITH_PYTHON)

  if(WITH_PYTHON_SAFETY)
    add_definitions(-DWITH_PYTHON_SAFETY)
  endif()

  if(WITH_PYTHON_SECURITY)
    add_definitions(-DWITH_PYTHON_SECURITY)
  endif()


  if(PYTHON_EXECUTABLE)
    get_filename_component(_python_exe_name ${PYTHON_EXECUTABLE} NAME)
    add_definitions(-DPYTHON_EXECUTABLE_NAME=${_python_exe_name})
    unset(_python_exe_name)
  endif()
endif()

if(WITH_MOD_FLUID)
  list(APPEND INC
    ../../../intern/elbeem/extern
  )
  list(APPEND LIB
    bf_intern_elbeem
  )
  add_definitions(-DWITH_MOD_FLUID)
endif()

if(WITH_MOD_SMOKE)
  list(APPEND LIB
    bf_intern_smoke
  )
  add_definitions(-DWITH_SMOKE)
endif()

if(WITH_MOD_OCEANSIM)
  add_definitions(-DWITH_OCEANSIM)
endif()

if(WITH_JACK)
  add_definitions(-DWITH_JACK)
endif()

if(WITH_LZO)
  if(WITH_SYSTEM_LZO)
    list(APPEND INC_SYS
      ${LZO_INCLUDE_DIR}
    )
    add_definitions(-DWITH_SYSTEM_LZO)
  else()
    list(APPEND INC_SYS
      ../../../extern/lzo/minilzo
    )
    list(APPEND LIB
      extern_minilzo
    )
  endif()
  add_definitions(-DWITH_LZO)
endif()

if(WITH_LZMA)
  list(APPEND INC_SYS
    ../../../extern/lzma
  )
  list(APPEND LIB
    extern_lzma
  )
  add_definitions(-DWITH_LZMA)
endif()

if(WITH_LIBMV)
  add_definitions(-DWITH_LIBMV)
endif()

if(WITH_FFTW3)
  list(APPEND INC_SYS
    ${FFTW3_INCLUDE_DIRS}
  )
  add_definitions(-DFFTW3=1)
endif()

if(WITH_INTERNATIONAL)
  add_definitions(-DWITH_INTERNATIONAL)
endif()

if(WITH_FREESTYLE)
  add_definitions(-DWITH_FREESTYLE)
endif()

if(WITH_ALEMBIC)
  list(APPEND INC
    ../alembic
  )
  add_definitions(-DWITH_ALEMBIC)
endif()

if(WITH_OPENSUBDIV)
  list(APPEND INC_SYS
    ${OPENSUBDIV_INCLUDE_DIRS}
  )
  add_definitions(-DWITH_OPENSUBDIV)
endif()

if(WITH_OPENVDB)
  list(APPEND INC
     ../../../intern/openvdb
  )
  list(APPEND LIB
     bf_intern_openvdb
  )
  add_definitions(-DWITH_OPENVDB)

  if(WITH_OPENVDB_BLOSC)
    add_definitions(
      -DWITH_OPENVDB_BLOSC
    )
  endif()
endif()

if(WITH_QUADRIFLOW)
  list(APPEND INC
     ../../../intern/quadriflow
  )
  list(APPEND LIB
     bf_intern_quadriflow
  )
  add_definitions(-DWITH_QUADRIFLOW)
endif()

if(WITH_TBB)
  add_definitions(-DWITH_TBB)

  list(APPEND INC_SYS
    ${TBB_INCLUDE_DIRS}
  )
endif()

<<<<<<< HEAD
if(WITH_OPENXR)
  add_definitions(-DWITH_OPENXR)
endif()

## Warnings as errors, this is too strict!
#if(MSVC)
#   set(CMAKE_C_FLAGS "${CMAKE_C_FLAGS} /WX")
#endif()
=======
# # Warnings as errors, this is too strict!
# if(MSVC)
#    set(CMAKE_C_FLAGS "${CMAKE_C_FLAGS} /WX")
# endif()
>>>>>>> ea7e161e

blender_add_lib(bf_blenkernel "${SRC}" "${INC}" "${INC_SYS}" "${LIB}")

# Needed so we can use dna_type_offsets.h for defaults initialization.
add_dependencies(bf_blenkernel bf_dna)<|MERGE_RESOLUTION|>--- conflicted
+++ resolved
@@ -646,21 +646,14 @@
   )
 endif()
 
-<<<<<<< HEAD
 if(WITH_OPENXR)
   add_definitions(-DWITH_OPENXR)
 endif()
 
-## Warnings as errors, this is too strict!
-#if(MSVC)
-#   set(CMAKE_C_FLAGS "${CMAKE_C_FLAGS} /WX")
-#endif()
-=======
 # # Warnings as errors, this is too strict!
 # if(MSVC)
 #    set(CMAKE_C_FLAGS "${CMAKE_C_FLAGS} /WX")
 # endif()
->>>>>>> ea7e161e
 
 blender_add_lib(bf_blenkernel "${SRC}" "${INC}" "${INC_SYS}" "${LIB}")
 
