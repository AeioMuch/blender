--- conflicted
+++ resolved
@@ -27,19 +27,11 @@
 /* these lines are grep'd, watch out for our not-so-awesome regex
  * and keep comment above the defines.
  * Use STRINGIFY() rather than defining with quotes */
-<<<<<<< HEAD
 #define BLENDER_VERSION         280
-#define BLENDER_SUBVERSION      20
+#define BLENDER_SUBVERSION      21
 /* Several breakages with 280, e.g. collections vs layers */
 #define BLENDER_MINVERSION      280
 #define BLENDER_MINSUBVERSION   0
-=======
-#define BLENDER_VERSION         279
-#define BLENDER_SUBVERSION      6
-/* Several breakages with 270, e.g. constraint deg vs rad */
-#define BLENDER_MINVERSION      270
-#define BLENDER_MINSUBVERSION   6
->>>>>>> bb98e83b
 
 /* used by packaging tools */
 /* can be left blank, otherwise a,b,c... etc with no quotes */
