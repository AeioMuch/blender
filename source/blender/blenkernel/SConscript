--- conflicted
+++ resolved
@@ -65,11 +65,8 @@
     '../makesrna',
     '../modifiers',
     '../nodes',
-<<<<<<< HEAD
+    '../physics',
     '../pointcache',
-=======
-    '../physics',
->>>>>>> 227a9407
     '../render/extern/include',
     '../windowmanager',
     env['BF_ZLIB_INC'],
