--- conflicted
+++ resolved
@@ -708,10 +708,6 @@
   PointerRNA ptr;
   PointerRNA ob_ptr;
   modifier_panel_get_property_pointers(C, panel, &ob_ptr, &ptr);
-<<<<<<< HEAD
-  modifier_panel_buttons(C, panel);
-=======
->>>>>>> 9b099c86
 
   uiLayoutSetPropSep(layout, true);
 
@@ -727,17 +723,10 @@
   modifier_panel_end(layout, &ptr);
 }
 
-<<<<<<< HEAD
-static void mix_mode_panel_draw(const bContext *C, Panel *panel)
-{
-  /* This panel could be open by default. */
-  uiLayout *row, *sub;
-=======
 /* This panel could be open by default, but it isn't currently. */
 static void mix_mode_panel_draw(const bContext *C, Panel *panel)
 {
   uiLayout *row;
->>>>>>> 9b099c86
   uiLayout *layout = panel->layout;
 
   PointerRNA ptr;
@@ -746,24 +735,10 @@
 
   uiLayoutSetPropSep(layout, true);
 
-<<<<<<< HEAD
-  bool has_vertex_group = RNA_string_length(&ptr, "vertex_group") != 0;
-
   uiItemR(layout, &ptr, "mix_mode", 0, NULL, ICON_NONE);
   uiItemR(layout, &ptr, "mix_factor", 0, NULL, ICON_NONE);
 
-  row = uiLayoutRow(layout, true);
-  uiItemPointerR(row, &ptr, "vertex_group", &ob_ptr, "vertex_groups", NULL, ICON_NONE);
-  sub = uiLayoutColumn(row, true);
-  uiLayoutSetActive(sub, has_vertex_group);
-  uiLayoutSetPropSep(sub, false);
-  uiItemR(sub, &ptr, "invert_vertex_group", 0, "", ICON_ARROW_LEFTRIGHT);
-=======
-  uiItemR(layout, &ptr, "mix_mode", 0, NULL, ICON_NONE);
-  uiItemR(layout, &ptr, "mix_factor", 0, NULL, ICON_NONE);
-
   modifier_vgroup_ui(layout, &ptr, &ob_ptr, "vertex_group", "invert_vertex_group", NULL);
->>>>>>> 9b099c86
 
   row = uiLayoutRow(layout, true);
   uiItemR(row, &ptr, "mix_limit", 0, NULL, ICON_NONE);
