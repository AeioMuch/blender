--- conflicted
+++ resolved
@@ -125,10 +125,6 @@
   PointerRNA ptr;
   PointerRNA ob_ptr;
   modifier_panel_get_property_pointers(C, panel, &ob_ptr, &ptr);
-<<<<<<< HEAD
-  modifier_panel_buttons(C, panel);
-=======
->>>>>>> 9b099c86
 
   uiLayoutSetPropSep(layout, true);
 
@@ -156,11 +152,7 @@
 
 static void vertex_group_panel_draw(const bContext *C, Panel *panel)
 {
-<<<<<<< HEAD
-  uiLayout *row, *sub;
-=======
   uiLayout *row;
->>>>>>> 9b099c86
   uiLayout *layout = panel->layout;
 
   PointerRNA ptr;
@@ -171,16 +163,7 @@
 
   uiLayoutSetPropSep(layout, true);
 
-<<<<<<< HEAD
-  row = uiLayoutRow(layout, true);
-  uiItemPointerR(row, &ptr, "vertex_group", &ob_ptr, "vertex_groups", NULL, ICON_NONE);
-  sub = uiLayoutRow(row, true);
-  uiLayoutSetActive(sub, has_vertex_group);
-  uiLayoutSetPropDecorate(sub, false);
-  uiItemR(sub, &ptr, "invert_vertex_group", 0, "", ICON_ARROW_LEFTRIGHT);
-=======
   modifier_vgroup_ui(layout, &ptr, &ob_ptr, "vertex_group", "invert_vertex_group", NULL);
->>>>>>> 9b099c86
 
   row = uiLayoutRow(layout, true);
   uiLayoutSetActive(row, has_vertex_group);
