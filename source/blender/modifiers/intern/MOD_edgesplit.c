/*
 * ***** BEGIN GPL LICENSE BLOCK *****
 *
 * This program is free software; you can redistribute it and/or
 * modify it under the terms of the GNU General Public License
 * as published by the Free Software Foundation; either version 2
 * of the License, or (at your option) any later version.
 *
 * This program is distributed in the hope that it will be useful,
 * but WITHOUT ANY WARRANTY; without even the implied warranty of
 * MERCHANTABILITY or FITNESS FOR A PARTICULAR PURPOSE.  See the
 * GNU General Public License for more details.
 *
 * You should have received a copy of the GNU General Public License
 * along with this program; if not, write to the Free Software  Foundation,
 * Inc., 51 Franklin Street, Fifth Floor, Boston, MA 02110-1301, USA.
 *
 * The Original Code is Copyright (C) 2005 by the Blender Foundation.
 * All rights reserved.
 *
 * Contributor(s): Daniel Dunbar
 *                 Ton Roosendaal,
 *                 Ben Batt,
 *                 Brecht Van Lommel,
 *                 Campbell Barton
 *
 * ***** END GPL LICENSE BLOCK *****
 *
 */

/** \file blender/modifiers/intern/MOD_edgesplit.c
 *  \ingroup modifiers
 */


/* EdgeSplit modifier: Splits edges in the mesh according to sharpness flag
 * or edge angle (can be used to achieve autosmoothing) */

#include "BLI_utildefines.h"
<<<<<<< HEAD
#include "BLI_math.h"

#include "BKE_cdderivedmesh.h"
#include "BKE_modifier.h"
#include "BKE_tessmesh.h"
#include "BKE_mesh.h"
=======
#include "BLI_linklist.h"

#include "MEM_guardedalloc.h"

#include "BKE_cdderivedmesh.h"
#include "BKE_modifier.h"
#include "BKE_particle.h"


#include "MOD_util.h"

#if 0
#define EDGESPLIT_DEBUG_3
#define EDGESPLIT_DEBUG_2
#define EDGESPLIT_DEBUG_1
#define EDGESPLIT_DEBUG_0
#endif

static void initData(ModifierData *md)
{
	EdgeSplitModifierData *emd = (EdgeSplitModifierData*) md;

	/* default to 30-degree split angle, sharpness from both angle & flag
	*/
	emd->split_angle = 30;
	emd->flags = MOD_EDGESPLIT_FROMANGLE | MOD_EDGESPLIT_FROMFLAG;
}

static void copyData(ModifierData *md, ModifierData *target)
{
	EdgeSplitModifierData *emd = (EdgeSplitModifierData*) md;
	EdgeSplitModifierData *temd = (EdgeSplitModifierData*) target;

	temd->split_angle = emd->split_angle;
	temd->flags = emd->flags;
}

/* Mesh data for edgesplit operation */
typedef struct SmoothVert {
	LinkNode *faces;     /* all faces which use this vert */
	int oldIndex; /* the index of the original DerivedMesh vert */
	int newIndex; /* the index of the new DerivedMesh vert */
} SmoothVert;

#define SMOOTHEDGE_NUM_VERTS 2

typedef struct SmoothEdge {
	SmoothVert *verts[SMOOTHEDGE_NUM_VERTS]; /* the verts used by this edge */
	LinkNode *faces;     /* all faces which use this edge */
	int oldIndex; /* the index of the original DerivedMesh edge */
	int newIndex; /* the index of the new DerivedMesh edge */
	short flag; /* the flags from the original DerivedMesh edge */
} SmoothEdge;

#define SMOOTHFACE_MAX_EDGES 4

typedef struct SmoothFace {
	SmoothEdge *edges[SMOOTHFACE_MAX_EDGES]; /* nonexistent edges == NULL */
	int flip[SMOOTHFACE_MAX_EDGES]; /* 1 = flip edge dir, 0 = don't flip */
	float normal[3]; /* the normal of this face */
	int oldIndex; /* the index of the original DerivedMesh face */
	int newIndex; /* the index of the new DerivedMesh face */
} SmoothFace;

typedef struct SmoothMesh {
	SmoothVert *verts;
	SmoothEdge *edges;
	SmoothFace *faces;
	int num_verts, num_edges, num_faces;
	int max_verts, max_edges, max_faces;
	DerivedMesh *dm;
	float threshold; /* the cosine of the smoothing angle */
	int flags;
	MemArena *arena;
	ListBase propagatestack, reusestack;
} SmoothMesh;

static SmoothVert *smoothvert_copy(SmoothVert *vert, SmoothMesh *mesh)
{
	SmoothVert *copy = &mesh->verts[mesh->num_verts];

	assert(vert != NULL);

	if(mesh->num_verts >= mesh->max_verts) {
		printf("Attempted to add a SmoothMesh vert beyond end of array\n");
		return NULL;
	}

	*copy = *vert;
	copy->faces = NULL;
	copy->newIndex = mesh->num_verts;
	++mesh->num_verts;

#ifdef EDGESPLIT_DEBUG_2
	printf("copied vert %4d to vert %4d\n", vert->newIndex, copy->newIndex);
#endif
	return copy;
}

static SmoothEdge *smoothedge_copy(SmoothEdge *edge, SmoothMesh *mesh)
{
	SmoothEdge *copy = &mesh->edges[mesh->num_edges];

	if(mesh->num_edges >= mesh->max_edges) {
		printf("Attempted to add a SmoothMesh edge beyond end of array\n");
		return NULL;
	}

	*copy = *edge;
	copy->faces = NULL;
	copy->newIndex = mesh->num_edges;
	++mesh->num_edges;

#ifdef EDGESPLIT_DEBUG_2
	printf("copied edge %4d to edge %4d\n", edge->newIndex, copy->newIndex);
#endif
	return copy;
}

static int smoothedge_has_vert(SmoothEdge *edge, SmoothVert *vert)
{
	int i;
	for(i = 0; i < SMOOTHEDGE_NUM_VERTS; i++)
		if(edge->verts[i] == vert) return 1;

	return 0;
}

static SmoothMesh *smoothmesh_new(int num_verts, int num_edges, int num_faces,
				  int max_verts, int max_edges, int max_faces)
{
	SmoothMesh *mesh = MEM_callocN(sizeof(*mesh), "smoothmesh");
	mesh->verts = MEM_callocN(sizeof(*mesh->verts) * max_verts,
			"SmoothMesh.verts");
	mesh->edges = MEM_callocN(sizeof(*mesh->edges) * max_edges,
			"SmoothMesh.edges");
	mesh->faces = MEM_callocN(sizeof(*mesh->faces) * max_faces,
			"SmoothMesh.faces");

	mesh->num_verts = num_verts;
	mesh->num_edges = num_edges;
	mesh->num_faces = num_faces;

	mesh->max_verts = max_verts;
	mesh->max_edges = max_edges;
	mesh->max_faces = max_faces;

	return mesh;
}

static void smoothmesh_free(SmoothMesh *mesh)
{
	int i;

	for(i = 0; i < mesh->num_verts; ++i)
		BLI_linklist_free(mesh->verts[i].faces, NULL);

	for(i = 0; i < mesh->num_edges; ++i)
		BLI_linklist_free(mesh->edges[i].faces, NULL);
	
	if(mesh->arena)
		BLI_memarena_free(mesh->arena);

	MEM_freeN(mesh->verts);
	MEM_freeN(mesh->edges);
	MEM_freeN(mesh->faces);
	MEM_freeN(mesh);
}

static void smoothmesh_resize_verts(SmoothMesh *mesh, int max_verts)
{
	int i;
	SmoothVert *tmp;

	if(max_verts <= mesh->max_verts) return;

	tmp = MEM_callocN(sizeof(*tmp) * max_verts, "SmoothMesh.verts");

	memcpy(tmp, mesh->verts, sizeof(*tmp) * mesh->num_verts);

	/* remap vert pointers in edges */
	for(i = 0; i < mesh->num_edges; ++i) {
		int j;
		SmoothEdge *edge = &mesh->edges[i];

		for(j = 0; j < SMOOTHEDGE_NUM_VERTS; ++j)
			/* pointer arithmetic to get vert array index */
			edge->verts[j] = &tmp[edge->verts[j] - mesh->verts];
	}

	MEM_freeN(mesh->verts);
	mesh->verts = tmp;
	mesh->max_verts = max_verts;
}

static void smoothmesh_resize_edges(SmoothMesh *mesh, int max_edges)
{
	int i;
	SmoothEdge *tmp;

	if(max_edges <= mesh->max_edges) return;

	tmp = MEM_callocN(sizeof(*tmp) * max_edges, "SmoothMesh.edges");

	memcpy(tmp, mesh->edges, sizeof(*tmp) * mesh->num_edges);

	/* remap edge pointers in faces */
	for(i = 0; i < mesh->num_faces; ++i) {
		int j;
		SmoothFace *face = &mesh->faces[i];

		for(j = 0; j < SMOOTHFACE_MAX_EDGES; ++j)
			if(face->edges[j])
				/* pointer arithmetic to get edge array index */
				face->edges[j] = &tmp[face->edges[j] - mesh->edges];
	}

	MEM_freeN(mesh->edges);
	mesh->edges = tmp;
	mesh->max_edges = max_edges;
}

#ifdef EDGESPLIT_DEBUG_0
static void smoothmesh_print(SmoothMesh *mesh)
{
	int i, j;
	DerivedMesh *dm = mesh->dm;

	printf("--- SmoothMesh ---\n");
	printf("--- Vertices ---\n");
	for(i = 0; i < mesh->num_verts; i++) {
		SmoothVert *vert = &mesh->verts[i];
		LinkNode *node;
		MVert mv;

		dm->getVert(dm, vert->oldIndex, &mv);

		printf("%3d: ind={%3d, %3d}, pos={% 5.1f, % 5.1f, % 5.1f}",
			i, vert->oldIndex, vert->newIndex,
			mv.co[0], mv.co[1], mv.co[2]);
		printf(", faces={");
		for(node = vert->faces; node != NULL; node = node->next) {
			printf(" %d", ((SmoothFace *)node->link)->newIndex);
		}
		printf("}\n");
	}

	printf("\n--- Edges ---\n");
	for(i = 0; i < mesh->num_edges; i++) {
		SmoothEdge *edge = &mesh->edges[i];
		LinkNode *node;

		printf("%4d: indices={%4d, %4d}, verts={%4d, %4d}",
			i,
			edge->oldIndex, edge->newIndex,
			edge->verts[0]->newIndex, edge->verts[1]->newIndex);
		if(edge->verts[0] == edge->verts[1]) printf(" <- DUPLICATE VERTEX");
		printf(", faces={");
		for(node = edge->faces; node != NULL; node = node->next) {
			printf(" %d", ((SmoothFace *)node->link)->newIndex);
		}
		printf("}\n");
	}

	printf("\n--- Faces ---\n");
	for(i = 0; i < mesh->num_faces; i++) {
		SmoothFace *face = &mesh->faces[i];

		printf("%4d: indices={%4d, %4d}, edges={", i,
			face->oldIndex, face->newIndex);
		for(j = 0; j < SMOOTHFACE_MAX_EDGES && face->edges[j]; j++) {
			if(face->flip[j])
				printf(" -%-2d", face->edges[j]->newIndex);
			else
				printf("  %-2d", face->edges[j]->newIndex);
		}
		printf("}, verts={");
		for(j = 0; j < SMOOTHFACE_MAX_EDGES && face->edges[j]; j++) {
			printf(" %d", face->edges[j]->verts[face->flip[j]]->newIndex);
		}
		printf("}\n");
	}
}
#endif

static SmoothMesh *smoothmesh_from_derivedmesh(DerivedMesh *dm)
{
	SmoothMesh *mesh;
	EdgeHash *edges = BLI_edgehash_new();
	int i;
	int totvert, totedge, totface;

	totvert = dm->getNumVerts(dm);
	totedge = dm->getNumEdges(dm);
	totface = dm->getNumFaces(dm);

	mesh = smoothmesh_new(totvert, totedge, totface,
			totvert, totedge, totface);

	mesh->dm = dm;

	for(i = 0; i < totvert; i++) {
		SmoothVert *vert = &mesh->verts[i];

		vert->oldIndex = vert->newIndex = i;
	}

	for(i = 0; i < totedge; i++) {
		SmoothEdge *edge = &mesh->edges[i];
		MEdge med;

		dm->getEdge(dm, i, &med);
		edge->verts[0] = &mesh->verts[med.v1];
		edge->verts[1] = &mesh->verts[med.v2];
		edge->oldIndex = edge->newIndex = i;
		edge->flag = med.flag;

		BLI_edgehash_insert(edges, med.v1, med.v2, edge);
	}

	for(i = 0; i < totface; i++) {
		SmoothFace *face = &mesh->faces[i];
		MFace mf;
		MVert v1, v2, v3;
		int j;

		dm->getFace(dm, i, &mf);

		dm->getVert(dm, mf.v1, &v1);
		dm->getVert(dm, mf.v2, &v2);
		dm->getVert(dm, mf.v3, &v3);
		face->edges[0] = BLI_edgehash_lookup(edges, mf.v1, mf.v2);
		if(face->edges[0]->verts[1]->oldIndex == mf.v1) face->flip[0] = 1;
		face->edges[1] = BLI_edgehash_lookup(edges, mf.v2, mf.v3);
		if(face->edges[1]->verts[1]->oldIndex == mf.v2) face->flip[1] = 1;
		if(mf.v4) {
			MVert v4;
			dm->getVert(dm, mf.v4, &v4);
			face->edges[2] = BLI_edgehash_lookup(edges, mf.v3, mf.v4);
			if(face->edges[2]->verts[1]->oldIndex == mf.v3) face->flip[2] = 1;
			face->edges[3] = BLI_edgehash_lookup(edges, mf.v4, mf.v1);
			if(face->edges[3]->verts[1]->oldIndex == mf.v4) face->flip[3] = 1;
			normal_quad_v3( face->normal,v1.co, v2.co, v3.co, v4.co);
		} else {
			face->edges[2] = BLI_edgehash_lookup(edges, mf.v3, mf.v1);
			if(face->edges[2]->verts[1]->oldIndex == mf.v3) face->flip[2] = 1;
			face->edges[3] = NULL;
			normal_tri_v3( face->normal,v1.co, v2.co, v3.co);
		}

		for(j = 0; j < SMOOTHFACE_MAX_EDGES && face->edges[j]; j++) {
			SmoothEdge *edge = face->edges[j];
			BLI_linklist_prepend(&edge->faces, face);
			BLI_linklist_prepend(&edge->verts[face->flip[j]]->faces, face);
		}

		face->oldIndex = face->newIndex = i;
	}

	BLI_edgehash_free(edges, NULL);

	return mesh;
}

static DerivedMesh *CDDM_from_smoothmesh(SmoothMesh *mesh)
{
	DerivedMesh *result = CDDM_from_template(mesh->dm,
			mesh->num_verts,
			mesh->num_edges,
			mesh->num_faces);
	MVert *new_verts = CDDM_get_verts(result);
	MEdge *new_edges = CDDM_get_edges(result);
	MFace *new_faces = CDDM_get_faces(result);
	int i;

	for(i = 0; i < mesh->num_verts; ++i) {
		SmoothVert *vert = &mesh->verts[i];
		MVert *newMV = &new_verts[vert->newIndex];

		DM_copy_vert_data(mesh->dm, result,
				vert->oldIndex, vert->newIndex, 1);
		mesh->dm->getVert(mesh->dm, vert->oldIndex, newMV);
	}

	for(i = 0; i < mesh->num_edges; ++i) {
		SmoothEdge *edge = &mesh->edges[i];
		MEdge *newME = &new_edges[edge->newIndex];

		DM_copy_edge_data(mesh->dm, result,
				edge->oldIndex, edge->newIndex, 1);
		mesh->dm->getEdge(mesh->dm, edge->oldIndex, newME);
		newME->v1 = edge->verts[0]->newIndex;
		newME->v2 = edge->verts[1]->newIndex;
	}

	for(i = 0; i < mesh->num_faces; ++i) {
		SmoothFace *face = &mesh->faces[i];
		MFace *newMF = &new_faces[face->newIndex];

		DM_copy_face_data(mesh->dm, result,
				face->oldIndex, face->newIndex, 1);
		mesh->dm->getFace(mesh->dm, face->oldIndex, newMF);

		newMF->v1 = face->edges[0]->verts[face->flip[0]]->newIndex;
		newMF->v2 = face->edges[1]->verts[face->flip[1]]->newIndex;
		newMF->v3 = face->edges[2]->verts[face->flip[2]]->newIndex;

		if(face->edges[3]) {
			newMF->v4 = face->edges[3]->verts[face->flip[3]]->newIndex;
		} else {
			newMF->v4 = 0;
		}
	}

	return result;
}

/* returns the other vert in the given edge
 */
static SmoothVert *other_vert(SmoothEdge *edge, SmoothVert *vert)
{
	if(edge->verts[0] == vert) return edge->verts[1];
	else return edge->verts[0];
}

/* returns the other edge in the given face that uses the given vert
 * returns NULL if no other edge in the given face uses the given vert
 * (this should never happen)
 */
static SmoothEdge *other_edge(SmoothFace *face, SmoothVert *vert,
				  SmoothEdge *edge)
{
	int i,j;
	for(i = 0; i < SMOOTHFACE_MAX_EDGES && face->edges[i]; i++) {
		SmoothEdge *tmp_edge = face->edges[i];
		if(tmp_edge == edge) continue;

		for(j = 0; j < SMOOTHEDGE_NUM_VERTS; j++)
			if(tmp_edge->verts[j] == vert) return tmp_edge;
	}

	/* if we get to here, something's wrong (there should always be 2 edges
	* which use the same vert in a face)
	*/
	return NULL;
}

/* returns a face attached to the given edge which is not the given face.
 * returns NULL if no other faces use this edge.
 */
static SmoothFace *other_face(SmoothEdge *edge, SmoothFace *face)
{
	LinkNode *node;

	for(node = edge->faces; node != NULL; node = node->next)
		if(node->link != face) return node->link;

	return NULL;
}

#if 0
/* copies source list to target, overwriting target (target is not freed)
 * nodes in the copy will be in the same order as in source
 */
static void linklist_copy(LinkNode **target, LinkNode *source)
{
	LinkNode *node = NULL;
	*target = NULL;

	for(; source; source = source->next) {
		if(node) {
			node->next = MEM_mallocN(sizeof(*node->next), "nlink_copy");
			node = node->next;
		} else {
			node = *target = MEM_mallocN(sizeof(**target), "nlink_copy");
		}
		node->link = source->link;
		node->next = NULL;
	}
}
#endif

/* appends source to target if it's not already in target */
static void linklist_append_unique(LinkNode **target, void *source)
{
	LinkNode *node;
	LinkNode *prev = NULL;

	/* check if source value is already in the list */
	for(node = *target; node; prev = node, node = node->next)
		if(node->link == source) return;

	node = MEM_mallocN(sizeof(*node), "nlink");
	node->next = NULL;
	node->link = source;

	if(prev) prev->next = node;
	else *target = node;
}

/* appends elements of source which aren't already in target to target */
static void linklist_append_list_unique(LinkNode **target, LinkNode *source)
{
	for(; source; source = source->next)
		linklist_append_unique(target, source->link);
}

#if 0 /* this is no longer used, it should possibly be removed */
/* prepends prepend to list - doesn't copy nodes, just joins the lists */
static void linklist_prepend_linklist(LinkNode **list, LinkNode *prepend)
{
	if(prepend) {
		LinkNode *node = prepend;
		while(node->next) node = node->next;

		node->next = *list;
		*list = prepend;
	}
}
#endif

/* returns 1 if the linked list contains the given pointer, 0 otherwise
 */
static int linklist_contains(LinkNode *list, void *ptr)
{
	LinkNode *node;

	for(node = list; node; node = node->next)
		if(node->link == ptr) return 1;

	return 0;
}

/* returns 1 if the first linked list is a subset of the second (comparing
 * pointer values), 0 if not
 */
static int linklist_subset(LinkNode *list1, LinkNode *list2)
{
	for(; list1; list1 = list1->next)
		if(!linklist_contains(list2, list1->link))
			return 0;

	return 1;
}

#if 0
/* empties the linked list
 * frees pointers with freefunc if freefunc is not NULL
 */
static void linklist_empty(LinkNode **list, LinkNodeFreeFP freefunc)
{
	BLI_linklist_free(*list, freefunc);
	*list = NULL;
}
#endif

/* removes the first instance of value from the linked list
 * frees the pointer with freefunc if freefunc is not NULL
 */
static void linklist_remove_first(LinkNode **list, void *value,
				  LinkNodeFreeFP freefunc)
{
	LinkNode *node = *list;
	LinkNode *prev = NULL;

	while(node && node->link != value) {
		prev = node;
		node = node->next;
	}

	if(node) {
		if(prev)
			prev->next = node->next;
		else
			*list = node->next;

		if(freefunc)
			freefunc(node->link);

		MEM_freeN(node);
	}
}

/* removes all elements in source from target */
static void linklist_remove_list(LinkNode **target, LinkNode *source,
				 LinkNodeFreeFP freefunc)
{
	for(; source; source = source->next)
		linklist_remove_first(target, source->link, freefunc);
}

#ifdef EDGESPLIT_DEBUG_0
static void print_ptr(void *ptr)
{
	printf("%p\n", ptr);
}

static void print_edge(void *ptr)
{
	SmoothEdge *edge = ptr;
	printf(" %4d", edge->newIndex);
}

static void print_face(void *ptr)
{
	SmoothFace *face = ptr;
	printf(" %4d", face->newIndex);
}
#endif

typedef struct ReplaceData {
	void *find;
	void *replace;
} ReplaceData;

static void edge_replace_vert(void *ptr, void *userdata)
{
	SmoothEdge *edge = ptr;
	SmoothVert *find = ((ReplaceData *)userdata)->find;
	SmoothVert *replace = ((ReplaceData *)userdata)->replace;
	int i;

#ifdef EDGESPLIT_DEBUG_3
	printf("replacing vert %4d with %4d in edge %4d",
		find->newIndex, replace->newIndex, edge->newIndex);
	printf(": {%4d, %4d}", edge->verts[0]->newIndex, edge->verts[1]->newIndex);
#endif

	for(i = 0; i < SMOOTHEDGE_NUM_VERTS; i++) {
		if(edge->verts[i] == find) {
			linklist_append_list_unique(&replace->faces, edge->faces);
			linklist_remove_list(&find->faces, edge->faces, NULL);

			edge->verts[i] = replace;
		}
	}

#ifdef EDGESPLIT_DEBUG_3
	printf(" -> {%4d, %4d}\n", edge->verts[0]->newIndex, edge->verts[1]->newIndex);
#endif
}

static void face_replace_vert(void *ptr, void *userdata)
{
	SmoothFace *face = ptr;
	int i;

	for(i = 0; i < SMOOTHFACE_MAX_EDGES && face->edges[i]; i++)
		edge_replace_vert(face->edges[i], userdata);
}

static void face_replace_edge(void *ptr, void *userdata)
{
	SmoothFace *face = ptr;
	SmoothEdge *find = ((ReplaceData *)userdata)->find;
	SmoothEdge *replace = ((ReplaceData *)userdata)->replace;
	int i;
>>>>>>> 02d72b5c

#include "DNA_object_types.h"

#include "MEM_guardedalloc.h"

/* EdgeSplit */
/* EdgeSplit modifier: Splits edges in the mesh according to sharpness flag
 * or edge angle (can be used to achieve autosmoothing)
 *
 * note: this code is very close to MOD_bevel.c
 */

#define EDGE_MARK	1

static DerivedMesh *doEdgeSplit(DerivedMesh *dm, EdgeSplitModifierData *emd, Object *ob)
{
	BMesh *bm;
	BMEditMesh *em;
	DerivedMesh *cddm;
	BMIter iter;
	BMEdge *e;
	/* int allocsize[] = {512, 512, 2048, 512}; */ /* UNUSED */
	float threshold = cos((emd->split_angle + 0.00001) * M_PI / 180.0);
	
	if (!CDDM_Check(dm)) {
		cddm = CDDM_copy(dm, 0);
	} else cddm = dm;
	
	em = CDDM_To_BMesh(ob, dm, NULL);
	bm = em->bm;

	BM_Compute_Normals(bm);	
	BMO_push(bm, NULL);
	
	if (emd->flags & MOD_EDGESPLIT_FROMANGLE) {
		BM_ITER(e, &iter, bm, BM_EDGES_OF_MESH, NULL) {
			/* check for 1 edge having 2 face users */
			BMLoop *l1, *l2;
			if ( (l1= e->l) &&
			     (l2= e->l->radial_next) != l1)
			{
				if (dot_v3v3(l1->f->no, l2->f->no) < threshold) {
					BMO_SetFlag(bm, e, EDGE_MARK);
				}
			}
		}
	}
	
	if (emd->flags & MOD_EDGESPLIT_FROMFLAG) {
		BM_ITER(e, &iter, bm, BM_EDGES_OF_MESH, NULL) {
			if (BM_TestHFlag(e, BM_SHARP))
				BMO_SetFlag(bm, e, EDGE_MARK);
		}
	}
	
	BMO_CallOpf(bm, "edgesplit edges=%fe", EDGE_MARK);
	
	BMO_pop(bm);
	BMEdit_RecalcTesselation(em);
	
	if (cddm != dm) {
		cddm->needsFree = 1;
		cddm->release(cddm);
	}
	
	cddm = CDDM_from_BMEditMesh(em, NULL, 1);
	BMEdit_Free(em);
	MEM_freeN(em);
	
	return cddm;
}

static void initData(ModifierData *md)
{
	EdgeSplitModifierData *emd = (EdgeSplitModifierData*) md;

	/* default to 30-degree split angle, sharpness from both angle & flag
	*/
	emd->split_angle = 30;
	emd->flags = MOD_EDGESPLIT_FROMANGLE | MOD_EDGESPLIT_FROMFLAG;
}

static void copyData(ModifierData *md, ModifierData *target)
{
	EdgeSplitModifierData *emd = (EdgeSplitModifierData*) md;
	EdgeSplitModifierData *temd = (EdgeSplitModifierData*) target;

	temd->split_angle = emd->split_angle;
	temd->flags = emd->flags;
}

static DerivedMesh *edgesplitModifier_do(EdgeSplitModifierData *emd,
					 Object *ob, DerivedMesh *dm)
{
	if(!(emd->flags & (MOD_EDGESPLIT_FROMANGLE | MOD_EDGESPLIT_FROMFLAG)))
		return dm;

	return doEdgeSplit(dm, emd, ob);
}

static DerivedMesh *applyModifier(
		ModifierData *md, Object *ob, DerivedMesh *derivedData,
		int UNUSED(useRenderParams), int UNUSED(isFinalCalc))
{
	DerivedMesh *result;
	EdgeSplitModifierData *emd = (EdgeSplitModifierData*) md;

	result = edgesplitModifier_do(emd, ob, derivedData);

	if(result != derivedData)
		CDDM_calc_normals(result);

	return result;
}

static DerivedMesh *applyModifierEM(ModifierData *md, Object *ob,
									BMEditMesh *UNUSED(editData), DerivedMesh *derivedData)
{
	return applyModifier(md, ob, derivedData, 0, 1);
}


ModifierTypeInfo modifierType_EdgeSplit = {
	/* name */              "EdgeSplit",
	/* structName */        "EdgeSplitModifierData",
	/* structSize */        sizeof(EdgeSplitModifierData),
	/* type */              eModifierTypeType_Constructive,
	/* flags */             eModifierTypeFlag_AcceptsMesh
							| eModifierTypeFlag_AcceptsCVs
							| eModifierTypeFlag_SupportsMapping
							| eModifierTypeFlag_SupportsEditmode
							| eModifierTypeFlag_EnableInEditmode,

	/* copyData */          copyData,
	/* deformVerts */       NULL,
	/* deformMatrices */    NULL,
	/* deformVertsEM */     NULL,
	/* deformMatricesEM */  NULL,
	/* applyModifier */     applyModifier,
	/* applyModifierEM */   applyModifierEM,
	/* initData */          initData,
	/* requiredDataMask */  NULL,
	/* freeData */          NULL,
	/* isDisabled */        NULL,
	/* updateDepgraph */    NULL,
	/* dependsOnTime */     NULL,
	/* dependsOnNormals */	NULL,
	/* foreachObjectLink */ NULL,
	/* foreachIDLink */     NULL,
	/* foreachTexLink */    NULL,
};<|MERGE_RESOLUTION|>--- conflicted
+++ resolved
@@ -37,676 +37,16 @@
  * or edge angle (can be used to achieve autosmoothing) */
 
 #include "BLI_utildefines.h"
-<<<<<<< HEAD
 #include "BLI_math.h"
+
+#include "MEM_guardedalloc.h"
 
 #include "BKE_cdderivedmesh.h"
 #include "BKE_modifier.h"
 #include "BKE_tessmesh.h"
 #include "BKE_mesh.h"
-=======
-#include "BLI_linklist.h"
-
-#include "MEM_guardedalloc.h"
-
-#include "BKE_cdderivedmesh.h"
-#include "BKE_modifier.h"
-#include "BKE_particle.h"
-
-
-#include "MOD_util.h"
-
-#if 0
-#define EDGESPLIT_DEBUG_3
-#define EDGESPLIT_DEBUG_2
-#define EDGESPLIT_DEBUG_1
-#define EDGESPLIT_DEBUG_0
-#endif
-
-static void initData(ModifierData *md)
-{
-	EdgeSplitModifierData *emd = (EdgeSplitModifierData*) md;
-
-	/* default to 30-degree split angle, sharpness from both angle & flag
-	*/
-	emd->split_angle = 30;
-	emd->flags = MOD_EDGESPLIT_FROMANGLE | MOD_EDGESPLIT_FROMFLAG;
-}
-
-static void copyData(ModifierData *md, ModifierData *target)
-{
-	EdgeSplitModifierData *emd = (EdgeSplitModifierData*) md;
-	EdgeSplitModifierData *temd = (EdgeSplitModifierData*) target;
-
-	temd->split_angle = emd->split_angle;
-	temd->flags = emd->flags;
-}
-
-/* Mesh data for edgesplit operation */
-typedef struct SmoothVert {
-	LinkNode *faces;     /* all faces which use this vert */
-	int oldIndex; /* the index of the original DerivedMesh vert */
-	int newIndex; /* the index of the new DerivedMesh vert */
-} SmoothVert;
-
-#define SMOOTHEDGE_NUM_VERTS 2
-
-typedef struct SmoothEdge {
-	SmoothVert *verts[SMOOTHEDGE_NUM_VERTS]; /* the verts used by this edge */
-	LinkNode *faces;     /* all faces which use this edge */
-	int oldIndex; /* the index of the original DerivedMesh edge */
-	int newIndex; /* the index of the new DerivedMesh edge */
-	short flag; /* the flags from the original DerivedMesh edge */
-} SmoothEdge;
-
-#define SMOOTHFACE_MAX_EDGES 4
-
-typedef struct SmoothFace {
-	SmoothEdge *edges[SMOOTHFACE_MAX_EDGES]; /* nonexistent edges == NULL */
-	int flip[SMOOTHFACE_MAX_EDGES]; /* 1 = flip edge dir, 0 = don't flip */
-	float normal[3]; /* the normal of this face */
-	int oldIndex; /* the index of the original DerivedMesh face */
-	int newIndex; /* the index of the new DerivedMesh face */
-} SmoothFace;
-
-typedef struct SmoothMesh {
-	SmoothVert *verts;
-	SmoothEdge *edges;
-	SmoothFace *faces;
-	int num_verts, num_edges, num_faces;
-	int max_verts, max_edges, max_faces;
-	DerivedMesh *dm;
-	float threshold; /* the cosine of the smoothing angle */
-	int flags;
-	MemArena *arena;
-	ListBase propagatestack, reusestack;
-} SmoothMesh;
-
-static SmoothVert *smoothvert_copy(SmoothVert *vert, SmoothMesh *mesh)
-{
-	SmoothVert *copy = &mesh->verts[mesh->num_verts];
-
-	assert(vert != NULL);
-
-	if(mesh->num_verts >= mesh->max_verts) {
-		printf("Attempted to add a SmoothMesh vert beyond end of array\n");
-		return NULL;
-	}
-
-	*copy = *vert;
-	copy->faces = NULL;
-	copy->newIndex = mesh->num_verts;
-	++mesh->num_verts;
-
-#ifdef EDGESPLIT_DEBUG_2
-	printf("copied vert %4d to vert %4d\n", vert->newIndex, copy->newIndex);
-#endif
-	return copy;
-}
-
-static SmoothEdge *smoothedge_copy(SmoothEdge *edge, SmoothMesh *mesh)
-{
-	SmoothEdge *copy = &mesh->edges[mesh->num_edges];
-
-	if(mesh->num_edges >= mesh->max_edges) {
-		printf("Attempted to add a SmoothMesh edge beyond end of array\n");
-		return NULL;
-	}
-
-	*copy = *edge;
-	copy->faces = NULL;
-	copy->newIndex = mesh->num_edges;
-	++mesh->num_edges;
-
-#ifdef EDGESPLIT_DEBUG_2
-	printf("copied edge %4d to edge %4d\n", edge->newIndex, copy->newIndex);
-#endif
-	return copy;
-}
-
-static int smoothedge_has_vert(SmoothEdge *edge, SmoothVert *vert)
-{
-	int i;
-	for(i = 0; i < SMOOTHEDGE_NUM_VERTS; i++)
-		if(edge->verts[i] == vert) return 1;
-
-	return 0;
-}
-
-static SmoothMesh *smoothmesh_new(int num_verts, int num_edges, int num_faces,
-				  int max_verts, int max_edges, int max_faces)
-{
-	SmoothMesh *mesh = MEM_callocN(sizeof(*mesh), "smoothmesh");
-	mesh->verts = MEM_callocN(sizeof(*mesh->verts) * max_verts,
-			"SmoothMesh.verts");
-	mesh->edges = MEM_callocN(sizeof(*mesh->edges) * max_edges,
-			"SmoothMesh.edges");
-	mesh->faces = MEM_callocN(sizeof(*mesh->faces) * max_faces,
-			"SmoothMesh.faces");
-
-	mesh->num_verts = num_verts;
-	mesh->num_edges = num_edges;
-	mesh->num_faces = num_faces;
-
-	mesh->max_verts = max_verts;
-	mesh->max_edges = max_edges;
-	mesh->max_faces = max_faces;
-
-	return mesh;
-}
-
-static void smoothmesh_free(SmoothMesh *mesh)
-{
-	int i;
-
-	for(i = 0; i < mesh->num_verts; ++i)
-		BLI_linklist_free(mesh->verts[i].faces, NULL);
-
-	for(i = 0; i < mesh->num_edges; ++i)
-		BLI_linklist_free(mesh->edges[i].faces, NULL);
-	
-	if(mesh->arena)
-		BLI_memarena_free(mesh->arena);
-
-	MEM_freeN(mesh->verts);
-	MEM_freeN(mesh->edges);
-	MEM_freeN(mesh->faces);
-	MEM_freeN(mesh);
-}
-
-static void smoothmesh_resize_verts(SmoothMesh *mesh, int max_verts)
-{
-	int i;
-	SmoothVert *tmp;
-
-	if(max_verts <= mesh->max_verts) return;
-
-	tmp = MEM_callocN(sizeof(*tmp) * max_verts, "SmoothMesh.verts");
-
-	memcpy(tmp, mesh->verts, sizeof(*tmp) * mesh->num_verts);
-
-	/* remap vert pointers in edges */
-	for(i = 0; i < mesh->num_edges; ++i) {
-		int j;
-		SmoothEdge *edge = &mesh->edges[i];
-
-		for(j = 0; j < SMOOTHEDGE_NUM_VERTS; ++j)
-			/* pointer arithmetic to get vert array index */
-			edge->verts[j] = &tmp[edge->verts[j] - mesh->verts];
-	}
-
-	MEM_freeN(mesh->verts);
-	mesh->verts = tmp;
-	mesh->max_verts = max_verts;
-}
-
-static void smoothmesh_resize_edges(SmoothMesh *mesh, int max_edges)
-{
-	int i;
-	SmoothEdge *tmp;
-
-	if(max_edges <= mesh->max_edges) return;
-
-	tmp = MEM_callocN(sizeof(*tmp) * max_edges, "SmoothMesh.edges");
-
-	memcpy(tmp, mesh->edges, sizeof(*tmp) * mesh->num_edges);
-
-	/* remap edge pointers in faces */
-	for(i = 0; i < mesh->num_faces; ++i) {
-		int j;
-		SmoothFace *face = &mesh->faces[i];
-
-		for(j = 0; j < SMOOTHFACE_MAX_EDGES; ++j)
-			if(face->edges[j])
-				/* pointer arithmetic to get edge array index */
-				face->edges[j] = &tmp[face->edges[j] - mesh->edges];
-	}
-
-	MEM_freeN(mesh->edges);
-	mesh->edges = tmp;
-	mesh->max_edges = max_edges;
-}
-
-#ifdef EDGESPLIT_DEBUG_0
-static void smoothmesh_print(SmoothMesh *mesh)
-{
-	int i, j;
-	DerivedMesh *dm = mesh->dm;
-
-	printf("--- SmoothMesh ---\n");
-	printf("--- Vertices ---\n");
-	for(i = 0; i < mesh->num_verts; i++) {
-		SmoothVert *vert = &mesh->verts[i];
-		LinkNode *node;
-		MVert mv;
-
-		dm->getVert(dm, vert->oldIndex, &mv);
-
-		printf("%3d: ind={%3d, %3d}, pos={% 5.1f, % 5.1f, % 5.1f}",
-			i, vert->oldIndex, vert->newIndex,
-			mv.co[0], mv.co[1], mv.co[2]);
-		printf(", faces={");
-		for(node = vert->faces; node != NULL; node = node->next) {
-			printf(" %d", ((SmoothFace *)node->link)->newIndex);
-		}
-		printf("}\n");
-	}
-
-	printf("\n--- Edges ---\n");
-	for(i = 0; i < mesh->num_edges; i++) {
-		SmoothEdge *edge = &mesh->edges[i];
-		LinkNode *node;
-
-		printf("%4d: indices={%4d, %4d}, verts={%4d, %4d}",
-			i,
-			edge->oldIndex, edge->newIndex,
-			edge->verts[0]->newIndex, edge->verts[1]->newIndex);
-		if(edge->verts[0] == edge->verts[1]) printf(" <- DUPLICATE VERTEX");
-		printf(", faces={");
-		for(node = edge->faces; node != NULL; node = node->next) {
-			printf(" %d", ((SmoothFace *)node->link)->newIndex);
-		}
-		printf("}\n");
-	}
-
-	printf("\n--- Faces ---\n");
-	for(i = 0; i < mesh->num_faces; i++) {
-		SmoothFace *face = &mesh->faces[i];
-
-		printf("%4d: indices={%4d, %4d}, edges={", i,
-			face->oldIndex, face->newIndex);
-		for(j = 0; j < SMOOTHFACE_MAX_EDGES && face->edges[j]; j++) {
-			if(face->flip[j])
-				printf(" -%-2d", face->edges[j]->newIndex);
-			else
-				printf("  %-2d", face->edges[j]->newIndex);
-		}
-		printf("}, verts={");
-		for(j = 0; j < SMOOTHFACE_MAX_EDGES && face->edges[j]; j++) {
-			printf(" %d", face->edges[j]->verts[face->flip[j]]->newIndex);
-		}
-		printf("}\n");
-	}
-}
-#endif
-
-static SmoothMesh *smoothmesh_from_derivedmesh(DerivedMesh *dm)
-{
-	SmoothMesh *mesh;
-	EdgeHash *edges = BLI_edgehash_new();
-	int i;
-	int totvert, totedge, totface;
-
-	totvert = dm->getNumVerts(dm);
-	totedge = dm->getNumEdges(dm);
-	totface = dm->getNumFaces(dm);
-
-	mesh = smoothmesh_new(totvert, totedge, totface,
-			totvert, totedge, totface);
-
-	mesh->dm = dm;
-
-	for(i = 0; i < totvert; i++) {
-		SmoothVert *vert = &mesh->verts[i];
-
-		vert->oldIndex = vert->newIndex = i;
-	}
-
-	for(i = 0; i < totedge; i++) {
-		SmoothEdge *edge = &mesh->edges[i];
-		MEdge med;
-
-		dm->getEdge(dm, i, &med);
-		edge->verts[0] = &mesh->verts[med.v1];
-		edge->verts[1] = &mesh->verts[med.v2];
-		edge->oldIndex = edge->newIndex = i;
-		edge->flag = med.flag;
-
-		BLI_edgehash_insert(edges, med.v1, med.v2, edge);
-	}
-
-	for(i = 0; i < totface; i++) {
-		SmoothFace *face = &mesh->faces[i];
-		MFace mf;
-		MVert v1, v2, v3;
-		int j;
-
-		dm->getFace(dm, i, &mf);
-
-		dm->getVert(dm, mf.v1, &v1);
-		dm->getVert(dm, mf.v2, &v2);
-		dm->getVert(dm, mf.v3, &v3);
-		face->edges[0] = BLI_edgehash_lookup(edges, mf.v1, mf.v2);
-		if(face->edges[0]->verts[1]->oldIndex == mf.v1) face->flip[0] = 1;
-		face->edges[1] = BLI_edgehash_lookup(edges, mf.v2, mf.v3);
-		if(face->edges[1]->verts[1]->oldIndex == mf.v2) face->flip[1] = 1;
-		if(mf.v4) {
-			MVert v4;
-			dm->getVert(dm, mf.v4, &v4);
-			face->edges[2] = BLI_edgehash_lookup(edges, mf.v3, mf.v4);
-			if(face->edges[2]->verts[1]->oldIndex == mf.v3) face->flip[2] = 1;
-			face->edges[3] = BLI_edgehash_lookup(edges, mf.v4, mf.v1);
-			if(face->edges[3]->verts[1]->oldIndex == mf.v4) face->flip[3] = 1;
-			normal_quad_v3( face->normal,v1.co, v2.co, v3.co, v4.co);
-		} else {
-			face->edges[2] = BLI_edgehash_lookup(edges, mf.v3, mf.v1);
-			if(face->edges[2]->verts[1]->oldIndex == mf.v3) face->flip[2] = 1;
-			face->edges[3] = NULL;
-			normal_tri_v3( face->normal,v1.co, v2.co, v3.co);
-		}
-
-		for(j = 0; j < SMOOTHFACE_MAX_EDGES && face->edges[j]; j++) {
-			SmoothEdge *edge = face->edges[j];
-			BLI_linklist_prepend(&edge->faces, face);
-			BLI_linklist_prepend(&edge->verts[face->flip[j]]->faces, face);
-		}
-
-		face->oldIndex = face->newIndex = i;
-	}
-
-	BLI_edgehash_free(edges, NULL);
-
-	return mesh;
-}
-
-static DerivedMesh *CDDM_from_smoothmesh(SmoothMesh *mesh)
-{
-	DerivedMesh *result = CDDM_from_template(mesh->dm,
-			mesh->num_verts,
-			mesh->num_edges,
-			mesh->num_faces);
-	MVert *new_verts = CDDM_get_verts(result);
-	MEdge *new_edges = CDDM_get_edges(result);
-	MFace *new_faces = CDDM_get_faces(result);
-	int i;
-
-	for(i = 0; i < mesh->num_verts; ++i) {
-		SmoothVert *vert = &mesh->verts[i];
-		MVert *newMV = &new_verts[vert->newIndex];
-
-		DM_copy_vert_data(mesh->dm, result,
-				vert->oldIndex, vert->newIndex, 1);
-		mesh->dm->getVert(mesh->dm, vert->oldIndex, newMV);
-	}
-
-	for(i = 0; i < mesh->num_edges; ++i) {
-		SmoothEdge *edge = &mesh->edges[i];
-		MEdge *newME = &new_edges[edge->newIndex];
-
-		DM_copy_edge_data(mesh->dm, result,
-				edge->oldIndex, edge->newIndex, 1);
-		mesh->dm->getEdge(mesh->dm, edge->oldIndex, newME);
-		newME->v1 = edge->verts[0]->newIndex;
-		newME->v2 = edge->verts[1]->newIndex;
-	}
-
-	for(i = 0; i < mesh->num_faces; ++i) {
-		SmoothFace *face = &mesh->faces[i];
-		MFace *newMF = &new_faces[face->newIndex];
-
-		DM_copy_face_data(mesh->dm, result,
-				face->oldIndex, face->newIndex, 1);
-		mesh->dm->getFace(mesh->dm, face->oldIndex, newMF);
-
-		newMF->v1 = face->edges[0]->verts[face->flip[0]]->newIndex;
-		newMF->v2 = face->edges[1]->verts[face->flip[1]]->newIndex;
-		newMF->v3 = face->edges[2]->verts[face->flip[2]]->newIndex;
-
-		if(face->edges[3]) {
-			newMF->v4 = face->edges[3]->verts[face->flip[3]]->newIndex;
-		} else {
-			newMF->v4 = 0;
-		}
-	}
-
-	return result;
-}
-
-/* returns the other vert in the given edge
- */
-static SmoothVert *other_vert(SmoothEdge *edge, SmoothVert *vert)
-{
-	if(edge->verts[0] == vert) return edge->verts[1];
-	else return edge->verts[0];
-}
-
-/* returns the other edge in the given face that uses the given vert
- * returns NULL if no other edge in the given face uses the given vert
- * (this should never happen)
- */
-static SmoothEdge *other_edge(SmoothFace *face, SmoothVert *vert,
-				  SmoothEdge *edge)
-{
-	int i,j;
-	for(i = 0; i < SMOOTHFACE_MAX_EDGES && face->edges[i]; i++) {
-		SmoothEdge *tmp_edge = face->edges[i];
-		if(tmp_edge == edge) continue;
-
-		for(j = 0; j < SMOOTHEDGE_NUM_VERTS; j++)
-			if(tmp_edge->verts[j] == vert) return tmp_edge;
-	}
-
-	/* if we get to here, something's wrong (there should always be 2 edges
-	* which use the same vert in a face)
-	*/
-	return NULL;
-}
-
-/* returns a face attached to the given edge which is not the given face.
- * returns NULL if no other faces use this edge.
- */
-static SmoothFace *other_face(SmoothEdge *edge, SmoothFace *face)
-{
-	LinkNode *node;
-
-	for(node = edge->faces; node != NULL; node = node->next)
-		if(node->link != face) return node->link;
-
-	return NULL;
-}
-
-#if 0
-/* copies source list to target, overwriting target (target is not freed)
- * nodes in the copy will be in the same order as in source
- */
-static void linklist_copy(LinkNode **target, LinkNode *source)
-{
-	LinkNode *node = NULL;
-	*target = NULL;
-
-	for(; source; source = source->next) {
-		if(node) {
-			node->next = MEM_mallocN(sizeof(*node->next), "nlink_copy");
-			node = node->next;
-		} else {
-			node = *target = MEM_mallocN(sizeof(**target), "nlink_copy");
-		}
-		node->link = source->link;
-		node->next = NULL;
-	}
-}
-#endif
-
-/* appends source to target if it's not already in target */
-static void linklist_append_unique(LinkNode **target, void *source)
-{
-	LinkNode *node;
-	LinkNode *prev = NULL;
-
-	/* check if source value is already in the list */
-	for(node = *target; node; prev = node, node = node->next)
-		if(node->link == source) return;
-
-	node = MEM_mallocN(sizeof(*node), "nlink");
-	node->next = NULL;
-	node->link = source;
-
-	if(prev) prev->next = node;
-	else *target = node;
-}
-
-/* appends elements of source which aren't already in target to target */
-static void linklist_append_list_unique(LinkNode **target, LinkNode *source)
-{
-	for(; source; source = source->next)
-		linklist_append_unique(target, source->link);
-}
-
-#if 0 /* this is no longer used, it should possibly be removed */
-/* prepends prepend to list - doesn't copy nodes, just joins the lists */
-static void linklist_prepend_linklist(LinkNode **list, LinkNode *prepend)
-{
-	if(prepend) {
-		LinkNode *node = prepend;
-		while(node->next) node = node->next;
-
-		node->next = *list;
-		*list = prepend;
-	}
-}
-#endif
-
-/* returns 1 if the linked list contains the given pointer, 0 otherwise
- */
-static int linklist_contains(LinkNode *list, void *ptr)
-{
-	LinkNode *node;
-
-	for(node = list; node; node = node->next)
-		if(node->link == ptr) return 1;
-
-	return 0;
-}
-
-/* returns 1 if the first linked list is a subset of the second (comparing
- * pointer values), 0 if not
- */
-static int linklist_subset(LinkNode *list1, LinkNode *list2)
-{
-	for(; list1; list1 = list1->next)
-		if(!linklist_contains(list2, list1->link))
-			return 0;
-
-	return 1;
-}
-
-#if 0
-/* empties the linked list
- * frees pointers with freefunc if freefunc is not NULL
- */
-static void linklist_empty(LinkNode **list, LinkNodeFreeFP freefunc)
-{
-	BLI_linklist_free(*list, freefunc);
-	*list = NULL;
-}
-#endif
-
-/* removes the first instance of value from the linked list
- * frees the pointer with freefunc if freefunc is not NULL
- */
-static void linklist_remove_first(LinkNode **list, void *value,
-				  LinkNodeFreeFP freefunc)
-{
-	LinkNode *node = *list;
-	LinkNode *prev = NULL;
-
-	while(node && node->link != value) {
-		prev = node;
-		node = node->next;
-	}
-
-	if(node) {
-		if(prev)
-			prev->next = node->next;
-		else
-			*list = node->next;
-
-		if(freefunc)
-			freefunc(node->link);
-
-		MEM_freeN(node);
-	}
-}
-
-/* removes all elements in source from target */
-static void linklist_remove_list(LinkNode **target, LinkNode *source,
-				 LinkNodeFreeFP freefunc)
-{
-	for(; source; source = source->next)
-		linklist_remove_first(target, source->link, freefunc);
-}
-
-#ifdef EDGESPLIT_DEBUG_0
-static void print_ptr(void *ptr)
-{
-	printf("%p\n", ptr);
-}
-
-static void print_edge(void *ptr)
-{
-	SmoothEdge *edge = ptr;
-	printf(" %4d", edge->newIndex);
-}
-
-static void print_face(void *ptr)
-{
-	SmoothFace *face = ptr;
-	printf(" %4d", face->newIndex);
-}
-#endif
-
-typedef struct ReplaceData {
-	void *find;
-	void *replace;
-} ReplaceData;
-
-static void edge_replace_vert(void *ptr, void *userdata)
-{
-	SmoothEdge *edge = ptr;
-	SmoothVert *find = ((ReplaceData *)userdata)->find;
-	SmoothVert *replace = ((ReplaceData *)userdata)->replace;
-	int i;
-
-#ifdef EDGESPLIT_DEBUG_3
-	printf("replacing vert %4d with %4d in edge %4d",
-		find->newIndex, replace->newIndex, edge->newIndex);
-	printf(": {%4d, %4d}", edge->verts[0]->newIndex, edge->verts[1]->newIndex);
-#endif
-
-	for(i = 0; i < SMOOTHEDGE_NUM_VERTS; i++) {
-		if(edge->verts[i] == find) {
-			linklist_append_list_unique(&replace->faces, edge->faces);
-			linklist_remove_list(&find->faces, edge->faces, NULL);
-
-			edge->verts[i] = replace;
-		}
-	}
-
-#ifdef EDGESPLIT_DEBUG_3
-	printf(" -> {%4d, %4d}\n", edge->verts[0]->newIndex, edge->verts[1]->newIndex);
-#endif
-}
-
-static void face_replace_vert(void *ptr, void *userdata)
-{
-	SmoothFace *face = ptr;
-	int i;
-
-	for(i = 0; i < SMOOTHFACE_MAX_EDGES && face->edges[i]; i++)
-		edge_replace_vert(face->edges[i], userdata);
-}
-
-static void face_replace_edge(void *ptr, void *userdata)
-{
-	SmoothFace *face = ptr;
-	SmoothEdge *find = ((ReplaceData *)userdata)->find;
-	SmoothEdge *replace = ((ReplaceData *)userdata)->replace;
-	int i;
->>>>>>> 02d72b5c
 
 #include "DNA_object_types.h"
-
-#include "MEM_guardedalloc.h"
 
 /* EdgeSplit */
 /* EdgeSplit modifier: Splits edges in the mesh according to sharpness flag
