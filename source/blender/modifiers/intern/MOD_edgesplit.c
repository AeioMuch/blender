/*
 * This program is free software; you can redistribute it and/or
 * modify it under the terms of the GNU General Public License
 * as published by the Free Software Foundation; either version 2
 * of the License, or (at your option) any later version.
 *
 * This program is distributed in the hope that it will be useful,
 * but WITHOUT ANY WARRANTY; without even the implied warranty of
 * MERCHANTABILITY or FITNESS FOR A PARTICULAR PURPOSE.  See the
 * GNU General Public License for more details.
 *
 * You should have received a copy of the GNU General Public License
 * along with this program; if not, write to the Free Software Foundation,
 * Inc., 51 Franklin Street, Fifth Floor, Boston, MA 02110-1301, USA.
 *
 * The Original Code is Copyright (C) 2005 by the Blender Foundation.
 * All rights reserved.
 */

/** \file
 * \ingroup modifiers
 *
 * EdgeSplit modifier
 *
 * Splits edges in the mesh according to sharpness flag
 * or edge angle (can be used to achieve autosmoothing)
 */

#include "BLI_utildefines.h"

#include "BLI_math.h"

#include "BLT_translation.h"

#include "DNA_mesh_types.h"
#include "DNA_object_types.h"
#include "DNA_screen_types.h"

#include "BKE_context.h"
#include "BKE_mesh.h"
#include "BKE_modifier.h"
#include "BKE_screen.h"

#include "UI_interface.h"
#include "UI_resources.h"

#include "RNA_access.h"

#include "bmesh.h"
#include "bmesh_tools.h"

#include "MOD_modifiertypes.h"
#include "MOD_ui_common.h"

static Mesh *doEdgeSplit(Mesh *mesh, EdgeSplitModifierData *emd)
{
  Mesh *result;
  BMesh *bm;
  BMIter iter;
  BMEdge *e;
  const float threshold = cosf(emd->split_angle + 0.000000175f);
  const bool do_split_angle = (emd->flags & MOD_EDGESPLIT_FROMANGLE) != 0 &&
                              emd->split_angle < (float)M_PI;
  const bool do_split_all = do_split_angle && emd->split_angle < FLT_EPSILON;
  const bool calc_face_normals = do_split_angle && !do_split_all;

  bm = BKE_mesh_to_bmesh_ex(mesh,
                            &(struct BMeshCreateParams){0},
                            &(struct BMeshFromMeshParams){
                                .calc_face_normal = calc_face_normals,
                                .add_key_index = false,
                                .use_shapekey = false,
                                .active_shapekey = 0,
                                .cd_mask_extra = {.vmask = CD_MASK_ORIGINDEX,
                                                  .emask = CD_MASK_ORIGINDEX,
                                                  .pmask = CD_MASK_ORIGINDEX},
                            });

  if (do_split_angle) {
    BM_ITER_MESH (e, &iter, bm, BM_EDGES_OF_MESH) {
      /* check for 1 edge having 2 face users */
      BMLoop *l1, *l2;
      if ((l1 = e->l) && (l2 = e->l->radial_next) != l1) {
        if (/* 3+ faces on this edge, always split */
            UNLIKELY(l1 != l2->radial_next) ||
            /* O° angle setting, we want to split on all edges. */
            do_split_all ||
            /* 2 face edge - check angle*/
            (dot_v3v3(l1->f->no, l2->f->no) < threshold)) {
          BM_elem_flag_enable(e, BM_ELEM_TAG);
        }
      }
    }
  }

  if (emd->flags & MOD_EDGESPLIT_FROMFLAG) {
    BM_ITER_MESH (e, &iter, bm, BM_EDGES_OF_MESH) {
      /* check for 2 or more edge users */
      if ((e->l) && (e->l->next != e->l)) {
        if (!BM_elem_flag_test(e, BM_ELEM_SMOOTH)) {
          BM_elem_flag_enable(e, BM_ELEM_TAG);
        }
      }
    }
  }

  BM_mesh_edgesplit(bm, false, true, false);

  /* BM_mesh_validate(bm); */ /* for troubleshooting */

  result = BKE_mesh_from_bmesh_for_eval_nomain(bm, NULL, mesh);
  BM_mesh_free(bm);

  result->runtime.cd_dirty_vert |= CD_MASK_NORMAL;
  return result;
}

static void initData(ModifierData *md)
{
  EdgeSplitModifierData *emd = (EdgeSplitModifierData *)md;

  /* default to 30-degree split angle, sharpness from both angle & flag */
  emd->split_angle = DEG2RADF(30.0f);
  emd->flags = MOD_EDGESPLIT_FROMANGLE | MOD_EDGESPLIT_FROMFLAG;
}

static Mesh *modifyMesh(ModifierData *md, const ModifierEvalContext *UNUSED(ctx), Mesh *mesh)
{
  Mesh *result;
  EdgeSplitModifierData *emd = (EdgeSplitModifierData *)md;

  if (!(emd->flags & (MOD_EDGESPLIT_FROMANGLE | MOD_EDGESPLIT_FROMFLAG))) {
    return mesh;
  }

  result = doEdgeSplit(mesh, emd);

  return result;
}

static void panel_draw(const bContext *C, Panel *panel)
{
  uiLayout *row, *sub;
  uiLayout *layout = panel->layout;

  PointerRNA ptr;
  modifier_panel_get_property_pointers(C, panel, NULL, &ptr);
<<<<<<< HEAD
  modifier_panel_buttons(C, panel);
=======
>>>>>>> 9b099c86

  uiLayoutSetPropSep(layout, true);

  row = uiLayoutRowWithHeading(layout, true, IFACE_("Edge Angle"));
  uiItemR(row, &ptr, "use_edge_angle", 0, "", ICON_NONE);
  sub = uiLayoutRow(row, true);
  uiLayoutSetActive(sub, RNA_boolean_get(&ptr, "use_edge_angle"));
  uiItemR(sub, &ptr, "split_angle", 0, "", ICON_NONE);

  uiItemR(layout, &ptr, "use_edge_sharp", 0, IFACE_("Sharp Edges"), ICON_NONE);

  modifier_panel_end(layout, &ptr);
}

static void panelRegister(ARegionType *region_type)
{
  modifier_panel_register(region_type, eModifierType_EdgeSplit, panel_draw);
}

ModifierTypeInfo modifierType_EdgeSplit = {
    /* name */ "EdgeSplit",
    /* structName */ "EdgeSplitModifierData",
    /* structSize */ sizeof(EdgeSplitModifierData),
    /* type */ eModifierTypeType_Constructive,
    /* flags */ eModifierTypeFlag_AcceptsMesh | eModifierTypeFlag_AcceptsCVs |
        eModifierTypeFlag_SupportsMapping | eModifierTypeFlag_SupportsEditmode |
        eModifierTypeFlag_EnableInEditmode,

    /* copyData */ BKE_modifier_copydata_generic,

    /* deformVerts */ NULL,
    /* deformMatrices */ NULL,
    /* deformVertsEM */ NULL,
    /* deformMatricesEM */ NULL,
    /* modifyMesh */ modifyMesh,
    /* modifyHair */ NULL,
    /* modifyPointCloud */ NULL,
    /* modifyVolume */ NULL,

    /* initData */ initData,
    /* requiredDataMask */ NULL,
    /* freeData */ NULL,
    /* isDisabled */ NULL,
    /* updateDepsgraph */ NULL,
    /* dependsOnTime */ NULL,
    /* dependsOnNormals */ NULL,
    /* foreachObjectLink */ NULL,
    /* foreachIDLink */ NULL,
    /* foreachTexLink */ NULL,
    /* freeRuntimeData */ NULL,
    /* panelRegister */ panelRegister,
};<|MERGE_RESOLUTION|>--- conflicted
+++ resolved
@@ -145,10 +145,6 @@
 
   PointerRNA ptr;
   modifier_panel_get_property_pointers(C, panel, NULL, &ptr);
-<<<<<<< HEAD
-  modifier_panel_buttons(C, panel);
-=======
->>>>>>> 9b099c86
 
   uiLayoutSetPropSep(layout, true);
 
