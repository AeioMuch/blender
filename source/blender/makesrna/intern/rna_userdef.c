/**
 * $Id$
 *
 * ***** BEGIN GPL LICENSE BLOCK *****
 *
 * This program is free software; you can redistribute it and/or
 * modify it under the terms of the GNU General Public License
 * as published by the Free Software Foundation; either version 2
 * of the License, or (at your option) any later version.
 *
 * This program is distributed in the hope that it will be useful,
 * but WITHOUT ANY WARRANTY; without even the implied warranty of
 * MERCHANTABILITY or FITNESS FOR A PARTICULAR PURPOSE.  See the
 * GNU General Public License for more details.
 *
 * You should have received a copy of the GNU General Public License
 * along with this program; if not, write to the Free Software Foundation,
 * Inc., 51 Franklin Street, Fifth Floor, Boston, MA 02110-1301, USA.
 *
 * Contributor(s): Blender Foundation (2008).
 *
 * ***** END GPL LICENSE BLOCK *****
 */

#include <stdlib.h>

#include "RNA_define.h"
<<<<<<< HEAD
#include "RNA_types.h"
=======
#include "RNA_enum_types.h"
>>>>>>> c64f5579

#include "rna_internal.h"

#include "DNA_curve_types.h"
#include "DNA_space_types.h"
#include "DNA_userdef_types.h"

#include "WM_api.h"
#include "WM_types.h"

#include "BKE_utildefines.h"

#include "BKE_sound.h"

#ifdef RNA_RUNTIME

#include "BKE_main.h"
#include "BKE_DerivedMesh.h"
#include "BKE_depsgraph.h"
#include "DNA_object_types.h"
#include "GPU_draw.h"
#include "BKE_global.h"

#include "MEM_guardedalloc.h"

static void rna_userdef_update(Main *bmain, Scene *scene, PointerRNA *ptr)
{
	WM_main_add_notifier(NC_WINDOW, NULL);
}

static void rna_userdef_script_autoexec_update(Main *bmain, Scene *scene, PointerRNA *ptr)
{
	UserDef *userdef = (UserDef*)ptr->data;
	if (userdef->flag & USER_SCRIPT_AUTOEXEC_DISABLE)	G.f &= ~G_SCRIPT_AUTOEXEC;
	else												G.f |=  G_SCRIPT_AUTOEXEC;
}

static void rna_userdef_mipmap_update(Main *bmain, Scene *scene, PointerRNA *ptr)
{
	GPU_set_mipmap(!(U.gameflags & USER_DISABLE_MIPMAP));
	rna_userdef_update(bmain, scene, ptr);
}

static void rna_userdef_select_mouse_set(PointerRNA *ptr,int value)
{
	UserDef *userdef = (UserDef*)ptr->data;

	if(value) {
		userdef->flag |= USER_LMOUSESELECT;
		userdef->flag &= ~USER_TWOBUTTONMOUSE;
	}
	else
		userdef->flag &= ~USER_LMOUSESELECT;
}

static int rna_userdef_autokeymode_get(PointerRNA *ptr)
{
	UserDef *userdef = (UserDef*)ptr->data;
	short retval = userdef->autokey_mode;
	
	if(!(userdef->autokey_mode & AUTOKEY_ON))
		retval |= AUTOKEY_ON;

	return retval;
}

static void rna_userdef_autokeymode_set(PointerRNA *ptr,int value)
{
	UserDef *userdef = (UserDef*)ptr->data;

	if(value == AUTOKEY_MODE_NORMAL) {
		userdef->autokey_mode |= (AUTOKEY_MODE_NORMAL - AUTOKEY_ON);
		userdef->autokey_mode &= ~(AUTOKEY_MODE_EDITKEYS - AUTOKEY_ON);
	}
	else if(value == AUTOKEY_MODE_EDITKEYS) {
		userdef->autokey_mode |= (AUTOKEY_MODE_EDITKEYS - AUTOKEY_ON);
		userdef->autokey_mode &= ~(AUTOKEY_MODE_NORMAL - AUTOKEY_ON);
	}
}

static void rna_userdef_timecode_style_set(PointerRNA *ptr, int value)
{
	UserDef *userdef = (UserDef*)ptr->data;
	int required_size = userdef->v2d_min_gridsize;
	
	/* set the timecode style */
	userdef->timecode_style= value;
	
	/* adjust the v2d gridsize if needed so that timecodes don't overlap 
	 * NOTE: most of these have been hand-picked to avoid overlaps while still keeping
	 * things from getting too blown out
	 */
	switch (value) {
		case USER_TIMECODE_MINIMAL:
		case USER_TIMECODE_SECONDS_ONLY:
			/* 35 is great most of the time, but not that great for full-blown */
			required_size= 35;
			break;
		case USER_TIMECODE_SMPTE_MSF:
			required_size= 50;
			break;
		case USER_TIMECODE_SMPTE_FULL:
			/* the granddaddy! */
			required_size= 65;
			break;
		case USER_TIMECODE_MILLISECONDS:
			required_size= 45;
			break;
	}
	
	if (U.v2d_min_gridsize < required_size)
		U.v2d_min_gridsize= required_size;
}

static PointerRNA rna_UserDef_view_get(PointerRNA *ptr)
{
	return rna_pointer_inherit_refine(ptr, &RNA_UserPreferencesView, ptr->data);
}

static PointerRNA rna_UserDef_edit_get(PointerRNA *ptr)
{
	return rna_pointer_inherit_refine(ptr, &RNA_UserPreferencesEdit, ptr->data);
}

static PointerRNA rna_UserDef_input_get(PointerRNA *ptr)
{
	return rna_pointer_inherit_refine(ptr, &RNA_UserPreferencesInput, ptr->data);
}

static PointerRNA rna_UserDef_filepaths_get(PointerRNA *ptr)
{
	return rna_pointer_inherit_refine(ptr, &RNA_UserPreferencesFilePaths, ptr->data);
}

static PointerRNA rna_UserDef_system_get(PointerRNA *ptr)
{
	return rna_pointer_inherit_refine(ptr, &RNA_UserPreferencesSystem, ptr->data);
}

static void rna_UserDef_audio_update(Main *bmain, Scene *scene, PointerRNA *ptr)
{
	sound_init(bmain);
}

static void rna_UserDef_weight_color_update(Main *bmain, Scene *scene, PointerRNA *ptr)
{
	Object *ob;

	vDM_ColorBand_store((U.flag & USER_CUSTOM_RANGE) ? (&U.coba_weight):NULL);

	for(ob= bmain->object.first; ob; ob= ob->id.next) {
		if(ob->mode & OB_MODE_WEIGHT_PAINT)
			DAG_id_flush_update(&ob->id, OB_RECALC_DATA);
	}

	rna_userdef_update(bmain, scene, ptr);
}

static void rna_UserDef_viewport_lights_update(Main *bmain, Scene *scene, PointerRNA *ptr)
{
	WM_main_add_notifier(NC_SPACE|ND_SPACE_VIEW3D|NS_VIEW3D_GPU, NULL);
	rna_userdef_update(bmain, scene, ptr);
}

static void rna_userdef_autosave_update(Main *bmain, Scene *scene, PointerRNA *ptr)
{
	wmWindowManager *wm= bmain->wm.first;

	if(wm)
		WM_autosave_init(wm);
	rna_userdef_update(bmain, scene, ptr);
}

static bAddon *rna_userdef_addon_new(void)
{
	bAddon *bext= MEM_callocN(sizeof(bAddon), "bAddon");
	BLI_addtail(&U.addons, bext);
	return bext;
}

static void rna_userdef_addon_remove(bAddon *bext)
{
	BLI_freelinkN(&U.addons, bext);
}

static void rna_userdef_temp_update(Main *bmain, Scene *scene, PointerRNA *ptr)
{
	extern char btempdir[];
	UserDef *userdef = (UserDef*)ptr->data;
	strncpy(btempdir, userdef->tempdir, FILE_MAXDIR+FILE_MAXFILE);
}

#else

static void rna_def_userdef_theme_ui_font_style(BlenderRNA *brna)
{
	StructRNA *srna;
	PropertyRNA *prop;
	
	static EnumPropertyItem font_kerning_style[] = {
		{0, "UNFITTED", 0, "Unfitted", "Use scaled but un-grid-fitted kerning distances"},
		{1, "DEFAULT", 0, "Default", "Use scaled and grid-fitted kerning distances"},
		{0, NULL, 0, NULL, NULL}};

	srna= RNA_def_struct(brna, "ThemeFontStyle", NULL);
	RNA_def_struct_sdna(srna, "uiFontStyle");
	RNA_def_struct_ui_text(srna, "Font Style", "Theme settings for Font");
	
	prop= RNA_def_property(srna, "points", PROP_INT, PROP_NONE);
	RNA_def_property_range(prop, 6, 48);
	RNA_def_property_ui_text(prop, "Points", "");
	RNA_def_property_update(prop, 0, "rna_userdef_update");

	prop= RNA_def_property(srna, "font_kerning_style", PROP_ENUM, PROP_NONE);
	RNA_def_property_enum_sdna(prop, NULL, "kerning");
	RNA_def_property_enum_items(prop, font_kerning_style);
	RNA_def_property_ui_text(prop, "Kerning Style", "Which style to use for font kerning");
	RNA_def_property_update(prop, 0, "rna_userdef_update");

	prop= RNA_def_property(srna, "shadow", PROP_INT, PROP_NONE);
	RNA_def_property_range(prop, 0, 5);
	RNA_def_property_ui_text(prop, "Shadow Size", "Shadow size in pixels (0, 3 and 5 supported)");
	RNA_def_property_update(prop, 0, "rna_userdef_update");
	
	prop= RNA_def_property(srna, "shadx", PROP_INT, PROP_NONE);
	RNA_def_property_range(prop, -10, 10);
	RNA_def_property_ui_text(prop, "Shadow X Offset", "Shadow offset in pixels");
	RNA_def_property_update(prop, 0, "rna_userdef_update");
	
	prop= RNA_def_property(srna, "shady", PROP_INT, PROP_NONE);
	RNA_def_property_range(prop, -10, 10);
	RNA_def_property_ui_text(prop, "Shadow Y Offset", "Shadow offset in pixels");
	RNA_def_property_update(prop, 0, "rna_userdef_update");

	prop= RNA_def_property(srna, "shadowalpha", PROP_FLOAT, PROP_NONE);
	RNA_def_property_range(prop, 0.0f, 1.0f);
	RNA_def_property_ui_text(prop, "Shadow Alpha", "");
	RNA_def_property_update(prop, 0, "rna_userdef_update");

	prop= RNA_def_property(srna, "shadowcolor", PROP_FLOAT, PROP_NONE);
	RNA_def_property_range(prop, 0.0f, 1.0f);
	RNA_def_property_ui_text(prop, "Shadow Brightness", "Shadow color in grey value");
	RNA_def_property_update(prop, 0, "rna_userdef_update");
}	

static void rna_def_userdef_theme_ui_style(BlenderRNA *brna)
{
	StructRNA *srna;
	PropertyRNA *prop;
	
	rna_def_userdef_theme_ui_font_style(brna);
	
	srna= RNA_def_struct(brna, "ThemeStyle", NULL);
	RNA_def_struct_sdna(srna, "uiStyle");
	RNA_def_struct_ui_text(srna, "Style", "Theme settings for style sets");
	
	prop= RNA_def_property(srna, "panelzoom", PROP_FLOAT, PROP_NONE);
	RNA_def_property_range(prop, 0.5, 2.0);
	RNA_def_property_ui_text(prop, "Panel Zoom", "Default zoom level for panel areas");
	
	prop= RNA_def_property(srna, "paneltitle", PROP_POINTER, PROP_NONE);
	RNA_def_property_flag(prop, PROP_NEVER_NULL);
	RNA_def_property_pointer_sdna(prop, NULL, "paneltitle");
	RNA_def_property_struct_type(prop, "ThemeFontStyle");
	RNA_def_property_ui_text(prop, "Panel Font", "");
	RNA_def_property_update(prop, 0, "rna_userdef_update");
	
	prop= RNA_def_property(srna, "grouplabel", PROP_POINTER, PROP_NONE);
	RNA_def_property_flag(prop, PROP_NEVER_NULL);
	RNA_def_property_pointer_sdna(prop, NULL, "grouplabel");
	RNA_def_property_struct_type(prop, "ThemeFontStyle");
	RNA_def_property_ui_text(prop, "Group Label Font", "");
	RNA_def_property_update(prop, 0, "rna_userdef_update");
	
	prop= RNA_def_property(srna, "widgetlabel", PROP_POINTER, PROP_NONE);
	RNA_def_property_flag(prop, PROP_NEVER_NULL);
	RNA_def_property_pointer_sdna(prop, NULL, "widgetlabel");
	RNA_def_property_struct_type(prop, "ThemeFontStyle");
	RNA_def_property_ui_text(prop, "Widget Label Font", "");
	RNA_def_property_update(prop, 0, "rna_userdef_update");
	
	prop= RNA_def_property(srna, "widget", PROP_POINTER, PROP_NONE);
	RNA_def_property_flag(prop, PROP_NEVER_NULL);
	RNA_def_property_pointer_sdna(prop, NULL, "widget");
	RNA_def_property_struct_type(prop, "ThemeFontStyle");
	RNA_def_property_ui_text(prop, "Widget Font", "");
	RNA_def_property_update(prop, 0, "rna_userdef_update");
	
}	

static void rna_def_userdef_theme_ui_wcol(BlenderRNA *brna)
{
	StructRNA *srna;
	PropertyRNA *prop;
	
	srna= RNA_def_struct(brna, "ThemeWidgetColors", NULL);
	RNA_def_struct_sdna(srna, "uiWidgetColors");
	RNA_def_struct_ui_text(srna, "Theme Widget Color Set", "Theme settings for widget color sets");
		
	prop= RNA_def_property(srna, "outline", PROP_FLOAT, PROP_COLOR);
	RNA_def_property_array(prop, 3);
	RNA_def_property_ui_text(prop, "Outline", "");
	RNA_def_property_update(prop, 0, "rna_userdef_update");
	
	prop= RNA_def_property(srna, "inner", PROP_FLOAT, PROP_COLOR);
	RNA_def_property_array(prop, 4);
	RNA_def_property_ui_text(prop, "Inner", "");
	RNA_def_property_update(prop, 0, "rna_userdef_update");
	
	prop= RNA_def_property(srna, "inner_sel", PROP_FLOAT, PROP_COLOR);
	RNA_def_property_array(prop, 4);
	RNA_def_property_ui_text(prop, "Inner Selected", "");
	RNA_def_property_update(prop, 0, "rna_userdef_update");
	
	prop= RNA_def_property(srna, "item", PROP_FLOAT, PROP_COLOR);
	RNA_def_property_array(prop, 4);
	RNA_def_property_ui_text(prop, "Item", "");
	RNA_def_property_update(prop, 0, "rna_userdef_update");
	
	prop= RNA_def_property(srna, "text", PROP_FLOAT, PROP_COLOR);
	RNA_def_property_array(prop, 3);
	RNA_def_property_ui_text(prop, "Text", "");
	RNA_def_property_update(prop, 0, "rna_userdef_update");
	
	prop= RNA_def_property(srna, "text_sel", PROP_FLOAT, PROP_COLOR);
	RNA_def_property_array(prop, 3);
	RNA_def_property_ui_text(prop, "Text Selected", "");
	RNA_def_property_update(prop, 0, "rna_userdef_update");
	
	prop= RNA_def_property(srna, "shaded", PROP_BOOLEAN, PROP_NONE);
	RNA_def_property_boolean_sdna(prop, NULL, "shaded", 1);
	RNA_def_property_ui_text(prop, "Shaded", "");
	RNA_def_property_update(prop, 0, "rna_userdef_update");
	
	prop= RNA_def_property(srna, "shadetop", PROP_INT, PROP_NONE);
	RNA_def_property_range(prop, -100, 100);
	RNA_def_property_ui_text(prop, "Shade Top", "");
	RNA_def_property_update(prop, 0, "rna_userdef_update");
	
	prop= RNA_def_property(srna, "shadedown", PROP_INT, PROP_NONE);
	RNA_def_property_range(prop, -100, 100);
	RNA_def_property_ui_text(prop, "Shade Down", "");
	RNA_def_property_update(prop, 0, "rna_userdef_update");
}

static void rna_def_userdef_theme_ui_wcol_state(BlenderRNA *brna)
{
	StructRNA *srna;
	PropertyRNA *prop;
	
	srna= RNA_def_struct(brna, "ThemeWidgetStateColors", NULL);
	RNA_def_struct_sdna(srna, "uiWidgetStateColors");
	RNA_def_struct_ui_text(srna, "Theme Widget State Color", "Theme settings for widget state colors");
		
	prop= RNA_def_property(srna, "inner_anim", PROP_FLOAT, PROP_COLOR);
	RNA_def_property_array(prop, 3);
	RNA_def_property_ui_text(prop, "Animated", "");
	RNA_def_property_update(prop, 0, "rna_userdef_update");

	prop= RNA_def_property(srna, "inner_anim_sel", PROP_FLOAT, PROP_COLOR);
	RNA_def_property_array(prop, 3);
	RNA_def_property_ui_text(prop, "Animated Selected", "");
	RNA_def_property_update(prop, 0, "rna_userdef_update");
	
	prop= RNA_def_property(srna, "inner_key", PROP_FLOAT, PROP_COLOR);
	RNA_def_property_array(prop, 3);
	RNA_def_property_ui_text(prop, "Keyframe", "");
	RNA_def_property_update(prop, 0, "rna_userdef_update");

	prop= RNA_def_property(srna, "inner_key_sel", PROP_FLOAT, PROP_COLOR);
	RNA_def_property_array(prop, 3);
	RNA_def_property_ui_text(prop, "Keyframe Selected", "");
	RNA_def_property_update(prop, 0, "rna_userdef_update");

	prop= RNA_def_property(srna, "inner_driven", PROP_FLOAT, PROP_COLOR);
	RNA_def_property_array(prop, 3);
	RNA_def_property_ui_text(prop, "Driven", "");
	RNA_def_property_update(prop, 0, "rna_userdef_update");

	prop= RNA_def_property(srna, "inner_driven_sel", PROP_FLOAT, PROP_COLOR);
	RNA_def_property_array(prop, 3);
	RNA_def_property_ui_text(prop, "Driven Selected", "");
	RNA_def_property_update(prop, 0, "rna_userdef_update");

	prop= RNA_def_property(srna, "blend", PROP_FLOAT, PROP_FACTOR);
	RNA_def_property_ui_text(prop, "Blend", "");
	RNA_def_property_update(prop, 0, "rna_userdef_update");
}

static void rna_def_userdef_theme_ui(BlenderRNA *brna)
{
	StructRNA *srna;
	PropertyRNA *prop;

	rna_def_userdef_theme_ui_wcol(brna);
	rna_def_userdef_theme_ui_wcol_state(brna);
	
	srna= RNA_def_struct(brna, "ThemeUserInterface", NULL);
	RNA_def_struct_sdna(srna, "ThemeUI");
	RNA_def_struct_ui_text(srna, "Theme User Interface", "Theme settings for user interface elements");

	prop= RNA_def_property(srna, "wcol_regular", PROP_POINTER, PROP_NONE);
	RNA_def_property_flag(prop, PROP_NEVER_NULL);
	RNA_def_property_pointer_sdna(prop, NULL, "wcol_regular");
	RNA_def_property_struct_type(prop, "ThemeWidgetColors");
	RNA_def_property_ui_text(prop, "Regular Widget Colors", "");
	RNA_def_property_update(prop, 0, "rna_userdef_update");
	
	prop= RNA_def_property(srna, "wcol_tool", PROP_POINTER, PROP_NONE);
	RNA_def_property_flag(prop, PROP_NEVER_NULL);
	RNA_def_property_pointer_sdna(prop, NULL, "wcol_tool");
	RNA_def_property_struct_type(prop, "ThemeWidgetColors");
	RNA_def_property_ui_text(prop, "Tool Widget Colors", "");
	RNA_def_property_update(prop, 0, "rna_userdef_update");
	
	prop= RNA_def_property(srna, "wcol_radio", PROP_POINTER, PROP_NONE);
	RNA_def_property_flag(prop, PROP_NEVER_NULL);
	RNA_def_property_pointer_sdna(prop, NULL, "wcol_radio");
	RNA_def_property_struct_type(prop, "ThemeWidgetColors");
	RNA_def_property_ui_text(prop, "Radio Widget Colors", "");
	RNA_def_property_update(prop, 0, "rna_userdef_update");
	
	prop= RNA_def_property(srna, "wcol_text", PROP_POINTER, PROP_NONE);
	RNA_def_property_flag(prop, PROP_NEVER_NULL);
	RNA_def_property_pointer_sdna(prop, NULL, "wcol_text");
	RNA_def_property_struct_type(prop, "ThemeWidgetColors");
	RNA_def_property_ui_text(prop, "Text Widget Colors", "");
	RNA_def_property_update(prop, 0, "rna_userdef_update");
	
	prop= RNA_def_property(srna, "wcol_option", PROP_POINTER, PROP_NONE);
	RNA_def_property_flag(prop, PROP_NEVER_NULL);
	RNA_def_property_pointer_sdna(prop, NULL, "wcol_option");
	RNA_def_property_struct_type(prop, "ThemeWidgetColors");
	RNA_def_property_ui_text(prop, "Option Widget Colors", "");
	RNA_def_property_update(prop, 0, "rna_userdef_update");

	prop= RNA_def_property(srna, "wcol_toggle", PROP_POINTER, PROP_NONE);
	RNA_def_property_flag(prop, PROP_NEVER_NULL);
	RNA_def_property_pointer_sdna(prop, NULL, "wcol_toggle");
	RNA_def_property_struct_type(prop, "ThemeWidgetColors");
	RNA_def_property_ui_text(prop, "Toggle Widget Colors", "");
	RNA_def_property_update(prop, 0, "rna_userdef_update");
	
	prop= RNA_def_property(srna, "wcol_num", PROP_POINTER, PROP_NONE);
	RNA_def_property_flag(prop, PROP_NEVER_NULL);
	RNA_def_property_pointer_sdna(prop, NULL, "wcol_num");
	RNA_def_property_struct_type(prop, "ThemeWidgetColors");
	RNA_def_property_ui_text(prop, "Number Widget Colors", "");
	RNA_def_property_update(prop, 0, "rna_userdef_update");
	
	prop= RNA_def_property(srna, "wcol_numslider", PROP_POINTER, PROP_NONE);
	RNA_def_property_flag(prop, PROP_NEVER_NULL);
	RNA_def_property_pointer_sdna(prop, NULL, "wcol_numslider");
	RNA_def_property_struct_type(prop, "ThemeWidgetColors");
	RNA_def_property_ui_text(prop, "Slider Widget Colors", "");
	RNA_def_property_update(prop, 0, "rna_userdef_update");
	
	prop= RNA_def_property(srna, "wcol_box", PROP_POINTER, PROP_NONE);
	RNA_def_property_flag(prop, PROP_NEVER_NULL);
	RNA_def_property_pointer_sdna(prop, NULL, "wcol_box");
	RNA_def_property_struct_type(prop, "ThemeWidgetColors");
	RNA_def_property_ui_text(prop, "Box Backdrop Colors", "");
	RNA_def_property_update(prop, 0, "rna_userdef_update");
	
	prop= RNA_def_property(srna, "wcol_menu", PROP_POINTER, PROP_NONE);
	RNA_def_property_flag(prop, PROP_NEVER_NULL);
	RNA_def_property_pointer_sdna(prop, NULL, "wcol_menu");
	RNA_def_property_struct_type(prop, "ThemeWidgetColors");
	RNA_def_property_ui_text(prop, "Menu Widget Colors", "");
	RNA_def_property_update(prop, 0, "rna_userdef_update");
	
	prop= RNA_def_property(srna, "wcol_pulldown", PROP_POINTER, PROP_NONE);
	RNA_def_property_flag(prop, PROP_NEVER_NULL);
	RNA_def_property_pointer_sdna(prop, NULL, "wcol_pulldown");
	RNA_def_property_struct_type(prop, "ThemeWidgetColors");
	RNA_def_property_ui_text(prop, "Pulldown Widget Colors", "");
	RNA_def_property_update(prop, 0, "rna_userdef_update");
	
	prop= RNA_def_property(srna, "wcol_menu_back", PROP_POINTER, PROP_NONE);
	RNA_def_property_flag(prop, PROP_NEVER_NULL);
	RNA_def_property_pointer_sdna(prop, NULL, "wcol_menu_back");
	RNA_def_property_struct_type(prop, "ThemeWidgetColors");
	RNA_def_property_ui_text(prop, "Menu Backdrop Colors", "");
	RNA_def_property_update(prop, 0, "rna_userdef_update");
	
	prop= RNA_def_property(srna, "wcol_menu_item", PROP_POINTER, PROP_NONE);
	RNA_def_property_flag(prop, PROP_NEVER_NULL);
	RNA_def_property_pointer_sdna(prop, NULL, "wcol_menu_item");
	RNA_def_property_struct_type(prop, "ThemeWidgetColors");
	RNA_def_property_ui_text(prop, "Menu Item Colors", "");
	RNA_def_property_update(prop, 0, "rna_userdef_update");

	prop= RNA_def_property(srna, "wcol_scroll", PROP_POINTER, PROP_NONE);
	RNA_def_property_flag(prop, PROP_NEVER_NULL);
	RNA_def_property_pointer_sdna(prop, NULL, "wcol_scroll");
	RNA_def_property_struct_type(prop, "ThemeWidgetColors");
	RNA_def_property_ui_text(prop, "Scroll Widget Colors", "");
	RNA_def_property_update(prop, 0, "rna_userdef_update");

	prop= RNA_def_property(srna, "wcol_list_item", PROP_POINTER, PROP_NONE);
	RNA_def_property_flag(prop, PROP_NEVER_NULL);
	RNA_def_property_pointer_sdna(prop, NULL, "wcol_list_item");
	RNA_def_property_struct_type(prop, "ThemeWidgetColors");
	RNA_def_property_ui_text(prop, "List Item Colors", "");
	RNA_def_property_update(prop, 0, "rna_userdef_update");

	prop= RNA_def_property(srna, "wcol_state", PROP_POINTER, PROP_NONE);
	RNA_def_property_flag(prop, PROP_NEVER_NULL);
	RNA_def_property_pointer_sdna(prop, NULL, "wcol_state");
	RNA_def_property_struct_type(prop, "ThemeWidgetStateColors");
	RNA_def_property_ui_text(prop, "State Colors", "");
	RNA_def_property_update(prop, 0, "rna_userdef_update");
	
	prop= RNA_def_property(srna, "icon_file", PROP_STRING, PROP_FILEPATH);
	RNA_def_property_string_sdna(prop, NULL, "iconfile");
	RNA_def_property_ui_text(prop, "Icon File", "");
	RNA_def_property_update(prop, 0, "rna_userdef_update");
}

static void rna_def_userdef_theme_spaces_main(StructRNA *srna, int spacetype)
{
	PropertyRNA *prop;

	/* window */
	prop= RNA_def_property(srna, "back", PROP_FLOAT, PROP_COLOR);
	RNA_def_property_array(prop, 3);
	RNA_def_property_ui_text(prop, "Window Background", "");
	RNA_def_property_update(prop, 0, "rna_userdef_update");

	prop= RNA_def_property(srna, "title", PROP_FLOAT, PROP_COLOR);
	RNA_def_property_array(prop, 3);
	RNA_def_property_ui_text(prop, "Title", "");
	RNA_def_property_update(prop, 0, "rna_userdef_update");
	
	prop= RNA_def_property(srna, "text", PROP_FLOAT, PROP_COLOR);
	RNA_def_property_array(prop, 3);
	RNA_def_property_ui_text(prop, "Text", "");
	RNA_def_property_update(prop, 0, "rna_userdef_update");

	prop= RNA_def_property(srna, "text_hi", PROP_FLOAT, PROP_COLOR);
	RNA_def_property_array(prop, 3);
	RNA_def_property_ui_text(prop, "Text Highlight", "");
	RNA_def_property_update(prop, 0, "rna_userdef_update");

	/* header */
	prop= RNA_def_property(srna, "header", PROP_FLOAT, PROP_COLOR);
	RNA_def_property_array(prop, 3);
	RNA_def_property_ui_text(prop, "Header", "");
	RNA_def_property_update(prop, 0, "rna_userdef_update");

	prop= RNA_def_property(srna, "header_text", PROP_FLOAT, PROP_COLOR);
	RNA_def_property_array(prop, 3);
	RNA_def_property_ui_text(prop, "Header Text", "");
	RNA_def_property_update(prop, 0, "rna_userdef_update");
	
	prop= RNA_def_property(srna, "header_text_hi", PROP_FLOAT, PROP_COLOR);
	RNA_def_property_array(prop, 3);
	RNA_def_property_ui_text(prop, "Header Text Highlight", "");
	RNA_def_property_update(prop, 0, "rna_userdef_update");
	
	/* buttons */
//	if(! ELEM(spacetype, SPACE_BUTS, SPACE_OUTLINER)) {
	prop= RNA_def_property(srna, "button", PROP_FLOAT, PROP_COLOR);
	RNA_def_property_array(prop, 3);
	RNA_def_property_ui_text(prop, "Region Background", "");
	RNA_def_property_update(prop, 0, "rna_userdef_update");
	
	prop= RNA_def_property(srna, "button_title", PROP_FLOAT, PROP_COLOR);
	RNA_def_property_array(prop, 3);
	RNA_def_property_ui_text(prop, "Region Text Titles", "");
	RNA_def_property_update(prop, 0, "rna_userdef_update");
	
	prop= RNA_def_property(srna, "button_text", PROP_FLOAT, PROP_COLOR);
	RNA_def_property_array(prop, 3);
	RNA_def_property_ui_text(prop, "Region Text", "");
	RNA_def_property_update(prop, 0, "rna_userdef_update");
	
	prop= RNA_def_property(srna, "button_text_hi", PROP_FLOAT, PROP_COLOR);
	RNA_def_property_array(prop, 3);
	RNA_def_property_ui_text(prop, "Region Text Highlight", "");
	RNA_def_property_update(prop, 0, "rna_userdef_update");
//	}
	
	/* list/channels */
	if(ELEM5(spacetype, SPACE_IPO, SPACE_ACTION, SPACE_NLA, SPACE_NODE, SPACE_FILE)) {
		prop= RNA_def_property(srna, "list", PROP_FLOAT, PROP_COLOR);
		RNA_def_property_array(prop, 3);
		RNA_def_property_ui_text(prop, "Source List", "");
		RNA_def_property_update(prop, 0, "rna_userdef_update");
		
		prop= RNA_def_property(srna, "list_title", PROP_FLOAT, PROP_COLOR);
		RNA_def_property_array(prop, 3);
		RNA_def_property_ui_text(prop, "Source List Title", "");
		RNA_def_property_update(prop, 0, "rna_userdef_update");
		
		prop= RNA_def_property(srna, "list_text", PROP_FLOAT, PROP_COLOR);
		RNA_def_property_array(prop, 3);
		RNA_def_property_ui_text(prop, "Source List Text", "");
		RNA_def_property_update(prop, 0, "rna_userdef_update");
		
		prop= RNA_def_property(srna, "list_text_hi", PROP_FLOAT, PROP_COLOR);
		RNA_def_property_array(prop, 3);
		RNA_def_property_ui_text(prop, "Source List Text Highlight", "");
		RNA_def_property_update(prop, 0, "rna_userdef_update");
	}	
}

static void rna_def_userdef_theme_spaces_vertex(StructRNA *srna)
{
	PropertyRNA *prop;

	prop= RNA_def_property(srna, "vertex", PROP_FLOAT, PROP_COLOR);
	RNA_def_property_array(prop, 3);
	RNA_def_property_ui_text(prop, "Vertex", "");
	RNA_def_property_update(prop, 0, "rna_userdef_update");

	prop= RNA_def_property(srna, "vertex_select", PROP_FLOAT, PROP_COLOR);
	RNA_def_property_array(prop, 3);
	RNA_def_property_ui_text(prop, "Vertex Select", "");
	RNA_def_property_update(prop, 0, "rna_userdef_update");

	prop= RNA_def_property(srna, "vertex_size", PROP_INT, PROP_NONE);
	RNA_def_property_range(prop, 1, 10);
	RNA_def_property_ui_text(prop, "Vertex Size", "");
	RNA_def_property_update(prop, 0, "rna_userdef_update");
}

static void rna_def_userdef_theme_spaces_edge(StructRNA *srna)
{
	PropertyRNA *prop;

	prop= RNA_def_property(srna, "edge_select", PROP_FLOAT, PROP_COLOR);
	RNA_def_property_array(prop, 3);
	RNA_def_property_ui_text(prop, "Edge Select", "");
	RNA_def_property_update(prop, 0, "rna_userdef_update");

	prop= RNA_def_property(srna, "edge_seam", PROP_FLOAT, PROP_COLOR);
	RNA_def_property_array(prop, 3);
	RNA_def_property_ui_text(prop, "Edge Seam", "");
	RNA_def_property_update(prop, 0, "rna_userdef_update");

	prop= RNA_def_property(srna, "edge_sharp", PROP_FLOAT, PROP_COLOR);
	RNA_def_property_array(prop, 3);
	RNA_def_property_ui_text(prop, "Edge Sharp", "");
	RNA_def_property_update(prop, 0, "rna_userdef_update");

	prop= RNA_def_property(srna, "edge_facesel", PROP_FLOAT, PROP_COLOR);
	RNA_def_property_array(prop, 3);
	RNA_def_property_ui_text(prop, "Edge UV Face Select", "");
	RNA_def_property_update(prop, 0, "rna_userdef_update");
}

static void rna_def_userdef_theme_spaces_face(StructRNA *srna)
{
	PropertyRNA *prop;

	prop= RNA_def_property(srna, "face", PROP_FLOAT, PROP_COLOR);
	RNA_def_property_array(prop, 4);
	RNA_def_property_ui_text(prop, "Face", "");
	RNA_def_property_update(prop, 0, "rna_userdef_update");

	prop= RNA_def_property(srna, "face_select", PROP_FLOAT, PROP_COLOR);
	RNA_def_property_array(prop, 4);
	RNA_def_property_ui_text(prop, "Face Selected", "");
	RNA_def_property_update(prop, 0, "rna_userdef_update");

	prop= RNA_def_property(srna, "face_dot", PROP_FLOAT, PROP_COLOR);
	RNA_def_property_array(prop, 3);
	RNA_def_property_ui_text(prop, "Face Dot Selected", "");
	RNA_def_property_update(prop, 0, "rna_userdef_update");

	prop= RNA_def_property(srna, "facedot_size", PROP_INT, PROP_NONE);
	RNA_def_property_range(prop, 1, 10);
	RNA_def_property_ui_text(prop, "Face Dot Size", "");
	RNA_def_property_update(prop, 0, "rna_userdef_update");
}

static void rna_def_userdef_theme_spaces_curves(StructRNA *srna, short incl_nurbs)
{
	PropertyRNA *prop;
	
	if (incl_nurbs) {
		prop= RNA_def_property(srna, "nurb_uline", PROP_FLOAT, PROP_COLOR);
		RNA_def_property_float_sdna(prop, NULL, "nurb_uline");
		RNA_def_property_array(prop, 3);
		RNA_def_property_ui_text(prop, "Nurb U-lines", "");
		RNA_def_property_update(prop, 0, "rna_userdef_update");

		prop= RNA_def_property(srna, "nurb_vline", PROP_FLOAT, PROP_COLOR);
		RNA_def_property_float_sdna(prop, NULL, "nurb_vline");
		RNA_def_property_array(prop, 3);
		RNA_def_property_ui_text(prop, "Nurb V-lines", "");
		RNA_def_property_update(prop, 0, "rna_userdef_update");

		prop= RNA_def_property(srna, "nurb_sel_uline", PROP_FLOAT, PROP_COLOR);
		RNA_def_property_float_sdna(prop, NULL, "nurb_sel_uline");
		RNA_def_property_array(prop, 3);
		RNA_def_property_ui_text(prop, "Nurb active U-lines", "");
		RNA_def_property_update(prop, 0, "rna_userdef_update");

		prop= RNA_def_property(srna, "nurb_sel_vline", PROP_FLOAT, PROP_COLOR);
		RNA_def_property_float_sdna(prop, NULL, "nurb_sel_vline");
		RNA_def_property_array(prop, 3);
		RNA_def_property_ui_text(prop, "Nurb active V-lines", "");
		RNA_def_property_update(prop, 0, "rna_userdef_update");

		prop= RNA_def_property(srna, "act_spline", PROP_FLOAT, PROP_COLOR);
		RNA_def_property_float_sdna(prop, NULL, "act_spline");
		RNA_def_property_array(prop, 3);
		RNA_def_property_ui_text(prop, "Active spline", "");
		RNA_def_property_update(prop, 0, "rna_userdef_update");
	}

	prop= RNA_def_property(srna, "handle_free", PROP_FLOAT, PROP_COLOR);
	RNA_def_property_float_sdna(prop, NULL, "handle_free");
	RNA_def_property_array(prop, 3);
	RNA_def_property_ui_text(prop, "Free handle color", "");
	RNA_def_property_update(prop, 0, "rna_userdef_update");

	prop= RNA_def_property(srna, "handle_auto", PROP_FLOAT, PROP_COLOR);
	RNA_def_property_float_sdna(prop, NULL, "handle_auto");
	RNA_def_property_array(prop, 3);
	RNA_def_property_ui_text(prop, "Auto handle color", "");
	RNA_def_property_update(prop, 0, "rna_userdef_update");

	prop= RNA_def_property(srna, "handle_vect", PROP_FLOAT, PROP_COLOR);
	RNA_def_property_float_sdna(prop, NULL, "handle_vect");
	RNA_def_property_array(prop, 3);
	RNA_def_property_ui_text(prop, "Vector handle color", "");
	RNA_def_property_update(prop, 0, "rna_userdef_update");

	prop= RNA_def_property(srna, "handle_align", PROP_FLOAT, PROP_COLOR);
	RNA_def_property_float_sdna(prop, NULL, "handle_align");
	RNA_def_property_array(prop, 3);
	RNA_def_property_ui_text(prop, "Align handle color", "");
	RNA_def_property_update(prop, 0, "rna_userdef_update");

	prop= RNA_def_property(srna, "handle_sel_free", PROP_FLOAT, PROP_COLOR);
	RNA_def_property_float_sdna(prop, NULL, "handle_sel_free");
	RNA_def_property_array(prop, 3);
	RNA_def_property_ui_text(prop, "Free handle selected color", "");
	RNA_def_property_update(prop, 0, "rna_userdef_update");

	prop= RNA_def_property(srna, "handle_sel_auto", PROP_FLOAT, PROP_COLOR);
	RNA_def_property_float_sdna(prop, NULL, "handle_sel_auto");
	RNA_def_property_array(prop, 3);
	RNA_def_property_ui_text(prop, "Auto handle selected color", "");
	RNA_def_property_update(prop, 0, "rna_userdef_update");

	prop= RNA_def_property(srna, "handle_sel_vect", PROP_FLOAT, PROP_COLOR);
	RNA_def_property_float_sdna(prop, NULL, "handle_sel_vect");
	RNA_def_property_array(prop, 3);
	RNA_def_property_ui_text(prop, "Vector handle selected color", "");
	RNA_def_property_update(prop, 0, "rna_userdef_update");

	prop= RNA_def_property(srna, "handle_sel_align", PROP_FLOAT, PROP_COLOR);
	RNA_def_property_float_sdna(prop, NULL, "handle_sel_align");
	RNA_def_property_array(prop, 3);
	RNA_def_property_ui_text(prop, "Align handle selected color", "");
	RNA_def_property_update(prop, 0, "rna_userdef_update");
}

static void rna_def_userdef_theme_space_view3d(BlenderRNA *brna)
{
	StructRNA *srna;
	PropertyRNA *prop;

	/* space_view3d */

	srna= RNA_def_struct(brna, "ThemeView3D", NULL);
	RNA_def_struct_sdna(srna, "ThemeSpace");
	RNA_def_struct_ui_text(srna, "Theme 3D View", "Theme settings for the 3D View");

	rna_def_userdef_theme_spaces_main(srna, SPACE_VIEW3D);

	prop= RNA_def_property(srna, "grid", PROP_FLOAT, PROP_COLOR);
	RNA_def_property_array(prop, 3);
	RNA_def_property_ui_text(prop, "Grid", "");
	RNA_def_property_update(prop, 0, "rna_userdef_update");

	prop= RNA_def_property(srna, "panel", PROP_FLOAT, PROP_COLOR);
	RNA_def_property_array(prop, 4);
	RNA_def_property_ui_text(prop, "Panel", "");
	RNA_def_property_update(prop, 0, "rna_userdef_update");

	prop= RNA_def_property(srna, "wire", PROP_FLOAT, PROP_COLOR);
	RNA_def_property_array(prop, 3);
	RNA_def_property_ui_text(prop, "Wire", "");
	RNA_def_property_update(prop, 0, "rna_userdef_update");

	prop= RNA_def_property(srna, "lamp", PROP_FLOAT, PROP_COLOR);
	RNA_def_property_array(prop, 4);
	RNA_def_property_ui_text(prop, "Lamp", "");
	RNA_def_property_update(prop, 0, "rna_userdef_update");

	prop= RNA_def_property(srna, "object_selected", PROP_FLOAT, PROP_COLOR);
	RNA_def_property_float_sdna(prop, NULL, "select");
	RNA_def_property_array(prop, 3);
	RNA_def_property_ui_text(prop, "Object Selected", "");
	RNA_def_property_update(prop, 0, "rna_userdef_update");

	prop= RNA_def_property(srna, "object_active", PROP_FLOAT, PROP_COLOR);
	RNA_def_property_float_sdna(prop, NULL, "active");
	RNA_def_property_array(prop, 3);
	RNA_def_property_ui_text(prop, "Active Object", "");
	RNA_def_property_update(prop, 0, "rna_userdef_update");

	prop= RNA_def_property(srna, "object_grouped", PROP_FLOAT, PROP_COLOR);
	RNA_def_property_float_sdna(prop, NULL, "group");
	RNA_def_property_array(prop, 3);
	RNA_def_property_ui_text(prop, "Object Grouped", "");
	RNA_def_property_update(prop, 0, "rna_userdef_update");

	prop= RNA_def_property(srna, "object_grouped_active", PROP_FLOAT, PROP_COLOR);
	RNA_def_property_float_sdna(prop, NULL, "group_active");
	RNA_def_property_array(prop, 3);
	RNA_def_property_ui_text(prop, "Object Grouped Active", "");
	RNA_def_property_update(prop, 0, "rna_userdef_update");

	prop= RNA_def_property(srna, "transform", PROP_FLOAT, PROP_COLOR);
	RNA_def_property_array(prop, 3);
	RNA_def_property_ui_text(prop, "Transform", "");
	RNA_def_property_update(prop, 0, "rna_userdef_update");

	rna_def_userdef_theme_spaces_vertex(srna);
	rna_def_userdef_theme_spaces_edge(srna);
	rna_def_userdef_theme_spaces_face(srna);
	rna_def_userdef_theme_spaces_curves(srna, 1);

	prop= RNA_def_property(srna, "editmesh_active", PROP_FLOAT, PROP_COLOR);
	RNA_def_property_array(prop, 4);
	RNA_def_property_ui_text(prop, "Active Vert/Edge/Face", "");
	RNA_def_property_update(prop, 0, "rna_userdef_update");

	prop= RNA_def_property(srna, "normal", PROP_FLOAT, PROP_COLOR);
	RNA_def_property_array(prop, 3);
	RNA_def_property_ui_text(prop, "Face Normal", "");
	RNA_def_property_update(prop, 0, "rna_userdef_update");

	prop= RNA_def_property(srna, "vertex_normal", PROP_FLOAT, PROP_COLOR);
	RNA_def_property_array(prop, 3);
	RNA_def_property_ui_text(prop, "Vertex Normal", "");
	RNA_def_property_update(prop, 0, "rna_userdef_update");

	prop= RNA_def_property(srna, "bone_solid", PROP_FLOAT, PROP_COLOR);
	RNA_def_property_array(prop, 3);
	RNA_def_property_ui_text(prop, "Bone Solid", "");
	RNA_def_property_update(prop, 0, "rna_userdef_update");

	prop= RNA_def_property(srna, "bone_pose", PROP_FLOAT, PROP_COLOR);
	RNA_def_property_array(prop, 3);
	RNA_def_property_ui_text(prop, "Bone Pose", "");
	RNA_def_property_update(prop, 0, "rna_userdef_update");

	prop= RNA_def_property(srna, "frame_current", PROP_FLOAT, PROP_COLOR);
	RNA_def_property_float_sdna(prop, NULL, "cframe");
	RNA_def_property_array(prop, 3);
	RNA_def_property_ui_text(prop, "Current Frame", "");
	RNA_def_property_update(prop, 0, "rna_userdef_update");
}

static void rna_def_userdef_theme_space_graph(BlenderRNA *brna)
{
	StructRNA *srna;
	PropertyRNA *prop;

	/* space_graph */

	srna= RNA_def_struct(brna, "ThemeGraphEditor", NULL);
	RNA_def_struct_sdna(srna, "ThemeSpace");
	RNA_def_struct_ui_text(srna, "Theme Graph Editor", "Theme settings for the graph editor");

	rna_def_userdef_theme_spaces_main(srna, SPACE_IPO);

	prop= RNA_def_property(srna, "grid", PROP_FLOAT, PROP_COLOR);
	RNA_def_property_array(prop, 3);
	RNA_def_property_ui_text(prop, "Grid", "");
	RNA_def_property_update(prop, 0, "rna_userdef_update");

	prop= RNA_def_property(srna, "panel", PROP_FLOAT, PROP_COLOR);
	RNA_def_property_array(prop, 3);
	RNA_def_property_ui_text(prop, "Panel", "");
	RNA_def_property_update(prop, 0, "rna_userdef_update");

	prop= RNA_def_property(srna, "window_sliders", PROP_FLOAT, PROP_COLOR);
	RNA_def_property_float_sdna(prop, NULL, "shade1");
	RNA_def_property_array(prop, 3);
	RNA_def_property_ui_text(prop, "Window Sliders", "");
	RNA_def_property_update(prop, 0, "rna_userdef_update");

	prop= RNA_def_property(srna, "channels_region", PROP_FLOAT, PROP_COLOR);
	RNA_def_property_float_sdna(prop, NULL, "shade2");
	RNA_def_property_array(prop, 3);
	RNA_def_property_ui_text(prop, "Channels Region", "");
	RNA_def_property_update(prop, 0, "rna_userdef_update");
	
	rna_def_userdef_theme_spaces_vertex(srna);
	rna_def_userdef_theme_spaces_curves(srna, 0);

	prop= RNA_def_property(srna, "frame_current", PROP_FLOAT, PROP_COLOR);
	RNA_def_property_float_sdna(prop, NULL, "cframe");
	RNA_def_property_array(prop, 3);
	RNA_def_property_ui_text(prop, "Current Frame", "");
	RNA_def_property_update(prop, 0, "rna_userdef_update");

	prop= RNA_def_property(srna, "handle_vertex", PROP_FLOAT, PROP_COLOR);
	RNA_def_property_array(prop, 3);
	RNA_def_property_ui_text(prop, "Handle Vertex", "");
	RNA_def_property_update(prop, 0, "rna_userdef_update");

	prop= RNA_def_property(srna, "handle_vertex_select", PROP_FLOAT, PROP_COLOR);
	RNA_def_property_array(prop, 3);
	RNA_def_property_ui_text(prop, "Handle Vertex Select", "");
	RNA_def_property_update(prop, 0, "rna_userdef_update");

	prop= RNA_def_property(srna, "handle_vertex_size", PROP_INT, PROP_NONE);
	RNA_def_property_range(prop, 0, 255);
	RNA_def_property_ui_text(prop, "Handle Vertex Size", "");
	RNA_def_property_update(prop, 0, "rna_userdef_update");
	
	prop= RNA_def_property(srna, "channel_group", PROP_FLOAT, PROP_COLOR);
	RNA_def_property_float_sdna(prop, NULL, "group");
	RNA_def_property_array(prop, 3);
	RNA_def_property_ui_text(prop, "Channel Group", "");
	RNA_def_property_update(prop, 0, "rna_userdef_update");

	prop= RNA_def_property(srna, "active_channels_group", PROP_FLOAT, PROP_COLOR);
	RNA_def_property_float_sdna(prop, NULL, "group_active");
	RNA_def_property_array(prop, 3);
	RNA_def_property_ui_text(prop, "Active Channel Group", "");
	RNA_def_property_update(prop, 0, "rna_userdef_update");
	
	prop= RNA_def_property(srna, "dopesheet_channel", PROP_FLOAT, PROP_COLOR);
	RNA_def_property_float_sdna(prop, NULL, "ds_channel");
	RNA_def_property_array(prop, 3);
	RNA_def_property_ui_text(prop, "DopeSheet Channel", "");
	RNA_def_property_update(prop, 0, "rna_userdef_update");
	
	prop= RNA_def_property(srna, "dopesheet_subchannel", PROP_FLOAT, PROP_COLOR);
	RNA_def_property_float_sdna(prop, NULL, "ds_subchannel");
	RNA_def_property_array(prop, 3);
	RNA_def_property_ui_text(prop, "DopeSheet Sub-Channel", "");
	RNA_def_property_update(prop, 0, "rna_userdef_update");
}

static void rna_def_userdef_theme_space_file(BlenderRNA *brna)
{
	StructRNA *srna;
	PropertyRNA *prop;

	/* space_file  */

	srna= RNA_def_struct(brna, "ThemeFileBrowser", NULL);
	RNA_def_struct_sdna(srna, "ThemeSpace");
	RNA_def_struct_ui_text(srna, "Theme File Browser", "Theme settings for the File Browser");

	rna_def_userdef_theme_spaces_main(srna, SPACE_FILE);

	prop= RNA_def_property(srna, "selected_file", PROP_FLOAT, PROP_COLOR);
	RNA_def_property_float_sdna(prop, NULL, "hilite");
	RNA_def_property_array(prop, 3);
	RNA_def_property_ui_text(prop, "Selected File", "");
	RNA_def_property_update(prop, 0, "rna_userdef_update");

	prop= RNA_def_property(srna, "tiles", PROP_FLOAT, PROP_COLOR);
	RNA_def_property_float_sdna(prop, NULL, "panel");
	RNA_def_property_array(prop, 3);
	RNA_def_property_ui_text(prop, "Tiles", "");
	RNA_def_property_update(prop, 0, "rna_userdef_update");

	prop= RNA_def_property(srna, "scrollbar", PROP_FLOAT, PROP_COLOR);
	RNA_def_property_float_sdna(prop, NULL, "shade1");
	RNA_def_property_array(prop, 3);
	RNA_def_property_ui_text(prop, "Scrollbar", "");
	RNA_def_property_update(prop, 0, "rna_userdef_update");

	prop= RNA_def_property(srna, "scroll_handle", PROP_FLOAT, PROP_COLOR);
	RNA_def_property_float_sdna(prop, NULL, "shade2");
	RNA_def_property_array(prop, 3);
	RNA_def_property_ui_text(prop, "Scroll Handle", "");
	RNA_def_property_update(prop, 0, "rna_userdef_update");

	prop= RNA_def_property(srna, "active_file", PROP_FLOAT, PROP_COLOR);
	RNA_def_property_float_sdna(prop, NULL, "active");
	RNA_def_property_array(prop, 3);
	RNA_def_property_ui_text(prop, "Active File", "");
	RNA_def_property_update(prop, 0, "rna_userdef_update");
	
	prop= RNA_def_property(srna, "active_file_text", PROP_FLOAT, PROP_COLOR);
	RNA_def_property_float_sdna(prop, NULL, "grid");
	RNA_def_property_array(prop, 3);
	RNA_def_property_ui_text(prop, "Active File Text", "");
	RNA_def_property_update(prop, 0, "rna_userdef_update");
}

static void rna_def_userdef_theme_space_outliner(BlenderRNA *brna)
{
	StructRNA *srna;

	/* space_outliner */

	srna= RNA_def_struct(brna, "ThemeOutliner", NULL);
	RNA_def_struct_sdna(srna, "ThemeSpace");
	RNA_def_struct_ui_text(srna, "Theme Outliner", "Theme settings for the Outliner");

	rna_def_userdef_theme_spaces_main(srna, SPACE_OUTLINER);
}

static void rna_def_userdef_theme_space_userpref(BlenderRNA *brna)
{
	StructRNA *srna;

	/* space_userpref */

	srna= RNA_def_struct(brna, "ThemeUserPreferences", NULL);
	RNA_def_struct_sdna(srna, "ThemeSpace");
	RNA_def_struct_ui_text(srna, "Theme User Preferences", "Theme settings for the User Preferences");

	rna_def_userdef_theme_spaces_main(srna, SPACE_USERPREF);
}

static void rna_def_userdef_theme_space_console(BlenderRNA *brna)
{
	StructRNA *srna;
	PropertyRNA *prop;

	/* space_console */

	srna= RNA_def_struct(brna, "ThemeConsole", NULL);
	RNA_def_struct_sdna(srna, "ThemeSpace");
	RNA_def_struct_ui_text(srna, "Theme Console", "Theme settings for the Console");
	
	rna_def_userdef_theme_spaces_main(srna, SPACE_CONSOLE);
	
	prop= RNA_def_property(srna, "line_output", PROP_FLOAT, PROP_COLOR);
	RNA_def_property_float_sdna(prop, NULL, "console_output");
	RNA_def_property_array(prop, 3);
	RNA_def_property_ui_text(prop, "Line Output", "");
	RNA_def_property_update(prop, 0, "rna_userdef_update");
	
	prop= RNA_def_property(srna, "line_input", PROP_FLOAT, PROP_COLOR);
	RNA_def_property_float_sdna(prop, NULL, "console_input");
	RNA_def_property_array(prop, 3);
	RNA_def_property_ui_text(prop, "Line Input", "");
	RNA_def_property_update(prop, 0, "rna_userdef_update");
	
	prop= RNA_def_property(srna, "line_info", PROP_FLOAT, PROP_COLOR);
	RNA_def_property_float_sdna(prop, NULL, "console_info");
	RNA_def_property_array(prop, 3);
	RNA_def_property_ui_text(prop, "Line Info", "");
	RNA_def_property_update(prop, 0, "rna_userdef_update");
	
	prop= RNA_def_property(srna, "line_error", PROP_FLOAT, PROP_COLOR);
	RNA_def_property_float_sdna(prop, NULL, "console_error");
	RNA_def_property_array(prop, 3);
	RNA_def_property_ui_text(prop, "Line Error", "");
	RNA_def_property_update(prop, 0, "rna_userdef_update");
	
	prop= RNA_def_property(srna, "cursor", PROP_FLOAT, PROP_COLOR);
	RNA_def_property_float_sdna(prop, NULL, "console_cursor");
	RNA_def_property_array(prop, 3);
	RNA_def_property_ui_text(prop, "Cursor", "");
	RNA_def_property_update(prop, 0, "rna_userdef_update");
}

static void rna_def_userdef_theme_space_info(BlenderRNA *brna)
{
	StructRNA *srna;

	/* space_info */

	srna= RNA_def_struct(brna, "ThemeInfo", NULL);
	RNA_def_struct_sdna(srna, "ThemeSpace");
	RNA_def_struct_ui_text(srna, "Theme Info", "Theme settings for Info");

	rna_def_userdef_theme_spaces_main(srna, SPACE_INFO);
}


static void rna_def_userdef_theme_space_text(BlenderRNA *brna)
{
	StructRNA *srna;
	PropertyRNA *prop;

	/* space_text */

	srna= RNA_def_struct(brna, "ThemeTextEditor", NULL);
	RNA_def_struct_sdna(srna, "ThemeSpace");
	RNA_def_struct_ui_text(srna, "Theme Text Editor", "Theme settings for the Text Editor");

	rna_def_userdef_theme_spaces_main(srna, SPACE_TEXT);

	prop= RNA_def_property(srna, "line_numbers_background", PROP_FLOAT, PROP_COLOR);
	RNA_def_property_float_sdna(prop, NULL, "grid");
	RNA_def_property_array(prop, 3);
	RNA_def_property_ui_text(prop, "Line Numbers Background", "");
	RNA_def_property_update(prop, 0, "rna_userdef_update");

	prop= RNA_def_property(srna, "scroll_bar", PROP_FLOAT, PROP_COLOR);
	RNA_def_property_float_sdna(prop, NULL, "shade1");
	RNA_def_property_array(prop, 3);
	RNA_def_property_ui_text(prop, "Scroll Bar", "");
	RNA_def_property_update(prop, 0, "rna_userdef_update");

	prop= RNA_def_property(srna, "selected_text", PROP_FLOAT, PROP_COLOR);
	RNA_def_property_float_sdna(prop, NULL, "shade2");
	RNA_def_property_array(prop, 3);
	RNA_def_property_ui_text(prop, "Selected Text", "");
	RNA_def_property_update(prop, 0, "rna_userdef_update");

	prop= RNA_def_property(srna, "cursor", PROP_FLOAT, PROP_COLOR);
	RNA_def_property_float_sdna(prop, NULL, "hilite");
	RNA_def_property_array(prop, 3);
	RNA_def_property_ui_text(prop, "Cursor", "");
	RNA_def_property_update(prop, 0, "rna_userdef_update");
	
	prop= RNA_def_property(srna, "syntax_builtin", PROP_FLOAT, PROP_COLOR);
	RNA_def_property_float_sdna(prop, NULL, "syntaxb");
	RNA_def_property_array(prop, 3);
	RNA_def_property_ui_text(prop, "Syntax Builtin", "");
	RNA_def_property_update(prop, 0, "rna_userdef_update");
	
	prop= RNA_def_property(srna, "syntax_special", PROP_FLOAT, PROP_COLOR);
	RNA_def_property_float_sdna(prop, NULL, "syntaxv");
	RNA_def_property_array(prop, 3);
	RNA_def_property_ui_text(prop, "Syntax Special", "");
	RNA_def_property_update(prop, 0, "rna_userdef_update");

	prop= RNA_def_property(srna, "syntax_comment", PROP_FLOAT, PROP_COLOR);
	RNA_def_property_float_sdna(prop, NULL, "syntaxc");
	RNA_def_property_array(prop, 3);
	RNA_def_property_ui_text(prop, "Syntax Comment", "");
	RNA_def_property_update(prop, 0, "rna_userdef_update");
	
	prop= RNA_def_property(srna, "syntax_string", PROP_FLOAT, PROP_COLOR);
	RNA_def_property_float_sdna(prop, NULL, "syntaxl");
	RNA_def_property_array(prop, 3);
	RNA_def_property_ui_text(prop, "Syntax String", "");
	RNA_def_property_update(prop, 0, "rna_userdef_update");

	prop= RNA_def_property(srna, "syntax_numbers", PROP_FLOAT, PROP_COLOR);
	RNA_def_property_float_sdna(prop, NULL, "syntaxn");
	RNA_def_property_array(prop, 3);
	RNA_def_property_ui_text(prop, "Syntax Numbers", "");
	RNA_def_property_update(prop, 0, "rna_userdef_update");
}

static void rna_def_userdef_theme_space_node(BlenderRNA *brna)
{
	StructRNA *srna;
	PropertyRNA *prop;

	/* space_node */

	srna= RNA_def_struct(brna, "ThemeNodeEditor", NULL);
	RNA_def_struct_sdna(srna, "ThemeSpace");
	RNA_def_struct_ui_text(srna, "Theme Node Editor", "Theme settings for the Node Editor");

	rna_def_userdef_theme_spaces_main(srna, SPACE_NODE);

	prop= RNA_def_property(srna, "wires", PROP_FLOAT, PROP_COLOR);
	RNA_def_property_float_sdna(prop, NULL, "wire");
	RNA_def_property_array(prop, 3);
	RNA_def_property_ui_text(prop, "Wires", "");
	RNA_def_property_update(prop, 0, "rna_userdef_update");

	prop= RNA_def_property(srna, "wire_select", PROP_FLOAT, PROP_COLOR);
	RNA_def_property_float_sdna(prop, NULL, "edge_select");
	RNA_def_property_array(prop, 3);
	RNA_def_property_ui_text(prop, "Wire Select", "");
	RNA_def_property_update(prop, 0, "rna_userdef_update");

	prop= RNA_def_property(srna, "selected_text", PROP_FLOAT, PROP_COLOR);
	RNA_def_property_float_sdna(prop, NULL, "shade2");
	RNA_def_property_array(prop, 3);
	RNA_def_property_ui_text(prop, "Selected Text", "");
	RNA_def_property_update(prop, 0, "rna_userdef_update");

	prop= RNA_def_property(srna, "node_backdrop", PROP_FLOAT, PROP_COLOR);
	RNA_def_property_float_sdna(prop, NULL, "syntaxl");
	RNA_def_property_array(prop, 4);
	RNA_def_property_ui_text(prop, "Node Backdrop", "");
	RNA_def_property_update(prop, 0, "rna_userdef_update");
	
	prop= RNA_def_property(srna, "in_out_node", PROP_FLOAT, PROP_COLOR);
	RNA_def_property_float_sdna(prop, NULL, "syntaxn");
	RNA_def_property_array(prop, 3);
	RNA_def_property_ui_text(prop, "In/Out Node", "");
	RNA_def_property_update(prop, 0, "rna_userdef_update");

	prop= RNA_def_property(srna, "converter_node", PROP_FLOAT, PROP_COLOR);
	RNA_def_property_float_sdna(prop, NULL, "syntaxv");
	RNA_def_property_array(prop, 3);
	RNA_def_property_ui_text(prop, "Converter Node", "");
	RNA_def_property_update(prop, 0, "rna_userdef_update");
	
	prop= RNA_def_property(srna, "operator_node", PROP_FLOAT, PROP_COLOR);
	RNA_def_property_float_sdna(prop, NULL, "syntaxb");
	RNA_def_property_array(prop, 3);
	RNA_def_property_ui_text(prop, "Operator Node", "");
	RNA_def_property_update(prop, 0, "rna_userdef_update");

	prop= RNA_def_property(srna, "group_node", PROP_FLOAT, PROP_COLOR);
	RNA_def_property_float_sdna(prop, NULL, "syntaxc");
	RNA_def_property_array(prop, 3);
	RNA_def_property_ui_text(prop, "Group Node", "");
	RNA_def_property_update(prop, 0, "rna_userdef_update");
}

static void rna_def_userdef_theme_space_logic(BlenderRNA *brna)
{
	StructRNA *srna;
	PropertyRNA *prop;
	
	/* space_buts */
	
	srna= RNA_def_struct(brna, "ThemeLogicEditor", NULL);
	RNA_def_struct_sdna(srna, "ThemeSpace");
	RNA_def_struct_ui_text(srna, "Theme Logic Editor", "Theme settings for the Logic Editor");
	
	rna_def_userdef_theme_spaces_main(srna, SPACE_LOGIC);
	
	prop= RNA_def_property(srna, "panel", PROP_FLOAT, PROP_COLOR);
	RNA_def_property_array(prop, 3);
	RNA_def_property_ui_text(prop, "Panel", "");
	RNA_def_property_update(prop, 0, "rna_userdef_update");
}


static void rna_def_userdef_theme_space_buts(BlenderRNA *brna)
{
	StructRNA *srna;
	PropertyRNA *prop;

	/* space_buts */

	srna= RNA_def_struct(brna, "ThemeProperties", NULL);
	RNA_def_struct_sdna(srna, "ThemeSpace");
	RNA_def_struct_ui_text(srna, "Theme Properties", "Theme settings for the Properties");

	rna_def_userdef_theme_spaces_main(srna, SPACE_BUTS);

	prop= RNA_def_property(srna, "panel", PROP_FLOAT, PROP_COLOR);
	RNA_def_property_array(prop, 3);
	RNA_def_property_ui_text(prop, "Panel", "");
	RNA_def_property_update(prop, 0, "rna_userdef_update");
}

static void rna_def_userdef_theme_space_time(BlenderRNA *brna)
{
	StructRNA *srna;
	PropertyRNA *prop;

	/* space_time */

	srna= RNA_def_struct(brna, "ThemeTimeline", NULL);
	RNA_def_struct_sdna(srna, "ThemeSpace");
	RNA_def_struct_ui_text(srna, "Theme Timeline", "Theme settings for the Timeline");

	rna_def_userdef_theme_spaces_main(srna, SPACE_TIME);

	prop= RNA_def_property(srna, "grid", PROP_FLOAT, PROP_COLOR);
	RNA_def_property_array(prop, 3);
	RNA_def_property_ui_text(prop, "Grid", "");
	RNA_def_property_update(prop, 0, "rna_userdef_update");

	prop= RNA_def_property(srna, "frame_current", PROP_FLOAT, PROP_COLOR);
	RNA_def_property_float_sdna(prop, NULL, "cframe");
	RNA_def_property_array(prop, 3);
	RNA_def_property_ui_text(prop, "Current Frame", "");
	RNA_def_property_update(prop, 0, "rna_userdef_update");
}

static void rna_def_userdef_theme_space_sound(BlenderRNA *brna)
{
	StructRNA *srna;
	PropertyRNA *prop;

	/* space_sound */

	srna= RNA_def_struct(brna, "ThemeAudioWindow", NULL);
	RNA_def_struct_sdna(srna, "ThemeSpace");
	RNA_def_struct_ui_text(srna, "Theme Audio Window", "Theme settings for the Audio Window");

	rna_def_userdef_theme_spaces_main(srna, SPACE_SOUND);

	prop= RNA_def_property(srna, "grid", PROP_FLOAT, PROP_COLOR);
	RNA_def_property_array(prop, 3);
	RNA_def_property_ui_text(prop, "Grid", "");
	RNA_def_property_update(prop, 0, "rna_userdef_update");

	prop= RNA_def_property(srna, "window_sliders", PROP_FLOAT, PROP_COLOR);
	RNA_def_property_float_sdna(prop, NULL, "shade1");
	RNA_def_property_array(prop, 3);
	RNA_def_property_ui_text(prop, "Window Sliders", "");
	RNA_def_property_update(prop, 0, "rna_userdef_update");

	prop= RNA_def_property(srna, "frame_current", PROP_FLOAT, PROP_COLOR);
	RNA_def_property_float_sdna(prop, NULL, "cframe");
	RNA_def_property_array(prop, 3);
	RNA_def_property_ui_text(prop, "Current Frame", "");
	RNA_def_property_update(prop, 0, "rna_userdef_update");
}

static void rna_def_userdef_theme_space_image(BlenderRNA *brna)
{
	StructRNA *srna;
	PropertyRNA *prop;

	/* space_image */

	srna= RNA_def_struct(brna, "ThemeImageEditor", NULL);
	RNA_def_struct_sdna(srna, "ThemeSpace");
	RNA_def_struct_ui_text(srna, "Theme Image Editor", "Theme settings for the Image Editor");

	rna_def_userdef_theme_spaces_main(srna, SPACE_IMAGE);
	rna_def_userdef_theme_spaces_vertex(srna);
	rna_def_userdef_theme_spaces_face(srna);

	prop= RNA_def_property(srna, "editmesh_active", PROP_FLOAT, PROP_COLOR);
	RNA_def_property_array(prop, 4);
	RNA_def_property_ui_text(prop, "Active Vert/Edge/Face", "");
	RNA_def_property_update(prop, 0, "rna_userdef_update");
	
	prop= RNA_def_property(srna, "scope_back", PROP_FLOAT, PROP_COLOR);
	RNA_def_property_float_sdna(prop, NULL, "preview_back");
	RNA_def_property_array(prop, 4);
	RNA_def_property_ui_text(prop, "Scope region background color", "");
	RNA_def_property_update(prop, 0, "rna_userdef_update");
}

static void rna_def_userdef_theme_space_seq(BlenderRNA *brna)
{
	StructRNA *srna;
	PropertyRNA *prop;

	/* space_seq */

	srna= RNA_def_struct(brna, "ThemeSequenceEditor", NULL);
	RNA_def_struct_sdna(srna, "ThemeSpace");
	RNA_def_struct_ui_text(srna, "Theme Sequence Editor", "Theme settings for the Sequence Editor");

	rna_def_userdef_theme_spaces_main(srna, SPACE_IMAGE);

	prop= RNA_def_property(srna, "grid", PROP_FLOAT, PROP_COLOR);
	RNA_def_property_array(prop, 3);
	RNA_def_property_ui_text(prop, "Grid", "");
	RNA_def_property_update(prop, 0, "rna_userdef_update");

	prop= RNA_def_property(srna, "window_sliders", PROP_FLOAT, PROP_COLOR);
	RNA_def_property_float_sdna(prop, NULL, "shade1");
	RNA_def_property_array(prop, 3);
	RNA_def_property_ui_text(prop, "Window Sliders", "");
	RNA_def_property_update(prop, 0, "rna_userdef_update");

	prop= RNA_def_property(srna, "movie_strip", PROP_FLOAT, PROP_COLOR);
	RNA_def_property_float_sdna(prop, NULL, "movie");
	RNA_def_property_array(prop, 3);
	RNA_def_property_ui_text(prop, "Movie Strip", "");
	RNA_def_property_update(prop, 0, "rna_userdef_update");

	prop= RNA_def_property(srna, "image_strip", PROP_FLOAT, PROP_COLOR);
	RNA_def_property_float_sdna(prop, NULL, "image");
	RNA_def_property_array(prop, 3);
	RNA_def_property_ui_text(prop, "Image Strip", "");
	RNA_def_property_update(prop, 0, "rna_userdef_update");

	prop= RNA_def_property(srna, "scene_strip", PROP_FLOAT, PROP_COLOR);
	RNA_def_property_float_sdna(prop, NULL, "scene");
	RNA_def_property_array(prop, 3);
	RNA_def_property_ui_text(prop, "Scene Strip", "");
	RNA_def_property_update(prop, 0, "rna_userdef_update");

	prop= RNA_def_property(srna, "audio_strip", PROP_FLOAT, PROP_COLOR);
	RNA_def_property_float_sdna(prop, NULL, "audio");
	RNA_def_property_array(prop, 3);
	RNA_def_property_ui_text(prop, "Audio Strip", "");
	RNA_def_property_update(prop, 0, "rna_userdef_update");

	prop= RNA_def_property(srna, "effect_strip", PROP_FLOAT, PROP_COLOR);
	RNA_def_property_float_sdna(prop, NULL, "effect");
	RNA_def_property_array(prop, 3);
	RNA_def_property_ui_text(prop, "Effect Strip", "");
	RNA_def_property_update(prop, 0, "rna_userdef_update");

	prop= RNA_def_property(srna, "plugin_strip", PROP_FLOAT, PROP_COLOR);
	RNA_def_property_float_sdna(prop, NULL, "plugin");
	RNA_def_property_array(prop, 3);
	RNA_def_property_ui_text(prop, "Plugin Strip", "");
	RNA_def_property_update(prop, 0, "rna_userdef_update");

	prop= RNA_def_property(srna, "transition_strip", PROP_FLOAT, PROP_COLOR);
	RNA_def_property_float_sdna(prop, NULL, "transition");
	RNA_def_property_array(prop, 3);
	RNA_def_property_ui_text(prop, "Transition Strip", "");
	RNA_def_property_update(prop, 0, "rna_userdef_update");

	prop= RNA_def_property(srna, "meta_strip", PROP_FLOAT, PROP_COLOR);
	RNA_def_property_float_sdna(prop, NULL, "meta");
	RNA_def_property_array(prop, 3);
	RNA_def_property_ui_text(prop, "Meta Strip", "");
	RNA_def_property_update(prop, 0, "rna_userdef_update");

	prop= RNA_def_property(srna, "frame_current", PROP_FLOAT, PROP_COLOR);
	RNA_def_property_float_sdna(prop, NULL, "cframe");
	RNA_def_property_array(prop, 3);
	RNA_def_property_ui_text(prop, "Current Frame", "");
	RNA_def_property_update(prop, 0, "rna_userdef_update");

	prop= RNA_def_property(srna, "keyframe", PROP_FLOAT, PROP_COLOR);
	RNA_def_property_float_sdna(prop, NULL, "vertex_select");
	RNA_def_property_array(prop, 3);
	RNA_def_property_ui_text(prop, "Keyframe", "");
	RNA_def_property_update(prop, 0, "rna_userdef_update");

	prop= RNA_def_property(srna, "draw_action", PROP_FLOAT, PROP_COLOR);
	RNA_def_property_float_sdna(prop, NULL, "bone_pose");
	RNA_def_property_array(prop, 3);
	RNA_def_property_ui_text(prop, "Draw Action", "");
	RNA_def_property_update(prop, 0, "rna_userdef_update");
}

static void rna_def_userdef_theme_space_action(BlenderRNA *brna)
{
	StructRNA *srna;
	PropertyRNA *prop;

	/* space_action */

	srna= RNA_def_struct(brna, "ThemeDopeSheet", NULL);
	RNA_def_struct_sdna(srna, "ThemeSpace");
	RNA_def_struct_ui_text(srna, "Theme DopeSheet", "Theme settings for the DopeSheet");

	rna_def_userdef_theme_spaces_main(srna, SPACE_ACTION);

	prop= RNA_def_property(srna, "grid", PROP_FLOAT, PROP_COLOR);
	RNA_def_property_array(prop, 3);
	RNA_def_property_ui_text(prop, "Grid", "");
	RNA_def_property_update(prop, 0, "rna_userdef_update");

	prop= RNA_def_property(srna, "value_sliders", PROP_FLOAT, PROP_COLOR);
	RNA_def_property_float_sdna(prop, NULL, "face");
	RNA_def_property_array(prop, 3);
	RNA_def_property_ui_text(prop, "Value Sliders", "");
	RNA_def_property_update(prop, 0, "rna_userdef_update");

	prop= RNA_def_property(srna, "view_sliders", PROP_FLOAT, PROP_COLOR);
	RNA_def_property_float_sdna(prop, NULL, "shade1");
	RNA_def_property_array(prop, 3);
	RNA_def_property_ui_text(prop, "View Sliders", "");
	RNA_def_property_update(prop, 0, "rna_userdef_update");

	prop= RNA_def_property(srna, "channels", PROP_FLOAT, PROP_COLOR);
	RNA_def_property_float_sdna(prop, NULL, "shade2");
	RNA_def_property_array(prop, 3);
	RNA_def_property_ui_text(prop, "Channels", "");
	RNA_def_property_update(prop, 0, "rna_userdef_update");

	prop= RNA_def_property(srna, "channels_selected", PROP_FLOAT, PROP_COLOR);
	RNA_def_property_float_sdna(prop, NULL, "hilite");
	RNA_def_property_array(prop, 3);
	RNA_def_property_ui_text(prop, "Channels Selected", "");
	RNA_def_property_update(prop, 0, "rna_userdef_update");

	prop= RNA_def_property(srna, "channel_group", PROP_FLOAT, PROP_COLOR);
	RNA_def_property_float_sdna(prop, NULL, "group");
	RNA_def_property_array(prop, 3);
	RNA_def_property_ui_text(prop, "Channel Group", "");
	RNA_def_property_update(prop, 0, "rna_userdef_update");

	prop= RNA_def_property(srna, "active_channels_group", PROP_FLOAT, PROP_COLOR);
	RNA_def_property_float_sdna(prop, NULL, "group_active");
	RNA_def_property_array(prop, 3);
	RNA_def_property_ui_text(prop, "Active Channel Group", "");
	RNA_def_property_update(prop, 0, "rna_userdef_update");

	prop= RNA_def_property(srna, "long_key", PROP_FLOAT, PROP_COLOR);
	RNA_def_property_float_sdna(prop, NULL, "strip");
	RNA_def_property_array(prop, 3);
	RNA_def_property_ui_text(prop, "Long Key", "");
	RNA_def_property_update(prop, 0, "rna_userdef_update");

	prop= RNA_def_property(srna, "long_key_selected", PROP_FLOAT, PROP_COLOR);
	RNA_def_property_float_sdna(prop, NULL, "strip_select");
	RNA_def_property_array(prop, 3);
	RNA_def_property_ui_text(prop, "Long Key Selected", "");
	RNA_def_property_update(prop, 0, "rna_userdef_update");

	prop= RNA_def_property(srna, "frame_current", PROP_FLOAT, PROP_COLOR);
	RNA_def_property_float_sdna(prop, NULL, "cframe");
	RNA_def_property_array(prop, 3);
	RNA_def_property_ui_text(prop, "Current Frame", "");
	RNA_def_property_update(prop, 0, "rna_userdef_update");
	
	prop= RNA_def_property(srna, "dopesheet_channel", PROP_FLOAT, PROP_COLOR);
	RNA_def_property_float_sdna(prop, NULL, "ds_channel");
	RNA_def_property_array(prop, 3);
	RNA_def_property_ui_text(prop, "DopeSheet Channel", "");
	RNA_def_property_update(prop, 0, "rna_userdef_update");
	
	prop= RNA_def_property(srna, "dopesheet_subchannel", PROP_FLOAT, PROP_COLOR);
	RNA_def_property_float_sdna(prop, NULL, "ds_subchannel");
	RNA_def_property_array(prop, 3);
	RNA_def_property_ui_text(prop, "DopeSheet Sub-Channel", "");
	RNA_def_property_update(prop, 0, "rna_userdef_update");
}

static void rna_def_userdef_theme_space_nla(BlenderRNA *brna)
{
	StructRNA *srna;
	PropertyRNA *prop;

	/* space_nla */

	srna= RNA_def_struct(brna, "ThemeNLAEditor", NULL);
	RNA_def_struct_sdna(srna, "ThemeSpace");
	RNA_def_struct_ui_text(srna, "Theme NLA Editor", "Theme settings for the NLA Editor");

	rna_def_userdef_theme_spaces_main(srna, SPACE_NLA);

	prop= RNA_def_property(srna, "grid", PROP_FLOAT, PROP_COLOR);
	RNA_def_property_array(prop, 3);
	RNA_def_property_ui_text(prop, "Grid", "");
	RNA_def_property_update(prop, 0, "rna_userdef_update");

	prop= RNA_def_property(srna, "view_sliders", PROP_FLOAT, PROP_COLOR);
	RNA_def_property_float_sdna(prop, NULL, "shade1");
	RNA_def_property_array(prop, 3);
	RNA_def_property_ui_text(prop, "View Sliders", "");
	RNA_def_property_update(prop, 0, "rna_userdef_update");
	
	prop= RNA_def_property(srna, "bars", PROP_FLOAT, PROP_COLOR);
	RNA_def_property_float_sdna(prop, NULL, "shade2");
	RNA_def_property_array(prop, 3);
	RNA_def_property_ui_text(prop, "Bars", "");
	RNA_def_property_update(prop, 0, "rna_userdef_update");

	prop= RNA_def_property(srna, "bars_selected", PROP_FLOAT, PROP_COLOR);
	RNA_def_property_float_sdna(prop, NULL, "hilite");
	RNA_def_property_array(prop, 3);
	RNA_def_property_ui_text(prop, "Bars Selected", "");
	RNA_def_property_update(prop, 0, "rna_userdef_update");

	prop= RNA_def_property(srna, "strips", PROP_FLOAT, PROP_COLOR);
	RNA_def_property_float_sdna(prop, NULL, "strip");
	RNA_def_property_array(prop, 3);
	RNA_def_property_ui_text(prop, "Strips", "");
	RNA_def_property_update(prop, 0, "rna_userdef_update");

	prop= RNA_def_property(srna, "strips_selected", PROP_FLOAT, PROP_COLOR);
	RNA_def_property_float_sdna(prop, NULL, "strip_select");
	RNA_def_property_array(prop, 3);
	RNA_def_property_ui_text(prop, "Strips Selected", "");
	RNA_def_property_update(prop, 0, "rna_userdef_update");

	prop= RNA_def_property(srna, "frame_current", PROP_FLOAT, PROP_COLOR);
	RNA_def_property_float_sdna(prop, NULL, "cframe");
	RNA_def_property_array(prop, 3);
	RNA_def_property_ui_text(prop, "Current Frame", "");
	RNA_def_property_update(prop, 0, "rna_userdef_update");
}

static void rna_def_userdef_theme_colorset(BlenderRNA *brna)
{
	StructRNA *srna;
	PropertyRNA *prop;

	srna= RNA_def_struct(brna, "ThemeBoneColorSet", NULL);
	RNA_def_struct_sdna(srna, "ThemeWireColor");
	RNA_def_struct_ui_text(srna, "Theme Bone Color Set", "Theme settings for bone color sets");

	prop= RNA_def_property(srna, "normal", PROP_FLOAT, PROP_COLOR);
	RNA_def_property_float_sdna(prop, NULL, "solid");
	RNA_def_property_array(prop, 3);
	RNA_def_property_ui_text(prop, "Normal", "Color used for the surface of bones");
	RNA_def_property_update(prop, 0, "rna_userdef_update");

	prop= RNA_def_property(srna, "selected", PROP_FLOAT, PROP_COLOR);
	RNA_def_property_float_sdna(prop, NULL, "select");
	RNA_def_property_array(prop, 3);
	RNA_def_property_ui_text(prop, "Selected", "Color used for selected bones");
	RNA_def_property_update(prop, 0, "rna_userdef_update");

	prop= RNA_def_property(srna, "active", PROP_FLOAT, PROP_COLOR);
	RNA_def_property_array(prop, 3);
	RNA_def_property_ui_text(prop, "Active", "Color used for active bones");
	RNA_def_property_update(prop, 0, "rna_userdef_update");

	prop= RNA_def_property(srna, "colored_constraints", PROP_BOOLEAN, PROP_NONE);
	RNA_def_property_boolean_sdna(prop, NULL, "flag", TH_WIRECOLOR_CONSTCOLS);
	RNA_def_property_ui_text(prop, "Colored Constraints", "Allow the use of colors indicating constraints/keyed status");
	RNA_def_property_update(prop, 0, "rna_userdef_update");
}

static void rna_def_userdef_themes(BlenderRNA *brna)
{
	StructRNA *srna;
	PropertyRNA *prop;
	
	static EnumPropertyItem active_theme_area[] = {
		{0, "USER_INTERFACE", ICON_UI, "User Interface", ""},
		{1, "VIEW_3D", ICON_VIEW3D, "3D View", ""},
		{2, "TIMELINE", ICON_TIME, "Timeline", ""},
		{3, "GRAPH_EDITOR", ICON_IPO, "Graph Editor", ""},
		{4, "DOPESHEET_EDITOR", ICON_ACTION, "Dopesheet", ""},
		{5, "NLA_EDITOR", ICON_NLA, "NLA Editor", ""},
		{6, "IMAGE_EDITOR", ICON_IMAGE_COL, "UV/Image Editor", ""},
		{7, "SEQUENCE_EDITOR", ICON_SEQUENCE, "Video Sequence Editor", ""},
		{8, "TEXT_EDITOR", ICON_TEXT, "Text Editor", ""},
		{9, "NODE_EDITOR", ICON_NODETREE, "Node Editor", ""},
		{10, "LOGIC_EDITOR", ICON_LOGIC, "Logic Editor", ""},
		{11, "PROPERTIES", ICON_BUTS, "Properties", ""},
		{12, "OUTLINER", ICON_OOPS, "Outliner", ""},
		{14, "USER_PREFERENCES", ICON_PREFERENCES, "User Preferences", ""},
		{15, "INFO", ICON_INFO, "Info", ""},
		{16, "FILE_BROWSER", ICON_FILESEL, "File Browser", ""},
		{17, "CONSOLE", ICON_CONSOLE, "Console", ""},
		{0, NULL, 0, NULL, NULL}};

	srna= RNA_def_struct(brna, "Theme", NULL);
	RNA_def_struct_sdna(srna, "bTheme");
	RNA_def_struct_ui_text(srna, "Theme", "Theme settings defining draw style and colors in the user interface");

	prop= RNA_def_property(srna, "name", PROP_STRING, PROP_NONE);
	RNA_def_property_ui_text(prop, "Name", "Name of the theme");
	RNA_def_struct_name_property(srna, prop);

	prop= RNA_def_property(srna, "theme_area", PROP_ENUM, PROP_NONE);
	RNA_def_property_enum_sdna(prop, NULL, "active_theme_area");
	RNA_def_property_enum_items(prop, active_theme_area);
	RNA_def_property_ui_text(prop, "Active Theme Area", "");

	prop= RNA_def_property(srna, "user_interface", PROP_POINTER, PROP_NONE);
	RNA_def_property_flag(prop, PROP_NEVER_NULL);
	RNA_def_property_pointer_sdna(prop, NULL, "tui");
	RNA_def_property_struct_type(prop, "ThemeUserInterface");
	RNA_def_property_ui_text(prop, "User Interface", "");

	prop= RNA_def_property(srna, "view_3d", PROP_POINTER, PROP_NONE);
	RNA_def_property_flag(prop, PROP_NEVER_NULL);
	RNA_def_property_pointer_sdna(prop, NULL, "tv3d");
	RNA_def_property_struct_type(prop, "ThemeView3D");
	RNA_def_property_ui_text(prop, "3D View", "");

	prop= RNA_def_property(srna, "graph_editor", PROP_POINTER, PROP_NONE);
	RNA_def_property_flag(prop, PROP_NEVER_NULL);
	RNA_def_property_pointer_sdna(prop, NULL, "tipo");
	RNA_def_property_struct_type(prop, "ThemeGraphEditor");
	RNA_def_property_ui_text(prop, "Graph Editor", "");

	prop= RNA_def_property(srna, "file_browser", PROP_POINTER, PROP_NONE);
	RNA_def_property_flag(prop, PROP_NEVER_NULL);
	RNA_def_property_pointer_sdna(prop, NULL, "tfile");
	RNA_def_property_struct_type(prop, "ThemeFileBrowser");
	RNA_def_property_ui_text(prop, "File Browser", "");

	prop= RNA_def_property(srna, "nla_editor", PROP_POINTER, PROP_NONE);
	RNA_def_property_flag(prop, PROP_NEVER_NULL);
	RNA_def_property_pointer_sdna(prop, NULL, "tnla");
	RNA_def_property_struct_type(prop, "ThemeNLAEditor");
	RNA_def_property_ui_text(prop, "NLA Editor", "");

	prop= RNA_def_property(srna, "dopesheet_editor", PROP_POINTER, PROP_NONE);
	RNA_def_property_flag(prop, PROP_NEVER_NULL);
	RNA_def_property_pointer_sdna(prop, NULL, "tact");
	RNA_def_property_struct_type(prop, "ThemeDopeSheet");
	RNA_def_property_ui_text(prop, "DopeSheet", "");

	prop= RNA_def_property(srna, "image_editor", PROP_POINTER, PROP_NONE);
	RNA_def_property_flag(prop, PROP_NEVER_NULL);
	RNA_def_property_pointer_sdna(prop, NULL, "tima");
	RNA_def_property_struct_type(prop, "ThemeImageEditor");
	RNA_def_property_ui_text(prop, "Image Editor", "");

	prop= RNA_def_property(srna, "sequence_editor", PROP_POINTER, PROP_NONE);
	RNA_def_property_flag(prop, PROP_NEVER_NULL);
	RNA_def_property_pointer_sdna(prop, NULL, "tseq");
	RNA_def_property_struct_type(prop, "ThemeSequenceEditor");
	RNA_def_property_ui_text(prop, "Sequence Editor", "");

	prop= RNA_def_property(srna, "properties", PROP_POINTER, PROP_NONE);
	RNA_def_property_flag(prop, PROP_NEVER_NULL);
	RNA_def_property_pointer_sdna(prop, NULL, "tbuts");
	RNA_def_property_struct_type(prop, "ThemeProperties");
	RNA_def_property_ui_text(prop, "Properties", "");

	prop= RNA_def_property(srna, "text_editor", PROP_POINTER, PROP_NONE);
	RNA_def_property_flag(prop, PROP_NEVER_NULL);
	RNA_def_property_pointer_sdna(prop, NULL, "text");
	RNA_def_property_struct_type(prop, "ThemeTextEditor");
	RNA_def_property_ui_text(prop, "Text Editor", "");

	prop= RNA_def_property(srna, "timeline", PROP_POINTER, PROP_NONE);
	RNA_def_property_flag(prop, PROP_NEVER_NULL);
	RNA_def_property_pointer_sdna(prop, NULL, "ttime");
	RNA_def_property_struct_type(prop, "ThemeTimeline");
	RNA_def_property_ui_text(prop, "Timeline", "");

	prop= RNA_def_property(srna, "node_editor", PROP_POINTER, PROP_NONE);
	RNA_def_property_flag(prop, PROP_NEVER_NULL);
	RNA_def_property_pointer_sdna(prop, NULL, "tnode");
	RNA_def_property_struct_type(prop, "ThemeNodeEditor");
	RNA_def_property_ui_text(prop, "Node Editor", "");

	prop= RNA_def_property(srna, "logic_editor", PROP_POINTER, PROP_NONE);
	RNA_def_property_flag(prop, PROP_NEVER_NULL);
	RNA_def_property_pointer_sdna(prop, NULL, "tlogic");
	RNA_def_property_struct_type(prop, "ThemeLogicEditor");
	RNA_def_property_ui_text(prop, "Logic Editor", "");
	
	prop= RNA_def_property(srna, "outliner", PROP_POINTER, PROP_NONE);
	RNA_def_property_flag(prop, PROP_NEVER_NULL);
	RNA_def_property_pointer_sdna(prop, NULL, "toops");
	RNA_def_property_struct_type(prop, "ThemeOutliner");
	RNA_def_property_ui_text(prop, "Outliner", "");

	prop= RNA_def_property(srna, "info", PROP_POINTER, PROP_NONE);
	RNA_def_property_flag(prop, PROP_NEVER_NULL);
	RNA_def_property_pointer_sdna(prop, NULL, "tinfo");
	RNA_def_property_struct_type(prop, "ThemeInfo");
	RNA_def_property_ui_text(prop, "Info", "");

	prop= RNA_def_property(srna, "user_preferences", PROP_POINTER, PROP_NONE);
	RNA_def_property_flag(prop, PROP_NEVER_NULL);
	RNA_def_property_pointer_sdna(prop, NULL, "tuserpref");
	RNA_def_property_struct_type(prop, "ThemeUserPreferences");
	RNA_def_property_ui_text(prop, "User Preferences", "");
	
	prop= RNA_def_property(srna, "console", PROP_POINTER, PROP_NONE);
	RNA_def_property_flag(prop, PROP_NEVER_NULL);
	RNA_def_property_pointer_sdna(prop, NULL, "tconsole");
	RNA_def_property_struct_type(prop, "ThemeConsole");
	RNA_def_property_ui_text(prop, "Console", "");

	prop= RNA_def_property(srna, "bone_color_sets", PROP_COLLECTION, PROP_NONE);
	RNA_def_property_flag(prop, PROP_NEVER_NULL);
	RNA_def_property_collection_sdna(prop, NULL, "tarm", "");
	RNA_def_property_struct_type(prop, "ThemeBoneColorSet");
	RNA_def_property_ui_text(prop, "Bone Color Sets", "");
}

static void rna_def_userdef_addon(BlenderRNA *brna)
{
	StructRNA *srna;
	PropertyRNA *prop;

	srna= RNA_def_struct(brna, "Addon", NULL);
	RNA_def_struct_sdna(srna, "bAddon");
	RNA_def_struct_ui_text(srna, "Addon", "Python addons to be loaded automatically");

	prop= RNA_def_property(srna, "module", PROP_STRING, PROP_NONE);
	RNA_def_property_ui_text(prop, "Module", "Module name");
	RNA_def_struct_name_property(srna, prop);
}


static void rna_def_userdef_dothemes(BlenderRNA *brna)
{
	
	rna_def_userdef_theme_ui_style(brna);
	rna_def_userdef_theme_ui(brna);
	
	rna_def_userdef_theme_space_view3d(brna);
	rna_def_userdef_theme_space_graph(brna);
	rna_def_userdef_theme_space_file(brna);
	rna_def_userdef_theme_space_nla(brna);
	rna_def_userdef_theme_space_action(brna);
	rna_def_userdef_theme_space_image(brna);
	rna_def_userdef_theme_space_seq(brna);
	rna_def_userdef_theme_space_buts(brna);
	rna_def_userdef_theme_space_text(brna);
	rna_def_userdef_theme_space_time(brna);
	rna_def_userdef_theme_space_node(brna);
	rna_def_userdef_theme_space_outliner(brna);
	rna_def_userdef_theme_space_info(brna);
	rna_def_userdef_theme_space_userpref(brna);
	rna_def_userdef_theme_space_console(brna);
	rna_def_userdef_theme_space_sound(brna);
	rna_def_userdef_theme_space_logic(brna);
	rna_def_userdef_theme_colorset(brna);
	rna_def_userdef_themes(brna);
}

static void rna_def_userdef_solidlight(BlenderRNA *brna)
{
	StructRNA *srna;
	PropertyRNA *prop;

	srna= RNA_def_struct(brna, "UserSolidLight", NULL);
	RNA_def_struct_sdna(srna, "SolidLight");
	RNA_def_struct_ui_text(srna, "Solid Light", "Light used for OpenGL lighting in solid draw mode");
	
	prop= RNA_def_property(srna, "enabled", PROP_BOOLEAN, PROP_NONE);
	RNA_def_property_boolean_sdna(prop, NULL, "flag", 1);
	RNA_def_property_ui_text(prop, "Enabled", "Enable this OpenGL light in solid draw mode");
	RNA_def_property_update(prop, 0, "rna_UserDef_viewport_lights_update");

	prop= RNA_def_property(srna, "direction", PROP_FLOAT, PROP_DIRECTION);
	RNA_def_property_float_sdna(prop, NULL, "vec");
	RNA_def_property_array(prop, 3);
	RNA_def_property_ui_text(prop, "Direction", "The direction that the OpenGL light is shining");
	RNA_def_property_update(prop, 0, "rna_UserDef_viewport_lights_update");

	prop= RNA_def_property(srna, "diffuse_color", PROP_FLOAT, PROP_COLOR);
	RNA_def_property_float_sdna(prop, NULL, "col");
	RNA_def_property_array(prop, 3);
	RNA_def_property_ui_text(prop, "Diffuse Color", "The diffuse color of the OpenGL light");
	RNA_def_property_update(prop, 0, "rna_UserDef_viewport_lights_update");

	prop= RNA_def_property(srna, "specular_color", PROP_FLOAT, PROP_COLOR);
	RNA_def_property_float_sdna(prop, NULL, "spec");
	RNA_def_property_array(prop, 3);
	RNA_def_property_ui_text(prop, "Specular Color", "The color of the lights specular highlight");
	RNA_def_property_update(prop, 0, "rna_UserDef_viewport_lights_update");
}

static void rna_def_userdef_view(BlenderRNA *brna)
{
	static EnumPropertyItem timecode_styles[] = {
		{USER_TIMECODE_MINIMAL, "MINIMAL", 0, "Minimal Info", "Most compact representation. Uses '+' as separator for sub-second frame numbers, with left and right truncation of the timecode as necessary"},
		{USER_TIMECODE_SMPTE_FULL, "SMPTE", 0, "SMPTE (Full)", "Full SMPTE timecode. Format is HH:MM:SS:FF"},
		{USER_TIMECODE_SMPTE_MSF, "SMPTE_COMPACT", 0, "SMPTE (Compact)", "SMPTE timecode showing minutes, seconds, and frames only. Hours are also shown if necessary, but not by default"},
		{USER_TIMECODE_MILLISECONDS, "MILLISECONDS", 0, "Compact with Milliseconds", "Similar to SMPTE (Compact), except that instead of frames, milliseconds are shown instead"},
		{USER_TIMECODE_SECONDS_ONLY, "SECONDS_ONLY", 0, "Only Seconds", "Direct conversion of frame numbers to seconds"},
		{0, NULL, 0, NULL, NULL}};
	
	PropertyRNA *prop;
	StructRNA *srna;
	
	srna= RNA_def_struct(brna, "UserPreferencesView", NULL);
	RNA_def_struct_sdna(srna, "UserDef");
	RNA_def_struct_nested(brna, srna, "UserPreferences");
	RNA_def_struct_ui_text(srna, "View & Controls", "Preferences related to viewing data");

	/* View  */

	/* display */
	prop= RNA_def_property(srna, "tooltips", PROP_BOOLEAN, PROP_NONE);
	RNA_def_property_boolean_sdna(prop, NULL, "flag", USER_TOOLTIPS);
	RNA_def_property_ui_text(prop, "Tooltips", "Display tooltips");

	prop= RNA_def_property(srna, "display_object_info", PROP_BOOLEAN, PROP_NONE);
	RNA_def_property_boolean_sdna(prop, NULL, "uiflag", USER_DRAWVIEWINFO);
	RNA_def_property_ui_text(prop, "Display Object Info", "Display objects name and frame number in 3D view");
	RNA_def_property_update(prop, 0, "rna_userdef_update");

	prop= RNA_def_property(srna, "global_scene", PROP_BOOLEAN, PROP_NONE);
	RNA_def_property_boolean_sdna(prop, NULL, "flag", USER_SCENEGLOBAL);
	RNA_def_property_ui_text(prop, "Global Scene", "Forces the current Scene to be displayed in all Screens");
	RNA_def_property_update(prop, 0, "rna_userdef_update");

	prop= RNA_def_property(srna, "use_large_cursors", PROP_BOOLEAN, PROP_NONE);
	RNA_def_property_boolean_sdna(prop, NULL, "curssize", 0);
	RNA_def_property_ui_text(prop, "Large Cursors", "Use large mouse cursors when available");
	RNA_def_property_update(prop, 0, "rna_userdef_update");

	prop= RNA_def_property(srna, "show_view_name", PROP_BOOLEAN, PROP_NONE);
	RNA_def_property_boolean_sdna(prop, NULL, "uiflag", USER_SHOW_VIEWPORTNAME);
	RNA_def_property_ui_text(prop, "Show View Name", "Show the name of the view's direction in each 3D View");
	RNA_def_property_update(prop, 0, "rna_userdef_update");
    
	prop= RNA_def_property(srna, "show_splash", PROP_BOOLEAN, PROP_NONE);
	RNA_def_property_boolean_negative_sdna(prop, NULL, "uiflag", USER_SPLASH_DISABLE);
	RNA_def_property_ui_text(prop, "Show Splash", "Display splash screen on startup");

	prop= RNA_def_property(srna, "show_playback_fps", PROP_BOOLEAN, PROP_NONE);
	RNA_def_property_boolean_sdna(prop, NULL, "uiflag", USER_SHOW_FPS);
	RNA_def_property_ui_text(prop, "Show Playback FPS", "Show the frames per second screen refresh rate, while animation is played back");
	RNA_def_property_update(prop, 0, "rna_userdef_update");
	
	/* menus */
	prop= RNA_def_property(srna, "open_mouse_over", PROP_BOOLEAN, PROP_NONE);
	RNA_def_property_boolean_sdna(prop, NULL, "uiflag", USER_MENUOPENAUTO);
	RNA_def_property_ui_text(prop, "Open On Mouse Over", "Open menu buttons and pulldowns automatically when the mouse is hovering");
	
	prop= RNA_def_property(srna, "open_toplevel_delay", PROP_INT, PROP_NONE);
	RNA_def_property_int_sdna(prop, NULL, "menuthreshold1");
	RNA_def_property_range(prop, 1, 40);
	RNA_def_property_ui_text(prop, "Top Level Menu Open Delay", "Time delay in 1/10 seconds before automatically opening top level menus");

	prop= RNA_def_property(srna, "open_sublevel_delay", PROP_INT, PROP_NONE);
	RNA_def_property_int_sdna(prop, NULL, "menuthreshold2");
	RNA_def_property_range(prop, 1, 40);
	RNA_def_property_ui_text(prop, "Sub Level Menu Open Delay", "Time delay in 1/10 seconds before automatically opening sub level menus");

	/* Toolbox click-hold delay */
	prop= RNA_def_property(srna, "open_left_mouse_delay", PROP_INT, PROP_NONE);
	RNA_def_property_int_sdna(prop, NULL, "tb_leftmouse");
	RNA_def_property_range(prop, 1, 40);
	RNA_def_property_ui_text(prop, "Hold LMB Open Toolbox Delay", "Time in 1/10 seconds to hold the Left Mouse Button before opening the toolbox");

	prop= RNA_def_property(srna, "open_right_mouse_delay", PROP_INT, PROP_NONE);
	RNA_def_property_int_sdna(prop, NULL, "tb_rightmouse");
	RNA_def_property_range(prop, 1, 40);
	RNA_def_property_ui_text(prop, "Hold RMB Open Toolbox Delay", "Time in 1/10 seconds to hold the Right Mouse Button before opening the toolbox");

	prop= RNA_def_property(srna, "pin_floating_panels", PROP_BOOLEAN, PROP_NONE);
	RNA_def_property_boolean_sdna(prop, NULL, "uiflag", USER_PANELPINNED);
	RNA_def_property_ui_text(prop, "Pin Floating Panels", "Make floating panels invoked by a hotkey (eg. N Key) open at the previous location");

	prop= RNA_def_property(srna, "use_column_layout", PROP_BOOLEAN, PROP_NONE);
	RNA_def_property_boolean_sdna(prop, NULL, "uiflag", USER_PLAINMENUS);
	RNA_def_property_ui_text(prop, "Toolbox Column Layout", "Use a column layout for toolbox");

	prop= RNA_def_property(srna, "directional_menus", PROP_BOOLEAN, PROP_NONE);
	RNA_def_property_boolean_negative_sdna(prop, NULL, "uiflag", USER_MENUFIXEDORDER);
	RNA_def_property_ui_text(prop, "Contents Follow Opening Direction", "Otherwise menus, etc will always be top to bottom, left to right, no matter opening direction");

	prop= RNA_def_property(srna, "global_pivot", PROP_BOOLEAN, PROP_NONE);
	RNA_def_property_boolean_sdna(prop, NULL, "uiflag", USER_LOCKAROUND);
	RNA_def_property_ui_text(prop, "Global Pivot", "Lock the same rotation/scaling pivot in all 3D Views");

	prop= RNA_def_property(srna, "auto_depth", PROP_BOOLEAN, PROP_NONE);
	RNA_def_property_boolean_sdna(prop, NULL, "uiflag", USER_ORBIT_ZBUF);
	RNA_def_property_ui_text(prop, "Auto Depth", "Use the depth under the mouse to improve view pan/rotate/zoom functionality");

	/* view zoom */
	prop= RNA_def_property(srna, "zoom_to_mouse", PROP_BOOLEAN, PROP_NONE);
	RNA_def_property_boolean_sdna(prop, NULL, "uiflag", USER_ZOOM_TO_MOUSEPOS);
	RNA_def_property_ui_text(prop, "Zoom To Mouse Position", "Zoom in towards the mouse pointer's position in the 3D view, rather than the 2D window center");

	/* view rotation */
	prop= RNA_def_property(srna, "auto_perspective", PROP_BOOLEAN, PROP_NONE);
	RNA_def_property_boolean_sdna(prop, NULL, "uiflag", USER_AUTOPERSP);
	RNA_def_property_ui_text(prop, "Auto Perspective", "Automatically switch between orthographic and perspective when changing from top/front/side views");

	prop= RNA_def_property(srna, "rotate_around_selection", PROP_BOOLEAN, PROP_NONE);
	RNA_def_property_boolean_sdna(prop, NULL, "uiflag", USER_ORBIT_SELECTION);
	RNA_def_property_ui_text(prop, "Rotate Around Selection", "Use selection as the pivot point");
	
	/* mini axis */
	prop= RNA_def_property(srna, "show_mini_axis", PROP_BOOLEAN, PROP_NONE);
	RNA_def_property_boolean_sdna(prop, NULL, "uiflag", USER_SHOW_ROTVIEWICON);
	RNA_def_property_ui_text(prop, "Show Mini Axis", "Show a small rotating 3D axis in the bottom left corner of the 3D View");
	RNA_def_property_update(prop, 0, "rna_userdef_update");

	prop= RNA_def_property(srna, "mini_axis_size", PROP_INT, PROP_NONE);
	RNA_def_property_int_sdna(prop, NULL, "rvisize");
	RNA_def_property_range(prop, 10, 64);
	RNA_def_property_ui_text(prop, "Mini Axis Size", "The axis icon's size");
	RNA_def_property_update(prop, 0, "rna_userdef_update");

	prop= RNA_def_property(srna, "mini_axis_brightness", PROP_INT, PROP_NONE);
	RNA_def_property_int_sdna(prop, NULL, "rvibright");
	RNA_def_property_range(prop, 0, 10);
	RNA_def_property_ui_text(prop, "Mini Axis Brightness", "The brightness of the icon");
	RNA_def_property_update(prop, 0, "rna_userdef_update");

	/* middle mouse button */
	prop= RNA_def_property(srna, "use_middle_mouse_paste", PROP_BOOLEAN, PROP_NONE);
	RNA_def_property_boolean_sdna(prop, NULL, "uiflag", USER_MMB_PASTE);
	RNA_def_property_ui_text(prop, "Middle Mouse Paste", "In text window, paste with middle mouse button instead of panning");
	
	prop= RNA_def_property(srna, "wheel_invert_zoom", PROP_BOOLEAN, PROP_NONE);
	RNA_def_property_boolean_sdna(prop, NULL, "uiflag", USER_WHEELZOOMDIR);
	RNA_def_property_ui_text(prop, "Wheel Invert Zoom", "Swap the Mouse Wheel zoom direction");

	prop= RNA_def_property(srna, "wheel_scroll_lines", PROP_INT, PROP_NONE);
	RNA_def_property_int_sdna(prop, NULL, "wheellinescroll");
	RNA_def_property_range(prop, 0, 32);
	RNA_def_property_ui_text(prop, "Wheel Scroll Lines", "The number of lines scrolled at a time with the mouse wheel");

	prop= RNA_def_property(srna, "smooth_view", PROP_INT, PROP_NONE);
	RNA_def_property_int_sdna(prop, NULL, "smooth_viewtx");
	RNA_def_property_range(prop, 0, 1000);
	RNA_def_property_ui_text(prop, "Smooth View", "The time to animate the view in milliseconds, zero to disable");

	prop= RNA_def_property(srna, "rotation_angle", PROP_INT, PROP_NONE);
	RNA_def_property_int_sdna(prop, NULL, "pad_rot_angle");
	RNA_def_property_range(prop, 0, 90);
	RNA_def_property_ui_text(prop, "Rotation Angle", "The rotation step for numerical pad keys (2 4 6 8)");

	/* 3D transform widget */
	prop= RNA_def_property(srna, "use_manipulator", PROP_BOOLEAN, PROP_NONE);
	RNA_def_property_boolean_sdna(prop, NULL, "tw_flag", 1);
	RNA_def_property_ui_text(prop, "Manipulator", "Use 3D transform manipulator");
	RNA_def_property_update(prop, 0, "rna_userdef_update");

	prop= RNA_def_property(srna, "manipulator_size", PROP_INT, PROP_NONE);
	RNA_def_property_int_sdna(prop, NULL, "tw_size");
	RNA_def_property_range(prop, 2, 40);
	RNA_def_property_ui_text(prop, "Manipulator Size", "Diameter of widget, in 10 pixel units");
	RNA_def_property_update(prop, 0, "rna_userdef_update");

	prop= RNA_def_property(srna, "manipulator_handle_size", PROP_INT, PROP_NONE);
	RNA_def_property_int_sdna(prop, NULL, "tw_handlesize");
	RNA_def_property_range(prop, 2, 40);
	RNA_def_property_ui_text(prop, "Manipulator Handle Size", "Size of widget handles as percentage of widget radius");
	RNA_def_property_update(prop, 0, "rna_userdef_update");

	prop= RNA_def_property(srna, "manipulator_hotspot", PROP_INT, PROP_NONE);
	RNA_def_property_int_sdna(prop, NULL, "tw_hotspot");
	RNA_def_property_range(prop, 4, 40);
	RNA_def_property_ui_text(prop, "Manipulator Hotspot", "Hotspot in pixels for clicking widget handles");

	prop= RNA_def_property(srna, "object_origin_size", PROP_INT, PROP_NONE);
	RNA_def_property_int_sdna(prop, NULL, "obcenter_dia");
	RNA_def_property_range(prop, 4, 10);
	RNA_def_property_ui_text(prop, "Object Origin Size", "Diameter in Pixels for Object/Lamp origin display");
	RNA_def_property_update(prop, 0, "rna_userdef_update");
	
	/* View2D Grid Displays */
	prop= RNA_def_property(srna, "view2d_grid_minimum_spacing", PROP_INT, PROP_NONE);
	RNA_def_property_int_sdna(prop, NULL, "v2d_min_gridsize");
	RNA_def_property_range(prop, 1, 500); // XXX: perhaps the lower range should only go down to 5?
	RNA_def_property_ui_text(prop, "2D View Minimum Grid Spacing", "Minimum number of pixels between each gridline in 2D Viewports");
	RNA_def_property_update(prop, 0, "rna_userdef_update");
	
		// TODO: add a setter for this, so that we can bump up the minimum size as necessary...
	prop= RNA_def_property(srna, "timecode_style", PROP_ENUM, PROP_NONE);
	RNA_def_property_enum_items(prop, timecode_styles);
	RNA_def_property_enum_sdna(prop, NULL, "timecode_style");
	RNA_def_property_enum_funcs(prop, NULL, "rna_userdef_timecode_style_set", NULL);
	RNA_def_property_ui_text(prop, "TimeCode Style", "Format of Time Codes displayed when not displaying timing in terms of frames");
	RNA_def_property_update(prop, 0, "rna_userdef_update");
}

static void rna_def_userdef_edit(BlenderRNA *brna)
{
	PropertyRNA *prop;
	StructRNA *srna;

	static EnumPropertyItem auto_key_modes[] = {
		{AUTOKEY_MODE_NORMAL, "ADD_REPLACE_KEYS", 0, "Add/Replace", ""},
		{AUTOKEY_MODE_EDITKEYS, "REPLACE_KEYS", 0, "Replace", ""},
		{0, NULL, 0, NULL, NULL}};
		
	static const EnumPropertyItem material_link_items[]= {
		{0, "OBDATA", 0, "ObData", "Toggle whether the material is linked to object data or the object block"},
		{USER_MAT_ON_OB, "OBJECT", 0, "Object", "Toggle whether the material is linked to object data or the object block"},
		{0, NULL, 0, NULL, NULL}};
		
	static const EnumPropertyItem object_align_items[]= {
		{0, "WORLD", 0, "World", "Align newly added objects facing the 3D View direction"},
		{USER_ADD_VIEWALIGNED, "VIEW", 0, "View", "Align newly added objects to the world coordinates"},
		{0, NULL, 0, NULL, NULL}};

	srna= RNA_def_struct(brna, "UserPreferencesEdit", NULL);
	RNA_def_struct_sdna(srna, "UserDef");
	RNA_def_struct_nested(brna, srna, "UserPreferences");
	RNA_def_struct_ui_text(srna, "Edit Methods", "Settings for interacting with Blender data");
	
	/* Edit Methods */
	
	prop= RNA_def_property(srna, "material_link", PROP_ENUM, PROP_NONE);
	RNA_def_property_enum_bitflag_sdna(prop, NULL, "flag");
	RNA_def_property_enum_items(prop, material_link_items);
	RNA_def_property_ui_text(prop, "Material Link To", "Toggle whether the material is linked to object data or the object block");
	
	prop= RNA_def_property(srna, "object_align", PROP_ENUM, PROP_NONE);
	RNA_def_property_enum_bitflag_sdna(prop, NULL, "flag");
	RNA_def_property_enum_items(prop, object_align_items);
	RNA_def_property_ui_text(prop, "Align Object To", "Align newly added objects facing the 3D View direction or the world coordinates");

	prop= RNA_def_property(srna, "enter_edit_mode", PROP_BOOLEAN, PROP_NONE);
	RNA_def_property_boolean_sdna(prop, NULL, "flag", USER_ADD_EDITMODE);
	RNA_def_property_ui_text(prop, "Enter Edit Mode", "Enter Edit Mode automatically after adding a new object");

	prop= RNA_def_property(srna, "drag_immediately", PROP_BOOLEAN, PROP_NONE);
	RNA_def_property_boolean_sdna(prop, NULL, "flag", USER_DRAGIMMEDIATE);
	RNA_def_property_ui_text(prop, "Drag Immediately", "Moving things with a mouse drag doesn't require a click to confirm (Best for tablet users)");
	
	/* Undo */
	prop= RNA_def_property(srna, "undo_steps", PROP_INT, PROP_NONE);
	RNA_def_property_int_sdna(prop, NULL, "undosteps");
	RNA_def_property_range(prop, 0, 64);
	RNA_def_property_ui_text(prop, "Undo Steps", "Number of undo steps available (smaller values conserve memory)");

	prop= RNA_def_property(srna, "undo_memory_limit", PROP_INT, PROP_NONE);
	RNA_def_property_int_sdna(prop, NULL, "undomemory");
	RNA_def_property_range(prop, 0, 32767);
	RNA_def_property_ui_text(prop, "Undo Memory Size", "Maximum memory usage in megabytes (0 means unlimited)");

	prop= RNA_def_property(srna, "global_undo", PROP_BOOLEAN, PROP_NONE);
	RNA_def_property_boolean_sdna(prop, NULL, "uiflag", USER_GLOBALUNDO);
	RNA_def_property_ui_text(prop, "Global Undo", "Global undo works by keeping a full copy of the file itself in memory, so takes extra memory");

	/* snapping */
	prop= RNA_def_property(srna, "snap_translate", PROP_BOOLEAN, PROP_NONE);
	RNA_def_property_boolean_sdna(prop, NULL, "flag", USER_AUTOGRABGRID);
	RNA_def_property_ui_text(prop, "Enable Translation Snap", "Snap objects and sub-objects to grid units when moving");

	prop= RNA_def_property(srna, "snap_rotate", PROP_BOOLEAN, PROP_NONE);
	RNA_def_property_boolean_sdna(prop, NULL, "flag", USER_AUTOROTGRID);
	RNA_def_property_ui_text(prop, "Enable Rotation Snap", "Snap objects and sub-objects to grid units when rotating");

	prop= RNA_def_property(srna, "snap_scale", PROP_BOOLEAN, PROP_NONE);
	RNA_def_property_boolean_sdna(prop, NULL, "flag", USER_AUTOSIZEGRID);
	RNA_def_property_ui_text(prop, "Enable Scaling Snap", "Snap objects and sub-objects to grid units when scaling");
	
	/* auto keyframing */	
	prop= RNA_def_property(srna, "use_auto_keying", PROP_BOOLEAN, PROP_NONE);
	RNA_def_property_boolean_sdna(prop, NULL, "autokey_mode", AUTOKEY_ON);
	RNA_def_property_ui_text(prop, "Auto Keying Enable", "Automatic keyframe insertion for Objects and Bones");

	prop= RNA_def_property(srna, "auto_keying_mode", PROP_ENUM, PROP_NONE);
	RNA_def_property_enum_items(prop, auto_key_modes);
	RNA_def_property_enum_funcs(prop, "rna_userdef_autokeymode_get", "rna_userdef_autokeymode_set", NULL);
	RNA_def_property_ui_text(prop, "Auto Keying Mode", "Mode of automatic keyframe insertion for Objects and Bones");

	prop= RNA_def_property(srna, "auto_keyframe_insert_available", PROP_BOOLEAN, PROP_NONE);
	RNA_def_property_boolean_sdna(prop, NULL, "autokey_flag", AUTOKEY_FLAG_INSERTAVAIL);
	RNA_def_property_ui_text(prop, "Auto Keyframe Insert Available", "Automatic keyframe insertion in available curves");
	
	prop= RNA_def_property(srna, "auto_keyframe_insert_keyingset", PROP_BOOLEAN, PROP_NONE);
	RNA_def_property_boolean_sdna(prop, NULL, "autokey_flag", AUTOKEY_FLAG_ONLYKEYINGSET);
	RNA_def_property_ui_text(prop, "Auto Keyframe Insert Keying Set", "Automatic keyframe insertion using active Keying Set");
	
	/* keyframing settings */
	prop= RNA_def_property(srna, "keyframe_insert_needed", PROP_BOOLEAN, PROP_NONE);
	RNA_def_property_boolean_sdna(prop, NULL, "autokey_flag", AUTOKEY_FLAG_INSERTNEEDED);
	RNA_def_property_ui_text(prop, "Keyframe Insert Needed", "Keyframe insertion only when keyframe needed");

	prop= RNA_def_property(srna, "use_visual_keying", PROP_BOOLEAN, PROP_NONE);
	RNA_def_property_boolean_sdna(prop, NULL, "autokey_flag", AUTOKEY_FLAG_AUTOMATKEY);
	RNA_def_property_ui_text(prop, "Visual Keying", "Use Visual keying automatically for constrained objects");
	
	prop= RNA_def_property(srna, "insertkey_xyz_to_rgb", PROP_BOOLEAN, PROP_NONE);
	RNA_def_property_boolean_sdna(prop, NULL, "autokey_flag", AUTOKEY_FLAG_XYZ2RGB);
	RNA_def_property_ui_text(prop, "New F-Curve Colors - XYZ to RGB", "Color for newly added transformation F-Curves (Location, Rotation, Scale) and also Color is based on the transform axis");
	
	prop= RNA_def_property(srna, "keyframe_new_interpolation_type", PROP_ENUM, PROP_NONE);
	RNA_def_property_enum_items(prop, beztriple_interpolation_mode_items);
	RNA_def_property_enum_sdna(prop, NULL, "ipo_new");
	RNA_def_property_ui_text(prop, "New Interpolation Type", "");
	
	prop= RNA_def_property(srna, "keyframe_new_handle_type", PROP_ENUM, PROP_NONE);
	RNA_def_property_enum_items(prop, beztriple_handle_type_items);
	RNA_def_property_enum_sdna(prop, NULL, "keyhandles_new");
	RNA_def_property_ui_text(prop, "New Handles Type", "");
	
	/* frame numbers */
	prop= RNA_def_property(srna, "use_negative_frames", PROP_BOOLEAN, PROP_NONE);
	RNA_def_property_boolean_negative_sdna(prop, NULL, "flag", USER_NONEGFRAMES);
	RNA_def_property_ui_text(prop, "Allow Negative Frames", "Current frame number can be manually set to a negative value");
	
	/* grease pencil */
	prop= RNA_def_property(srna, "grease_pencil_manhattan_distance", PROP_INT, PROP_NONE);
	RNA_def_property_int_sdna(prop, NULL, "gp_manhattendist");
	RNA_def_property_range(prop, 0, 100);
	RNA_def_property_ui_text(prop, "Grease Pencil Manhattan Distance", "Pixels moved by mouse per axis when drawing stroke");

	prop= RNA_def_property(srna, "grease_pencil_euclidean_distance", PROP_INT, PROP_NONE);
	RNA_def_property_int_sdna(prop, NULL, "gp_euclideandist");
	RNA_def_property_range(prop, 0, 100);
	RNA_def_property_ui_text(prop, "Grease Pencil Euclidean Distance", "Distance moved by mouse when drawing stroke (in pixels) to include");

	prop= RNA_def_property(srna, "grease_pencil_smooth_stroke", PROP_BOOLEAN, PROP_NONE);
	RNA_def_property_boolean_sdna(prop, NULL, "gp_settings", GP_PAINT_DOSMOOTH);
	RNA_def_property_ui_text(prop, "Grease Pencil Smooth Stroke", "Smooth the final stroke");

	prop= RNA_def_property(srna, "grease_pencil_simplify_stroke", PROP_BOOLEAN, PROP_NONE);
	RNA_def_property_boolean_sdna(prop, NULL, "gp_settings", GP_PAINT_DOSIMPLIFY);
	RNA_def_property_ui_text(prop, "Grease Pencil Simplify Stroke", "Simplify the final stroke");

	prop= RNA_def_property(srna, "grease_pencil_eraser_radius", PROP_INT, PROP_NONE);
	RNA_def_property_int_sdna(prop, NULL, "gp_eraser");
	RNA_def_property_range(prop, 0, 100);
	RNA_def_property_ui_text(prop, "Grease Pencil Eraser Radius", "Radius of eraser 'brush'");
	
	/* duplication linking */
	prop= RNA_def_property(srna, "duplicate_mesh", PROP_BOOLEAN, PROP_NONE);
	RNA_def_property_boolean_sdna(prop, NULL, "dupflag", USER_DUP_MESH);
	RNA_def_property_ui_text(prop, "Duplicate Mesh", "Causes mesh data to be duplicated with the object");

	prop= RNA_def_property(srna, "duplicate_surface", PROP_BOOLEAN, PROP_NONE);
	RNA_def_property_boolean_sdna(prop, NULL, "dupflag", USER_DUP_SURF);
	RNA_def_property_ui_text(prop, "Duplicate Surface", "Causes surface data to be duplicated with the object");
	
	prop= RNA_def_property(srna, "duplicate_curve", PROP_BOOLEAN, PROP_NONE);
	RNA_def_property_boolean_sdna(prop, NULL, "dupflag", USER_DUP_CURVE);
	RNA_def_property_ui_text(prop, "Duplicate Curve", "Causes curve data to be duplicated with the object");

	prop= RNA_def_property(srna, "duplicate_text", PROP_BOOLEAN, PROP_NONE);
	RNA_def_property_boolean_sdna(prop, NULL, "dupflag", USER_DUP_FONT);
	RNA_def_property_ui_text(prop, "Duplicate Text", "Causes text data to be duplicated with the object");

	prop= RNA_def_property(srna, "duplicate_metaball", PROP_BOOLEAN, PROP_NONE);
	RNA_def_property_boolean_sdna(prop, NULL, "dupflag", USER_DUP_MBALL);
	RNA_def_property_ui_text(prop, "Duplicate Metaball", "Causes metaball data to be duplicated with the object");
	
	prop= RNA_def_property(srna, "duplicate_armature", PROP_BOOLEAN, PROP_NONE);
	RNA_def_property_boolean_sdna(prop, NULL, "dupflag", USER_DUP_ARM);
	RNA_def_property_ui_text(prop, "Duplicate Armature", "Causes armature data to be duplicated with the object");

	prop= RNA_def_property(srna, "duplicate_lamp", PROP_BOOLEAN, PROP_NONE);
	RNA_def_property_boolean_sdna(prop, NULL, "dupflag", USER_DUP_LAMP);
	RNA_def_property_ui_text(prop, "Duplicate Lamp", "Causes lamp data to be duplicated with the object");

	prop= RNA_def_property(srna, "duplicate_material", PROP_BOOLEAN, PROP_NONE);
	RNA_def_property_boolean_sdna(prop, NULL, "dupflag", USER_DUP_MAT);
	RNA_def_property_ui_text(prop, "Duplicate Material", "Causes material data to be duplicated with the object");

	prop= RNA_def_property(srna, "duplicate_texture", PROP_BOOLEAN, PROP_NONE);
	RNA_def_property_boolean_sdna(prop, NULL, "dupflag", USER_DUP_TEX);
	RNA_def_property_ui_text(prop, "Duplicate Texture", "Causes texture data to be duplicated with the object");
		
		// xxx
	prop= RNA_def_property(srna, "duplicate_fcurve", PROP_BOOLEAN, PROP_NONE);
	RNA_def_property_boolean_sdna(prop, NULL, "dupflag", USER_DUP_IPO);
	RNA_def_property_ui_text(prop, "Duplicate F-Curve", "Causes F-curve data to be duplicated with the object");
		// xxx
	prop= RNA_def_property(srna, "duplicate_action", PROP_BOOLEAN, PROP_NONE);
	RNA_def_property_boolean_sdna(prop, NULL, "dupflag", USER_DUP_ACT);
	RNA_def_property_ui_text(prop, "Duplicate Action", "Causes actions to be duplicated with the object");
	
	prop= RNA_def_property(srna, "duplicate_particle", PROP_BOOLEAN, PROP_NONE);
	RNA_def_property_boolean_sdna(prop, NULL, "dupflag", USER_DUP_PSYS);
	RNA_def_property_ui_text(prop, "Duplicate Particle", "Causes particle systems to be duplicated with the object");
}

static void rna_def_userdef_system(BlenderRNA *brna)
{
	PropertyRNA *prop;
	StructRNA *srna;

	static EnumPropertyItem gl_texture_clamp_items[] = {
		{0, "CLAMP_OFF", 0, "Off", ""},
		{8192, "CLAMP_8192", 0, "8192", ""},
		{4096, "CLAMP_4096", 0, "4096", ""},
		{2048, "CLAMP_2048", 0, "2048", ""},
		{1024, "CLAMP_1024", 0, "1024", ""},
		{512, "CLAMP_512", 0, "512", ""},
		{256, "CLAMP_256", 0, "256", ""},
		{128, "CLAMP_128", 0, "128", ""},
		{0, NULL, 0, NULL, NULL}};

	static EnumPropertyItem audio_mixing_samples_items[] = {
		{256, "SAMPLES_256", 0, "256", "Set audio mixing buffer size to 256 samples"},
		{512, "SAMPLES_512", 0, "512", "Set audio mixing buffer size to 512 samples"},
		{1024, "SAMPLES_1024", 0, "1024", "Set audio mixing buffer size to 1024 samples"},
		{2048, "SAMPLES_2048", 0, "2048", "Set audio mixing buffer size to 2048 samples"},
		{4096, "SAMPLES_4096", 0, "4096", "Set audio mixing buffer size to 4096 samples"},
		{8192, "SAMPLES_8192", 0, "8192", "Set audio mixing buffer size to 8192 samples"},
		{16384, "SAMPLES_16384", 0, "16384", "Set audio mixing buffer size to 16384 samples"},
		{32768, "SAMPLES_32768", 0, "32768", "Set audio mixing buffer size to 32768 samples"},
		{0, NULL, 0, NULL, NULL}};

	static EnumPropertyItem audio_device_items[] = {
		{0, "NONE", 0, "None", "Null device - there will be no audio output"},
#ifdef WITH_SDL
		{1, "SDL", 0, "SDL", "SDL device - simple direct media layer, recommended for sequencer usage"},
#endif
#ifdef WITH_OPENAL
		{2, "OPENAL", 0, "OpenAL", "OpenAL device - supports 3D audio, recommended for game engine usage"},
#endif
#ifdef WITH_JACK
		{3, "JACK", 0, "Jack", "Jack device - open source pro audio, recommended for pro audio users"},
#endif
		{0, NULL, 0, NULL, NULL}};

	static EnumPropertyItem audio_rate_items[] = {
//		{8000, "RATE_8000", 0, "8 kHz", "Set audio sampling rate to 8000 samples per second"},
//		{11025, "RATE_11025", 0, "11.025 kHz", "Set audio sampling rate to 11025 samples per second"},
//		{16000, "RATE_16000", 0, "16 kHz", "Set audio sampling rate to 16000 samples per second"},
//		{22050, "RATE_22050", 0, "22.05 kHz", "Set audio sampling rate to 22050 samples per second"},
//		{32000, "RATE_32000", 0, "32 kHz", "Set audio sampling rate to 32000 samples per second"},
		{44100, "RATE_44100", 0, "44.1 kHz", "Set audio sampling rate to 44100 samples per second"},
		{48000, "RATE_48000", 0, "48 kHz", "Set audio sampling rate to 48000 samples per second"},
//		{88200, "RATE_88200", 0, "88.2 kHz", "Set audio sampling rate to 88200 samples per second"},
		{96000, "RATE_96000", 0, "96 kHz", "Set audio sampling rate to 96000 samples per second"},
		{192000, "RATE_192000", 0, "192 kHz", "Set audio sampling rate to 192000 samples per second"},
		{0, NULL, 0, NULL, NULL}};

	static EnumPropertyItem audio_format_items[] = {
		{0x01, "U8", 0, "8-bit Unsigned", "Set audio sample format to 8 bit unsigned integer"},
		{0x12, "S16", 0, "16-bit Signed", "Set audio sample format to 16 bit signed integer"},
		{0x13, "S24", 0, "24-bit Signed", "Set audio sample format to 24 bit signed integer"},
		{0x14, "S32", 0, "32-bit Signed", "Set audio sample format to 32 bit signed integer"},
		{0x24, "FLOAT", 0, "32-bit Float", "Set audio sample format to 32 bit float"},
		{0x28, "DOUBLE", 0, "64-bit Float", "Set audio sample format to 64 bit float"},
		{0, NULL, 0, NULL, NULL}};

	static EnumPropertyItem audio_channel_items[] = {
		{1, "MONO", 0, "Mono", "Set audio channels to mono"},
		{2, "STEREO", 0, "Stereo", "Set audio channels to stereo"},
		{4, "SURROUND4", 0, "4 Channels", "Set audio channels to 4 channels"},
		{6, "SURROUND51", 0, "5.1 Surround", "Set audio channels to 5.1 surround sound"},
		{8, "SURROUND71", 0, "7.1 Surround", "Set audio channels to 7.1 surround sound"},
		{0, NULL, 0, NULL, NULL}};

	static EnumPropertyItem draw_method_items[] = {
		{USER_DRAW_AUTOMATIC, "AUTOMATIC", 0, "Automatic", "Automatically set based on graphics card and driver"},
		{USER_DRAW_TRIPLE, "TRIPLE_BUFFER", 0, "Triple Buffer", "Use a third buffer for minimal redraws at the cost of more memory"},
		{USER_DRAW_OVERLAP, "OVERLAP", 0, "Overlap", "Redraw all overlapping regions, minimal memory usage but more redraws"},
		{USER_DRAW_OVERLAP_FLIP, "OVERLAP_FLIP", 0, "Overlap Flip", "Redraw all overlapping regions, minimal memory usage but more redraws (for graphics drivers that do flipping)"},
		{USER_DRAW_FULL, "FULL", 0, "Full", "Do a full redraw each time, slow, only use for reference or when all else fails"},
		{0, NULL, 0, NULL, NULL}};
	
	static EnumPropertyItem color_picker_types[] = {
		{USER_CP_CIRCLE, "CIRCLE", 0, "Circle", "A circular Hue/Saturation color wheel, with Value slider"},
		{USER_CP_SQUARE_SV, "SQUARE_SV", 0, "Square (SV + H)", "A square showing Saturation/Value, with Hue slider"},
		{USER_CP_SQUARE_HS, "SQUARE_HS", 0, "Square (HS + V)", "A square showing Hue/Saturation, with Value slider"},
		{USER_CP_SQUARE_HV, "SQUARE_HV", 0, "Square (HV + S)", "A square showing Hue/Value, with Saturation slider"},
		{0, NULL, 0, NULL, NULL}};
	
		/* hardcoded here, could become dynamic somehow */
	static EnumPropertyItem language_items[] = {
		{0, "ENGLISH", 0, "English", ""},
		{1, "JAPANESE", 0, "Japanese", ""},
		{2, "DUTCH", 0, "Dutch", ""},
		{3, "ITALIAN", 0, "Italian", ""},
		{4, "GERMAN", 0, "German", ""},
		{5, "FINNISH", 0, "Finnish", ""},
		{6, "SWEDISH", 0, "Swedish", ""},
		{7, "FRENCH", 0, "French", ""},
		{8, "SPANISH", 0, "Spanish", ""},
		{9, "CATALAN", 0, "Catalan", ""},
		{10, "CZECH", 0, "Czech", ""},
		{11, "BRAZILIAN_PORTUGUESE", 0, "Brazilian Portuguese", ""},
		{12, "SIMPLIFIED_CHINESE", 0, "Simplified Chinese", ""},
		{13, "RUSSIAN", 0, "Russian", ""},
		{14, "CROATIAN", 0, "Croatian", ""},
		{15, "SERBIAN", 0, "Serbian", ""},
		{16, "UKRAINIAN", 0, "Ukrainian", ""},
		{17, "POLISH", 0, "Polish", ""},
		{18, "ROMANIAN", 0, "Romanian", ""},
		{19, "ARABIC", 0, "Arabic", ""},
		{20, "BULGARIAN", 0, "Bulgarian", ""},
		{21, "GREEK", 0, "Greek", ""},
		{22, "KOREAN", 0, "Korean", ""},
		{0, NULL, 0, NULL, NULL}};

	srna= RNA_def_struct(brna, "UserPreferencesSystem", NULL);
	RNA_def_struct_sdna(srna, "UserDef");
	RNA_def_struct_nested(brna, srna, "UserPreferences");
	RNA_def_struct_ui_text(srna, "System & OpenGL", "Graphics driver and operating system settings");

	/* Language */
	
	prop= RNA_def_property(srna, "international_fonts", PROP_BOOLEAN, PROP_NONE);
	RNA_def_property_boolean_sdna(prop, NULL, "transopts", USER_DOTRANSLATE);
	RNA_def_property_ui_text(prop, "International Fonts", "Use international fonts");
	RNA_def_property_update(prop, 0, "rna_userdef_update");

	prop= RNA_def_property(srna, "dpi", PROP_INT, PROP_NONE);
	RNA_def_property_int_sdna(prop, NULL, "dpi");
	RNA_def_property_range(prop, 48, 128);
	RNA_def_property_ui_text(prop, "DPI", "Font size and resolution for display");
	RNA_def_property_update(prop, 0, "rna_userdef_update");
	
	prop= RNA_def_property(srna, "scrollback", PROP_INT, PROP_UNSIGNED);
	RNA_def_property_int_sdna(prop, NULL, "scrollback");
	RNA_def_property_range(prop, 32, 32768);
	RNA_def_property_ui_text(prop, "Scrollback", "Maximum number of lines to store for the console buffer");

	/* Language Selection */

	prop= RNA_def_property(srna, "language", PROP_ENUM, PROP_NONE);
	RNA_def_property_enum_items(prop, language_items);
	RNA_def_property_ui_text(prop, "Language", "Language use for translation");
	RNA_def_property_update(prop, 0, "rna_userdef_update");

	prop= RNA_def_property(srna, "translate_tooltips", PROP_BOOLEAN, PROP_NONE);
	RNA_def_property_boolean_sdna(prop, NULL, "transopts", USER_TR_TOOLTIPS);
	RNA_def_property_ui_text(prop, "Translate Tooltips", "Translate Tooltips");
	RNA_def_property_update(prop, 0, "rna_userdef_update");

	prop= RNA_def_property(srna, "translate_buttons", PROP_BOOLEAN, PROP_NONE);
	RNA_def_property_boolean_sdna(prop, NULL, "transopts", USER_TR_BUTTONS);
	RNA_def_property_ui_text(prop, "Translate Buttons", "Translate button labels");
	RNA_def_property_update(prop, 0, "rna_userdef_update");

	prop= RNA_def_property(srna, "translate_toolbox", PROP_BOOLEAN, PROP_NONE);
	RNA_def_property_boolean_sdna(prop, NULL, "transopts", USER_TR_MENUS);
	RNA_def_property_ui_text(prop, "Translate Toolbox", "Translate toolbox menu");
	RNA_def_property_update(prop, 0, "rna_userdef_update");

	prop= RNA_def_property(srna, "use_textured_fonts", PROP_BOOLEAN, PROP_NONE);
	RNA_def_property_boolean_sdna(prop, NULL, "transopts", USER_USETEXTUREFONT);
	RNA_def_property_ui_text(prop, "Textured Fonts", "Use textures for drawing international fonts");
	RNA_def_property_update(prop, 0, "rna_userdef_update");

	/* System & OpenGL */

	prop= RNA_def_property(srna, "solid_lights", PROP_COLLECTION, PROP_NONE);
	RNA_def_property_collection_sdna(prop, NULL, "light", "");
	RNA_def_property_struct_type(prop, "UserSolidLight");
	RNA_def_property_ui_text(prop, "Solid Lights", "Lights user to display objects in solid draw mode");

	prop= RNA_def_property(srna, "use_weight_color_range", PROP_BOOLEAN, PROP_NONE);
	RNA_def_property_boolean_sdna(prop, NULL, "flag", USER_CUSTOM_RANGE);
	RNA_def_property_ui_text(prop, "Use Weight Color Range", "Enable color range used for weight visualization in weight painting mode");
	RNA_def_property_update(prop, 0, "rna_UserDef_weight_color_update");

	prop= RNA_def_property(srna, "weight_color_range", PROP_POINTER, PROP_NONE);
	RNA_def_property_flag(prop, PROP_NEVER_NULL);
	RNA_def_property_pointer_sdna(prop, NULL, "coba_weight");
	RNA_def_property_struct_type(prop, "ColorRamp");
	RNA_def_property_ui_text(prop, "Weight Color Range", "Color range used for weight visualization in weight painting mode");
	RNA_def_property_update(prop, 0, "rna_UserDef_weight_color_update");

	prop= RNA_def_property(srna, "color_picker_type", PROP_ENUM, PROP_NONE);
	RNA_def_property_enum_items(prop, color_picker_types);
	RNA_def_property_enum_sdna(prop, NULL, "color_picker_type");
	RNA_def_property_ui_text(prop, "Color Picker Type", "Different styles of displaying the color picker widget");
	
	prop= RNA_def_property(srna, "enable_all_codecs", PROP_BOOLEAN, PROP_NONE);
	RNA_def_property_boolean_sdna(prop, NULL, "uiflag", USER_ALLWINCODECS);
	RNA_def_property_ui_text(prop, "Enable All Codecs", "Enables automatic saving of preview images in the .blend file (Windows only)");

	prop= RNA_def_property(srna, "auto_execute_scripts", PROP_BOOLEAN, PROP_NONE);
	RNA_def_property_boolean_negative_sdna(prop, NULL, "flag", USER_SCRIPT_AUTOEXEC_DISABLE);
	RNA_def_property_ui_text(prop, "Auto Run Python Scripts", "Allow any .blend file to run scripts automatically (unsafe with blend files from an untrusted source)");
	RNA_def_property_update(prop, 0, "rna_userdef_script_autoexec_update");

	prop= RNA_def_property(srna, "tabs_as_spaces", PROP_BOOLEAN, PROP_NONE);
	RNA_def_property_boolean_negative_sdna(prop, NULL, "flag", USER_TXT_TABSTOSPACES_DISABLE);
	RNA_def_property_ui_text(prop, "Tabs as Spaces", "Automatically converts all new tabs into spaces for new and loaded text files");

	prop= RNA_def_property(srna, "prefetch_frames", PROP_INT, PROP_NONE);
	RNA_def_property_int_sdna(prop, NULL, "prefetchframes");
	RNA_def_property_range(prop, 0, 500);
	RNA_def_property_ui_text(prop, "Prefetch Frames", "Number of frames to render ahead during playback");

	prop= RNA_def_property(srna, "memory_cache_limit", PROP_INT, PROP_NONE);
	RNA_def_property_int_sdna(prop, NULL, "memcachelimit");
	RNA_def_property_range(prop, 0, (sizeof(void *) ==8)? 1024*16: 1024); /* 32 bit 2 GB, 64 bit 16 GB */
	RNA_def_property_ui_text(prop, "Memory Cache Limit", "Memory cache limit in sequencer (megabytes)");

	prop= RNA_def_property(srna, "frame_server_port", PROP_INT, PROP_NONE);
	RNA_def_property_int_sdna(prop, NULL, "frameserverport");
	RNA_def_property_range(prop, 0, 32727);
	RNA_def_property_ui_text(prop, "Frame Server Port", "Frameserver Port for Framserver-Rendering");

	prop= RNA_def_property(srna, "clip_alpha", PROP_FLOAT, PROP_NONE);
	RNA_def_property_float_sdna(prop, NULL, "glalphaclip");
	RNA_def_property_range(prop, 0.0f, 1.0f);
	RNA_def_property_ui_text(prop, "Clip Alpha", "Clip alpha below this threshold in the 3D textured view");
	RNA_def_property_update(prop, 0, "rna_userdef_update");
	
	prop= RNA_def_property(srna, "use_mipmaps", PROP_BOOLEAN, PROP_NONE);
	RNA_def_property_boolean_negative_sdna(prop, NULL, "gameflags", USER_DISABLE_MIPMAP);
	RNA_def_property_ui_text(prop, "Mipmaps", "Scale textures for the 3D View (looks nicer but uses more memory and slows image reloading)");
	RNA_def_property_update(prop, 0, "rna_userdef_mipmap_update");

	prop= RNA_def_property(srna, "use_vbos", PROP_BOOLEAN, PROP_NONE);
	RNA_def_property_boolean_negative_sdna(prop, NULL, "gameflags", USER_DISABLE_VBO);
	RNA_def_property_ui_text(prop, "VBOs", "Use Vertex Buffer Objects (or Vertex Arrays, if unsupported) for viewport rendering");

	prop= RNA_def_property(srna, "use_antialiasing", PROP_BOOLEAN, PROP_NONE);
	RNA_def_property_boolean_negative_sdna(prop, NULL, "gameflags", USER_DISABLE_AA);
	RNA_def_property_ui_text(prop, "Anti-aliasing", "Use anti-aliasing for the 3D view (may impact redraw performance)");
	
	prop= RNA_def_property(srna, "gl_texture_limit", PROP_ENUM, PROP_NONE);
	RNA_def_property_enum_sdna(prop, NULL, "glreslimit");
	RNA_def_property_enum_items(prop, gl_texture_clamp_items);
	RNA_def_property_ui_text(prop, "GL Texture Limit", "Limit the texture size to save graphics memory");
	RNA_def_property_update(prop, 0, "rna_userdef_mipmap_update");

	prop= RNA_def_property(srna, "texture_time_out", PROP_INT, PROP_NONE);
	RNA_def_property_int_sdna(prop, NULL, "textimeout");
	RNA_def_property_range(prop, 0, 3600);
	RNA_def_property_ui_text(prop, "Texture Time Out", "Time since last access of a GL texture in seconds after which it is freed. (Set to 0 to keep textures allocated.)");

	prop= RNA_def_property(srna, "texture_collection_rate", PROP_INT, PROP_NONE);
	RNA_def_property_int_sdna(prop, NULL, "texcollectrate");
	RNA_def_property_range(prop, 1, 3600);
	RNA_def_property_ui_text(prop, "Texture Collection Rate", "Number of seconds between each run of the GL texture garbage collector");

	prop= RNA_def_property(srna, "window_draw_method", PROP_ENUM, PROP_NONE);
	RNA_def_property_enum_sdna(prop, NULL, "wmdrawmethod");
	RNA_def_property_enum_items(prop, draw_method_items);
	RNA_def_property_ui_text(prop, "Window Draw Method", "Drawing method used by the window manager");
	RNA_def_property_update(prop, 0, "rna_userdef_update");

	prop= RNA_def_property(srna, "audio_mixing_buffer", PROP_ENUM, PROP_NONE);
	RNA_def_property_enum_sdna(prop, NULL, "mixbufsize");
	RNA_def_property_enum_items(prop, audio_mixing_samples_items);
	RNA_def_property_ui_text(prop, "Audio Mixing Buffer", "Sets the number of samples used by the audio mixing buffer");
	RNA_def_property_update(prop, 0, "rna_UserDef_audio_update");

	prop= RNA_def_property(srna, "audio_device", PROP_ENUM, PROP_NONE);
	RNA_def_property_enum_sdna(prop, NULL, "audiodevice");
	RNA_def_property_enum_items(prop, audio_device_items);
	RNA_def_property_ui_text(prop, "Audio Device", "Sets the audio output device");
	RNA_def_property_update(prop, 0, "rna_UserDef_audio_update");

	prop= RNA_def_property(srna, "audio_sample_rate", PROP_ENUM, PROP_NONE);
	RNA_def_property_enum_sdna(prop, NULL, "audiorate");
	RNA_def_property_enum_items(prop, audio_rate_items);
	RNA_def_property_ui_text(prop, "Audio Sample Rate", "Sets the audio sample rate");
	RNA_def_property_update(prop, 0, "rna_UserDef_audio_update");

	prop= RNA_def_property(srna, "audio_sample_format", PROP_ENUM, PROP_NONE);
	RNA_def_property_enum_sdna(prop, NULL, "audioformat");
	RNA_def_property_enum_items(prop, audio_format_items);
	RNA_def_property_ui_text(prop, "Audio Sample Format", "Sets the audio sample format");
	RNA_def_property_update(prop, 0, "rna_UserDef_audio_update");

	prop= RNA_def_property(srna, "audio_channels", PROP_ENUM, PROP_NONE);
	RNA_def_property_enum_sdna(prop, NULL, "audiochannels");
	RNA_def_property_enum_items(prop, audio_channel_items);
	RNA_def_property_ui_text(prop, "Audio Channels", "Sets the audio channel count");
	RNA_def_property_update(prop, 0, "rna_UserDef_audio_update");

	prop= RNA_def_property(srna, "screencast_fps", PROP_INT, PROP_NONE);
	RNA_def_property_int_sdna(prop, NULL, "scrcastfps");
	RNA_def_property_range(prop, 10, 50);
	RNA_def_property_ui_text(prop, "FPS", "Frame rate for the screencast to be played back");

	prop= RNA_def_property(srna, "screencast_wait_time", PROP_INT, PROP_NONE);
	RNA_def_property_int_sdna(prop, NULL, "scrcastwait");
	RNA_def_property_range(prop, 50, 1000);
	RNA_def_property_ui_text(prop, "Wait Timer (ms)", "Time in milliseconds between each frame recorded for screencast");

#if 0
	prop= RNA_def_property(srna, "verse_master", PROP_STRING, PROP_NONE);
	RNA_def_property_string_sdna(prop, NULL, "versemaster");
	RNA_def_property_ui_text(prop, "Verse Master", "The Verse Master-server IP");

	prop= RNA_def_property(srna, "verse_username", PROP_STRING, PROP_NONE);
	RNA_def_property_string_sdna(prop, NULL, "verseuser");
	RNA_def_property_ui_text(prop, "Verse Username", "The Verse user name");
#endif
}

static void rna_def_userdef_input(BlenderRNA *brna)
{
	PropertyRNA *prop;
	StructRNA *srna;

	static EnumPropertyItem select_mouse_items[] = {
		{USER_LMOUSESELECT, "LEFT", 0, "Left", "Use left Mouse Button for selection"},
		{0, "RIGHT", 0, "Right", "Use Right Mouse Button for selection"},
		{0, NULL, 0, NULL, NULL}};
		
	static EnumPropertyItem view_rotation_items[] = {
		{0, "TURNTABLE", 0, "Turntable", "Use turntable style rotation in the viewport"},
		{USER_TRACKBALL, "TRACKBALL", 0, "Trackball", "Use trackball style rotation in the viewport"},
		{0, NULL, 0, NULL, NULL}};
		
	static EnumPropertyItem view_zoom_styles[] = {
		{USER_ZOOM_CONT, "CONTINUE", 0, "Continue", "Old style zoom, continues while moving mouse up or down"},
		{USER_ZOOM_DOLLY, "DOLLY", 0, "Dolly", "Zooms in and out based on vertical mouse movement"},
		{USER_ZOOM_SCALE, "SCALE", 0, "Scale", "Zooms in and out like scaling the view, mouse movements relative to center"},
		{0, NULL, 0, NULL, NULL}};
	
	static EnumPropertyItem view_zoom_axes[] = {
		{0,						"VERTICAL", 0, "Vertical", "Zooms in and out based on vertical mouse movement"},
		{USER_ZOOM_DOLLY_HORIZ, "HORIZONTAL", 0, "Horizontal", "Zooms in and out based on horizontal mouse movement"},
		{0, NULL, 0, NULL, NULL}};
		
	srna= RNA_def_struct(brna, "UserPreferencesInput", NULL);
	RNA_def_struct_sdna(srna, "UserDef");
	RNA_def_struct_nested(brna, srna, "UserPreferences");
	RNA_def_struct_ui_text(srna, "Input", "Settings for input devices");
	
	prop= RNA_def_property(srna, "select_mouse", PROP_ENUM, PROP_NONE);
	RNA_def_property_enum_bitflag_sdna(prop, NULL, "flag");
	RNA_def_property_enum_items(prop, select_mouse_items);
	RNA_def_property_enum_funcs(prop, NULL, "rna_userdef_select_mouse_set", NULL);
	RNA_def_property_ui_text(prop, "Select Mouse", "The mouse button used for selection");
	
	prop= RNA_def_property(srna, "zoom_style", PROP_ENUM, PROP_NONE);
	RNA_def_property_enum_sdna(prop, NULL, "viewzoom");
	RNA_def_property_enum_items(prop, view_zoom_styles);
	RNA_def_property_ui_text(prop, "Zoom Style", "Which style to use for viewport scaling");
	
	prop= RNA_def_property(srna, "zoom_axis", PROP_ENUM, PROP_NONE);
	RNA_def_property_enum_bitflag_sdna(prop, NULL, "uiflag");
	RNA_def_property_enum_items(prop, view_zoom_axes);
	RNA_def_property_ui_text(prop, "Zoom Axis", "Axis of mouse movement to zoom in or out on");
	
	prop= RNA_def_property(srna, "invert_zoom_direction", PROP_BOOLEAN, PROP_NONE);
	RNA_def_property_boolean_sdna(prop, NULL, "uiflag", USER_ZOOM_INVERT);
	RNA_def_property_ui_text(prop, "Invert Zoom Direction", "Invert the axis of mouse movement for zooming");
	
	prop= RNA_def_property(srna, "view_rotation", PROP_ENUM, PROP_NONE);
	RNA_def_property_enum_bitflag_sdna(prop, NULL, "flag");
	RNA_def_property_enum_items(prop, view_rotation_items);
	RNA_def_property_ui_text(prop, "View Rotation", "Rotation style in the viewport");
	
	prop= RNA_def_property(srna, "continuous_mouse", PROP_BOOLEAN, PROP_NONE);
	RNA_def_property_boolean_sdna(prop, NULL, "uiflag", USER_CONTINUOUS_MOUSE);
	RNA_def_property_ui_text(prop, "Continuous Grab", "Allow moving the mouse outside the view on some manipulations (transform, ui control drag)");
	
	prop= RNA_def_property(srna, "ndof_pan_speed", PROP_INT, PROP_NONE);
	RNA_def_property_int_sdna(prop, NULL, "ndof_pan");
	RNA_def_property_range(prop, 0, 200);
	RNA_def_property_ui_text(prop, "NDof Pan Speed", "The overall panning speed of an NDOF device, as percent of standard");

	prop= RNA_def_property(srna, "ndof_rotate_speed", PROP_INT, PROP_NONE);
	RNA_def_property_int_sdna(prop, NULL, "ndof_rotate");
	RNA_def_property_range(prop, 0, 200);
	RNA_def_property_ui_text(prop, "NDof Rotation Speed", "The overall rotation speed of an NDOF device, as percent of standard");
	
	prop= RNA_def_property(srna, "double_click_time", PROP_INT, PROP_NONE);
	RNA_def_property_int_sdna(prop, NULL, "dbl_click_time");
	RNA_def_property_range(prop, 1, 1000);
	RNA_def_property_ui_text(prop, "Double Click Timeout", "The time (in ms) for a double click");

	prop= RNA_def_property(srna, "emulate_3_button_mouse", PROP_BOOLEAN, PROP_NONE);
	RNA_def_property_boolean_sdna(prop, NULL, "flag", USER_TWOBUTTONMOUSE);
	RNA_def_property_ui_text(prop, "Emulate 3 Button Mouse", "Emulates Middle Mouse with Alt+LeftMouse (doesnt work with Left Mouse Select option)");

	prop= RNA_def_property(srna, "emulate_numpad", PROP_BOOLEAN, PROP_NONE);
	RNA_def_property_boolean_sdna(prop, NULL, "flag", USER_NONUMPAD);
	RNA_def_property_ui_text(prop, "Emulate Numpad", "Causes the 1 to 0 keys to act as the numpad (useful for laptops)");
}

static void rna_def_userdef_filepaths(BlenderRNA *brna)
{
	PropertyRNA *prop;
	StructRNA *srna;
	
	static EnumPropertyItem anim_player_presets[] = {
		//{0, "INTERNAL", 0, "Internal", "Built-in animation player"},	// doesn't work yet!
		{1, "BLENDER24", 0, "Blender 2.4", "Blender command line animation playback - path to Blender 2.4"},
		{2, "DJV", 0, "Djv", "Open source frame player: http://djv.sourceforge.net"},
		{3, "FRAMECYCLER", 0, "FrameCycler", "Frame player from IRIDAS"},
		{4, "RV", 0, "rv", "Frame player from Tweak Software"},
		{5, "MPLAYER", 0, "MPlayer", "Media player for video & png/jpeg/sgi image sequences"},
		{50, "CUSTOM", 0, "Custom", "Custom animation player executable path"},
		{0, NULL, 0, NULL, NULL}};
	
	srna= RNA_def_struct(brna, "UserPreferencesFilePaths", NULL);
	RNA_def_struct_sdna(srna, "UserDef");
	RNA_def_struct_nested(brna, srna, "UserPreferences");
	RNA_def_struct_ui_text(srna, "File Paths", "Default paths for external files");
	
	prop= RNA_def_property(srna, "hide_dot_files_datablocks", PROP_BOOLEAN, PROP_NONE);
	RNA_def_property_boolean_sdna(prop, NULL, "uiflag", USER_HIDE_DOT);
	RNA_def_property_ui_text(prop, "Hide Dot Files/Datablocks", "Hide files/datablocks that start with a dot(.*)");
	
	prop= RNA_def_property(srna, "filter_file_extensions", PROP_BOOLEAN, PROP_NONE);
	RNA_def_property_boolean_sdna(prop, NULL, "uiflag", USER_FILTERFILEEXTS);
	RNA_def_property_ui_text(prop, "Filter File Extensions", "Display only files with extensions in the image select window");
	
	prop= RNA_def_property(srna, "use_relative_paths", PROP_BOOLEAN, PROP_NONE);
	RNA_def_property_boolean_sdna(prop, NULL, "flag", USER_RELPATHS);
	RNA_def_property_ui_text(prop, "Relative Paths", "Default relative path option for the file selector");

	prop= RNA_def_property(srna, "compress_file", PROP_BOOLEAN, PROP_NONE);
	RNA_def_property_boolean_sdna(prop, NULL, "flag", USER_FILECOMPRESS);
	RNA_def_property_ui_text(prop, "Compress File", "Enable file compression when saving .blend files");

	prop= RNA_def_property(srna, "load_ui", PROP_BOOLEAN, PROP_NONE);
	RNA_def_property_boolean_negative_sdna(prop, NULL, "flag", USER_FILENOUI);
	RNA_def_property_ui_text(prop, "Load UI", "Load user interface setup when loading .blend files");

	prop= RNA_def_property(srna, "fonts_directory", PROP_STRING, PROP_DIRPATH);
	RNA_def_property_string_sdna(prop, NULL, "fontdir");
	RNA_def_property_ui_text(prop, "Fonts Directory", "The default directory to search for loading fonts");

	prop= RNA_def_property(srna, "textures_directory", PROP_STRING, PROP_DIRPATH);
	RNA_def_property_string_sdna(prop, NULL, "textudir");
	RNA_def_property_ui_text(prop, "Textures Directory", "The default directory to search for textures");

	prop= RNA_def_property(srna, "texture_plugin_directory", PROP_STRING, PROP_DIRPATH);
	RNA_def_property_string_sdna(prop, NULL, "plugtexdir");
	RNA_def_property_ui_text(prop, "Texture Plugin Directory", "The default directory to search for texture plugins");

	prop= RNA_def_property(srna, "sequence_plugin_directory", PROP_STRING, PROP_DIRPATH);
	RNA_def_property_string_sdna(prop, NULL, "plugseqdir");
	RNA_def_property_ui_text(prop, "Sequence Plugin Directory", "The default directory to search for sequence plugins");

	prop= RNA_def_property(srna, "render_output_directory", PROP_STRING, PROP_DIRPATH);
	RNA_def_property_string_sdna(prop, NULL, "renderdir");
	RNA_def_property_ui_text(prop, "Render Output Directory", "The default directory for rendering output");

	prop= RNA_def_property(srna, "python_scripts_directory", PROP_STRING, PROP_DIRPATH);
	RNA_def_property_string_sdna(prop, NULL, "pythondir");
	RNA_def_property_ui_text(prop, "Python Scripts Directory", "The default directory to search for Python scripts (resets python module search path: sys.path)");

	prop= RNA_def_property(srna, "sounds_directory", PROP_STRING, PROP_DIRPATH);
	RNA_def_property_string_sdna(prop, NULL, "sounddir");
	RNA_def_property_ui_text(prop, "Sounds Directory", "The default directory to search for sounds");

	prop= RNA_def_property(srna, "temporary_directory", PROP_STRING, PROP_DIRPATH);
	RNA_def_property_string_sdna(prop, NULL, "tempdir");
	RNA_def_property_ui_text(prop, "Temporary Directory", "The directory for storing temporary save files");
	RNA_def_property_update(prop, 0, "rna_userdef_temp_update");

	prop= RNA_def_property(srna, "image_editor", PROP_STRING, PROP_DIRPATH);
	RNA_def_property_string_sdna(prop, NULL, "image_editor");
	RNA_def_property_ui_text(prop, "Image Editor", "Path to an image editor");
	
	prop= RNA_def_property(srna, "animation_player", PROP_STRING, PROP_DIRPATH);
	RNA_def_property_string_sdna(prop, NULL, "anim_player");
	RNA_def_property_ui_text(prop, "Animation Player", "Path to a custom animation/frame sequence player");

	prop= RNA_def_property(srna, "animation_player_preset", PROP_ENUM, PROP_NONE);
	RNA_def_property_enum_sdna(prop, NULL, "anim_player_preset");
	RNA_def_property_enum_items(prop, anim_player_presets);
	RNA_def_property_ui_text(prop, "Animation Player Preset", "Preset configs for external animation players");
	RNA_def_property_enum_default(prop, 1);		/* set default to blender 2.4 player until an internal one is back */
	
	/* Autosave  */

	prop= RNA_def_property(srna, "save_version", PROP_INT, PROP_NONE);
	RNA_def_property_int_sdna(prop, NULL, "versions");
	RNA_def_property_range(prop, 0, 32);
	RNA_def_property_ui_text(prop, "Save Versions", "The number of old versions to maintain in the current directory, when manually saving");

	prop= RNA_def_property(srna, "auto_save_temporary_files", PROP_BOOLEAN, PROP_NONE);
	RNA_def_property_boolean_sdna(prop, NULL, "flag", USER_AUTOSAVE);
	RNA_def_property_ui_text(prop, "Auto Save Temporary Files", "Automatic saving of temporary files");
	RNA_def_property_update(prop, 0, "rna_userdef_autosave_update");

	prop= RNA_def_property(srna, "auto_save_time", PROP_INT, PROP_NONE);
	RNA_def_property_int_sdna(prop, NULL, "savetime");
	RNA_def_property_range(prop, 1, 60);
	RNA_def_property_ui_text(prop, "Auto Save Time", "The time (in minutes) to wait between automatic temporary saves");
	RNA_def_property_update(prop, 0, "rna_userdef_autosave_update");

	prop= RNA_def_property(srna, "recent_files", PROP_INT, PROP_NONE);
	RNA_def_property_range(prop, 0, 30);
	RNA_def_property_ui_text(prop, "Recent Files", "Maximum number of recently opened files to remember");

	prop= RNA_def_property(srna, "save_preview_images", PROP_BOOLEAN, PROP_NONE);
	RNA_def_property_boolean_sdna(prop, NULL, "flag", USER_SAVE_PREVIEWS);
	RNA_def_property_ui_text(prop, "Save Preview Images", "Enables automatic saving of preview images in the .blend file");
}

void rna_def_userdef_addon_collection(BlenderRNA *brna, PropertyRNA *cprop)
{
	StructRNA *srna;
	FunctionRNA *func;
	PropertyRNA *parm;

	RNA_def_property_srna(cprop, "Addons");
	srna= RNA_def_struct(brna, "Addons", NULL);
	RNA_def_struct_ui_text(srna, "User Add-Ons", "Collection of add-ons");

	func= RNA_def_function(srna, "new", "rna_userdef_addon_new");
	RNA_def_function_flag(func, FUNC_NO_SELF);
	RNA_def_function_ui_description(func, "Add a new addon");
	/* return type */
	parm= RNA_def_pointer(func, "addon", "Addon", "", "Addon datablock.");
	RNA_def_function_return(func, parm);

	func= RNA_def_function(srna, "remove", "rna_userdef_addon_remove");
	RNA_def_function_flag(func, FUNC_NO_SELF);
	RNA_def_function_ui_description(func, "Remove addon.");
	parm= RNA_def_pointer(func, "addon", "Addon", "", "Addon to remove.");
	RNA_def_property_flag(parm, PROP_REQUIRED);
}

void RNA_def_userdef(BlenderRNA *brna)
{
	StructRNA *srna;
	PropertyRNA *prop;

	static EnumPropertyItem user_pref_sections[] = {
		{USER_SECTION_INTERFACE, "INTERFACE", 0, "Interface", ""},
		{USER_SECTION_EDIT, "EDITING", 0, "Editing", ""},
		{USER_SECTION_INPUT, "INPUT", 0, "Input", ""},
		{USER_SECTION_ADDONS, "ADDONS", 0, "Add-Ons", ""},
		{USER_SECTION_THEME, "THEMES", 0, "Themes", ""},
		{USER_SECTION_FILE, "FILES", 0, "File", ""},
		{USER_SECTION_SYSTEM, "SYSTEM", 0, "System", ""},
		{0, NULL, 0, NULL, NULL}};

	rna_def_userdef_dothemes(brna);
	rna_def_userdef_solidlight(brna);

	srna= RNA_def_struct(brna, "UserPreferences", NULL);
	RNA_def_struct_sdna(srna, "UserDef");
	RNA_def_struct_ui_text(srna, "User Preferences", "Global user preferences");

	prop= RNA_def_property(srna, "active_section", PROP_ENUM, PROP_NONE);
	RNA_def_property_enum_sdna(prop, NULL, "userpref");
	RNA_def_property_enum_items(prop, user_pref_sections);
	RNA_def_property_ui_text(prop, "Active Section", "Active section of the user preferences shown in the user interface");
	RNA_def_property_update(prop, 0, "rna_userdef_update");

	prop= RNA_def_property(srna, "themes", PROP_COLLECTION, PROP_NONE);
	RNA_def_property_collection_sdna(prop, NULL, "themes", NULL);
	RNA_def_property_struct_type(prop, "Theme");
	RNA_def_property_ui_text(prop, "Themes", "");

	prop= RNA_def_property(srna, "uistyles", PROP_COLLECTION, PROP_NONE);
	RNA_def_property_collection_sdna(prop, NULL, "uistyles", NULL);
	RNA_def_property_struct_type(prop, "ThemeStyle");
	RNA_def_property_ui_text(prop, "Styles", "");
	
	prop= RNA_def_property(srna, "addons", PROP_COLLECTION, PROP_NONE);
	RNA_def_property_collection_sdna(prop, NULL, "addons", NULL);
	RNA_def_property_struct_type(prop, "Addon");
	RNA_def_property_ui_text(prop, "Addon", "");
	rna_def_userdef_addon_collection(brna, prop);


	/* nested structs */
	prop= RNA_def_property(srna, "view", PROP_POINTER, PROP_NONE);
	RNA_def_property_flag(prop, PROP_NEVER_NULL);
	RNA_def_property_struct_type(prop, "UserPreferencesView");
	RNA_def_property_pointer_funcs(prop, "rna_UserDef_view_get", NULL, NULL);
	RNA_def_property_ui_text(prop, "View & Controls", "Preferences related to viewing data");

	prop= RNA_def_property(srna, "edit", PROP_POINTER, PROP_NONE);
	RNA_def_property_flag(prop, PROP_NEVER_NULL);
	RNA_def_property_struct_type(prop, "UserPreferencesEdit");
	RNA_def_property_pointer_funcs(prop, "rna_UserDef_edit_get", NULL, NULL);
	RNA_def_property_ui_text(prop, "Edit Methods", "Settings for interacting with Blender data");
	
	prop= RNA_def_property(srna, "inputs", PROP_POINTER, PROP_NONE);
	RNA_def_property_flag(prop, PROP_NEVER_NULL);
	RNA_def_property_struct_type(prop, "UserPreferencesInput");
	RNA_def_property_pointer_funcs(prop, "rna_UserDef_input_get", NULL, NULL);
	RNA_def_property_ui_text(prop, "Inputs", "Settings for input devices");
	
	prop= RNA_def_property(srna, "filepaths", PROP_POINTER, PROP_NONE);
	RNA_def_property_flag(prop, PROP_NEVER_NULL);
	RNA_def_property_struct_type(prop, "UserPreferencesFilePaths");
	RNA_def_property_pointer_funcs(prop, "rna_UserDef_filepaths_get", NULL, NULL);
	RNA_def_property_ui_text(prop, "File Paths", "Default paths for external files");
	
	prop= RNA_def_property(srna, "system", PROP_POINTER, PROP_NONE);
	RNA_def_property_flag(prop, PROP_NEVER_NULL);
	RNA_def_property_struct_type(prop, "UserPreferencesSystem");
	RNA_def_property_pointer_funcs(prop, "rna_UserDef_system_get", NULL, NULL);
	RNA_def_property_ui_text(prop, "System & OpenGL", "Graphics driver and operating system settings");
	
	rna_def_userdef_view(brna);
	rna_def_userdef_edit(brna);
	rna_def_userdef_input(brna);
	rna_def_userdef_filepaths(brna);
	rna_def_userdef_system(brna);
	rna_def_userdef_addon(brna);
	
}

#endif
<|MERGE_RESOLUTION|>--- conflicted
+++ resolved
@@ -25,11 +25,7 @@
 #include <stdlib.h>
 
 #include "RNA_define.h"
-<<<<<<< HEAD
-#include "RNA_types.h"
-=======
 #include "RNA_enum_types.h"
->>>>>>> c64f5579
 
 #include "rna_internal.h"
 
