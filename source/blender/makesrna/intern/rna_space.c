/*
 * ***** BEGIN GPL LICENSE BLOCK *****
 *
 * This program is free software; you can redistribute it and/or
 * modify it under the terms of the GNU General Public License
 * as published by the Free Software Foundation; either version 2
 * of the License, or (at your option) any later version.
 *
 * This program is distributed in the hope that it will be useful,
 * but WITHOUT ANY WARRANTY; without even the implied warranty of
 * MERCHANTABILITY or FITNESS FOR A PARTICULAR PURPOSE.  See the
 * GNU General Public License for more details.
 *
 * You should have received a copy of the GNU General Public License
 * along with this program; if not, write to the Free Software Foundation,
 * Inc., 51 Franklin Street, Fifth Floor, Boston, MA 02110-1301, USA.
 *
 * Contributor(s): Blender Foundation (2008)
 *
 * ***** END GPL LICENSE BLOCK *****
 */

/** \file blender/makesrna/intern/rna_space.c
 *  \ingroup RNA
 */

#include <stdlib.h>
#include <string.h>

#include "MEM_guardedalloc.h"

#include "BLT_translation.h"

#include "BKE_image.h"
#include "BKE_key.h"
#include "BKE_movieclip.h"
#include "BKE_node.h"
#include "BKE_studiolight.h"

#include "BLI_math.h"

#include "DNA_action_types.h"
#include "DNA_gpencil_types.h"
#include "DNA_key_types.h"
#include "DNA_material_types.h"
#include "DNA_node_types.h"
#include "DNA_object_types.h"
#include "DNA_space_types.h"
#include "DNA_sequence_types.h"
#include "DNA_mask_types.h"
#include "DNA_view3d_types.h"
#include "DNA_workspace_types.h"

#include "RNA_access.h"
#include "RNA_define.h"

#include "rna_internal.h"

#include "WM_api.h"
#include "WM_types.h"

#include "RE_engine.h"
#include "RE_pipeline.h"

#include "RNA_enum_types.h"


const EnumPropertyItem rna_enum_space_type_items[] = {
	/* empty must be here for python, is skipped for UI */
	{SPACE_EMPTY, "EMPTY", ICON_NONE, "Empty", ""},

	/* General */
	{0, "", ICON_NONE, "General", ""},
	{SPACE_VIEW3D, "VIEW_3D", ICON_VIEW3D, "3D Viewport", "Manipulate objects in a 3D environment"},
	{SPACE_IMAGE, "IMAGE_EDITOR", ICON_IMAGE, "UV/Image Editor", "View and edit images and UV Maps"},
	{SPACE_NODE, "NODE_EDITOR", ICON_NODETREE, "Node Editor", "Editor for node-based shading and compositing tools"},
	{SPACE_SEQ, "SEQUENCE_EDITOR", ICON_SEQUENCE, "Video Sequencer", "Video editing tools"},
	{SPACE_CLIP, "CLIP_EDITOR", ICON_CLIP, "Movie Clip Editor", "Motion tracking tools"},

	/* Animation */
	{0, "", ICON_NONE, "Animation", ""},
	//{SPACE_ACTION, "TIMELINE", ICON_TIME, "Timeline", "Timeline and playback controls (NOTE: Switch to 'Timeline' mode)"}, /* XXX */
	{SPACE_ACTION, "DOPESHEET_EDITOR", ICON_ACTION, "Dope Sheet", "Adjust timing of keyframes"},
	{SPACE_IPO, "GRAPH_EDITOR", ICON_GRAPH, "Graph Editor", "Edit drivers and keyframe interpolation"},
	{SPACE_NLA, "NLA_EDITOR", ICON_NLA, "Nonlinear Animation", "Combine and layer Actions"},

	/* Scripting */
	{0, "", ICON_NONE, "Scripting", ""},
	{SPACE_TEXT, "TEXT_EDITOR", ICON_TEXT, "Text Editor", "Edit scripts and in-file documentation"},
	{SPACE_CONSOLE, "CONSOLE", ICON_CONSOLE, "Python Console", "Interactive programmatic console for "
	                "advanced editing and script development"},
	{SPACE_INFO, "INFO", ICON_INFO, "Info", "Main menu bar and list of error messages "
	             "(drag down to expand and display)"},
	/* Special case: Top-bar and Status-bar aren't supposed to be a regular editor for the user. */
	{SPACE_TOPBAR, "TOPBAR", ICON_NONE, "Top Bar", "Global bar at the top of the screen for "
	               "global per-window settings"},
	{SPACE_STATUSBAR, "STATUSBAR", ICON_NONE, "Status Bar", "Global bar at the bottom of the "
	                  "screen for general status information"},

	/* Data */
	{0, "", ICON_NONE, "Data", ""},
	{SPACE_OUTLINER, "OUTLINER", ICON_OUTLINER, "Outliner", "Overview of scene graph and all available data-blocks"},
	{SPACE_BUTS, "PROPERTIES", ICON_PROPERTIES, "Properties", "Edit properties of active object and related data-blocks"},
	{SPACE_FILE, "FILE_BROWSER", ICON_FILEBROWSER, "File Browser", "Browse for files and assets"},
<<<<<<< HEAD
	{SPACE_USERPREF, "USER_PREFERENCES", ICON_PREFERENCES, "Preferences",
=======
	{SPACE_USERPREF, "PREFERENCES", ICON_PREFERENCES, "Preferences",
>>>>>>> 1574b691
	                 "Edit persistent configuration settings"},
	{0, NULL, 0, NULL, NULL}
};

const EnumPropertyItem rna_enum_space_graph_mode_items[] = {
	{SIPO_MODE_ANIMATION, "FCURVES", ICON_GRAPH, "Graph Editor",
	 "Edit animation/keyframes displayed as 2D curves"},
	{SIPO_MODE_DRIVERS, "DRIVERS", ICON_DRIVER, "Drivers", "Edit drivers"},
	{0, NULL, 0, NULL, NULL}
};

#define SACT_ITEM_DOPESHEET \
	{SACTCONT_DOPESHEET, "DOPESHEET", ICON_ACTION, "Dope Sheet", "Edit all keyframes in scene"}
#define SACT_ITEM_TIMELINE \
	{SACTCONT_TIMELINE, "TIMELINE", ICON_TIME, "Timeline", "Timeline and playback controls"}
#define SACT_ITEM_ACTION \
	{SACTCONT_ACTION, "ACTION", ICON_OBJECT_DATA, "Action Editor", "Edit keyframes in active object's Object-level action"}
#define SACT_ITEM_SHAPEKEY \
	{SACTCONT_SHAPEKEY, "SHAPEKEY", ICON_SHAPEKEY_DATA, "Shape Key Editor", "Edit keyframes in active object's Shape Keys action"}
#define SACT_ITEM_GPENCIL \
	{SACTCONT_GPENCIL, "GPENCIL", ICON_GREASEPENCIL, "Grease Pencil", "Edit timings for all Grease Pencil sketches in file"}
#define SACT_ITEM_MASK \
	{SACTCONT_MASK, "MASK", ICON_MOD_MASK, "Mask", "Edit timings for Mask Editor splines"}
#define SACT_ITEM_CACHEFILE \
	{SACTCONT_CACHEFILE, "CACHEFILE", ICON_FILE, "Cache File", "Edit timings for Cache File data-blocks"}

#ifndef RNA_RUNTIME
/* XXX: action-editor is currently for object-level only actions, so show that using object-icon hint */
static EnumPropertyItem rna_enum_space_action_mode_all_items[] = {
	SACT_ITEM_DOPESHEET,
	SACT_ITEM_TIMELINE,
	SACT_ITEM_ACTION,
	SACT_ITEM_SHAPEKEY,
	SACT_ITEM_GPENCIL,
	SACT_ITEM_MASK,
	SACT_ITEM_CACHEFILE,
	{0, NULL, 0, NULL, NULL}
};
static EnumPropertyItem rna_enum_space_action_ui_mode_items[] = {
	SACT_ITEM_DOPESHEET,
	/* SACT_ITEM_TIMELINE, */
	SACT_ITEM_ACTION,
	SACT_ITEM_SHAPEKEY,
	SACT_ITEM_GPENCIL,
	SACT_ITEM_MASK,
	SACT_ITEM_CACHEFILE,
	{0, NULL, 0, NULL, NULL}
};
#endif
/* expose as ui_mode */
const EnumPropertyItem rna_enum_space_action_mode_items[] = {
	SACT_ITEM_DOPESHEET,
	SACT_ITEM_TIMELINE,
	{0, NULL, 0, NULL, NULL}
};

#undef SACT_ITEM_DOPESHEET
#undef SACT_ITEM_TIMELINE
#undef SACT_ITEM_ACTION
#undef SACT_ITEM_SHAPEKEY
#undef SACT_ITEM_GPENCIL
#undef SACT_ITEM_MASK
#undef SACT_ITEM_CACHEFILE


#define SI_ITEM_VIEW(name, icon) \
	{SI_MODE_VIEW, "VIEW", icon, name, "View the image"}
#define SI_ITEM_UV \
	{SI_MODE_UV, "UV", ICON_GROUP_UVS, "UV Editor", "UV edit in mesh editmode"}
#define SI_ITEM_PAINT \
	{SI_MODE_PAINT, "PAINT", ICON_TPAINT_HLT, "Paint", "2D image painting mode"}
#define SI_ITEM_MASK \
	{SI_MODE_MASK, "MASK", ICON_MOD_MASK, "Mask", "Mask editing"}

const EnumPropertyItem rna_enum_space_image_mode_all_items[] = {
	SI_ITEM_VIEW("View", ICON_FILE_IMAGE),
	SI_ITEM_UV,
	SI_ITEM_PAINT,
	SI_ITEM_MASK,
	{0, NULL, 0, NULL, NULL}
};

static const EnumPropertyItem rna_enum_space_image_mode_ui_items[] = {
	SI_ITEM_VIEW("View", ICON_FILE_IMAGE),
	SI_ITEM_PAINT,
	SI_ITEM_MASK,
	{0, NULL, 0, NULL, NULL}
};

const EnumPropertyItem rna_enum_space_image_mode_items[] = {
	SI_ITEM_VIEW("Image Editor", ICON_IMAGE),
	SI_ITEM_UV,
	{0, NULL, 0, NULL, NULL}
};

#undef SI_ITEM_VIEW
#undef SI_ITEM_UV
#undef SI_ITEM_PAINT
#undef SI_ITEM_MASK

#define V3D_S3D_CAMERA_LEFT        {STEREO_LEFT_ID, "LEFT", ICON_RESTRICT_RENDER_OFF, "Left", ""},
#define V3D_S3D_CAMERA_RIGHT       {STEREO_RIGHT_ID, "RIGHT", ICON_RESTRICT_RENDER_OFF, "Right", ""},
#define V3D_S3D_CAMERA_S3D         {STEREO_3D_ID, "S3D", ICON_CAMERA_STEREO, "3D", ""},
#ifdef RNA_RUNTIME
#define V3D_S3D_CAMERA_VIEWS       {STEREO_MONO_ID, "MONO", ICON_RESTRICT_RENDER_OFF, "Views", ""},
#endif

static const EnumPropertyItem stereo3d_camera_items[] = {
	V3D_S3D_CAMERA_LEFT
	V3D_S3D_CAMERA_RIGHT
	V3D_S3D_CAMERA_S3D
	{0, NULL, 0, NULL, NULL}
};

#ifdef RNA_RUNTIME
static const EnumPropertyItem multiview_camera_items[] = {
	V3D_S3D_CAMERA_VIEWS
	V3D_S3D_CAMERA_S3D
	{0, NULL, 0, NULL, NULL}
};
#endif

#undef V3D_S3D_CAMERA_LEFT
#undef V3D_S3D_CAMERA_RIGHT
#undef V3D_S3D_CAMERA_S3D
#undef V3D_S3D_CAMERA_VIEWS

#ifndef RNA_RUNTIME
static const EnumPropertyItem stereo3d_eye_items[] = {
    {STEREO_LEFT_ID, "LEFT_EYE", ICON_NONE, "Left Eye"},
    {STEREO_RIGHT_ID, "RIGHT_EYE", ICON_NONE, "Right Eye"},
    {0, NULL, 0, NULL, NULL}
};
#endif

static const EnumPropertyItem display_channels_items[] = {
	{SI_USE_ALPHA, "COLOR_ALPHA", ICON_IMAGE_RGB_ALPHA, "Color and Alpha",
	               "Display image with RGB colors and alpha transparency"},
	{0, "COLOR", ICON_IMAGE_RGB, "Color", "Display image with RGB colors"},
	{SI_SHOW_ALPHA, "ALPHA", ICON_IMAGE_ALPHA, "Alpha", "Display  alpha transparency channel"},
	{SI_SHOW_ZBUF, "Z_BUFFER", ICON_IMAGE_ZDEPTH, "Z-Buffer",
	               "Display Z-buffer associated with image (mapped from camera clip start to end)"},
	{SI_SHOW_R, "RED",   ICON_COLOR_RED, "Red", ""},
	{SI_SHOW_G, "GREEN", ICON_COLOR_GREEN, "Green", ""},
	{SI_SHOW_B, "BLUE",  ICON_COLOR_BLUE, "Blue", ""},
	{0, NULL, 0, NULL, NULL}
};

#ifndef RNA_RUNTIME
static const EnumPropertyItem autosnap_items[] = {
	{SACTSNAP_OFF, "NONE", 0, "No Auto-Snap", ""},
	/* {-1, "", 0, "", ""}, */
	{SACTSNAP_STEP, "STEP", 0, "Frame Step", "Snap to 1.0 frame intervals"},
	{SACTSNAP_TSTEP, "TIME_STEP", 0, "Second Step", "Snap to 1.0 second intervals"},
	/* {-1, "", 0, "", ""}, */
	{SACTSNAP_FRAME, "FRAME", 0, "Nearest Frame", "Snap to actual frames (nla-action time)"},
	{SACTSNAP_SECOND, "SECOND", 0, "Nearest Second", "Snap to actual seconds (nla-action time)"},
	/* {-1, "", 0, "", ""}, */
	{SACTSNAP_MARKER, "MARKER", 0, "Nearest Marker", "Snap to nearest marker"},
	{0, NULL, 0, NULL, NULL}
};
#endif

const EnumPropertyItem rna_enum_shading_type_items[] = {
	{OB_WIRE,     "WIREFRAME", ICON_SHADING_WIRE,     "Wireframe", "Display the object as wire edges"},
	{OB_SOLID,    "SOLID",     ICON_SHADING_SOLID,    "Solid",     "Display in solid mode"},
	{OB_MATERIAL, "MATERIAL",  ICON_SHADING_TEXTURE,  "LookDev",   "Display in LookDev mode"},
	{OB_RENDER,   "RENDERED",  ICON_SHADING_RENDERED, "Rendered",  "Display render preview"},
	{0, NULL, 0, NULL, NULL}
};

static const EnumPropertyItem rna_enum_viewport_lighting_items[] = {
	{V3D_LIGHTING_FLAT,   "FLAT",   0, "Flat",   "Display using flat lighting"},
	{V3D_LIGHTING_STUDIO, "STUDIO", 0, "Studio", "Display using studio lighting"},
	{V3D_LIGHTING_MATCAP, "MATCAP", 0, "MatCap", "Display using matcap material and lighting"},
	{0, NULL, 0, NULL, NULL}
};

static const EnumPropertyItem rna_enum_shading_color_type_items[] = {
	{V3D_SHADING_SINGLE_COLOR,   "SINGLE",   0, "Single",   "Show scene in a single color"},
	{V3D_SHADING_MATERIAL_COLOR, "MATERIAL", 0, "Material", "Show material color"},
	{V3D_SHADING_OBJECT_COLOR,   "OBJECT", 0, "Object",     "Show object color"},
	{V3D_SHADING_RANDOM_COLOR,   "RANDOM",   0, "Random",   "Show random object color"},
	{V3D_SHADING_TEXTURE_COLOR,  "TEXTURE",  0, "Texture",  "Show texture"},
	{0, NULL, 0, NULL, NULL}
};


static const EnumPropertyItem rna_enum_studio_light_items[] = {
	{0, "DEFAULT", 0, "Default", ""},
	{0, NULL, 0, NULL, NULL}
};

const EnumPropertyItem rna_enum_clip_editor_mode_items[] = {
	{SC_MODE_TRACKING, "TRACKING", ICON_ANIM_DATA, "Tracking", "Show tracking and solving tools"},
	{SC_MODE_MASKEDIT, "MASK", ICON_MOD_MASK, "Mask", "Show mask editing tools"},
	{0, NULL, 0, NULL, NULL}
};

/* Actually populated dynamically trough a function, but helps for context-less access (e.g. doc, i18n...). */
static const EnumPropertyItem buttons_context_items[] = {
	{BCONTEXT_TOOL, "TOOL", ICON_TOOL_SETTINGS, "Tool", "Active Tool and Workspace settings"},
	{BCONTEXT_SCENE, "SCENE", ICON_SCENE_DATA, "Scene", "Scene"},
	{BCONTEXT_RENDER, "RENDER", ICON_SCENE, "Render", "Render"},
	{BCONTEXT_OUTPUT, "OUTPUT", ICON_OUTPUT, "Output", "Output"},
	{BCONTEXT_VIEW_LAYER, "VIEW_LAYER", ICON_RENDER_RESULT, "View Layer", "View Layer"},
	{BCONTEXT_WORLD, "WORLD", ICON_WORLD, "World", "World"},
	{BCONTEXT_OBJECT, "OBJECT", ICON_OBJECT_DATA, "Object", "Object"},
	{BCONTEXT_CONSTRAINT, "CONSTRAINT", ICON_CONSTRAINT, "Constraints", "Object Constraints"},
	{BCONTEXT_MODIFIER, "MODIFIER", ICON_MODIFIER, "Modifiers", "Modifiers"},
	{BCONTEXT_DATA, "DATA", ICON_NONE, "Data", "Object Data"},
	{BCONTEXT_BONE, "BONE", ICON_BONE_DATA, "Bone", "Bone"},
	{BCONTEXT_BONE_CONSTRAINT, "BONE_CONSTRAINT", ICON_CONSTRAINT_BONE, "Bone Constraints", "Bone Constraints"},
	{BCONTEXT_MATERIAL, "MATERIAL", ICON_MATERIAL, "Material", "Material"},
	{BCONTEXT_TEXTURE, "TEXTURE", ICON_TEXTURE, "Texture", "Texture"},
	{BCONTEXT_PARTICLE, "PARTICLES", ICON_PARTICLES, "Particles", "Particles"},
	{BCONTEXT_PHYSICS, "PHYSICS", ICON_PHYSICS, "Physics", "Physics"},
	{BCONTEXT_SHADERFX, "SHADERFX", ICON_SHADERFX, "Effects", "Object visual effects" },
	{0, NULL, 0, NULL, NULL}
};

static const EnumPropertyItem fileselectparams_recursion_level_items[] = {
	{0, "NONE",  0, "None", "Only list current directory's content, with no recursion"},
	{1, "BLEND", 0, "Blend File", "List .blend files' content"},
	{2, "ALL_1", 0, "One Level", "List all sub-directories' content, one level of recursion"},
	{3, "ALL_2", 0, "Two Levels", "List all sub-directories' content, two levels of recursion"},
	{4, "ALL_3", 0, "Three Levels", "List all sub-directories' content, three levels of recursion"},
	{0, NULL, 0, NULL, NULL}
};

const EnumPropertyItem rna_enum_file_sort_items[] = {
	{FILE_SORT_ALPHA, "FILE_SORT_ALPHA", ICON_SORTALPHA, "Sort alphabetically", "Sort the file list alphabetically"},
	{FILE_SORT_EXTENSION, "FILE_SORT_EXTENSION", ICON_SORTBYEXT, "Sort by extension", "Sort the file list by extension/type"},
	{FILE_SORT_TIME, "FILE_SORT_TIME", ICON_SORTTIME, "Sort by time", "Sort files by modification time"},
	{FILE_SORT_SIZE, "FILE_SORT_SIZE", ICON_SORTSIZE, "Sort by size", "Sort files by size"},
	{0, NULL, 0, NULL, NULL}
};

#ifdef RNA_RUNTIME

#include "DNA_anim_types.h"
#include "DNA_scene_types.h"
#include "DNA_screen_types.h"
#include "DNA_userdef_types.h"

#include "BLI_path_util.h"
#include "BLI_string.h"

#include "BKE_animsys.h"
#include "BKE_brush.h"
#include "BKE_colortools.h"
#include "BKE_context.h"
#include "BKE_layer.h"
#include "BKE_global.h"
#include "BKE_nla.h"
#include "BKE_paint.h"
#include "BKE_scene.h"
#include "BKE_screen.h"
#include "BKE_icons.h"
#include "BKE_workspace.h"

#include "DEG_depsgraph.h"
#include "DEG_depsgraph_build.h"

#include "ED_anim_api.h"
#include "ED_buttons.h"
#include "ED_fileselect.h"
#include "ED_image.h"
#include "ED_node.h"
#include "ED_transform.h"
#include "ED_screen.h"
#include "ED_view3d.h"
#include "ED_sequencer.h"
#include "ED_clip.h"

#include "GPU_material.h"

#include "IMB_imbuf_types.h"

#include "UI_interface.h"
#include "UI_view2d.h"

static StructRNA *rna_Space_refine(struct PointerRNA *ptr)
{
	SpaceLink *space = (SpaceLink *)ptr->data;

	switch (space->spacetype) {
		case SPACE_VIEW3D:
			return &RNA_SpaceView3D;
		case SPACE_IPO:
			return &RNA_SpaceGraphEditor;
		case SPACE_OUTLINER:
			return &RNA_SpaceOutliner;
		case SPACE_BUTS:
			return &RNA_SpaceProperties;
		case SPACE_FILE:
			return &RNA_SpaceFileBrowser;
		case SPACE_IMAGE:
			return &RNA_SpaceImageEditor;
		case SPACE_INFO:
			return &RNA_SpaceInfo;
		case SPACE_SEQ:
			return &RNA_SpaceSequenceEditor;
		case SPACE_TEXT:
			return &RNA_SpaceTextEditor;
		case SPACE_ACTION:
			return &RNA_SpaceDopeSheetEditor;
		case SPACE_NLA:
			return &RNA_SpaceNLA;
		case SPACE_NODE:
			return &RNA_SpaceNodeEditor;
		case SPACE_CONSOLE:
			return &RNA_SpaceConsole;
		case SPACE_USERPREF:
			return &RNA_SpacePreferences;
		case SPACE_CLIP:
			return &RNA_SpaceClipEditor;
		default:
			return &RNA_Space;
	}
}

static ScrArea *rna_area_from_space(PointerRNA *ptr)
{
	bScreen *sc = (bScreen *)ptr->id.data;
	SpaceLink *link = (SpaceLink *)ptr->data;
	return BKE_screen_find_area_from_space(sc, link);
}

static void area_region_from_regiondata(bScreen *sc, void *regiondata, ScrArea **r_sa, ARegion **r_ar)
{
	ScrArea *sa;
	ARegion *ar;

	*r_sa = NULL;
	*r_ar = NULL;

	for (sa = sc->areabase.first; sa; sa = sa->next) {
		for (ar = sa->regionbase.first; ar; ar = ar->next) {
			if (ar->regiondata == regiondata) {
				*r_sa = sa;
				*r_ar = ar;
				return;
			}
		}
	}
}

static void rna_area_region_from_regiondata(PointerRNA *ptr, ScrArea **r_sa, ARegion **r_ar)
{
	bScreen *sc = (bScreen *)ptr->id.data;
	void *regiondata = ptr->data;

	area_region_from_regiondata(sc, regiondata, r_sa, r_ar);
}

static bool rna_Space_view2d_sync_get(PointerRNA *ptr)
{
	ScrArea *sa;
	ARegion *ar;

	sa = rna_area_from_space(ptr); /* can be NULL */
	ar = BKE_area_find_region_type(sa, RGN_TYPE_WINDOW);
	if (ar) {
		View2D *v2d = &ar->v2d;
		return (v2d->flag & V2D_VIEWSYNC_SCREEN_TIME) != 0;
	}

	return false;
}

static void rna_Space_view2d_sync_set(PointerRNA *ptr, bool value)
{
	ScrArea *sa;
	ARegion *ar;

	sa = rna_area_from_space(ptr); /* can be NULL */
	ar = BKE_area_find_region_type(sa, RGN_TYPE_WINDOW);
	if (ar) {
		View2D *v2d = &ar->v2d;
		if (value) {
			v2d->flag |= V2D_VIEWSYNC_SCREEN_TIME;
		}
		else {
			v2d->flag &= ~V2D_VIEWSYNC_SCREEN_TIME;
		}
	}
}

static void rna_Space_view2d_sync_update(Main *UNUSED(bmain), Scene *UNUSED(scene), PointerRNA *ptr)
{
	ScrArea *sa;
	ARegion *ar;

	sa = rna_area_from_space(ptr); /* can be NULL */
	ar = BKE_area_find_region_type(sa, RGN_TYPE_WINDOW);

	if (ar) {
		bScreen *sc = (bScreen *)ptr->id.data;
		View2D *v2d = &ar->v2d;

		UI_view2d_sync(sc, sa, v2d, V2D_LOCK_SET);
	}
}

static void rna_GPencil_update(Main *bmain, Scene *UNUSED(scene), PointerRNA *UNUSED(ptr))
{
	/* need set all caches as dirty to recalculate onion skinning */
	for (Object *ob = bmain->object.first; ob; ob = ob->id.next) {
		if (ob->type == OB_GPENCIL) {
			DEG_id_tag_update(&ob->id, ID_RECALC_GEOMETRY);
		}
	}
	WM_main_add_notifier(NC_GPENCIL | NA_EDITED, NULL);
}

/* Space 3D View */
static void rna_SpaceView3D_camera_update(Main *bmain, Scene *scene, PointerRNA *ptr)
{
	View3D *v3d = (View3D *)(ptr->data);
	if (v3d->scenelock) {
		wmWindowManager *wm = bmain->wm.first;

		scene->camera = v3d->camera;
		WM_windows_scene_data_sync(&wm->windows, scene);
	}
}

static void rna_SpaceView3D_lock_camera_and_layers_set(PointerRNA *ptr, bool value)
{
	View3D *v3d = (View3D *)(ptr->data);
	bScreen *sc = (bScreen *)ptr->id.data;

	v3d->scenelock = value;

	if (value) {
		Scene *scene = ED_screen_scene_find(sc, G_MAIN->wm.first);

		/* TODO: restore local view. */
#if 0
		int bit;
		v3d->lay = scene->lay;

		/* seek for layact */
		bit = 0;
		while (bit < 32) {
			if (v3d->lay & (1u << bit)) {
				v3d->layact = (1u << bit);
				break;
			}
			bit++;
		}
#endif
		v3d->camera = scene->camera;
	}
}

static float rna_View3DOverlay_GridScaleUnit_get(PointerRNA *ptr)
{
	View3D *v3d = (View3D *)(ptr->data);
	bScreen *screen = ptr->id.data;
	Scene *scene = ED_screen_scene_find(screen, G_MAIN->wm.first);

	return ED_view3d_grid_scale(scene, v3d, NULL);
}

static PointerRNA rna_SpaceView3D_region_3d_get(PointerRNA *ptr)
{
	View3D *v3d = (View3D *)(ptr->data);
	ScrArea *sa = rna_area_from_space(ptr);
	void *regiondata = NULL;
	if (sa) {
		ListBase *regionbase = (sa->spacedata.first == v3d) ? &sa->regionbase : &v3d->regionbase;
		ARegion *ar = regionbase->last; /* always last in list, weak .. */
		regiondata = ar->regiondata;
	}

	return rna_pointer_inherit_refine(ptr, &RNA_RegionView3D, regiondata);
}

static void rna_SpaceView3D_region_quadviews_begin(CollectionPropertyIterator *iter, PointerRNA *ptr)
{
	View3D *v3d = (View3D *)(ptr->data);
	ScrArea *sa = rna_area_from_space(ptr);
	int i = 3;

	ARegion *ar = ((sa && sa->spacedata.first == v3d) ? &sa->regionbase : &v3d->regionbase)->last;
	ListBase lb = {NULL, NULL};

	if (ar && ar->alignment == RGN_ALIGN_QSPLIT) {
		while (i-- && ar) {
			ar = ar->prev;
		}

		if (i < 0) {
			lb.first = ar;
		}
	}

	rna_iterator_listbase_begin(iter, &lb, NULL);
}

static PointerRNA rna_SpaceView3D_region_quadviews_get(CollectionPropertyIterator *iter)
{
	void *regiondata = ((ARegion *)rna_iterator_listbase_get(iter))->regiondata;

	return rna_pointer_inherit_refine(&iter->parent, &RNA_RegionView3D, regiondata);
}

static void rna_RegionView3D_quadview_update(Main *UNUSED(main), Scene *UNUSED(scene), PointerRNA *ptr)
{
	ScrArea *sa;
	ARegion *ar;

	rna_area_region_from_regiondata(ptr, &sa, &ar);
	if (sa && ar && ar->alignment == RGN_ALIGN_QSPLIT)
		ED_view3d_quadview_update(sa, ar, false);
}

/* same as above but call clip==true */
static void rna_RegionView3D_quadview_clip_update(Main *UNUSED(main), Scene *UNUSED(scene), PointerRNA *ptr)
{
	ScrArea *sa;
	ARegion *ar;

	rna_area_region_from_regiondata(ptr, &sa, &ar);
	if (sa && ar && ar->alignment == RGN_ALIGN_QSPLIT)
		ED_view3d_quadview_update(sa, ar, true);
}

static void rna_RegionView3D_view_location_get(PointerRNA *ptr, float *values)
{
	RegionView3D *rv3d = (RegionView3D *)(ptr->data);
	negate_v3_v3(values, rv3d->ofs);
}

static void rna_RegionView3D_view_location_set(PointerRNA *ptr, const float *values)
{
	RegionView3D *rv3d = (RegionView3D *)(ptr->data);
	negate_v3_v3(rv3d->ofs, values);
}

static void rna_RegionView3D_view_rotation_get(PointerRNA *ptr, float *values)
{
	RegionView3D *rv3d = (RegionView3D *)(ptr->data);
	invert_qt_qt(values, rv3d->viewquat);
}

static void rna_RegionView3D_view_rotation_set(PointerRNA *ptr, const float *values)
{
	RegionView3D *rv3d = (RegionView3D *)(ptr->data);
	invert_qt_qt(rv3d->viewquat, values);
}

static void rna_RegionView3D_view_matrix_set(PointerRNA *ptr, const float *values)
{
	RegionView3D *rv3d = (RegionView3D *)(ptr->data);
	float mat[4][4];
	invert_m4_m4(mat, (float (*)[4])values);
	ED_view3d_from_m4(mat, rv3d->ofs, rv3d->viewquat, &rv3d->dist);
}

static void rna_3DViewShading_type_update(Main *bmain, Scene *UNUSED(scene), PointerRNA *ptr)
{
	ID *id = ptr->id.data;
	if (GS(id->name) == ID_SCE) {
		return;
	}

	for (Material *ma = bmain->mat.first; ma; ma = ma->id.next) {
		/* XXX Dependency graph does not support CD mask tracking,
		 * so we trigger  materials shading for until it's properly supported.
		 * This is to ensure material batches are all recreated when switching
		 * shading type. In the future DEG should replace this and just tag
		 * the meshes itself.
		 * This hack just tag BKE_MESH_BATCH_DIRTY_SHADING for every mesh that
		 * have a material. (see T55059) */
		DEG_id_tag_update(&ma->id, ID_RECALC_SHADING);
	}

	bScreen *screen = ptr->id.data;
	for (ScrArea *sa = screen->areabase.first; sa; sa = sa->next) {
		for (SpaceLink *sl = sa->spacedata.first; sl; sl = sl->next) {
			if (sl->spacetype == SPACE_VIEW3D) {
				View3D *v3d = (View3D *)sl;
				if (&v3d->shading == ptr->data) {
					ED_view3d_shade_update(bmain, v3d, sa);
					return;
				}
			}
		}
	}
}

static Scene *rna_3DViewShading_scene(PointerRNA *ptr)
{
	/* Get scene, depends if using 3D view or OpenGL render settings. */
	ID *id = ptr->id.data;
	if (GS(id->name) == ID_SCE) {
		return (Scene *)id;
	}
	else {
		bScreen *screen = ptr->id.data;
		return WM_windows_scene_get_from_screen(G_MAIN->wm.first, screen);
	}
}

static int rna_3DViewShading_type_get(PointerRNA *ptr)
{
	/* Available shading types depend on render engine. */
	Scene *scene = rna_3DViewShading_scene(ptr);
	RenderEngineType *type = (scene) ? RE_engines_find(scene->r.engine) : NULL;
	View3DShading *shading = (View3DShading *)ptr->data;

	if (scene == NULL || BKE_scene_uses_blender_eevee(scene)) {
		return shading->type;
	}
	else if (BKE_scene_uses_blender_workbench(scene)) {
		return (shading->type == OB_MATERIAL) ? OB_RENDER : shading->type;
	}
	else {
		if (shading->type == OB_RENDER && !(type && type->view_draw)) {
			return OB_MATERIAL;
		}
		else {
			return shading->type;
		}
	}
}

static void rna_3DViewShading_type_set(PointerRNA *ptr, int value)
{
	View3DShading *shading = (View3DShading *)ptr->data;
	if (value != shading->type && value == OB_RENDER) {
		shading->prev_type = shading->type;
	}
	shading->type = value;
}

static const EnumPropertyItem *rna_3DViewShading_type_itemf(
        bContext *UNUSED(C), PointerRNA *ptr,
        PropertyRNA *UNUSED(prop), bool *r_free)
{
	Scene *scene = rna_3DViewShading_scene(ptr);
	RenderEngineType *type = (scene) ? RE_engines_find(scene->r.engine) : NULL;

	EnumPropertyItem *item = NULL;
	int totitem = 0;

	RNA_enum_items_add_value(&item, &totitem, rna_enum_shading_type_items, OB_WIRE);
	RNA_enum_items_add_value(&item, &totitem, rna_enum_shading_type_items, OB_SOLID);

	if (scene == NULL || BKE_scene_uses_blender_eevee(scene)) {
		RNA_enum_items_add_value(&item, &totitem, rna_enum_shading_type_items, OB_MATERIAL);
		RNA_enum_items_add_value(&item, &totitem, rna_enum_shading_type_items, OB_RENDER);
	}
	else if (BKE_scene_uses_blender_workbench(scene)) {
		RNA_enum_items_add_value(&item, &totitem, rna_enum_shading_type_items, OB_RENDER);
	}
	else {
		RNA_enum_items_add_value(&item, &totitem, rna_enum_shading_type_items, OB_MATERIAL);
		if (type && type->view_draw) {
			RNA_enum_items_add_value(&item, &totitem, rna_enum_shading_type_items, OB_RENDER);
		}
	}

	RNA_enum_item_end(&item, &totitem);
	*r_free = true;

	return item;
}

/* Shading.selected_studio_light */
static PointerRNA rna_View3DShading_selected_studio_light_get(PointerRNA *ptr)
{
	View3DShading *shading = (View3DShading *)ptr->data;
	StudioLight *sl;
	if (shading->type == OB_SOLID && shading->light == V3D_LIGHTING_MATCAP) {
		sl = BKE_studiolight_find(shading->matcap, STUDIOLIGHT_FLAG_ALL);
	}
	else if (shading->type == OB_SOLID && shading->light == V3D_LIGHTING_STUDIO) {
		sl = BKE_studiolight_find(shading->studio_light, STUDIOLIGHT_FLAG_ALL);
	}
	else {
		sl = BKE_studiolight_find(shading->lookdev_light, STUDIOLIGHT_FLAG_ALL);
	}
	return rna_pointer_inherit_refine(ptr, &RNA_StudioLight, sl);
}

/* shading.light */
static int rna_View3DShading_light_get(PointerRNA *ptr)
{
	View3DShading *shading = (View3DShading *)ptr->data;
	return shading->light;
}

static void rna_View3DShading_light_set(PointerRNA *ptr, int value)
{
	View3DShading *shading = (View3DShading *)ptr->data;
	if (value == V3D_LIGHTING_MATCAP && shading->color_type == V3D_SHADING_TEXTURE_COLOR) {
		shading->color_type = V3D_SHADING_MATERIAL_COLOR;
	}
	shading->light = value;
}

static const EnumPropertyItem *rna_View3DShading_color_type_itemf(
        bContext *UNUSED(C), PointerRNA *ptr,
        PropertyRNA *UNUSED(prop), bool *r_free)
{
	View3DShading *shading = (View3DShading *)ptr->data;

	int totitem = 0;
	EnumPropertyItem *item = NULL;

	if (shading->type == OB_SOLID) {
		RNA_enum_items_add_value(&item, &totitem, rna_enum_shading_color_type_items, V3D_SHADING_SINGLE_COLOR);
		RNA_enum_items_add_value(&item, &totitem, rna_enum_shading_color_type_items, V3D_SHADING_MATERIAL_COLOR);
		RNA_enum_items_add_value(&item, &totitem, rna_enum_shading_color_type_items, V3D_SHADING_OBJECT_COLOR);
		RNA_enum_items_add_value(&item, &totitem, rna_enum_shading_color_type_items, V3D_SHADING_RANDOM_COLOR);
		if (shading->light != V3D_LIGHTING_MATCAP) {
			RNA_enum_items_add_value(&item, &totitem, rna_enum_shading_color_type_items, V3D_SHADING_TEXTURE_COLOR);
		}
	}

	RNA_enum_item_end(&item, &totitem);
	*r_free = true;
	return item;
}

/* Studio light */
static int rna_View3DShading_studio_light_get(PointerRNA *ptr)
{
	View3DShading *shading = (View3DShading *)ptr->data;
	char *dna_storage = shading->studio_light;

	int flag = STUDIOLIGHT_TYPE_STUDIO;
	if (shading->type == OB_SOLID && shading->light == V3D_LIGHTING_MATCAP) {
		flag = STUDIOLIGHT_TYPE_MATCAP;
		dna_storage = shading->matcap;
	}
	else if (shading->type == OB_MATERIAL) {
		flag = STUDIOLIGHT_TYPE_WORLD;
		dna_storage = shading->lookdev_light;
	}
	StudioLight *sl = BKE_studiolight_find(dna_storage, flag);
	if (sl) {
		BLI_strncpy(dna_storage, sl->name, FILE_MAXFILE);
		return sl->index;
	}
	else {
		return 0;
	}
}

static void rna_View3DShading_studio_light_set(PointerRNA *ptr, int value)
{
	View3DShading *shading = (View3DShading *)ptr->data;
	char *dna_storage = shading->studio_light;

	int flag = STUDIOLIGHT_TYPE_STUDIO;
	if (shading->type == OB_SOLID && shading->light == V3D_LIGHTING_MATCAP) {
		flag = STUDIOLIGHT_TYPE_MATCAP;
		dna_storage = shading->matcap;
	}
	else if (shading->type == OB_MATERIAL) {
		flag = STUDIOLIGHT_TYPE_WORLD;
		dna_storage = shading->lookdev_light;
	}
	StudioLight *sl = BKE_studiolight_findindex(value, flag);
	if (sl) {
		BLI_strncpy(dna_storage, sl->name, FILE_MAXFILE);
	}
}

static const EnumPropertyItem *rna_View3DShading_studio_light_itemf(
        bContext *UNUSED(C), PointerRNA *ptr,
        PropertyRNA *UNUSED(prop), bool *r_free)
{
	View3DShading *shading = (View3DShading *)ptr->data;
	EnumPropertyItem *item = NULL;
	int totitem = 0;

	if (shading->type == OB_SOLID && shading->light == V3D_LIGHTING_MATCAP) {
		const int flags = (STUDIOLIGHT_EXTERNAL_FILE | STUDIOLIGHT_TYPE_MATCAP);

		LISTBASE_FOREACH(StudioLight *, sl, BKE_studiolight_listbase()) {
			int icon_id = (shading->flag & V3D_SHADING_MATCAP_FLIP_X) ? sl->icon_id_matcap_flipped: sl->icon_id_matcap;
			if ((sl->flag & flags) == flags) {
				EnumPropertyItem tmp = {sl->index, sl->name, icon_id, sl->name, ""};
				RNA_enum_item_add(&item, &totitem, &tmp);
			}
		}
	}
	else {
		LISTBASE_FOREACH(StudioLight *, sl, BKE_studiolight_listbase()) {
			int icon_id = sl->icon_id_irradiance;
			bool show_studiolight = false;

			if (sl->flag & STUDIOLIGHT_INTERNAL) {
				/* always show internal lights for solid */
				if (shading->type == OB_SOLID) {
					show_studiolight = true;
				}
			}
			else {
				switch (shading->type) {
					case OB_SOLID:
					case OB_TEXTURE:
						show_studiolight = ((sl->flag & STUDIOLIGHT_TYPE_STUDIO) != 0);
						break;

					case OB_MATERIAL:
						show_studiolight = ((sl->flag & STUDIOLIGHT_TYPE_WORLD) != 0);
						icon_id = sl->icon_id_radiance;
						break;
				}
			}

			if (show_studiolight) {
				EnumPropertyItem tmp = {sl->index, sl->name, icon_id, sl->name, ""};
				RNA_enum_item_add(&item, &totitem, &tmp);
			}
		}
	}

	RNA_enum_item_end(&item, &totitem);
	*r_free = true;
	return item;
}

static const EnumPropertyItem *rna_SpaceView3D_stereo3d_camera_itemf(
        bContext *C, PointerRNA *UNUSED(ptr),
        PropertyRNA *UNUSED(prop), bool *UNUSED(r_free))
{
	Scene *scene = CTX_data_scene(C);

	if (scene->r.views_format == SCE_VIEWS_FORMAT_MULTIVIEW)
		return multiview_camera_items;
	else
		return stereo3d_camera_items;
}

static int rna_SpaceView3D_icon_from_show_object_viewport_get(PointerRNA *ptr)
{
	const View3D *v3d = (View3D *)ptr->data;
	/* Ignore selection values when view is off, intent is to show if visible objects aren't selectable. */
	const int view_value = (v3d->object_type_exclude_viewport != 0);
	const int select_value = (v3d->object_type_exclude_select & ~v3d->object_type_exclude_viewport) != 0;
	return ICON_VIS_SEL_11 + (view_value << 1) + select_value;
}

static char *rna_View3DShading_path(PointerRNA *UNUSED(ptr))
{
    return BLI_sprintfN("shading");
}

static PointerRNA rna_SpaceView3D_overlay_get(PointerRNA *ptr)
{
	return rna_pointer_inherit_refine(ptr, &RNA_View3DOverlay, ptr->data);
}

static char *rna_View3DOverlay_path(PointerRNA *UNUSED(ptr))
{
    return BLI_sprintfN("overlay");
}

/* Space Image Editor */

static PointerRNA rna_SpaceImageEditor_uvedit_get(PointerRNA *ptr)
{
	return rna_pointer_inherit_refine(ptr, &RNA_SpaceUVEditor, ptr->data);
}

static void rna_SpaceImageEditor_mode_update(Main *bmain, Scene *scene, PointerRNA *UNUSED(ptr))
{
	ED_space_image_paint_update(bmain, bmain->wm.first, scene);
}


static void rna_SpaceImageEditor_show_stereo_set(PointerRNA *ptr, int value)
{
	SpaceImage *sima = (SpaceImage *)(ptr->data);

	if (value)
		sima->iuser.flag |= IMA_SHOW_STEREO;
	else
		sima->iuser.flag &= ~IMA_SHOW_STEREO;
}

static bool rna_SpaceImageEditor_show_stereo_get(PointerRNA *ptr)
{
	SpaceImage *sima = (SpaceImage *)(ptr->data);
	return (sima->iuser.flag & IMA_SHOW_STEREO) != 0;
}

static void rna_SpaceImageEditor_show_stereo_update(Main *UNUSED(bmain), Scene *UNUSED(unused), PointerRNA *ptr)
{
	SpaceImage *sima = (SpaceImage *)(ptr->data);
	Image *ima = sima->image;

	if (ima) {
		if (ima->rr) {
			BKE_image_multilayer_index(ima->rr, &sima->iuser);
		}
		else {
			BKE_image_multiview_index(ima, &sima->iuser);
		}
	}
}

static bool rna_SpaceImageEditor_show_render_get(PointerRNA *ptr)
{
	SpaceImage *sima = (SpaceImage *)(ptr->data);
	return ED_space_image_show_render(sima);
}

static bool rna_SpaceImageEditor_show_paint_get(PointerRNA *ptr)
{
	SpaceImage *sima = (SpaceImage *)(ptr->data);
	return ED_space_image_show_paint(sima);
}

static bool rna_SpaceImageEditor_show_uvedit_get(PointerRNA *ptr)
{
	SpaceImage *sima = (SpaceImage *)(ptr->data);
	bScreen *sc = (bScreen *)ptr->id.data;
	wmWindow *win = ED_screen_window_find(sc, G_MAIN->wm.first);
	ViewLayer *view_layer = WM_window_get_active_view_layer(win);
	Object *obedit = OBEDIT_FROM_VIEW_LAYER(view_layer);
	return ED_space_image_show_uvedit(sima, obedit);
}

static bool rna_SpaceImageEditor_show_maskedit_get(PointerRNA *ptr)
{
	SpaceImage *sima = (SpaceImage *)(ptr->data);
	bScreen *sc = (bScreen *)ptr->id.data;
	wmWindow *win = ED_screen_window_find(sc, G_MAIN->wm.first);
	ViewLayer *view_layer = WM_window_get_active_view_layer(win);
	return ED_space_image_check_show_maskedit(sima, view_layer);
}

static void rna_SpaceImageEditor_image_set(PointerRNA *ptr, PointerRNA value)
{
	SpaceImage *sima = (SpaceImage *)(ptr->data);
	bScreen *sc = (bScreen *)ptr->id.data;
	wmWindow *win;
	Scene *scene = ED_screen_scene_find_with_window(sc, G_MAIN->wm.first, &win);
	ViewLayer *view_layer = WM_window_get_active_view_layer(win);
	Object *obedit = OBEDIT_FROM_VIEW_LAYER(view_layer);

	BLI_assert(BKE_id_is_in_global_main(value.data));
	ED_space_image_set(G_MAIN, sima, scene, obedit, (Image *)value.data);
}

static void rna_SpaceImageEditor_mask_set(PointerRNA *ptr, PointerRNA value)
{
	SpaceImage *sima = (SpaceImage *)(ptr->data);

	ED_space_image_set_mask(NULL, sima, (Mask *)value.data);
}

static const EnumPropertyItem *rna_SpaceImageEditor_display_channels_itemf(
        bContext *UNUSED(C), PointerRNA *ptr,
        PropertyRNA *UNUSED(prop), bool *r_free)
{
	SpaceImage *sima = (SpaceImage *)ptr->data;
	EnumPropertyItem *item = NULL;
	ImBuf *ibuf;
	void *lock;
	int zbuf, alpha, totitem = 0;

	ibuf = ED_space_image_acquire_buffer(sima, &lock);

	alpha = ibuf && (ibuf->channels == 4);
	zbuf = ibuf && (ibuf->zbuf || ibuf->zbuf_float || (ibuf->channels == 1));

	ED_space_image_release_buffer(sima, ibuf, lock);

	if (alpha && zbuf)
		return display_channels_items;

	if (alpha) {
		RNA_enum_items_add_value(&item, &totitem, display_channels_items, SI_USE_ALPHA);
		RNA_enum_items_add_value(&item, &totitem, display_channels_items, 0);
		RNA_enum_items_add_value(&item, &totitem, display_channels_items, SI_SHOW_ALPHA);
	}
	else if (zbuf) {
		RNA_enum_items_add_value(&item, &totitem, display_channels_items, 0);
		RNA_enum_items_add_value(&item, &totitem, display_channels_items, SI_SHOW_ZBUF);
	}
	else {
		RNA_enum_items_add_value(&item, &totitem, display_channels_items, 0);
	}

	RNA_enum_items_add_value(&item, &totitem, display_channels_items, SI_SHOW_R);
	RNA_enum_items_add_value(&item, &totitem, display_channels_items, SI_SHOW_G);
	RNA_enum_items_add_value(&item, &totitem, display_channels_items, SI_SHOW_B);

	RNA_enum_item_end(&item, &totitem);
	*r_free = true;

	return item;
}

static void rna_SpaceImageEditor_zoom_get(PointerRNA *ptr, float *values)
{
	SpaceImage *sima = (SpaceImage *)ptr->data;
	ScrArea *sa;
	ARegion *ar;

	values[0] = values[1] = 1;

	/* find aregion */
	sa = rna_area_from_space(ptr); /* can be NULL */
	ar = BKE_area_find_region_type(sa, RGN_TYPE_WINDOW);
	if (ar) {
		ED_space_image_get_zoom(sima, ar, &values[0], &values[1]);
	}
}

static void rna_SpaceImageEditor_cursor_location_get(PointerRNA *ptr, float *values)
{
	SpaceImage *sima = (SpaceImage *)ptr->data;

	if (sima->flag & SI_COORDFLOATS) {
		copy_v2_v2(values, sima->cursor);
	}
	else {
		int w, h;
		ED_space_image_get_size(sima, &w, &h);

		values[0] = sima->cursor[0] * w;
		values[1] = sima->cursor[1] * h;
	}
}

static void rna_SpaceImageEditor_cursor_location_set(PointerRNA *ptr, const float *values)
{
	SpaceImage *sima = (SpaceImage *)ptr->data;

	if (sima->flag & SI_COORDFLOATS) {
		copy_v2_v2(sima->cursor, values);
	}
	else {
		int w, h;
		ED_space_image_get_size(sima, &w, &h);

		sima->cursor[0] = values[0] / w;
		sima->cursor[1] = values[1] / h;
	}
}

static void rna_SpaceImageEditor_image_update(Main *UNUSED(bmain), Scene *UNUSED(scene), PointerRNA *ptr)
{
	SpaceImage *sima = (SpaceImage *)ptr->data;
	Image *ima = sima->image;

	/* make sure all the iuser settings are valid for the sima image */
	if (ima) {
		if (ima->rr) {
			if (BKE_image_multilayer_index(sima->image->rr, &sima->iuser) == NULL) {
				BKE_image_init_imageuser(sima->image, &sima->iuser);
			}
		}
		else {
			BKE_image_multiview_index(ima, &sima->iuser);
		}
	}
}

static void rna_SpaceImageEditor_scopes_update(struct bContext *C, struct PointerRNA *ptr)
{
	SpaceImage *sima = (SpaceImage *)ptr->data;
	ImBuf *ibuf;
	void *lock;

	ibuf = ED_space_image_acquire_buffer(sima, &lock);
	if (ibuf) {
		ED_space_image_scopes_update(C, sima, ibuf, true);
		WM_main_add_notifier(NC_IMAGE, sima->image);
	}
	ED_space_image_release_buffer(sima, ibuf, lock);
}

static const EnumPropertyItem *rna_SpaceImageEditor_pivot_itemf(
        bContext *UNUSED(C), PointerRNA *ptr,
        PropertyRNA *UNUSED(prop), bool *UNUSED(r_free))
{
	static const EnumPropertyItem pivot_items[] = {
		{V3D_AROUND_CENTER_BOUNDS, "CENTER", ICON_PIVOT_BOUNDBOX, "Bounding Box Center", ""},
		{V3D_AROUND_CENTER_MEDIAN, "MEDIAN", ICON_PIVOT_MEDIAN, "Median Point", ""},
		{V3D_AROUND_CURSOR, "CURSOR", ICON_PIVOT_CURSOR, "2D Cursor", ""},
		{V3D_AROUND_LOCAL_ORIGINS, "INDIVIDUAL_ORIGINS", ICON_PIVOT_INDIVIDUAL,
		            "Individual Origins", "Pivot around each selected island's own median point"},
		{0, NULL, 0, NULL, NULL}
	};

	SpaceImage *sima = (SpaceImage *)ptr->data;

	if (sima->mode == SI_MODE_PAINT)
		return rna_enum_transform_pivot_items_full;
	else
		return pivot_items;
}

/* Space Text Editor */

static void rna_SpaceTextEditor_word_wrap_set(PointerRNA *ptr, bool value)
{
	SpaceText *st = (SpaceText *)(ptr->data);

	st->wordwrap = value;
	st->left = 0;
}

static void rna_SpaceTextEditor_text_set(PointerRNA *ptr, PointerRNA value)
{
	SpaceText *st = (SpaceText *)(ptr->data);

	st->text = value.data;

	WM_main_add_notifier(NC_TEXT | NA_SELECTED, st->text);
}

static void rna_SpaceTextEditor_updateEdited(Main *UNUSED(bmain), Scene *UNUSED(scene), PointerRNA *ptr)
{
	SpaceText *st = (SpaceText *)ptr->data;

	if (st->text)
		WM_main_add_notifier(NC_TEXT | NA_EDITED, st->text);
}

/* Space Properties */

/* note: this function exists only to avoid id refcounting */
static void rna_SpaceProperties_pin_id_set(PointerRNA *ptr, PointerRNA value)
{
	SpaceButs *sbuts = (SpaceButs *)(ptr->data);
	sbuts->pinid = value.data;
}

static StructRNA *rna_SpaceProperties_pin_id_typef(PointerRNA *ptr)
{
	SpaceButs *sbuts = (SpaceButs *)(ptr->data);

	if (sbuts->pinid)
		return ID_code_to_RNA_type(GS(sbuts->pinid->name));

	return &RNA_ID;
}

static void rna_SpaceProperties_pin_id_update(Main *UNUSED(bmain), Scene *UNUSED(scene), PointerRNA *ptr)
{
	SpaceButs *sbuts = (SpaceButs *)(ptr->data);
	ID *id = sbuts->pinid;

	if (id == NULL) {
		sbuts->flag &= ~SB_PIN_CONTEXT;
		return;
	}

	switch (GS(id->name)) {
		case ID_MA:
			WM_main_add_notifier(NC_MATERIAL | ND_SHADING, NULL);
			break;
		case ID_TE:
			WM_main_add_notifier(NC_TEXTURE, NULL);
			break;
		case ID_WO:
			WM_main_add_notifier(NC_WORLD, NULL);
			break;
		case ID_LA:
			WM_main_add_notifier(NC_LAMP, NULL);
			break;
		default:
			break;
	}
}


static void rna_SpaceProperties_context_set(PointerRNA *ptr, int value)
{
	SpaceButs *sbuts = (SpaceButs *)(ptr->data);

	sbuts->mainb = value;
	sbuts->mainbuser = value;
}

static const EnumPropertyItem *rna_SpaceProperties_context_itemf(
        bContext *UNUSED(C), PointerRNA *ptr,
        PropertyRNA *UNUSED(prop), bool *r_free)
{
	SpaceButs *sbuts = (SpaceButs *)(ptr->data);
	EnumPropertyItem *item = NULL;
	int totitem = 0;

	if (sbuts->pathflag & (1 << BCONTEXT_TOOL)) {
		RNA_enum_items_add_value(&item, &totitem, buttons_context_items, BCONTEXT_TOOL);
	}

	if (totitem) {
		RNA_enum_item_add_separator(&item, &totitem);
	}

	if (sbuts->pathflag & (1 << BCONTEXT_RENDER)) {
		RNA_enum_items_add_value(&item, &totitem, buttons_context_items, BCONTEXT_RENDER);
	}

	if (sbuts->pathflag & (1 << BCONTEXT_OUTPUT)) {
		RNA_enum_items_add_value(&item, &totitem, buttons_context_items, BCONTEXT_OUTPUT);
	}

	if (sbuts->pathflag & (1 << BCONTEXT_VIEW_LAYER)) {
		RNA_enum_items_add_value(&item, &totitem, buttons_context_items, BCONTEXT_VIEW_LAYER);
	}

	if (sbuts->pathflag & (1 << BCONTEXT_SCENE)) {
		RNA_enum_items_add_value(&item, &totitem, buttons_context_items, BCONTEXT_SCENE);
	}

	if (sbuts->pathflag & (1 << BCONTEXT_WORLD)) {
		RNA_enum_items_add_value(&item, &totitem, buttons_context_items, BCONTEXT_WORLD);
	}

	if (totitem) {
		RNA_enum_item_add_separator(&item, &totitem);
	}

	if (sbuts->pathflag & (1 << BCONTEXT_OBJECT)) {
		RNA_enum_items_add_value(&item, &totitem, buttons_context_items, BCONTEXT_OBJECT);
	}

	if (sbuts->pathflag & (1 << BCONTEXT_CONSTRAINT)) {
		RNA_enum_items_add_value(&item, &totitem, buttons_context_items, BCONTEXT_CONSTRAINT);
	}

	if (sbuts->pathflag & (1 << BCONTEXT_MODIFIER)) {
		RNA_enum_items_add_value(&item, &totitem, buttons_context_items, BCONTEXT_MODIFIER);
	}

	if (sbuts->pathflag & (1 << BCONTEXT_SHADERFX)) {
		RNA_enum_items_add_value(&item, &totitem, buttons_context_items, BCONTEXT_SHADERFX);
	}

	if (sbuts->pathflag & (1 << BCONTEXT_DATA)) {
		RNA_enum_items_add_value(&item, &totitem, buttons_context_items, BCONTEXT_DATA);
		(item + totitem - 1)->icon = sbuts->dataicon;
	}

	if (sbuts->pathflag & (1 << BCONTEXT_BONE)) {
		RNA_enum_items_add_value(&item, &totitem, buttons_context_items, BCONTEXT_BONE);
	}

	if (sbuts->pathflag & (1 << BCONTEXT_BONE_CONSTRAINT)) {
		RNA_enum_items_add_value(&item, &totitem, buttons_context_items, BCONTEXT_BONE_CONSTRAINT);
	}

	if (sbuts->pathflag & (1 << BCONTEXT_MATERIAL)) {
		RNA_enum_items_add_value(&item, &totitem, buttons_context_items, BCONTEXT_MATERIAL);
	}

	if (sbuts->pathflag & (1 << BCONTEXT_TEXTURE)) {
		RNA_enum_items_add_value(&item, &totitem, buttons_context_items, BCONTEXT_TEXTURE);
	}

	if (sbuts->pathflag & (1 << BCONTEXT_PARTICLE)) {
		RNA_enum_items_add_value(&item, &totitem, buttons_context_items, BCONTEXT_PARTICLE);
	}

	if (sbuts->pathflag & (1 << BCONTEXT_PHYSICS)) {
		RNA_enum_items_add_value(&item, &totitem, buttons_context_items, BCONTEXT_PHYSICS);
	}

	RNA_enum_item_end(&item, &totitem);
	*r_free = true;

	return item;
}

static void rna_SpaceProperties_context_update(Main *UNUSED(bmain), Scene *UNUSED(scene), PointerRNA *ptr)
{
	SpaceButs *sbuts = (SpaceButs *)(ptr->data);
	/* XXX BCONTEXT_DATA is ugly, but required for lights... See T51318. */
	if (ELEM(sbuts->mainb, BCONTEXT_WORLD, BCONTEXT_MATERIAL, BCONTEXT_TEXTURE, BCONTEXT_DATA)) {
		sbuts->preview = 1;
	}
}

/* Space Console */
static void rna_ConsoleLine_body_get(PointerRNA *ptr, char *value)
{
	ConsoleLine *ci = (ConsoleLine *)ptr->data;
	memcpy(value, ci->line, ci->len + 1);
}

static int rna_ConsoleLine_body_length(PointerRNA *ptr)
{
	ConsoleLine *ci = (ConsoleLine *)ptr->data;
	return ci->len;
}

static void rna_ConsoleLine_body_set(PointerRNA *ptr, const char *value)
{
	ConsoleLine *ci = (ConsoleLine *)ptr->data;
	int len = strlen(value);

	if ((len >= ci->len_alloc) || (len * 2 < ci->len_alloc) ) { /* allocate a new string */
		MEM_freeN(ci->line);
		ci->line = MEM_mallocN((len + 1) * sizeof(char), "rna_consoleline");
		ci->len_alloc = len + 1;
	}
	memcpy(ci->line, value, len + 1);
	ci->len = len;

	if (ci->cursor > len) /* clamp the cursor */
		ci->cursor = len;
}

static void rna_ConsoleLine_cursor_index_range(PointerRNA *ptr, int *min, int *max,
                                               int *UNUSED(softmin), int *UNUSED(softmax))
{
	ConsoleLine *ci = (ConsoleLine *)ptr->data;

	*min = 0;
	*max = ci->len; /* intentionally _not_ -1 */
}

/* Space Dopesheet */

static void rna_SpaceDopeSheetEditor_action_set(PointerRNA *ptr, PointerRNA value)
{
	SpaceAction *saction = (SpaceAction *)(ptr->data);
	bAction *act = (bAction *)value.data;

	if ((act == NULL) || (act->idroot == 0)) {
		/* just set if we're clearing the action or if the action is "amorphous" still */
		saction->action = act;
	}
	else {
		/* action to set must strictly meet the mode criteria... */
		if (saction->mode == SACTCONT_ACTION) {
			/* currently, this is "object-level" only, until we have some way of specifying this */
			if (act->idroot == ID_OB)
				saction->action = act;
			else
				printf("ERROR: cannot assign Action '%s' to Action Editor, as action is not object-level animation\n",
				       act->id.name + 2);
		}
		else if (saction->mode == SACTCONT_SHAPEKEY) {
			/* as the name says, "shapekey-level" only... */
			if (act->idroot == ID_KE)
				saction->action = act;
			else
				printf("ERROR: cannot assign Action '%s' to Shape Key Editor, as action doesn't animate Shape Keys\n",
				       act->id.name + 2);
		}
		else {
			printf("ACK: who's trying to set an action while not in a mode displaying a single Action only?\n");
		}
	}
}

static void rna_SpaceDopeSheetEditor_action_update(bContext *C, PointerRNA *ptr)
{
	SpaceAction *saction = (SpaceAction *)(ptr->data);
	ViewLayer *view_layer = CTX_data_view_layer(C);
	Main *bmain = CTX_data_main(C);
	Object *obact = OBACT(view_layer);

	/* we must set this action to be the one used by active object (if not pinned) */
	if (obact /* && saction->pin == 0*/) {
		AnimData *adt = NULL;

		if (saction->mode == SACTCONT_ACTION) {
			/* TODO: context selector could help decide this with more control? */
			adt = BKE_animdata_add_id(&obact->id); /* this only adds if non-existent */
		}
		else if (saction->mode == SACTCONT_SHAPEKEY) {
			Key *key = BKE_key_from_object(obact);
			if (key)
				adt = BKE_animdata_add_id(&key->id);  /* this only adds if non-existent */
		}

		/* set action */
		// FIXME: this overlaps a lot with the BKE_animdata_set_action() API method
		if (adt) {
			/* Don't do anything if old and new actions are the same... */
			if (adt->action != saction->action) {
				/* NLA Tweak Mode needs special handling... */
				if (adt->flag & ADT_NLA_EDIT_ON) {
					/* Exit editmode first - we cannot change actions while in tweakmode
					 * NOTE: This will clear the action ref properly
					 */
					BKE_nla_tweakmode_exit(adt);

					/* Assign new action, and adjust the usercounts accordingly */
					adt->action = saction->action;
					id_us_plus((ID *)adt->action);
				}
				else {
					/* Handle old action... */
					if (adt->action) {
						/* Fix id-count of action we're replacing */
						id_us_min(&adt->action->id);

						/* To prevent data loss (i.e. if users flip between actions using the Browse menu),
						 * stash this action if nothing else uses it.
						 *
						 * EXCEPTION:
						 * This callback runs when unlinking actions. In that case, we don't want to
						 * stash the action, as the user is signalling that they want to detach it.
						 * This can be reviewed again later, but it could get annoying if we keep these instead.
						 */
						if ((adt->action->id.us <= 0) && (saction->action != NULL)) {
							/* XXX: Things here get dodgy if this action is only partially completed,
							 *      and the user then uses the browse menu to get back to this action,
							 *      assigning it as the active action (i.e. the stash strip gets out of sync)
							 */
							BKE_nla_action_stash(adt);
						}
					}

					/* Assign new action, and adjust the usercounts accordingly */
					adt->action = saction->action;
					id_us_plus((ID *)adt->action);
				}
			}

			/* Force update of animdata */
			adt->recalc |= ADT_RECALC_ANIM;
		}

		/* force depsgraph flush too */
		DEG_id_tag_update(&obact->id, ID_RECALC_TRANSFORM | ID_RECALC_GEOMETRY);
		/* Update relations as well, so new time source dependency is added. */
		DEG_relations_tag_update(bmain);
	}
}

static void rna_SpaceDopeSheetEditor_mode_update(bContext *C, PointerRNA *ptr)
{
	SpaceAction *saction = (SpaceAction *)(ptr->data);
	ScrArea *sa = CTX_wm_area(C);
	ViewLayer *view_layer = CTX_data_view_layer(C);
	Object *obact = OBACT(view_layer);

	/* special exceptions for ShapeKey Editor mode */
	if (saction->mode == SACTCONT_SHAPEKEY) {
		Key *key = BKE_key_from_object(obact);

		/* 1) update the action stored for the editor */
		if (key)
			saction->action = (key->adt) ? key->adt->action : NULL;
		else
			saction->action = NULL;

		/* 2) enable 'show sliders' by default, since one of the main
		 *    points of the ShapeKey Editor is to provide a one-stop shop
		 *    for controlling the shapekeys, whose main control is the value
		 */
		saction->flag |= SACTION_SLIDERS;
	}
	/* make sure action stored is valid */
	else if (saction->mode == SACTCONT_ACTION) {
		/* 1) update the action stored for the editor */
		/* TODO: context selector could help decide this with more control? */
		if (obact)
			saction->action = (obact->adt) ? obact->adt->action : NULL;
		else
			saction->action = NULL;
	}

	/* Collapse (and show) summary channel and hide channel list for timeline */
	if (saction->mode == SACTCONT_TIMELINE) {
		saction->ads.flag |= ADS_FLAG_SUMMARY_COLLAPSED;
		saction->ads.filterflag |= ADS_FILTER_SUMMARY;
	}

	if (sa && sa->spacedata.first == saction) {
		ARegion *channels_region = BKE_area_find_region_type(sa, RGN_TYPE_CHANNELS);
		if (channels_region) {
			if (saction->mode == SACTCONT_TIMELINE) {
				channels_region->flag |= RGN_FLAG_HIDDEN;
			}
			else {
				channels_region->flag &= ~RGN_FLAG_HIDDEN;
			}
			ED_region_visibility_change_update(C, channels_region);
		}
	}

	/* recalculate extents of channel list */
	saction->runtime.flag |= SACTION_RUNTIME_FLAG_NEED_CHAN_SYNC;

	/* store current mode as "old mode", so that returning from other editors doesn't always reset to "Action Editor" */
	if (saction->mode != SACTCONT_TIMELINE) {
		saction->mode_prev = saction->mode;
	}
}

/* Space Graph Editor */

static void rna_SpaceGraphEditor_display_mode_update(bContext *C, PointerRNA *ptr)
{
	ScrArea *sa = rna_area_from_space(ptr);
	SpaceIpo *sipo = (SpaceIpo *)ptr->data;

	/* for "Drivers" mode, enable all the necessary bits and pieces */
	if (sipo->mode == SIPO_MODE_DRIVERS) {
		ED_drivers_editor_init(C, sa);
		ED_area_tag_redraw(sa);
	}

	/* after changing view mode, must force recalculation of F-Curve colors
	 * which can only be achieved using refresh as opposed to redraw
	 */
	ED_area_tag_refresh(sa);
}

static bool rna_SpaceGraphEditor_has_ghost_curves_get(PointerRNA *ptr)
{
	SpaceIpo *sipo = (SpaceIpo *)(ptr->data);
	return (BLI_listbase_is_empty(&sipo->runtime.ghost_curves) == false);
}

static void rna_SpaceConsole_rect_update(Main *UNUSED(bmain), Scene *UNUSED(scene), PointerRNA *ptr)
{
	SpaceConsole *sc = ptr->data;
	WM_main_add_notifier(NC_SPACE | ND_SPACE_CONSOLE | NA_EDITED, sc);
}

static void rna_Sequencer_view_type_update(Main *UNUSED(bmain), Scene *UNUSED(scene), PointerRNA *ptr)
{
	ScrArea *sa = rna_area_from_space(ptr);
	ED_area_tag_refresh(sa);
}

/* Space Node Editor */

static void rna_SpaceNodeEditor_node_tree_set(PointerRNA *ptr, const PointerRNA value)
{
	SpaceNode *snode = (SpaceNode *)ptr->data;
	ED_node_tree_start(snode, (bNodeTree *)value.data, NULL, NULL);
}

static bool rna_SpaceNodeEditor_node_tree_poll(PointerRNA *ptr, const PointerRNA value)
{
	SpaceNode *snode = (SpaceNode *)ptr->data;
	bNodeTree *ntree = (bNodeTree *)value.data;

	/* node tree type must match the selected type in node editor */
	return (STREQ(snode->tree_idname, ntree->idname));
}

static void rna_SpaceNodeEditor_node_tree_update(const bContext *C, PointerRNA *UNUSED(ptr))
{
	ED_node_tree_update(C);
}

static int rna_SpaceNodeEditor_tree_type_get(PointerRNA *ptr)
{
	SpaceNode *snode = (SpaceNode *)ptr->data;
	return rna_node_tree_idname_to_enum(snode->tree_idname);
}
static void rna_SpaceNodeEditor_tree_type_set(PointerRNA *ptr, int value)
{
	SpaceNode *snode = (SpaceNode *)ptr->data;
	ED_node_set_tree_type(snode, rna_node_tree_type_from_enum(value));
}
static bool rna_SpaceNodeEditor_tree_type_poll(void *Cv, bNodeTreeType *type)
{
	bContext *C = (bContext *)Cv;
	if (type->poll)
		return type->poll(C, type);
	else
		return true;
}

const EnumPropertyItem *RNA_enum_node_tree_types_itemf_impl(bContext *C, bool *r_free)
{
	return rna_node_tree_type_itemf(C, rna_SpaceNodeEditor_tree_type_poll, r_free);
}

static const EnumPropertyItem *rna_SpaceNodeEditor_tree_type_itemf(
        bContext *C, PointerRNA *UNUSED(ptr),
        PropertyRNA *UNUSED(prop), bool *r_free)
{
	return RNA_enum_node_tree_types_itemf_impl(C, r_free);
}

static void rna_SpaceNodeEditor_path_get(PointerRNA *ptr, char *value)
{
	SpaceNode *snode = ptr->data;
	ED_node_tree_path_get(snode, value);
}

static int rna_SpaceNodeEditor_path_length(PointerRNA *ptr)
{
	SpaceNode *snode = ptr->data;
	return ED_node_tree_path_length(snode);
}

static void rna_SpaceNodeEditor_path_clear(SpaceNode *snode, bContext *C)
{
	ED_node_tree_start(snode, NULL, NULL, NULL);
	ED_node_tree_update(C);
}

static void rna_SpaceNodeEditor_path_start(SpaceNode *snode, bContext *C, PointerRNA *node_tree)
{
	ED_node_tree_start(snode, (bNodeTree *)node_tree->data, NULL, NULL);
	ED_node_tree_update(C);
}

static void rna_SpaceNodeEditor_path_append(SpaceNode *snode, bContext *C, PointerRNA *node_tree, PointerRNA *node)
{
	ED_node_tree_push(snode, node_tree->data, node->data);
	ED_node_tree_update(C);
}

static void rna_SpaceNodeEditor_path_pop(SpaceNode *snode, bContext *C)
{
	ED_node_tree_pop(snode);
	ED_node_tree_update(C);
}

static void rna_SpaceNodeEditor_show_backdrop_update(Main *UNUSED(bmain), Scene *UNUSED(scene), PointerRNA *UNUSED(ptr))
{
	WM_main_add_notifier(NC_NODE | NA_EDITED, NULL);
	WM_main_add_notifier(NC_SCENE | ND_NODES, NULL);
}

static void rna_SpaceNodeEditor_cursor_location_from_region(SpaceNode *snode, bContext *C, int x, int y)
{
	ARegion *ar = CTX_wm_region(C);

	UI_view2d_region_to_view(&ar->v2d, x, y, &snode->cursor[0], &snode->cursor[1]);
	snode->cursor[0] /= UI_DPI_FAC;
	snode->cursor[1] /= UI_DPI_FAC;
}

static void rna_SpaceClipEditor_clip_set(PointerRNA *ptr, PointerRNA value)
{
	SpaceClip *sc = (SpaceClip *)(ptr->data);
	bScreen *screen = (bScreen *)ptr->id.data;

	ED_space_clip_set_clip(NULL, screen, sc, (MovieClip *)value.data);
}

static void rna_SpaceClipEditor_mask_set(PointerRNA *ptr, PointerRNA value)
{
	SpaceClip *sc = (SpaceClip *)(ptr->data);

	ED_space_clip_set_mask(NULL, sc, (Mask *)value.data);
}

static void rna_SpaceClipEditor_clip_mode_update(Main *UNUSED(bmain), Scene *UNUSED(scene), PointerRNA *ptr)
{
	SpaceClip *sc = (SpaceClip *)(ptr->data);

	sc->scopes.ok = 0;
}

static void rna_SpaceClipEditor_lock_selection_update(Main *UNUSED(bmain), Scene *UNUSED(scene), PointerRNA *ptr)
{
	SpaceClip *sc = (SpaceClip *)(ptr->data);

	sc->xlockof = 0.f;
	sc->ylockof = 0.f;
}

static void rna_SpaceClipEditor_view_type_update(Main *UNUSED(bmain), Scene *UNUSED(scene), PointerRNA *ptr)
{
	ScrArea *sa = rna_area_from_space(ptr);
	ED_area_tag_refresh(sa);
}

/* File browser. */

static bool rna_FileSelectParams_use_lib_get(PointerRNA *ptr)
{
	FileSelectParams *params = ptr->data;

	return params && (params->type == FILE_LOADLIB);
}

static const EnumPropertyItem *rna_FileSelectParams_recursion_level_itemf(
        bContext *UNUSED(C), PointerRNA *ptr, PropertyRNA *UNUSED(prop), bool *r_free)
{
	FileSelectParams *params = ptr->data;

	if (params && params->type != FILE_LOADLIB) {
		EnumPropertyItem *item = NULL;
		int totitem = 0;

		RNA_enum_items_add_value(&item, &totitem, fileselectparams_recursion_level_items, 0);
		RNA_enum_items_add_value(&item, &totitem, fileselectparams_recursion_level_items, 2);
		RNA_enum_items_add_value(&item, &totitem, fileselectparams_recursion_level_items, 3);
		RNA_enum_items_add_value(&item, &totitem, fileselectparams_recursion_level_items, 4);

		RNA_enum_item_end(&item, &totitem);
		*r_free = true;

		return item;
	}

	*r_free = false;
	return fileselectparams_recursion_level_items;
}

static void rna_FileSelectPrams_filter_glob_set(PointerRNA *ptr, const char *value)
{
	FileSelectParams *params = ptr->data;

	BLI_strncpy(params->filter_glob, value, sizeof(params->filter_glob));

	/* Remove stupi things like last group being a wildcard-only one... */
	BLI_path_extension_glob_validate(params->filter_glob);
}

static void rna_FileBrowser_FSMenuEntry_path_get(PointerRNA *ptr, char *value)
{
	char *path = ED_fsmenu_entry_get_path(ptr->data);

	strcpy(value, path ? path : "");
}

static int rna_FileBrowser_FSMenuEntry_path_length(PointerRNA *ptr)
{
	char *path = ED_fsmenu_entry_get_path(ptr->data);

	return (int)(path ? strlen(path) : 0);
}

static void rna_FileBrowser_FSMenuEntry_path_set(PointerRNA *ptr, const char *value)
{
	FSMenuEntry *fsm = ptr->data;

	/* Note: this will write to file immediately.
	 * Not nice (and to be fixed ultimately), but acceptable in this case for now. */
	ED_fsmenu_entry_set_path(fsm, value);
}

static void rna_FileBrowser_FSMenuEntry_name_get(PointerRNA *ptr, char *value)
{
	strcpy(value, ED_fsmenu_entry_get_name(ptr->data));
}

static int rna_FileBrowser_FSMenuEntry_name_length(PointerRNA *ptr)
{
	return (int)strlen(ED_fsmenu_entry_get_name(ptr->data));
}

static void rna_FileBrowser_FSMenuEntry_name_set(PointerRNA *ptr, const char *value)
{
	FSMenuEntry *fsm = ptr->data;

	/* Note: this will write to file immediately.
	 * Not nice (and to be fixed ultimately), but acceptable in this case for now. */
	ED_fsmenu_entry_set_name(fsm, value);
}

static int rna_FileBrowser_FSMenuEntry_name_get_editable(PointerRNA *ptr, const char **UNUSED(r_info))
{
	FSMenuEntry *fsm = ptr->data;

	return fsm->save ? PROP_EDITABLE : 0;
}

static bool rna_FileBrowser_FSMenuEntry_use_save_get(PointerRNA *ptr)
{
	FSMenuEntry *fsm = ptr->data;
	return fsm->save;
}

static bool rna_FileBrowser_FSMenuEntry_is_valid_get(PointerRNA *ptr)
{
	FSMenuEntry *fsm = ptr->data;
	return fsm->valid;
}

static void rna_FileBrowser_FSMenu_next(CollectionPropertyIterator *iter)
{
	ListBaseIterator *internal = &iter->internal.listbase;

	if (internal->skip) {
		do {
			internal->link = (Link *)(((FSMenuEntry *)(internal->link))->next);
			iter->valid = (internal->link != NULL);
		} while (iter->valid && internal->skip(iter, internal->link));
	}
	else {
		internal->link = (Link *)(((FSMenuEntry *)(internal->link))->next);
		iter->valid = (internal->link != NULL);
	}
}

static void rna_FileBrowser_FSMenu_begin(CollectionPropertyIterator *iter, FSMenuCategory category)
{
	ListBaseIterator *internal = &iter->internal.listbase;

	struct FSMenu *fsmenu = ED_fsmenu_get();
	struct FSMenuEntry *fsmentry = ED_fsmenu_get_category(fsmenu, category);

	internal->link = (fsmentry) ? (Link *)fsmentry : NULL;
	internal->skip = NULL;

	iter->valid = (internal->link != NULL);
}

static PointerRNA rna_FileBrowser_FSMenu_get(CollectionPropertyIterator *iter)
{
	ListBaseIterator *internal = &iter->internal.listbase;
	PointerRNA r_ptr;

	RNA_pointer_create(NULL, &RNA_FileBrowserFSMenuEntry, internal->link, &r_ptr);

	return r_ptr;
}

static void rna_FileBrowser_FSMenu_end(CollectionPropertyIterator *UNUSED(iter))
{
}

static void rna_FileBrowser_FSMenuSystem_data_begin(CollectionPropertyIterator *iter, PointerRNA *UNUSED(ptr))
{
	rna_FileBrowser_FSMenu_begin(iter, FS_CATEGORY_SYSTEM);
}

static int rna_FileBrowser_FSMenuSystem_data_length(PointerRNA *UNUSED(ptr))
{
	struct FSMenu *fsmenu = ED_fsmenu_get();

	return ED_fsmenu_get_nentries(fsmenu, FS_CATEGORY_SYSTEM);
}

static void rna_FileBrowser_FSMenuSystemBookmark_data_begin(CollectionPropertyIterator *iter, PointerRNA *UNUSED(ptr))
{
	rna_FileBrowser_FSMenu_begin(iter, FS_CATEGORY_SYSTEM_BOOKMARKS);
}

static int rna_FileBrowser_FSMenuSystemBookmark_data_length(PointerRNA *UNUSED(ptr))
{
	struct FSMenu *fsmenu = ED_fsmenu_get();

	return ED_fsmenu_get_nentries(fsmenu, FS_CATEGORY_SYSTEM_BOOKMARKS);
}

static void rna_FileBrowser_FSMenuBookmark_data_begin(CollectionPropertyIterator *iter, PointerRNA *UNUSED(ptr))
{
	rna_FileBrowser_FSMenu_begin(iter, FS_CATEGORY_BOOKMARKS);
}

static int rna_FileBrowser_FSMenuBookmark_data_length(PointerRNA *UNUSED(ptr))
{
	struct FSMenu *fsmenu = ED_fsmenu_get();

	return ED_fsmenu_get_nentries(fsmenu, FS_CATEGORY_BOOKMARKS);
}

static void rna_FileBrowser_FSMenuRecent_data_begin(CollectionPropertyIterator *iter, PointerRNA *UNUSED(ptr))
{
	rna_FileBrowser_FSMenu_begin(iter, FS_CATEGORY_RECENT);
}

static int rna_FileBrowser_FSMenuRecent_data_length(PointerRNA *UNUSED(ptr))
{
	struct FSMenu *fsmenu = ED_fsmenu_get();

	return ED_fsmenu_get_nentries(fsmenu, FS_CATEGORY_RECENT);
}

static int rna_FileBrowser_FSMenu_active_get(PointerRNA *ptr, const FSMenuCategory category)
{
	SpaceFile *sf = ptr->data;
	int actnr = -1;

	switch (category) {
		case FS_CATEGORY_SYSTEM:
			actnr = sf->systemnr;
			break;
		case FS_CATEGORY_SYSTEM_BOOKMARKS:
			actnr = sf->system_bookmarknr;
			break;
		case FS_CATEGORY_BOOKMARKS:
			actnr = sf->bookmarknr;
			break;
		case FS_CATEGORY_RECENT:
			actnr = sf->recentnr;
			break;
	}

	return actnr;
}

static void rna_FileBrowser_FSMenu_active_set(PointerRNA *ptr, int value, const FSMenuCategory category)
{
	SpaceFile *sf = ptr->data;
	struct FSMenu *fsmenu = ED_fsmenu_get();
	FSMenuEntry *fsm = ED_fsmenu_get_entry(fsmenu, category, value);

	if (fsm && sf->params) {
		switch (category) {
			case FS_CATEGORY_SYSTEM:
				sf->systemnr = value;
				break;
			case FS_CATEGORY_SYSTEM_BOOKMARKS:
				sf->system_bookmarknr = value;
				break;
			case FS_CATEGORY_BOOKMARKS:
				sf->bookmarknr = value;
				break;
			case FS_CATEGORY_RECENT:
				sf->recentnr = value;
				break;
		}

		BLI_strncpy(sf->params->dir, fsm->path, sizeof(sf->params->dir));
	}
}

static void rna_FileBrowser_FSMenu_active_range(
        PointerRNA *UNUSED(ptr), int *min, int *max, int *softmin, int *softmax, const FSMenuCategory category)
{
	struct FSMenu *fsmenu = ED_fsmenu_get();

	*min = *softmin = -1;
	*max = *softmax = ED_fsmenu_get_nentries(fsmenu, category) - 1;
}

static void rna_FileBrowser_FSMenu_active_update(struct bContext *C, PointerRNA *UNUSED(ptr))
{
	ED_file_change_dir(C);
}

static int rna_FileBrowser_FSMenuSystem_active_get(PointerRNA *ptr)
{
	return rna_FileBrowser_FSMenu_active_get(ptr, FS_CATEGORY_SYSTEM);
}

static void rna_FileBrowser_FSMenuSystem_active_set(PointerRNA *ptr, int value)
{
	rna_FileBrowser_FSMenu_active_set(ptr, value, FS_CATEGORY_SYSTEM);
}

static void rna_FileBrowser_FSMenuSystem_active_range(PointerRNA *ptr, int *min, int *max, int *softmin, int *softmax)
{
	rna_FileBrowser_FSMenu_active_range(ptr, min, max, softmin, softmax, FS_CATEGORY_SYSTEM);
}

static int rna_FileBrowser_FSMenuSystemBookmark_active_get(PointerRNA *ptr)
{
	return rna_FileBrowser_FSMenu_active_get(ptr, FS_CATEGORY_SYSTEM_BOOKMARKS);
}

static void rna_FileBrowser_FSMenuSystemBookmark_active_set(PointerRNA *ptr, int value)
{
	rna_FileBrowser_FSMenu_active_set(ptr, value, FS_CATEGORY_SYSTEM_BOOKMARKS);
}

static void rna_FileBrowser_FSMenuSystemBookmark_active_range(PointerRNA *ptr, int *min, int *max, int *softmin, int *softmax)
{
	rna_FileBrowser_FSMenu_active_range(ptr, min, max, softmin, softmax, FS_CATEGORY_SYSTEM_BOOKMARKS);
}

static int rna_FileBrowser_FSMenuBookmark_active_get(PointerRNA *ptr)
{
	return rna_FileBrowser_FSMenu_active_get(ptr, FS_CATEGORY_BOOKMARKS);
}

static void rna_FileBrowser_FSMenuBookmark_active_set(PointerRNA *ptr, int value)
{
	rna_FileBrowser_FSMenu_active_set(ptr, value, FS_CATEGORY_BOOKMARKS);
}

static void rna_FileBrowser_FSMenuBookmark_active_range(PointerRNA *ptr, int *min, int *max, int *softmin, int *softmax)
{
	rna_FileBrowser_FSMenu_active_range(ptr, min, max, softmin, softmax, FS_CATEGORY_BOOKMARKS);
}

static int rna_FileBrowser_FSMenuRecent_active_get(PointerRNA *ptr)
{
	return rna_FileBrowser_FSMenu_active_get(ptr, FS_CATEGORY_RECENT);
}

static void rna_FileBrowser_FSMenuRecent_active_set(PointerRNA *ptr, int value)
{
	rna_FileBrowser_FSMenu_active_set(ptr, value, FS_CATEGORY_RECENT);
}

static void rna_FileBrowser_FSMenuRecent_active_range(PointerRNA *ptr, int *min, int *max, int *softmin, int *softmax)
{
	rna_FileBrowser_FSMenu_active_range(ptr, min, max, softmin, softmax, FS_CATEGORY_RECENT);
}

#else

static const EnumPropertyItem dt_uv_items[] = {
	{SI_UVDT_OUTLINE, "OUTLINE", 0, "Outline", "Display white edges with black outline"},
	{SI_UVDT_DASH, "DASH", 0, "Dash", "Display dashed black-white edges"},
	{SI_UVDT_BLACK, "BLACK", 0, "Black", "Display black edges"},
	{SI_UVDT_WHITE, "WHITE", 0, "White", "Display white edges"},
	{0, NULL, 0, NULL, NULL}
};

static void rna_def_space(BlenderRNA *brna)
{
	StructRNA *srna;
	PropertyRNA *prop;

	srna = RNA_def_struct(brna, "Space", NULL);
	RNA_def_struct_sdna(srna, "SpaceLink");
	RNA_def_struct_ui_text(srna, "Space", "Space data for a screen area");
	RNA_def_struct_refine_func(srna, "rna_Space_refine");

	prop = RNA_def_property(srna, "type", PROP_ENUM, PROP_NONE);
	RNA_def_property_enum_sdna(prop, NULL, "spacetype");
	RNA_def_property_enum_items(prop, rna_enum_space_type_items);
	/* When making this editable, take care for the special case of global areas (see rna_Area_type_set). */
	RNA_def_property_clear_flag(prop, PROP_EDITABLE);
	RNA_def_property_ui_text(prop, "Type", "Space data type");

	/* access to V2D_VIEWSYNC_SCREEN_TIME */
	prop = RNA_def_property(srna, "show_locked_time", PROP_BOOLEAN, PROP_NONE);
	RNA_def_property_boolean_funcs(prop, "rna_Space_view2d_sync_get", "rna_Space_view2d_sync_set");
	RNA_def_property_ui_text(prop, "Lock Time to Other Windows", "");
	RNA_def_property_update(prop, NC_SPACE | ND_SPACE_TIME, "rna_Space_view2d_sync_update");
}

/* for all spaces that use a mask */
static void rna_def_space_mask_info(StructRNA *srna, int noteflag, const char *mask_set_func)
{
	PropertyRNA *prop;

	static const EnumPropertyItem overlay_mode_items[] = {
		{MASK_OVERLAY_ALPHACHANNEL, "ALPHACHANNEL", ICON_NONE, "Alpha Channel", "Show alpha channel of the mask"},
		{MASK_OVERLAY_COMBINED,     "COMBINED",     ICON_NONE, "Combined",      "Combine space background image with the mask"},
		{0, NULL, 0, NULL, NULL}
	};

	prop = RNA_def_property(srna, "mask", PROP_POINTER, PROP_NONE);
	RNA_def_property_pointer_sdna(prop, NULL, "mask_info.mask");
	RNA_def_property_flag(prop, PROP_EDITABLE);
	RNA_def_property_ui_text(prop, "Mask", "Mask displayed and edited in this space");
	RNA_def_property_pointer_funcs(prop, NULL, mask_set_func, NULL, NULL);
	RNA_def_property_update(prop, noteflag, NULL);

	/* mask drawing */
	prop = RNA_def_property(srna, "mask_display_type", PROP_ENUM, PROP_NONE);
	RNA_def_property_enum_sdna(prop, NULL, "mask_info.draw_type");
	RNA_def_property_enum_items(prop, dt_uv_items);
	RNA_def_property_ui_text(prop, "Edge Display Type", "Display type for mask splines");
	RNA_def_property_update(prop, noteflag, NULL);

	prop = RNA_def_property(srna, "show_mask_smooth", PROP_BOOLEAN, PROP_NONE);
	RNA_def_property_boolean_sdna(prop, NULL, "mask_info.draw_flag", MASK_DRAWFLAG_SMOOTH);
	RNA_def_property_ui_text(prop, "Display Smooth Splines", "");
	RNA_def_property_update(prop, noteflag, NULL);

	prop = RNA_def_property(srna, "show_mask_overlay", PROP_BOOLEAN, PROP_NONE);
	RNA_def_property_boolean_sdna(prop, NULL, "mask_info.draw_flag", MASK_DRAWFLAG_OVERLAY);
	RNA_def_property_ui_text(prop, "Show Mask Overlay", "");
	RNA_def_property_update(prop, noteflag, NULL);

	prop = RNA_def_property(srna, "mask_overlay_mode", PROP_ENUM, PROP_NONE);
	RNA_def_property_enum_sdna(prop, NULL, "mask_info.overlay_mode");
	RNA_def_property_enum_items(prop, overlay_mode_items);
	RNA_def_property_ui_text(prop, "Overlay Mode", "Overlay mode of rasterized mask");
	RNA_def_property_update(prop, noteflag, NULL);
}

static void rna_def_space_image_uv(BlenderRNA *brna)
{
	StructRNA *srna;
	PropertyRNA *prop;

	static const EnumPropertyItem sticky_mode_items[] = {
		{SI_STICKY_DISABLE, "DISABLED", ICON_STICKY_UVS_DISABLE, "Disabled", "Sticky vertex selection disabled"},
		{SI_STICKY_LOC, "SHARED_LOCATION", ICON_STICKY_UVS_LOC, "Shared Location",
		                "Select UVs that are at the same location and share a mesh vertex"},
		{SI_STICKY_VERTEX, "SHARED_VERTEX", ICON_STICKY_UVS_VERT, "Shared Vertex",
		                   "Select UVs that share mesh vertex, irrespective if they are in the same location"},
		{0, NULL, 0, NULL, NULL}
	};

	static const EnumPropertyItem dt_uvstretch_items[] = {
		{SI_UVDT_STRETCH_ANGLE, "ANGLE", 0, "Angle", "Angular distortion between UV and 3D angles"},
		{SI_UVDT_STRETCH_AREA, "AREA", 0, "Area", "Area distortion between UV and 3D faces"},
		{0, NULL, 0, NULL, NULL}
	};

	srna = RNA_def_struct(brna, "SpaceUVEditor", NULL);
	RNA_def_struct_sdna(srna, "SpaceImage");
	RNA_def_struct_nested(brna, srna, "SpaceImageEditor");
	RNA_def_struct_ui_text(srna, "Space UV Editor", "UV editor data for the image editor space");

	/* selection */
	prop = RNA_def_property(srna, "sticky_select_mode", PROP_ENUM, PROP_NONE);
	RNA_def_property_enum_sdna(prop, NULL, "sticky");
	RNA_def_property_enum_items(prop, sticky_mode_items);
	RNA_def_property_ui_text(prop, "Sticky Selection Mode",
	                         "Automatically select also UVs sharing the same vertex as the ones being selected");
	RNA_def_property_update(prop, NC_SPACE | ND_SPACE_IMAGE, NULL);

	/* drawing */
	prop = RNA_def_property(srna, "edge_display_type", PROP_ENUM, PROP_NONE);
	RNA_def_property_enum_sdna(prop, NULL, "dt_uv");
	RNA_def_property_enum_items(prop, dt_uv_items);
	RNA_def_property_ui_text(prop, "Edge Display Type", "Display type for drawing UV edges");
	RNA_def_property_update(prop, NC_SPACE | ND_SPACE_IMAGE, NULL);

	prop = RNA_def_property(srna, "show_smooth_edges", PROP_BOOLEAN, PROP_NONE);
	RNA_def_property_boolean_sdna(prop, NULL, "flag", SI_SMOOTH_UV);
	RNA_def_property_ui_text(prop, "Display Smooth Edges", "Display UV edges anti-aliased");
	RNA_def_property_update(prop, NC_SPACE | ND_SPACE_IMAGE, NULL);

	prop = RNA_def_property(srna, "show_stretch", PROP_BOOLEAN, PROP_NONE);
	RNA_def_property_boolean_sdna(prop, NULL, "flag", SI_DRAW_STRETCH);
	RNA_def_property_ui_text(prop, "Display Stretch",
	                         "Display faces colored according to the difference in shape between UVs and "
	                         "their 3D coordinates (blue for low distortion, red for high distortion)");
	RNA_def_property_update(prop, NC_SPACE | ND_SPACE_IMAGE, NULL);

	prop = RNA_def_property(srna, "display_stretch_type", PROP_ENUM, PROP_NONE);
	RNA_def_property_enum_sdna(prop, NULL, "dt_uvstretch");
	RNA_def_property_enum_items(prop, dt_uvstretch_items);
	RNA_def_property_ui_text(prop, "Display Stretch Type", "Type of stretch to draw");
	RNA_def_property_update(prop, NC_SPACE | ND_SPACE_IMAGE, NULL);

	prop = RNA_def_property(srna, "show_modified_edges", PROP_BOOLEAN, PROP_NONE);
	RNA_def_property_boolean_sdna(prop, NULL, "flag", SI_DRAWSHADOW);
	RNA_def_property_ui_text(prop, "Display Modified Edges", "Display edges after modifiers are applied");
	RNA_def_property_update(prop, NC_SPACE | ND_SPACE_IMAGE, NULL);

	prop = RNA_def_property(srna, "show_metadata", PROP_BOOLEAN, PROP_NONE);
	RNA_def_property_boolean_sdna(prop, NULL, "flag", SI_DRAW_METADATA);
	RNA_def_property_ui_text(prop, "Show Metadata", "Display metadata properties of the image");
	RNA_def_property_update(prop, NC_SPACE | ND_SPACE_IMAGE, NULL);

	prop = RNA_def_property(srna, "show_texpaint", PROP_BOOLEAN, PROP_NONE);
	RNA_def_property_boolean_negative_sdna(prop, NULL, "flag", SI_NO_DRAW_TEXPAINT);
	RNA_def_property_ui_text(prop, "Display Texture Paint UVs", "Display overlay of texture paint uv layer");
	RNA_def_property_update(prop, NC_SPACE | ND_SPACE_IMAGE, NULL);

	prop = RNA_def_property(srna, "show_pixel_coords", PROP_BOOLEAN, PROP_NONE);
	RNA_def_property_boolean_negative_sdna(prop, NULL, "flag", SI_COORDFLOATS);
	RNA_def_property_ui_text(prop, "Pixel Coordinates",
	                         "Display UV coordinates in pixels rather than from 0.0 to 1.0");
	RNA_def_property_update(prop, NC_SPACE | ND_SPACE_IMAGE, NULL);

	prop = RNA_def_property(srna, "show_faces", PROP_BOOLEAN, PROP_NONE);
	RNA_def_property_boolean_negative_sdna(prop, NULL, "flag", SI_NO_DRAWFACES);
	RNA_def_property_ui_text(prop, "Display Faces", "Display faces over the image");
	RNA_def_property_update(prop, NC_SPACE | ND_SPACE_IMAGE, NULL);

	prop = RNA_def_property(srna, "show_edges", PROP_BOOLEAN, PROP_NONE);
	RNA_def_property_boolean_negative_sdna(prop, NULL, "flag", SI_NO_DRAWEDGES);
	RNA_def_property_ui_text(prop, "Display Edges", "Display edges in vertex select mode");
	RNA_def_property_update(prop, NC_SPACE | ND_SPACE_IMAGE, NULL);

	/* todo: move edge and face drawing options here from G.f */

	prop = RNA_def_property(srna, "use_snap_to_pixels", PROP_BOOLEAN, PROP_NONE);
	RNA_def_property_boolean_sdna(prop, NULL, "flag", SI_PIXELSNAP);
	RNA_def_property_ui_text(prop, "Snap to Pixels", "Snap UVs to pixel locations while editing");
	RNA_def_property_update(prop, NC_SPACE | ND_SPACE_IMAGE, NULL);

	prop = RNA_def_property(srna, "lock_bounds", PROP_BOOLEAN, PROP_NONE);
	RNA_def_property_boolean_sdna(prop, NULL, "flag", SI_CLIP_UV);
	RNA_def_property_ui_text(prop, "Constrain to Image Bounds",
	                         "Constraint to stay within the image bounds while editing");
	RNA_def_property_update(prop, NC_SPACE | ND_SPACE_IMAGE, NULL);

	prop = RNA_def_property(srna, "use_live_unwrap", PROP_BOOLEAN, PROP_NONE);
	RNA_def_property_boolean_sdna(prop, NULL, "flag", SI_LIVE_UNWRAP);
	RNA_def_property_ui_text(prop, "Live Unwrap",
	                         "Continuously unwrap the selected UV island while transforming pinned vertices");
	RNA_def_property_update(prop, NC_SPACE | ND_SPACE_IMAGE, NULL);
}

static void rna_def_space_outliner(BlenderRNA *brna)
{
	StructRNA *srna;
	PropertyRNA *prop;

	static const EnumPropertyItem display_mode_items[] = {
		{SO_SCENES, "SCENES", ICON_SCENE_DATA, "Scenes", "Display scenes and their view layers, collections and objects"},
		{SO_VIEW_LAYER, "VIEW_LAYER", ICON_RENDER_RESULT, "View Layer", "Display collections and objects in the view layer"},
		{SO_SEQUENCE, "SEQUENCE", ICON_SEQUENCE, "Sequence", "Display sequence data-blocks"},
		{SO_LIBRARIES, "LIBRARIES", ICON_FILE_BLEND, "Blender File", "Display data of current file and linked libraries"},
		{SO_DATA_API, "DATA_API", ICON_RNA, "Data API", "Display low level Blender data and its properties"},
		{SO_ID_ORPHANS, "ORPHAN_DATA", ICON_ORPHAN_DATA, "Orphan Data",
		                "Display data-blocks which are unused and/or will be lost when the file is reloaded"},
		{0, NULL, 0, NULL, NULL}
	};

	static const EnumPropertyItem filter_state_items[] = {
		{SO_FILTER_OB_ALL, "ALL", 0, "All", "Show all objects in the view layer"},
		{SO_FILTER_OB_VISIBLE, "VISIBLE", 0, "Visible", "Show visible objects"},
		{SO_FILTER_OB_SELECTED, "SELECTED", 0, "Selected", "Show selected objects"},
		{SO_FILTER_OB_ACTIVE, "ACTIVE", 0, "Active", "Show only the active object"},
		{0, NULL, 0, NULL, NULL}
	};

	srna = RNA_def_struct(brna, "SpaceOutliner", "Space");
	RNA_def_struct_sdna(srna, "SpaceOops");
	RNA_def_struct_ui_text(srna, "Space Outliner", "Outliner space data");

	prop = RNA_def_property(srna, "display_mode", PROP_ENUM, PROP_NONE);
	RNA_def_property_enum_sdna(prop, NULL, "outlinevis");
	RNA_def_property_enum_items(prop, display_mode_items);
	RNA_def_property_ui_text(prop, "Display Mode", "Type of information to display");
	RNA_def_property_update(prop, NC_SPACE | ND_SPACE_OUTLINER, NULL);

	prop = RNA_def_property(srna, "filter_text", PROP_STRING, PROP_NONE);
	RNA_def_property_string_sdna(prop, NULL, "search_string");
	RNA_def_property_ui_text(prop, "Display Filter", "Live search filtering string");
	RNA_def_property_flag(prop, PROP_TEXTEDIT_UPDATE);
	RNA_def_property_update(prop, NC_SPACE | ND_SPACE_OUTLINER, NULL);

	prop = RNA_def_property(srna, "use_filter_case_sensitive", PROP_BOOLEAN, PROP_NONE);
	RNA_def_property_boolean_sdna(prop, NULL, "search_flags", SO_FIND_CASE_SENSITIVE);
	RNA_def_property_ui_text(prop, "Case Sensitive Matches Only", "Only use case sensitive matches of search string");
	RNA_def_property_ui_icon(prop, ICON_SYNTAX_OFF, 0);
	RNA_def_property_update(prop, NC_SPACE | ND_SPACE_OUTLINER, NULL);

	prop = RNA_def_property(srna, "use_filter_complete", PROP_BOOLEAN, PROP_NONE);
	RNA_def_property_boolean_sdna(prop, NULL, "search_flags", SO_FIND_COMPLETE);
	RNA_def_property_ui_text(prop, "Complete Matches Only", "Only use complete matches of search string");
	RNA_def_property_ui_icon(prop, ICON_OUTLINER_DATA_FONT, 0);
	RNA_def_property_update(prop, NC_SPACE | ND_SPACE_OUTLINER, NULL);

	prop = RNA_def_property(srna, "use_sort_alpha", PROP_BOOLEAN, PROP_NONE);
	RNA_def_property_boolean_negative_sdna(prop, NULL, "flag", SO_SKIP_SORT_ALPHA);
	RNA_def_property_ui_text(prop, "Sort Alphabetically", "");
	RNA_def_property_ui_icon(prop, ICON_SORTALPHA, 0);
	RNA_def_property_update(prop, NC_SPACE | ND_SPACE_OUTLINER, NULL);

	prop = RNA_def_property(srna, "show_restrict_columns", PROP_BOOLEAN, PROP_NONE);
	RNA_def_property_boolean_negative_sdna(prop, NULL, "flag", SO_HIDE_RESTRICTCOLS);
	RNA_def_property_ui_text(prop, "Show Restriction Columns", "Show column");
	RNA_def_property_update(prop, NC_SPACE | ND_SPACE_OUTLINER, NULL);

	/* Filters. */
	prop = RNA_def_property(srna, "use_filter_object", PROP_BOOLEAN, PROP_NONE);
	RNA_def_property_boolean_negative_sdna(prop, NULL, "filter", SO_FILTER_NO_OBJECT);
	RNA_def_property_ui_text(prop, "Filter Objects", "Show objects");
	RNA_def_property_update(prop, NC_SPACE | ND_SPACE_OUTLINER, NULL);

	prop = RNA_def_property(srna, "use_filter_object_content", PROP_BOOLEAN, PROP_NONE);
	RNA_def_property_boolean_negative_sdna(prop, NULL, "filter", SO_FILTER_NO_OB_CONTENT);
	RNA_def_property_ui_text(prop, "Show Object Contents", "Show what is inside the objects elements");
	RNA_def_property_update(prop, NC_SPACE | ND_SPACE_OUTLINER, NULL);

	prop = RNA_def_property(srna, "use_filter_children", PROP_BOOLEAN, PROP_NONE);
	RNA_def_property_boolean_negative_sdna(prop, NULL, "filter", SO_FILTER_NO_CHILDREN);
	RNA_def_property_ui_text(prop, "Show Object Children", "Show children");
	RNA_def_property_update(prop, NC_SPACE | ND_SPACE_OUTLINER, NULL);

	prop = RNA_def_property(srna, "use_filter_collection", PROP_BOOLEAN, PROP_NONE);
	RNA_def_property_boolean_negative_sdna(prop, NULL, "filter", SO_FILTER_NO_COLLECTION);
	RNA_def_property_ui_text(prop, "Show Collections", "Show collections");
	RNA_def_property_update(prop, NC_SPACE | ND_SPACE_OUTLINER, NULL);

	/* Filters object state. */
	prop = RNA_def_property(srna, "filter_state", PROP_ENUM, PROP_NONE);
	RNA_def_property_enum_sdna(prop, NULL, "filter_state");
	RNA_def_property_enum_items(prop, filter_state_items);
	RNA_def_property_ui_text(prop, "Object State Filter", "");
	RNA_def_property_update(prop, NC_SPACE | ND_SPACE_OUTLINER, NULL);

	/* Filters object type. */
	prop = RNA_def_property(srna, "use_filter_object_mesh", PROP_BOOLEAN, PROP_NONE);
	RNA_def_property_boolean_negative_sdna(prop, NULL, "filter", SO_FILTER_NO_OB_MESH);
	RNA_def_property_ui_text(prop, "Show Meshes", "Show mesh objects");
	RNA_def_property_update(prop, NC_SPACE | ND_SPACE_OUTLINER, NULL);

	prop = RNA_def_property(srna, "use_filter_object_armature", PROP_BOOLEAN, PROP_NONE);
	RNA_def_property_boolean_negative_sdna(prop, NULL, "filter", SO_FILTER_NO_OB_ARMATURE);
	RNA_def_property_ui_text(prop, "Show Armatures", "Show armature objects");
	RNA_def_property_update(prop, NC_SPACE | ND_SPACE_OUTLINER, NULL);

	prop = RNA_def_property(srna, "use_filter_object_empty", PROP_BOOLEAN, PROP_NONE);
	RNA_def_property_boolean_negative_sdna(prop, NULL, "filter", SO_FILTER_NO_OB_EMPTY);
	RNA_def_property_ui_text(prop, "Show Empties", "Show empty objects");
	RNA_def_property_update(prop, NC_SPACE | ND_SPACE_OUTLINER, NULL);

	prop = RNA_def_property(srna, "use_filter_object_light", PROP_BOOLEAN, PROP_NONE);
	RNA_def_property_boolean_negative_sdna(prop, NULL, "filter", SO_FILTER_NO_OB_LAMP);
	RNA_def_property_ui_text(prop, "Show Lights", "Show light objects");
	RNA_def_property_update(prop, NC_SPACE | ND_SPACE_OUTLINER, NULL);

	prop = RNA_def_property(srna, "use_filter_object_camera", PROP_BOOLEAN, PROP_NONE);
	RNA_def_property_boolean_negative_sdna(prop, NULL, "filter", SO_FILTER_NO_OB_CAMERA);
	RNA_def_property_ui_text(prop, "Show Cameras", "Show camera objects");
	RNA_def_property_update(prop, NC_SPACE | ND_SPACE_OUTLINER, NULL);

	prop = RNA_def_property(srna, "use_filter_object_others", PROP_BOOLEAN, PROP_NONE);
	RNA_def_property_boolean_negative_sdna(prop, NULL, "filter", SO_FILTER_NO_OB_OTHERS);
	RNA_def_property_ui_text(prop, "Show Other Objects", "Show curves, lattices, light probes, fonts, ...");
	RNA_def_property_update(prop, NC_SPACE | ND_SPACE_OUTLINER, NULL);

	/* Libraries filter. */
	prop = RNA_def_property(srna, "use_filter_id_type", PROP_BOOLEAN, PROP_NONE);
	RNA_def_property_boolean_sdna(prop, NULL, "filter", SO_FILTER_ID_TYPE);
	RNA_def_property_ui_text(prop, "Filter By Type", "Show only data-blocks of one type");
	RNA_def_property_update(prop, NC_SPACE | ND_SPACE_OUTLINER, NULL);

	prop = RNA_def_property(srna, "filter_id_type", PROP_ENUM, PROP_NONE);
	RNA_def_property_enum_sdna(prop, NULL, "filter_id_type");
	RNA_def_property_enum_items(prop, rna_enum_id_type_items);
	RNA_def_property_ui_text(prop, "Filter ID Type", "Data-block type to show");
}

static void rna_def_space_view3d_shading(BlenderRNA *brna)
{
	StructRNA *srna;
	PropertyRNA *prop;

	static const EnumPropertyItem background_type_items[] = {
		{V3D_SHADING_BACKGROUND_THEME,    "THEME",    0, "Theme",    "Use the theme for background color"},
		{V3D_SHADING_BACKGROUND_WORLD,    "WORLD",    0, "World",    "Use the world for background color"},
		{V3D_SHADING_BACKGROUND_VIEWPORT, "VIEWPORT", 0, "Viewport", "Use a custom color limited to this viewport only"},
		{0, NULL, 0, NULL, NULL}
	};
	static const float default_background_color[] = {0.05f, 0.05f, 0.05f};

	static const EnumPropertyItem cavity_type_items[] = {
		{V3D_SHADING_CAVITY_SSAO,      "WORLD",  0, "World",  "Cavity shading computed in world space, useful for larger-scale occlusion"},
		{V3D_SHADING_CAVITY_CURVATURE, "SCREEN", 0, "Screen", "Curvature-based shading, useful for making fine details more visible"},
		{V3D_SHADING_CAVITY_BOTH,      "BOTH",   0, "Both",   "Use both effects simultaneously"},
		{0, NULL, 0, NULL, NULL}
	};


	/* Note these settings are used for both 3D viewport and the OpenGL render
	 * engine in the scene, so can't assume to always be part of a screen. */
	srna = RNA_def_struct(brna, "View3DShading", NULL);
	RNA_def_struct_path_func(srna, "rna_View3DShading_path");
	RNA_def_struct_ui_text(srna, "3D View Shading Settings", "Settings for shading in the 3D viewport");

	prop = RNA_def_property(srna, "type", PROP_ENUM, PROP_NONE);
	RNA_def_property_enum_items(prop, rna_enum_shading_type_items);
	RNA_def_property_enum_funcs(prop, "rna_3DViewShading_type_get", "rna_3DViewShading_type_set",
	                            "rna_3DViewShading_type_itemf");
	RNA_def_property_ui_text(prop, "Viewport Shading", "Method to display/shade objects in the 3D View");
	RNA_def_property_update(prop, NC_SPACE | ND_SPACE_VIEW3D, "rna_3DViewShading_type_update");

	prop = RNA_def_property(srna, "light", PROP_ENUM, PROP_NONE);
	RNA_def_property_enum_sdna(prop, NULL, "light");
	RNA_def_property_enum_items(prop, rna_enum_viewport_lighting_items);
	RNA_def_property_enum_funcs(prop, "rna_View3DShading_light_get", "rna_View3DShading_light_set", NULL);
	RNA_def_property_ui_text(prop, "Lighting", "Lighting Method for Solid/Texture Viewport Shading");
	RNA_def_property_update(prop, NC_SPACE | ND_SPACE_VIEW3D, NULL);

	prop = RNA_def_property(srna, "show_object_outline", PROP_BOOLEAN, PROP_NONE);
	RNA_def_property_boolean_sdna(prop, NULL, "flag", V3D_SHADING_OBJECT_OUTLINE);
	RNA_def_property_clear_flag(prop, PROP_ANIMATABLE);
	RNA_def_property_ui_text(prop, "Outline", "Show Object Outline");
	RNA_def_property_update(prop, NC_SPACE | ND_SPACE_VIEW3D, NULL);

	prop = RNA_def_property(srna, "studio_light", PROP_ENUM, PROP_NONE);
	RNA_def_property_enum_items(prop, rna_enum_studio_light_items);
	RNA_def_property_enum_default(prop, 0);
	RNA_def_property_enum_funcs(prop, "rna_View3DShading_studio_light_get", "rna_View3DShading_studio_light_set", "rna_View3DShading_studio_light_itemf");
	RNA_def_property_ui_text(prop, "Studiolight", "Studio lighting setup");
	RNA_def_property_update(prop, NC_SPACE | ND_SPACE_VIEW3D, NULL);

	prop = RNA_def_property(srna, "use_world_space_lighting", PROP_BOOLEAN, PROP_NONE);
	RNA_def_property_boolean_sdna(prop, NULL, "flag", V3D_SHADING_WORLD_ORIENTATION);
	RNA_def_property_clear_flag(prop, PROP_ANIMATABLE);
	RNA_def_property_ui_text(prop, "World Space Lighting", "Make the lighting fixed and not follow the camera");
	RNA_def_property_update(prop, NC_SPACE | ND_SPACE_VIEW3D, NULL);

	prop = RNA_def_property(srna, "show_backface_culling", PROP_BOOLEAN, PROP_NONE);
	RNA_def_property_boolean_sdna(prop, NULL, "flag", V3D_SHADING_BACKFACE_CULLING);
	RNA_def_property_ui_text(prop, "Backface Culling", "Use back face culling to hide the back side of faces");
	RNA_def_property_update(prop, NC_SPACE | ND_SPACE_VIEW3D, NULL);

	prop = RNA_def_property(srna, "show_cavity", PROP_BOOLEAN, PROP_NONE);
	RNA_def_property_boolean_sdna(prop, NULL, "flag", V3D_SHADING_CAVITY);
	RNA_def_property_clear_flag(prop, PROP_ANIMATABLE);
	RNA_def_property_ui_text(prop, "Cavity", "Show Cavity");
	RNA_def_property_update(prop, NC_SPACE | ND_SPACE_VIEW3D, NULL);

	prop = RNA_def_property(srna, "cavity_type", PROP_ENUM, PROP_NONE);
	RNA_def_property_enum_items(prop, cavity_type_items);
	RNA_def_property_ui_text(prop, "Cavity Type", "Way to draw the cavity shading");
	RNA_def_property_update(prop, NC_SPACE | ND_SPACE_VIEW3D, NULL);

	prop = RNA_def_property(srna, "curvature_ridge_factor", PROP_FLOAT, PROP_FACTOR);
	RNA_def_property_float_sdna(prop, NULL, "curvature_ridge_factor");
	RNA_def_property_float_default(prop, 1.0f);
	RNA_def_property_ui_text(prop, "Curvature Ridge", "Factor for the curvature ridges");
	RNA_def_property_range(prop, 0.0f, 2.0f);
	RNA_def_property_clear_flag(prop, PROP_ANIMATABLE);
	RNA_def_property_update(prop, NC_SPACE | ND_SPACE_VIEW3D, NULL);

	prop = RNA_def_property(srna, "curvature_valley_factor", PROP_FLOAT, PROP_FACTOR);
	RNA_def_property_float_sdna(prop, NULL, "curvature_valley_factor");
	RNA_def_property_float_default(prop, 1.0f);
	RNA_def_property_ui_text(prop, "Curvature Valley", "Factor for the curvature valleys");
	RNA_def_property_range(prop, 0.0f, 2.0f);
	RNA_def_property_clear_flag(prop, PROP_ANIMATABLE);
	RNA_def_property_update(prop, NC_SPACE | ND_SPACE_VIEW3D, NULL);

	prop = RNA_def_property(srna, "cavity_ridge_factor", PROP_FLOAT, PROP_FACTOR);
	RNA_def_property_float_sdna(prop, NULL, "cavity_ridge_factor");
	RNA_def_property_float_default(prop, 1.0f);
	RNA_def_property_ui_text(prop, "Cavity Ridge", "Factor for the cavity ridges");
	RNA_def_property_range(prop, 0.0f, 250.0f);
	RNA_def_property_ui_range(prop, 0.00f, 2.5f, 1, 3);
	RNA_def_property_clear_flag(prop, PROP_ANIMATABLE);
	RNA_def_property_update(prop, NC_SPACE | ND_SPACE_VIEW3D, NULL);

	prop = RNA_def_property(srna, "cavity_valley_factor", PROP_FLOAT, PROP_FACTOR);
	RNA_def_property_float_sdna(prop, NULL, "cavity_valley_factor");
	RNA_def_property_float_default(prop, 1.0);
	RNA_def_property_ui_text(prop, "Cavity Valley", "Factor for the cavity valleys");
	RNA_def_property_range(prop, 0.0f, 250.0f);
	RNA_def_property_ui_range(prop, 0.00f, 2.5f, 1, 3);
	RNA_def_property_clear_flag(prop, PROP_ANIMATABLE);
	RNA_def_property_update(prop, NC_SPACE | ND_SPACE_VIEW3D, NULL);

	prop = RNA_def_property(srna, "selected_studio_light", PROP_POINTER, PROP_NONE);
	RNA_def_property_struct_type(prop, "StudioLight");
	RNA_define_verify_sdna(0);
	RNA_def_property_ui_text(prop, "Studio Light", "Selected StudioLight");
	RNA_def_property_pointer_funcs(prop, "rna_View3DShading_selected_studio_light_get", NULL, NULL, NULL);
	RNA_def_property_clear_flag(prop, PROP_ANIMATABLE | PROP_EDITABLE);
	RNA_define_verify_sdna(1);

	prop = RNA_def_property(srna, "studiolight_rotate_z", PROP_FLOAT, PROP_ANGLE);
	RNA_def_property_float_sdna(prop, NULL, "studiolight_rot_z");
	RNA_def_property_float_default(prop, 0.0);
	RNA_def_property_ui_text(prop, "Studiolight Rotation", "Rotation of the studiolight around the Z-Axis");
	RNA_def_property_range(prop, -M_PI, M_PI);
	RNA_def_property_clear_flag(prop, PROP_ANIMATABLE);
	RNA_def_property_update(prop, NC_SPACE | ND_SPACE_VIEW3D, NULL);

	prop = RNA_def_property(srna, "color_type", PROP_ENUM, PROP_NONE);
	RNA_def_property_enum_sdna(prop, NULL, "color_type");
	RNA_def_property_enum_items(prop, rna_enum_shading_color_type_items);
	RNA_def_property_enum_funcs(prop, NULL, NULL, "rna_View3DShading_color_type_itemf");
	RNA_def_property_ui_text(prop, "Color", "Color Type");
	RNA_def_property_update(prop, NC_SPACE | ND_SPACE_VIEW3D, NULL);

	prop = RNA_def_property(srna, "single_color", PROP_FLOAT, PROP_COLOR);
	RNA_def_property_float_sdna(prop, NULL, "single_color");
	RNA_def_property_array(prop, 3);
	RNA_def_property_ui_text(prop, "Color", "Color for single color mode");
	RNA_def_property_range(prop, 0.0f, 1.0f);
	RNA_def_property_update(prop, NC_SPACE | ND_SPACE_VIEW3D, NULL);

	prop = RNA_def_property(srna, "background_type", PROP_ENUM, PROP_NONE);
	RNA_def_property_enum_items(prop, background_type_items);
	RNA_def_property_ui_text(prop, "Background", "Way to draw the background");
	RNA_def_property_update(prop, NC_SPACE | ND_SPACE_VIEW3D, NULL);

	prop = RNA_def_property(srna, "background_color", PROP_FLOAT, PROP_COLOR);
	RNA_def_property_array(prop, 3);
	RNA_def_property_float_array_default(prop, default_background_color);
	RNA_def_property_ui_text(prop, "Background Color", "Color for custom background color");
	RNA_def_property_range(prop, 0.0f, 1.0f);
	RNA_def_property_update(prop, NC_SPACE | ND_SPACE_VIEW3D, NULL);

	prop = RNA_def_property(srna, "show_shadows", PROP_BOOLEAN, PROP_NONE);
	RNA_def_property_boolean_sdna(prop, NULL, "flag", V3D_SHADING_SHADOW);
	RNA_def_property_clear_flag(prop, PROP_ANIMATABLE);
	RNA_def_property_ui_text(prop, "Shadow", "Show Shadow");
	RNA_def_property_update(prop, NC_SPACE | ND_SPACE_VIEW3D, NULL);

	prop = RNA_def_property(srna, "show_xray", PROP_BOOLEAN, PROP_NONE);
	RNA_def_property_boolean_sdna(prop, NULL, "flag", V3D_SHADING_XRAY);
	RNA_def_property_clear_flag(prop, PROP_ANIMATABLE);
	RNA_def_property_ui_text(prop, "Show X-Ray", "Show whole scene transparent");
	RNA_def_property_update(prop, NC_SPACE | ND_SPACE_VIEW3D, NULL);

	prop = RNA_def_property(srna, "show_xray_wireframe", PROP_BOOLEAN, PROP_NONE);
	RNA_def_property_boolean_sdna(prop, NULL, "flag", V3D_SHADING_XRAY_BONE);
	RNA_def_property_clear_flag(prop, PROP_ANIMATABLE);
	RNA_def_property_ui_text(prop, "Show X-Ray", "Show whole scene transparent");
	RNA_def_property_update(prop, NC_SPACE | ND_SPACE_VIEW3D, NULL);

	prop = RNA_def_property(srna, "xray_alpha", PROP_FLOAT, PROP_FACTOR);
	RNA_def_property_float_sdna(prop, NULL, "xray_alpha");
	RNA_def_property_float_default(prop, 0.5);
	RNA_def_property_ui_text(prop, "X-Ray Alpha", "Amount of alpha to use");
	RNA_def_property_range(prop, 0.0f, 1.0f);
	RNA_def_property_clear_flag(prop, PROP_ANIMATABLE);
	RNA_def_property_update(prop, NC_SPACE | ND_SPACE_VIEW3D, NULL);

	prop = RNA_def_property(srna, "xray_alpha_wireframe", PROP_FLOAT, PROP_FACTOR);
	RNA_def_property_float_sdna(prop, NULL, "xray_alpha_wire");
	RNA_def_property_float_default(prop, 0.5);
	RNA_def_property_ui_text(prop, "X-Ray Alpha", "Amount of alpha to use");
	RNA_def_property_range(prop, 0.0f, 1.0f);
	RNA_def_property_clear_flag(prop, PROP_ANIMATABLE);
	RNA_def_property_update(prop, NC_SPACE | ND_SPACE_VIEW3D, NULL);

	prop = RNA_def_property(srna, "use_scene_lights", PROP_BOOLEAN, PROP_NONE);
	RNA_def_property_boolean_sdna(prop, NULL, "flag", V3D_SHADING_SCENE_LIGHTS);
	RNA_def_property_clear_flag(prop, PROP_ANIMATABLE);
	RNA_def_property_ui_text(prop, "Scene Lights", "Render lights and light probes of the scene");
	RNA_def_property_update(prop, NC_SPACE | ND_SPACE_VIEW3D, NULL);

	prop = RNA_def_property(srna, "use_scene_world", PROP_BOOLEAN, PROP_NONE);
	RNA_def_property_boolean_sdna(prop, NULL, "flag", V3D_SHADING_SCENE_WORLD);
	RNA_def_property_clear_flag(prop, PROP_ANIMATABLE);
	RNA_def_property_ui_text(prop, "Scene World", "Use scene world for lighting");
	RNA_def_property_update(prop, NC_SPACE | ND_SPACE_VIEW3D, NULL);

	prop = RNA_def_property(srna, "show_specular_highlight", PROP_BOOLEAN, PROP_NONE);
	RNA_def_property_boolean_sdna(prop, NULL, "flag", V3D_SHADING_SPECULAR_HIGHLIGHT);
	RNA_def_property_clear_flag(prop, PROP_ANIMATABLE);
	RNA_def_property_ui_text(prop, "Specular Highlights", "Render specular highlights");
	RNA_def_property_update(prop, NC_SPACE | ND_SPACE_VIEW3D, NULL);

	prop = RNA_def_property(srna, "object_outline_color", PROP_FLOAT, PROP_COLOR);
	RNA_def_property_float_sdna(prop, NULL, "object_outline_color");
	RNA_def_property_array(prop, 3);
	RNA_def_property_ui_text(prop, "Outline Color", "Color for object outline");
	RNA_def_property_range(prop, 0.0f, 1.0f);
	RNA_def_property_update(prop, NC_SPACE | ND_SPACE_VIEW3D, NULL);

	prop = RNA_def_property(srna, "shadow_intensity", PROP_FLOAT, PROP_FACTOR);
	RNA_def_property_float_sdna(prop, NULL, "shadow_intensity");
	RNA_def_property_float_default(prop, 0.5);
	RNA_def_property_ui_text(prop, "Shadow Intensity", "Darkness of shadows");
	RNA_def_property_range(prop, 0.0f, 1.0f);
	RNA_def_property_ui_range(prop, 0.00f, 1.0f, 1, 3);
	RNA_def_property_clear_flag(prop, PROP_ANIMATABLE);
	RNA_def_property_update(prop, NC_SPACE | ND_SPACE_VIEW3D, NULL);

	prop = RNA_def_property(srna, "studiolight_background_alpha", PROP_FLOAT, PROP_FACTOR);
	RNA_def_property_float_sdna(prop, NULL, "studiolight_background");
	RNA_def_property_float_default(prop, 0.0);
	RNA_def_property_ui_text(prop, "Background", "Show the studiolight in the background");
	RNA_def_property_range(prop, 0.0f, 1.0f);
	RNA_def_property_ui_range(prop, 0.00f, 1.0f, 1, 3);
	RNA_def_property_clear_flag(prop, PROP_ANIMATABLE);
	RNA_def_property_update(prop, NC_SPACE | ND_SPACE_VIEW3D, NULL);
}

static void rna_def_space_view3d_overlay(BlenderRNA *brna)
{
	StructRNA *srna;
	PropertyRNA *prop;

	srna = RNA_def_struct(brna, "View3DOverlay", NULL);
	RNA_def_struct_sdna(srna, "View3D");
	RNA_def_struct_nested(brna, srna, "SpaceView3D");
	RNA_def_struct_path_func(srna, "rna_View3DOverlay_path");
	RNA_def_struct_ui_text(srna, "3D View Overlay Settings", "Settings for display of overlays in the 3D viewport");

	prop = RNA_def_property(srna, "show_overlays", PROP_BOOLEAN, PROP_NONE);
	RNA_def_property_boolean_negative_sdna(prop, NULL, "flag2", V3D_RENDER_OVERRIDE);
	RNA_def_property_ui_text(prop, "Show Overlays", "Display overlays like gizmos and outlines");
	RNA_def_property_update(prop, NC_SPACE | ND_SPACE_VIEW3D, "rna_GPencil_update");

	prop = RNA_def_property(srna, "show_floor", PROP_BOOLEAN, PROP_NONE);
	RNA_def_property_boolean_sdna(prop, NULL, "gridflag", V3D_SHOW_FLOOR);
	RNA_def_property_ui_text(prop, "Display Grid Floor", "Show the ground plane grid in perspective view");
	RNA_def_property_update(prop, NC_SPACE | ND_SPACE_VIEW3D, NULL);

	prop = RNA_def_property(srna, "show_axis_x", PROP_BOOLEAN, PROP_NONE);
	RNA_def_property_boolean_sdna(prop, NULL, "gridflag", V3D_SHOW_X);
	RNA_def_property_ui_text(prop, "Display X Axis", "Show the X axis line in perspective view");
	RNA_def_property_update(prop, NC_SPACE | ND_SPACE_VIEW3D, NULL);

	prop = RNA_def_property(srna, "show_axis_y", PROP_BOOLEAN, PROP_NONE);
	RNA_def_property_boolean_sdna(prop, NULL, "gridflag", V3D_SHOW_Y);
	RNA_def_property_ui_text(prop, "Display Y Axis", "Show the Y axis line in perspective view");
	RNA_def_property_update(prop, NC_SPACE | ND_SPACE_VIEW3D, NULL);

	prop = RNA_def_property(srna, "show_axis_z", PROP_BOOLEAN, PROP_NONE);
	RNA_def_property_boolean_sdna(prop, NULL, "gridflag", V3D_SHOW_Z);
	RNA_def_property_ui_text(prop, "Display Z Axis", "Show the Z axis line in perspective view");
	RNA_def_property_update(prop, NC_SPACE | ND_SPACE_VIEW3D, NULL);

	prop = RNA_def_property(srna, "grid_scale", PROP_FLOAT, PROP_NONE);
	RNA_def_property_float_sdna(prop, NULL, "grid");
	RNA_def_property_ui_text(prop, "Grid Scale", "Distance between 3D View grid lines");
	RNA_def_property_range(prop, 0.0f, FLT_MAX);
	RNA_def_property_ui_range(prop, 0.001f, 1000.0f, 0.1f, 3);
	RNA_def_property_float_default(prop, 1.0f);
	RNA_def_property_update(prop, NC_SPACE | ND_SPACE_VIEW3D, NULL);

	prop = RNA_def_property(srna, "grid_lines", PROP_INT, PROP_NONE);
	RNA_def_property_int_sdna(prop, NULL, "gridlines");
	RNA_def_property_ui_text(prop, "Grid Lines", "Number of grid lines to display in perspective view");
	RNA_def_property_range(prop, 0, 1024);
	RNA_def_property_int_default(prop, 16);
	RNA_def_property_update(prop, NC_SPACE | ND_SPACE_VIEW3D, NULL);

	prop = RNA_def_property(srna, "grid_subdivisions", PROP_INT, PROP_NONE);
	RNA_def_property_int_sdna(prop, NULL, "gridsubdiv");
	RNA_def_property_ui_text(prop, "Grid Subdivisions", "Number of subdivisions between grid lines");
	RNA_def_property_range(prop, 1, 1024);
	RNA_def_property_int_default(prop, 10);
	RNA_def_property_update(prop, NC_SPACE | ND_SPACE_VIEW3D, NULL);

	prop = RNA_def_property(srna, "grid_scale_unit", PROP_FLOAT, PROP_NONE);
	RNA_def_property_clear_flag(prop, PROP_EDITABLE);
	RNA_def_property_float_funcs(prop, "rna_View3DOverlay_GridScaleUnit_get", NULL, NULL);
	RNA_def_property_ui_text(prop, "Grid Scale Unit", "Grid cell size scaled by scene unit system settings");

	prop = RNA_def_property(srna, "show_outline_selected", PROP_BOOLEAN, PROP_NONE);
	RNA_def_property_boolean_sdna(prop, NULL, "flag", V3D_SELECT_OUTLINE);
	RNA_def_property_ui_text(prop, "Outline Selected",
	                         "Show an outline highlight around selected objects in non-wireframe views");
	RNA_def_property_update(prop, NC_SPACE | ND_SPACE_VIEW3D, NULL);

	prop = RNA_def_property(srna, "show_object_origins", PROP_BOOLEAN, PROP_NONE);
	RNA_def_property_boolean_negative_sdna(prop, NULL, "overlay.flag", V3D_OVERLAY_HIDE_OBJECT_ORIGINS);
	RNA_def_property_ui_text(prop, "Object Origins", "Show object center dots");
	RNA_def_property_update(prop, NC_SPACE | ND_SPACE_VIEW3D, NULL);

	prop = RNA_def_property(srna, "show_object_origins_all", PROP_BOOLEAN, PROP_NONE);
	RNA_def_property_boolean_sdna(prop, NULL, "flag", V3D_DRAW_CENTERS);
	RNA_def_property_ui_text(prop, "All Object Origins",
	                         "Show the object origin center dot for all (selected and unselected) objects");
	RNA_def_property_update(prop, NC_SPACE | ND_SPACE_VIEW3D, NULL);

	prop = RNA_def_property(srna, "show_relationship_lines", PROP_BOOLEAN, PROP_NONE);
	RNA_def_property_boolean_negative_sdna(prop, NULL, "flag", V3D_HIDE_HELPLINES);
	RNA_def_property_ui_text(prop, "Relationship Lines",
	                         "Show dashed lines indicating parent or constraint relationships");
	RNA_def_property_update(prop, NC_SPACE | ND_SPACE_VIEW3D, NULL);

	prop = RNA_def_property(srna, "show_cursor", PROP_BOOLEAN, PROP_NONE);
	RNA_def_property_boolean_negative_sdna(prop, NULL, "overlay.flag", V3D_OVERLAY_HIDE_CURSOR);
	RNA_def_property_ui_text(prop, "Show 3D Cursor", "Display 3D Cursor Overlay");
	RNA_def_property_update(prop, NC_SPACE | ND_SPACE_VIEW3D, NULL);

	prop = RNA_def_property(srna, "show_text", PROP_BOOLEAN, PROP_NONE);
	RNA_def_property_boolean_negative_sdna(prop, NULL, "overlay.flag", V3D_OVERLAY_HIDE_TEXT);
	RNA_def_property_ui_text(prop, "Show Text", "Display overlay text");
	RNA_def_property_update(prop, NC_SPACE | ND_SPACE_VIEW3D, NULL);

	prop = RNA_def_property(srna, "show_extras", PROP_BOOLEAN, PROP_NONE);
	RNA_def_property_boolean_negative_sdna(prop, NULL, "overlay.flag", V3D_OVERLAY_HIDE_OBJECT_XTRAS);
	RNA_def_property_ui_text(prop, "Extras", "Object details, including empty wire, cameras and other visual guides");
	RNA_def_property_update(prop, NC_SPACE | ND_SPACE_VIEW3D, NULL);

	prop = RNA_def_property(srna, "show_bones", PROP_BOOLEAN, PROP_NONE);
	RNA_def_property_boolean_negative_sdna(prop, NULL, "overlay.flag", V3D_OVERLAY_HIDE_BONES);
	RNA_def_property_ui_text(prop, "Show Bones", "Display bones (disable to show motion paths only)");
	RNA_def_property_update(prop, NC_SPACE | ND_SPACE_VIEW3D, NULL);

	prop = RNA_def_property(srna, "show_face_orientation", PROP_BOOLEAN, PROP_NONE);
	RNA_def_property_boolean_sdna(prop, NULL, "overlay.flag", V3D_OVERLAY_FACE_ORIENTATION);
	RNA_def_property_clear_flag(prop, PROP_ANIMATABLE);
	RNA_def_property_ui_text(prop, "Face Orientation", "Show the Face Orientation Overlay");
	RNA_def_property_update(prop, NC_SPACE | ND_SPACE_VIEW3D, NULL);

	prop = RNA_def_property(srna, "show_xray_bone", PROP_BOOLEAN, PROP_NONE);
	RNA_def_property_boolean_sdna(prop, NULL, "overlay.flag", V3D_OVERLAY_BONE_SELECT);
	RNA_def_property_clear_flag(prop, PROP_ANIMATABLE);
	RNA_def_property_ui_text(prop, "Show Bone X-Ray", "Show the bone selection overlay");
	RNA_def_property_update(prop, NC_SPACE | ND_SPACE_VIEW3D, "rna_GPencil_update");

	prop = RNA_def_property(srna, "xray_alpha_bone", PROP_FLOAT, PROP_FACTOR);
	RNA_def_property_float_sdna(prop, NULL, "overlay.xray_alpha_bone");
	RNA_def_property_float_default(prop, 0.5f);
	RNA_def_property_ui_text(prop, "Opacity", "Opacity to use for bone selection");
	RNA_def_property_range(prop, 0.0f, 1.0f);
	RNA_def_property_clear_flag(prop, PROP_ANIMATABLE);
	RNA_def_property_update(prop, NC_SPACE | ND_SPACE_VIEW3D, "rna_GPencil_update");

	prop = RNA_def_property(srna, "show_motion_paths", PROP_BOOLEAN, PROP_NONE);
	RNA_def_property_boolean_negative_sdna(prop, NULL, "overlay.flag", V3D_OVERLAY_HIDE_MOTION_PATHS);
	RNA_def_property_clear_flag(prop, PROP_ANIMATABLE);
	RNA_def_property_ui_text(prop, "Motion Paths", "Show the Motion Paths Overlay");
	RNA_def_property_update(prop, NC_SPACE | ND_SPACE_VIEW3D, NULL);

	prop = RNA_def_property(srna, "show_onion_skins", PROP_BOOLEAN, PROP_NONE);
	RNA_def_property_boolean_sdna(prop, NULL, "overlay.flag", V3D_OVERLAY_ONION_SKINS);
	RNA_def_property_clear_flag(prop, PROP_ANIMATABLE);
	RNA_def_property_ui_text(prop, "Onion Skins", "Show the Onion Skinning Overlay");
	RNA_def_property_update(prop, NC_SPACE | ND_SPACE_VIEW3D, NULL);

	prop = RNA_def_property(srna, "show_look_dev", PROP_BOOLEAN, PROP_NONE);
	RNA_def_property_boolean_sdna(prop, NULL, "overlay.flag", V3D_OVERLAY_LOOK_DEV);
	RNA_def_property_clear_flag(prop, PROP_ANIMATABLE);
	RNA_def_property_ui_text(prop, "Look Dev Preview", "Show look development balls and palette");
	RNA_def_property_update(prop, NC_SPACE | ND_SPACE_VIEW3D, NULL);

	prop = RNA_def_property(srna, "show_wireframes", PROP_BOOLEAN, PROP_NONE);
	RNA_def_property_boolean_sdna(prop, NULL, "overlay.flag", V3D_OVERLAY_WIREFRAMES);
	RNA_def_property_clear_flag(prop, PROP_ANIMATABLE);
	RNA_def_property_ui_text(prop, "Wireframe", "Show face edges wires");
	RNA_def_property_update(prop, NC_SPACE | ND_SPACE_VIEW3D, NULL);

	prop = RNA_def_property(srna, "wireframe_threshold", PROP_FLOAT, PROP_FACTOR);
	RNA_def_property_float_sdna(prop, NULL, "overlay.wireframe_threshold");
	RNA_def_property_float_default(prop, 0.5f);
	RNA_def_property_ui_text(prop, "Wireframe Threshold", "Adjust the number of wires displayed (1 for all wires)");
	RNA_def_property_range(prop, 0.0f, 1.0f);
	RNA_def_property_clear_flag(prop, PROP_ANIMATABLE);
	RNA_def_property_update(prop, NC_SPACE | ND_SPACE_VIEW3D, NULL);

	prop = RNA_def_property(srna, "show_paint_wire", PROP_BOOLEAN, PROP_NONE);
	RNA_def_property_boolean_sdna(prop, NULL, "overlay.paint_flag", V3D_OVERLAY_PAINT_WIRE);
	RNA_def_property_ui_text(prop, "Show Wire", "Use wireframe display in painting modes");
	RNA_def_property_update(prop, NC_SPACE | ND_SPACE_VIEW3D, NULL);

	prop = RNA_def_property(srna, "show_wpaint_contours", PROP_BOOLEAN, PROP_NONE);
	RNA_def_property_boolean_sdna(prop, NULL, "overlay.wpaint_flag", V3D_OVERLAY_WPAINT_CONTOURS);
	RNA_def_property_ui_text(prop, "Show Weight Contours", "Show contour lines formed by points with the same interpolated weight");
	RNA_def_property_update(prop, NC_SPACE | ND_SPACE_VIEW3D, NULL);

	prop = RNA_def_property(srna, "show_weight", PROP_BOOLEAN, PROP_NONE);
	RNA_def_property_boolean_sdna(prop, NULL, "overlay.edit_flag", V3D_OVERLAY_EDIT_WEIGHT);
	RNA_def_property_ui_text(prop, "Show Weights", "Display weights in editmode");
	RNA_def_property_update(prop, NC_SPACE | ND_SPACE_VIEW3D, NULL);

	prop = RNA_def_property(srna, "show_occlude_wire", PROP_BOOLEAN, PROP_NONE);
	RNA_def_property_boolean_sdna(prop, NULL, "overlay.edit_flag", V3D_OVERLAY_EDIT_OCCLUDE_WIRE);
	RNA_def_property_ui_text(prop, "Hidden Wire", "Use hidden wireframe display");
	RNA_def_property_update(prop, NC_SPACE | ND_SPACE_VIEW3D, NULL);

	prop = RNA_def_property(srna, "show_face_normals", PROP_BOOLEAN, PROP_NONE);
	RNA_def_property_boolean_sdna(prop, NULL, "overlay.edit_flag", V3D_OVERLAY_EDIT_FACE_NORMALS);
	RNA_def_property_ui_text(prop, "Display Normals", "Display face normals as lines");
	RNA_def_property_update(prop, NC_SPACE | ND_SPACE_VIEW3D, NULL);

	prop = RNA_def_property(srna, "show_vertex_normals", PROP_BOOLEAN, PROP_NONE);
	RNA_def_property_boolean_sdna(prop, NULL, "overlay.edit_flag", V3D_OVERLAY_EDIT_VERT_NORMALS);
	RNA_def_property_ui_text(prop, "Display Vertex Normals", "Display vertex normals as lines");
	RNA_def_property_update(prop, NC_SPACE | ND_SPACE_VIEW3D, NULL);

	prop = RNA_def_property(srna, "show_split_normals", PROP_BOOLEAN, PROP_NONE);
	RNA_def_property_boolean_sdna(prop, NULL, "overlay.edit_flag", V3D_OVERLAY_EDIT_LOOP_NORMALS);
	RNA_def_property_ui_text(prop, "Display Split Normals", "Display vertex-per-face normals as lines");
	RNA_def_property_update(prop, NC_SPACE | ND_SPACE_VIEW3D, NULL);

	prop = RNA_def_property(srna, "show_edges", PROP_BOOLEAN, PROP_NONE);
	RNA_def_property_boolean_sdna(prop, NULL, "overlay.edit_flag", V3D_OVERLAY_EDIT_EDGES);
	RNA_def_property_ui_text(prop, "Draw Edges",
	                         "Display selected edges using highlights in the 3D view and UV editor");
	RNA_def_property_update(prop, NC_SPACE | ND_SPACE_VIEW3D, NULL);

	prop = RNA_def_property(srna, "show_faces", PROP_BOOLEAN, PROP_NONE);
	RNA_def_property_boolean_sdna(prop, NULL, "overlay.edit_flag", V3D_OVERLAY_EDIT_FACES);
	RNA_def_property_ui_text(prop, "Draw Faces", "Display all faces as shades in the 3D view and UV editor");
	RNA_def_property_update(prop, NC_SPACE | ND_SPACE_VIEW3D, NULL);

	prop = RNA_def_property(srna, "show_face_center", PROP_BOOLEAN, PROP_NONE);
	RNA_def_property_boolean_sdna(prop, NULL, "overlay.edit_flag", V3D_OVERLAY_EDIT_FACE_DOT);
	RNA_def_property_ui_text(prop, "Draw Face Center", "Display face center");
	RNA_def_property_update(prop, NC_SPACE | ND_SPACE_VIEW3D, NULL);

	prop = RNA_def_property(srna, "show_edge_crease", PROP_BOOLEAN, PROP_NONE);
	RNA_def_property_boolean_sdna(prop, NULL, "overlay.edit_flag", V3D_OVERLAY_EDIT_CREASES);
	RNA_def_property_ui_text(prop, "Draw Creases", "Display creases created for Subdivision Surface modifier");
	RNA_def_property_update(prop, NC_SPACE | ND_SPACE_VIEW3D, NULL);

	prop = RNA_def_property(srna, "show_edge_bevel_weight", PROP_BOOLEAN, PROP_NONE);
	RNA_def_property_boolean_sdna(prop, NULL, "overlay.edit_flag", V3D_OVERLAY_EDIT_BWEIGHTS);
	RNA_def_property_ui_text(prop, "Draw Bevel Weights", "Display weights created for the Bevel modifier");
	RNA_def_property_update(prop, NC_SPACE | ND_SPACE_VIEW3D, NULL);

	prop = RNA_def_property(srna, "show_edge_seams", PROP_BOOLEAN, PROP_NONE);
	RNA_def_property_boolean_sdna(prop, NULL, "overlay.edit_flag", V3D_OVERLAY_EDIT_SEAMS);
	RNA_def_property_ui_text(prop, "Draw Seams", "Display UV unwrapping seams");
	RNA_def_property_update(prop, NC_SPACE | ND_SPACE_VIEW3D, NULL);

	prop = RNA_def_property(srna, "show_edge_sharp", PROP_BOOLEAN, PROP_NONE);
	RNA_def_property_boolean_sdna(prop, NULL, "overlay.edit_flag", V3D_OVERLAY_EDIT_SHARP);
	RNA_def_property_ui_text(prop, "Draw Sharp", "Display sharp edges, used with the Edge Split modifier");
	RNA_def_property_update(prop, NC_SPACE | ND_SPACE_VIEW3D, NULL);

	prop = RNA_def_property(srna, "show_freestyle_edge_marks", PROP_BOOLEAN, PROP_NONE);
	RNA_def_property_boolean_sdna(prop, NULL, "overlay.edit_flag", V3D_OVERLAY_EDIT_FREESTYLE_EDGE);
	RNA_def_property_ui_text(prop, "Draw Freestyle Edge Marks", "Display Freestyle edge marks, used with the Freestyle renderer");
	RNA_def_property_update(prop, NC_SPACE | ND_SPACE_VIEW3D, NULL);

	prop = RNA_def_property(srna, "show_freestyle_face_marks", PROP_BOOLEAN, PROP_NONE);
	RNA_def_property_boolean_sdna(prop, NULL, "overlay.edit_flag", V3D_OVERLAY_EDIT_FREESTYLE_FACE);
	RNA_def_property_ui_text(prop, "Draw Freestyle Face Marks", "Display Freestyle face marks, used with the Freestyle renderer");
	RNA_def_property_update(prop, NC_SPACE | ND_SPACE_VIEW3D, NULL);

	prop = RNA_def_property(srna, "show_statvis", PROP_BOOLEAN, PROP_NONE);
	RNA_def_property_boolean_sdna(prop, NULL, "overlay.edit_flag", V3D_OVERLAY_EDIT_STATVIS);
	RNA_def_property_ui_text(prop, "Stat Vis", "Display statistical information about the mesh");
	RNA_def_property_update(prop, NC_SPACE | ND_SPACE_VIEW3D, NULL);

	prop = RNA_def_property(srna, "show_extra_edge_length", PROP_BOOLEAN, PROP_NONE);
	RNA_def_property_boolean_sdna(prop, NULL, "overlay.edit_flag", V3D_OVERLAY_EDIT_EDGE_LEN);
	RNA_def_property_ui_text(prop, "Edge Length",
	                         "Display selected edge lengths, using global values when set in the transform panel");
	RNA_def_property_update(prop, NC_SPACE | ND_SPACE_VIEW3D, NULL);

	prop = RNA_def_property(srna, "show_extra_edge_angle", PROP_BOOLEAN, PROP_NONE);
	RNA_def_property_boolean_sdna(prop, NULL, "overlay.edit_flag", V3D_OVERLAY_EDIT_EDGE_ANG);
	RNA_def_property_ui_text(prop, "Edge Angle",
	                         "Display selected edge angle, using global values when set in the transform panel");
	RNA_def_property_update(prop, NC_SPACE | ND_SPACE_VIEW3D, NULL);

	prop = RNA_def_property(srna, "show_extra_face_angle", PROP_BOOLEAN, PROP_NONE);
	RNA_def_property_boolean_sdna(prop, NULL, "overlay.edit_flag", V3D_OVERLAY_EDIT_FACE_ANG);
	RNA_def_property_ui_text(prop, "Face Angles",
	                         "Display the angles in the selected edges, "
	                         "using global values when set in the transform panel");
	RNA_def_property_update(prop, NC_SPACE | ND_SPACE_VIEW3D, NULL);

	prop = RNA_def_property(srna, "show_extra_face_area", PROP_BOOLEAN, PROP_NONE);
	RNA_def_property_boolean_sdna(prop, NULL, "overlay.edit_flag", V3D_OVERLAY_EDIT_FACE_AREA);
	RNA_def_property_ui_text(prop, "Face Area",
	                         "Display the area of selected faces, "
	                         "using global values when set in the transform panel");
	RNA_def_property_update(prop, NC_SPACE | ND_SPACE_VIEW3D, NULL);

	prop = RNA_def_property(srna, "show_extra_indices", PROP_BOOLEAN, PROP_NONE);
	RNA_def_property_boolean_sdna(prop, NULL, "overlay.edit_flag", V3D_OVERLAY_EDIT_INDICES);
	RNA_def_property_ui_text(prop, "Indices", "Display the index numbers of selected vertices, edges, and faces");
	RNA_def_property_update(prop, NC_SPACE | ND_SPACE_VIEW3D, NULL);

	prop = RNA_def_property(srna, "show_curve_handles", PROP_BOOLEAN, PROP_NONE);
	RNA_def_property_boolean_sdna(prop, NULL, "overlay.edit_flag", V3D_OVERLAY_EDIT_CU_HANDLES);
	RNA_def_property_ui_text(prop, "Draw Handles", "Display Bezier handles in editmode");
	RNA_def_property_update(prop, NC_SPACE | ND_SPACE_VIEW3D, NULL);

	prop = RNA_def_property(srna, "show_curve_normals", PROP_BOOLEAN, PROP_NONE);
	RNA_def_property_boolean_sdna(prop, NULL, "overlay.edit_flag", V3D_OVERLAY_EDIT_CU_NORMALS);
	RNA_def_property_ui_text(prop, "Draw Normals", "Display 3D curve normals in editmode");
	RNA_def_property_update(prop, NC_SPACE | ND_SPACE_VIEW3D, NULL);

	prop = RNA_def_property(srna, "normals_length", PROP_FLOAT, PROP_FACTOR);
	RNA_def_property_float_sdna(prop, NULL, "overlay.normals_length");
	RNA_def_property_ui_text(prop, "Normal Size", "Display size for normals in the 3D view");
	RNA_def_property_range(prop, 0.00001, 100000.0);
	RNA_def_property_ui_range(prop, 0.01, 2.0, 1, 2);
	RNA_def_property_float_default(prop, 0.02);
	RNA_def_property_update(prop, NC_SPACE | ND_SPACE_VIEW3D, NULL);

	prop = RNA_def_property(srna, "backwire_opacity", PROP_FLOAT, PROP_FACTOR);
	RNA_def_property_float_sdna(prop, NULL, "overlay.backwire_opacity");
	RNA_def_property_ui_text(prop, "Backwire Opacity", "Opacity when rendering transparent wires");
	RNA_def_property_range(prop, 0.0f, 1.0f);
	RNA_def_property_update(prop, NC_SPACE | ND_SPACE_VIEW3D, NULL);

	prop = RNA_def_property(srna, "show_transparent_bones", PROP_BOOLEAN, PROP_NONE);
	RNA_def_property_boolean_sdna(prop, NULL, "overlay.arm_flag", V3D_OVERLAY_ARM_TRANSP_BONES);
	RNA_def_property_ui_text(prop, "Transparent Bones", "Display bones as transparent");
	RNA_def_property_update(prop, NC_SPACE | ND_SPACE_VIEW3D, NULL);

	prop = RNA_def_property(srna, "texture_paint_mode_opacity", PROP_FLOAT, PROP_FACTOR);
	RNA_def_property_float_sdna(prop, NULL, "overlay.texture_paint_mode_opacity");
	RNA_def_property_float_default(prop, 0.8f);
	RNA_def_property_ui_text(prop, "Texture Opacity", "Opacity of the texture paint mode overlay");
	RNA_def_property_range(prop, 0.0f, 1.0f);
	RNA_def_property_update(prop, NC_SPACE | ND_SPACE_VIEW3D, NULL);

	prop = RNA_def_property(srna, "vertex_paint_mode_opacity", PROP_FLOAT, PROP_FACTOR);
	RNA_def_property_float_sdna(prop, NULL, "overlay.vertex_paint_mode_opacity");
	RNA_def_property_float_default(prop, 0.8f);
	RNA_def_property_ui_text(prop, "Vertex Paint Opacity", "Opacity of the vertex paint mode overlay");
	RNA_def_property_range(prop, 0.0f, 1.0f);
	RNA_def_property_update(prop, NC_SPACE | ND_SPACE_VIEW3D, NULL);

	prop = RNA_def_property(srna, "weight_paint_mode_opacity", PROP_FLOAT, PROP_FACTOR);
	RNA_def_property_float_sdna(prop, NULL, "overlay.weight_paint_mode_opacity");
	RNA_def_property_float_default(prop, 1.0f);
	RNA_def_property_ui_text(prop, "Weight Paint Opacity", "Opacity of the weight paint mode overlay");
	RNA_def_property_range(prop, 0.0f, 1.0f);
	RNA_def_property_update(prop, NC_SPACE | ND_SPACE_VIEW3D, NULL);

	/* grease pencil paper settings */
	prop = RNA_def_property(srna, "show_annotation", PROP_BOOLEAN, PROP_NONE);
	RNA_def_property_boolean_sdna(prop, NULL, "flag2", V3D_SHOW_ANNOTATION);
	RNA_def_property_ui_text(prop, "Show Annotation",
		"Show annotations for this view");
	RNA_def_property_update(prop, NC_SPACE | ND_SPACE_VIEW3D, NULL);

	prop = RNA_def_property(srna, "use_gpencil_paper", PROP_BOOLEAN, PROP_NONE);
	RNA_def_property_boolean_sdna(prop, NULL, "gp_flag", V3D_GP_SHOW_PAPER);
	RNA_def_property_ui_text(prop, "Use Paper",
		"Cover all viewport with a full color layer to improve visibility while drawing over complex scenes");
	RNA_def_property_update(prop, NC_SPACE | ND_SPACE_VIEW3D, NULL);

	prop = RNA_def_property(srna, "use_gpencil_grid", PROP_BOOLEAN, PROP_NONE);
	RNA_def_property_boolean_sdna(prop, NULL, "gp_flag", V3D_GP_SHOW_GRID);
	RNA_def_property_ui_text(prop, "Use Grid",
		"Display a grid over grease pencil paper");
	RNA_def_property_update(prop, NC_SPACE | ND_SPACE_VIEW3D, NULL);

	prop = RNA_def_property(srna, "use_gpencil_fade_layers", PROP_BOOLEAN, PROP_NONE);
	RNA_def_property_boolean_sdna(prop, NULL, "gp_flag", V3D_GP_FADE_NOACTIVE_LAYERS);
	RNA_def_property_ui_text(prop, "Fade Layers",
		"Toggle fading of Grease Pencil layers except the active one");
	RNA_def_property_update(prop, NC_SPACE | ND_SPACE_VIEW3D, "rna_GPencil_update");

	prop = RNA_def_property(srna, "gpencil_grid_opacity", PROP_FLOAT, PROP_NONE);
	RNA_def_property_float_sdna(prop, NULL, "overlay.gpencil_grid_opacity");
	RNA_def_property_range(prop, 0.1f, 1.0f);
	RNA_def_property_float_default(prop, 0.9f);
	RNA_def_property_ui_text(prop, "Opacity", "Canvas grid opacity");
	RNA_def_property_update(prop, NC_SPACE | ND_SPACE_VIEW3D, NULL);

	/* Paper opacity factor */
	prop = RNA_def_property(srna, "gpencil_paper_opacity", PROP_FLOAT, PROP_NONE);
	RNA_def_property_float_sdna(prop, NULL, "overlay.gpencil_paper_opacity");
	RNA_def_property_range(prop, 0.0f, 1.0f);
	RNA_def_property_float_default(prop, 0.5f);
	RNA_def_property_ui_text(prop, "Opacity", "Paper opacity");
	RNA_def_property_update(prop, NC_SPACE | ND_SPACE_VIEW3D, NULL);

	/* Paper opacity factor */
	prop = RNA_def_property(srna, "gpencil_fade_layer", PROP_FLOAT, PROP_NONE);
	RNA_def_property_float_sdna(prop, NULL, "overlay.gpencil_fade_layer");
	RNA_def_property_range(prop, 0.0f, 1.0f);
	RNA_def_property_float_default(prop, 0.5f);
	RNA_def_property_ui_text(prop, "Opacity",
		"Fade layer opacity for Grease Pencil layers except the active one");
	RNA_def_property_update(prop, NC_SPACE | ND_SPACE_VIEW3D, "rna_GPencil_update");

	/* show edit lines */
	prop = RNA_def_property(srna, "use_gpencil_edit_lines", PROP_BOOLEAN, PROP_NONE);
	RNA_def_property_boolean_sdna(prop, NULL, "gp_flag", V3D_GP_SHOW_EDIT_LINES);
	RNA_def_property_ui_text(prop, "Show Edit Lines", "Show edit lines when editing strokes");
	RNA_def_property_update(prop, NC_SPACE | ND_SPACE_VIEW3D, "rna_GPencil_update");

	prop = RNA_def_property(srna, "use_gpencil_multiedit_line_only", PROP_BOOLEAN, PROP_NONE);
	RNA_def_property_boolean_sdna(prop, NULL, "gp_flag", V3D_GP_SHOW_MULTIEDIT_LINES);
	RNA_def_property_ui_text(prop, "Lines Only", "Only show edit lines for additional frames");
	RNA_def_property_update(prop, NC_SPACE | ND_SPACE_VIEW3D, "rna_GPencil_update");

	/* main grease pencil onion switch */
	prop = RNA_def_property(srna, "use_gpencil_onion_skin", PROP_BOOLEAN, PROP_NONE);
	RNA_def_property_boolean_sdna(prop, NULL, "gp_flag", V3D_GP_SHOW_ONION_SKIN);
	RNA_def_property_ui_text(prop, "Onion Skins", "Show ghosts of the keyframes before and after the current frame");
	RNA_def_property_update(prop, NC_SPACE | ND_SPACE_VIEW3D, "rna_GPencil_update");

	/* vertex opacity */
	prop = RNA_def_property(srna, "vertex_opacity", PROP_FLOAT, PROP_NONE);
	RNA_def_property_float_sdna(prop, NULL, "vertex_opacity");
	RNA_def_property_range(prop, 0.0f, 1.0f);
	RNA_def_property_ui_text(prop, "Vertex Opacity", "Opacity for edit vertices");
	RNA_def_parameter_clear_flags(prop, PROP_ANIMATABLE, 0);
	RNA_def_property_update(prop, NC_SCENE | ND_TOOLSETTINGS, "rna_GPencil_update");

}

static void rna_def_space_view3d(BlenderRNA *brna)
{
	StructRNA *srna;
	PropertyRNA *prop;

	static const EnumPropertyItem rv3d_persp_items[] = {
		{RV3D_PERSP, "PERSP", 0, "Perspective", ""},
		{RV3D_ORTHO, "ORTHO", 0, "Orthographic", ""},
		{RV3D_CAMOB, "CAMERA", 0, "Camera", ""},
		{0, NULL, 0, NULL, NULL}
	};

	static const EnumPropertyItem bundle_drawtype_items[] = {
		{OB_PLAINAXES, "PLAIN_AXES", 0, "Plain Axes", ""},
		{OB_ARROWS, "ARROWS", 0, "Arrows", ""},
		{OB_SINGLE_ARROW, "SINGLE_ARROW", 0, "Single Arrow", ""},
		{OB_CIRCLE, "CIRCLE", 0, "Circle", ""},
		{OB_CUBE, "CUBE", 0, "Cube", ""},
		{OB_EMPTY_SPHERE, "SPHERE", 0, "Sphere", ""},
		{OB_EMPTY_CONE, "CONE", 0, "Cone", ""},
		{0, NULL, 0, NULL, NULL}
	};

	srna = RNA_def_struct(brna, "SpaceView3D", "Space");
	RNA_def_struct_sdna(srna, "View3D");
	RNA_def_struct_ui_text(srna, "3D View Space", "3D View space data");

	prop = RNA_def_property(srna, "camera", PROP_POINTER, PROP_NONE);
	RNA_def_property_flag(prop, PROP_EDITABLE);
	RNA_def_property_pointer_sdna(prop, NULL, "camera");
	RNA_def_property_ui_text(prop, "Camera",
	                         "Active camera used in this view (when unlocked from the scene's active camera)");
	RNA_def_property_update(prop, NC_SPACE | ND_SPACE_VIEW3D, "rna_SpaceView3D_camera_update");

	/* render border */
	prop = RNA_def_property(srna, "use_render_border", PROP_BOOLEAN, PROP_NONE);
	RNA_def_property_boolean_sdna(prop, NULL, "flag2", V3D_RENDER_BORDER);
	RNA_def_property_clear_flag(prop, PROP_ANIMATABLE);
	RNA_def_property_ui_text(prop, "Render Border", "Use a region within the frame size for rendered viewport "
	                         "(when not viewing through the camera)");
	RNA_def_property_update(prop, NC_SPACE | ND_SPACE_VIEW3D, NULL);

	prop = RNA_def_property(srna, "render_border_min_x", PROP_FLOAT, PROP_NONE);
	RNA_def_property_float_sdna(prop, NULL, "render_border.xmin");
	RNA_def_property_range(prop, 0.0f, 1.0f);
	RNA_def_property_ui_text(prop, "Border Minimum X", "Minimum X value for the render border");
	RNA_def_property_update(prop, NC_SPACE | ND_SPACE_VIEW3D, NULL);

	prop = RNA_def_property(srna, "render_border_min_y", PROP_FLOAT, PROP_NONE);
	RNA_def_property_float_sdna(prop, NULL, "render_border.ymin");
	RNA_def_property_range(prop, 0.0f, 1.0f);
	RNA_def_property_ui_text(prop, "Border Minimum Y", "Minimum Y value for the render border");
	RNA_def_property_update(prop, NC_SPACE | ND_SPACE_VIEW3D, NULL);

	prop = RNA_def_property(srna, "render_border_max_x", PROP_FLOAT, PROP_NONE);
	RNA_def_property_float_sdna(prop, NULL, "render_border.xmax");
	RNA_def_property_range(prop, 0.0f, 1.0f);
	RNA_def_property_ui_text(prop, "Border Maximum X", "Maximum X value for the render border");
	RNA_def_property_update(prop, NC_SPACE | ND_SPACE_VIEW3D, NULL);

	prop = RNA_def_property(srna, "render_border_max_y", PROP_FLOAT, PROP_NONE);
	RNA_def_property_float_sdna(prop, NULL, "render_border.ymax");
	RNA_def_property_range(prop, 0.0f, 1.0f);
	RNA_def_property_ui_text(prop, "Border Maximum Y", "Maximum Y value for the render border");
	RNA_def_property_update(prop, NC_SPACE | ND_SPACE_VIEW3D, NULL);

	prop = RNA_def_property(srna, "lock_object", PROP_POINTER, PROP_NONE);
	RNA_def_property_flag(prop, PROP_EDITABLE);
	RNA_def_property_pointer_sdna(prop, NULL, "ob_centre");
	RNA_def_property_ui_text(prop, "Lock to Object", "3D View center is locked to this object's position");
	RNA_def_property_update(prop, NC_SPACE | ND_SPACE_VIEW3D, NULL);

	prop = RNA_def_property(srna, "lock_bone", PROP_STRING, PROP_NONE);
	RNA_def_property_string_sdna(prop, NULL, "ob_centre_bone");
	RNA_def_property_ui_text(prop, "Lock to Bone", "3D View center is locked to this bone's position");
	RNA_def_property_update(prop, NC_SPACE | ND_SPACE_VIEW3D, NULL);

	prop = RNA_def_property(srna, "lock_cursor", PROP_BOOLEAN, PROP_NONE);
	RNA_def_property_boolean_sdna(prop, NULL, "ob_centre_cursor", 1);
	RNA_def_property_ui_text(prop, "Lock to Cursor", "3D View center is locked to the cursor's position");
	RNA_def_property_update(prop, NC_SPACE | ND_SPACE_VIEW3D, NULL);

	prop = RNA_def_property(srna, "local_view", PROP_POINTER, PROP_NONE);
	RNA_def_property_pointer_sdna(prop, NULL, "localvd");
	RNA_def_property_ui_text(prop, "Local View",
	                         "Display an isolated sub-set of objects, apart from the scene visibility");

	prop = RNA_def_property(srna, "lens", PROP_FLOAT, PROP_UNIT_CAMERA);
	RNA_def_property_float_sdna(prop, NULL, "lens");
	RNA_def_property_ui_text(prop, "Lens", "Viewport lens angle");
	RNA_def_property_range(prop, 1.0f, 250.0f);
	RNA_def_property_update(prop, NC_SPACE | ND_SPACE_VIEW3D, NULL);

	prop = RNA_def_property(srna, "clip_start", PROP_FLOAT, PROP_DISTANCE);
	RNA_def_property_float_sdna(prop, NULL, "near");
	RNA_def_property_range(prop, 1e-6f, FLT_MAX);
	RNA_def_property_ui_range(prop, 0.001f, FLT_MAX, 10, 3);
	RNA_def_property_float_default(prop, 0.1f);
	RNA_def_property_ui_text(prop, "Clip Start", "3D View near clipping distance (perspective view only)");
	RNA_def_property_update(prop, NC_SPACE | ND_SPACE_VIEW3D, NULL);

	prop = RNA_def_property(srna, "clip_end", PROP_FLOAT, PROP_DISTANCE);
	RNA_def_property_float_sdna(prop, NULL, "far");
	RNA_def_property_range(prop, 1e-6f, FLT_MAX);
	RNA_def_property_ui_range(prop, 0.001f, FLT_MAX, 10, 3);
	RNA_def_property_float_default(prop, 1000.0f);
	RNA_def_property_ui_text(prop, "Clip End", "3D View far clipping distance");
	RNA_def_property_update(prop, NC_SPACE | ND_SPACE_VIEW3D, NULL);

	prop = RNA_def_property(srna, "lock_camera", PROP_BOOLEAN, PROP_NONE);
	RNA_def_property_boolean_sdna(prop, NULL, "flag2", V3D_LOCK_CAMERA);
	RNA_def_property_ui_text(prop, "Lock Camera to View", "Enable view navigation within the camera view");
	RNA_def_property_update(prop, NC_SPACE | ND_SPACE_VIEW3D, NULL);

	prop = RNA_def_property(srna, "show_gizmo", PROP_BOOLEAN, PROP_NONE);
	RNA_def_property_boolean_negative_sdna(prop, NULL, "gizmo_flag", V3D_GIZMO_HIDE);
	RNA_def_property_ui_text(prop, "Show Gizmo", "Show gizmos of all types");
	RNA_def_property_update(prop, NC_SPACE | ND_SPACE_VIEW3D, NULL);

	prop = RNA_def_property(srna, "show_gizmo_navigate", PROP_BOOLEAN, PROP_NONE);
	RNA_def_property_boolean_negative_sdna(prop, NULL, "gizmo_flag", V3D_GIZMO_HIDE_NAVIGATE);
	RNA_def_property_ui_text(prop, "Navigate Gizmo", "");
	RNA_def_property_update(prop, NC_SPACE | ND_SPACE_VIEW3D, NULL);

	prop = RNA_def_property(srna, "show_gizmo_context", PROP_BOOLEAN, PROP_NONE);
	RNA_def_property_boolean_negative_sdna(prop, NULL, "gizmo_flag", V3D_GIZMO_HIDE_CONTEXT);
	RNA_def_property_ui_text(prop, "Context Gizmo", "Context sensitive gizmos for the active item");
	RNA_def_property_update(prop, NC_SPACE | ND_SPACE_VIEW3D, NULL);

	prop = RNA_def_property(srna, "show_gizmo_tool", PROP_BOOLEAN, PROP_NONE);
	RNA_def_property_boolean_negative_sdna(prop, NULL, "gizmo_flag", V3D_GIZMO_HIDE_TOOL);
	RNA_def_property_ui_text(prop, "Tool Gizmo", "Active tool gizmo");
	RNA_def_property_update(prop, NC_SPACE | ND_SPACE_VIEW3D, NULL);

	prop = RNA_def_property(srna, "lock_camera_and_layers", PROP_BOOLEAN, PROP_NONE);
	RNA_def_property_boolean_sdna(prop, NULL, "scenelock", 1);
	RNA_def_property_boolean_funcs(prop, NULL, "rna_SpaceView3D_lock_camera_and_layers_set");
	RNA_def_property_ui_text(prop, "Lock Camera and Layers",
	                         "Use the scene's active camera and layers in this view, rather than local layers");
	RNA_def_property_ui_icon(prop, ICON_LOCKVIEW_OFF, 1);
	RNA_def_property_update(prop, NC_SPACE | ND_SPACE_VIEW3D, NULL);

	prop = RNA_def_property(srna, "region_3d", PROP_POINTER, PROP_NONE);
	RNA_def_property_struct_type(prop, "RegionView3D");
	RNA_def_property_pointer_funcs(prop, "rna_SpaceView3D_region_3d_get", NULL, NULL, NULL);
	RNA_def_property_ui_text(prop, "3D Region", "3D region in this space, in case of quad view the camera region");

	prop = RNA_def_property(srna, "region_quadviews", PROP_COLLECTION, PROP_NONE);
	RNA_def_property_struct_type(prop, "RegionView3D");
	RNA_def_property_collection_funcs(prop, "rna_SpaceView3D_region_quadviews_begin", "rna_iterator_listbase_next",
	                                  "rna_iterator_listbase_end", "rna_SpaceView3D_region_quadviews_get",
	                                  NULL, NULL, NULL, NULL);
	RNA_def_property_ui_text(prop, "Quad View Regions", "3D regions (the third one defines quad view settings, "
	                                                    "the fourth one is same as 'region_3d')");

	prop = RNA_def_property(srna, "show_reconstruction", PROP_BOOLEAN, PROP_NONE);
	RNA_def_property_boolean_sdna(prop, NULL, "flag2", V3D_SHOW_RECONSTRUCTION);
	RNA_def_property_ui_text(prop, "Show Reconstruction", "Display reconstruction data from active movie clip");
	RNA_def_property_update(prop, NC_SPACE | ND_SPACE_VIEW3D, NULL);

	prop = RNA_def_property(srna, "tracks_display_size", PROP_FLOAT, PROP_NONE);
	RNA_def_property_range(prop, 0.0, FLT_MAX);
	RNA_def_property_ui_range(prop, 0, 5, 1, 3);
	RNA_def_property_float_sdna(prop, NULL, "bundle_size");
	RNA_def_property_ui_text(prop, "Tracks Size", "Display size of tracks from reconstructed data");
	RNA_def_property_update(prop, NC_SPACE | ND_SPACE_VIEW3D, NULL);

	prop = RNA_def_property(srna, "tracks_display_type", PROP_ENUM, PROP_NONE);
	RNA_def_property_enum_sdna(prop, NULL, "bundle_drawtype");
	RNA_def_property_enum_items(prop, bundle_drawtype_items);
	RNA_def_property_ui_text(prop, "Tracks Display Type", "Viewport display style for tracks");
	RNA_def_property_update(prop, NC_SPACE | ND_SPACE_VIEW3D, NULL);

	prop = RNA_def_property(srna, "show_camera_path", PROP_BOOLEAN, PROP_NONE);
	RNA_def_property_boolean_sdna(prop, NULL, "flag2", V3D_SHOW_CAMERAPATH);
	RNA_def_property_ui_text(prop, "Show Camera Path", "Show reconstructed camera path");
	RNA_def_property_update(prop, NC_SPACE | ND_SPACE_VIEW3D, NULL);

	prop = RNA_def_property(srna, "show_bundle_names", PROP_BOOLEAN, PROP_NONE);
	RNA_def_property_boolean_sdna(prop, NULL, "flag2", V3D_SHOW_BUNDLENAME);
	RNA_def_property_ui_text(prop, "Show 3D Marker Names", "Show names for reconstructed tracks objects");
	RNA_def_property_update(prop, NC_SPACE | ND_SPACE_VIEW3D, NULL);

	prop = RNA_def_property(srna, "fx_settings", PROP_POINTER, PROP_NONE);
	RNA_def_property_ui_text(prop, "FX Options", "Options used for real time compositing");
	RNA_def_property_update(prop, NC_SPACE | ND_SPACE_VIEW3D, NULL);

	/* Stereo Settings */
	prop = RNA_def_property(srna, "stereo_3d_eye", PROP_ENUM, PROP_NONE);
	RNA_def_property_enum_sdna(prop, NULL, "multiview_eye");
	RNA_def_property_enum_items(prop, stereo3d_eye_items);
	RNA_def_property_enum_funcs(prop, NULL, NULL, "rna_SpaceView3D_stereo3d_camera_itemf");
	RNA_def_property_ui_text(prop, "Stereo Eye", "Current stereo eye being drawn");
	RNA_def_property_clear_flag(prop, PROP_EDITABLE);

	prop = RNA_def_property(srna, "stereo_3d_camera", PROP_ENUM, PROP_NONE);
	RNA_def_property_enum_sdna(prop, NULL, "stereo3d_camera");
	RNA_def_property_enum_items(prop, stereo3d_camera_items);
	RNA_def_property_enum_funcs(prop, NULL, NULL, "rna_SpaceView3D_stereo3d_camera_itemf");
	RNA_def_property_ui_text(prop, "Camera", "");
	RNA_def_property_update(prop, NC_SPACE | ND_SPACE_VIEW3D, NULL);

	prop = RNA_def_property(srna, "show_stereo_3d_cameras", PROP_BOOLEAN, PROP_NONE);
	RNA_def_property_boolean_sdna(prop, NULL, "stereo3d_flag", V3D_S3D_DISPCAMERAS);
	RNA_def_property_ui_text(prop, "Cameras", "Show the left and right cameras");
	RNA_def_property_update(prop, NC_SPACE | ND_SPACE_VIEW3D, NULL);

	prop = RNA_def_property(srna, "show_stereo_3d_convergence_plane", PROP_BOOLEAN, PROP_NONE);
	RNA_def_property_boolean_sdna(prop, NULL, "stereo3d_flag", V3D_S3D_DISPPLANE);
	RNA_def_property_ui_text(prop, "Plane", "Show the stereo 3d convergence plane");
	RNA_def_property_update(prop, NC_SPACE | ND_SPACE_VIEW3D, NULL);

	prop = RNA_def_property(srna, "stereo_3d_convergence_plane_alpha", PROP_FLOAT, PROP_FACTOR);
	RNA_def_property_float_sdna(prop, NULL, "stereo3d_convergence_alpha");
	RNA_def_property_ui_text(prop, "Plane Alpha", "Opacity (alpha) of the convergence plane");
	RNA_def_property_update(prop, NC_SPACE | ND_SPACE_VIEW3D, NULL);

	prop = RNA_def_property(srna, "show_stereo_3d_volume", PROP_BOOLEAN, PROP_NONE);
	RNA_def_property_boolean_sdna(prop, NULL, "stereo3d_flag", V3D_S3D_DISPVOLUME);
	RNA_def_property_ui_text(prop, "Volume", "Show the stereo 3d frustum volume");
	RNA_def_property_update(prop, NC_SPACE | ND_SPACE_VIEW3D, NULL);

	prop = RNA_def_property(srna, "stereo_3d_volume_alpha", PROP_FLOAT, PROP_FACTOR);
	RNA_def_property_float_sdna(prop, NULL, "stereo3d_volume_alpha");
	RNA_def_property_ui_text(prop, "Volume Alpha", "Opacity (alpha) of the cameras' frustum volume");
	RNA_def_property_update(prop, NC_SPACE | ND_SPACE_VIEW3D, NULL);

	{
		struct {
			const char *name;
			int type_mask;
			const char *identifier[2];
		} info[] = {
			{"Mesh", (1 << OB_MESH),
			 {"show_object_viewport_mesh", "show_object_select_mesh"}},
			{"Curve", (1 << OB_CURVE),
			 {"show_object_viewport_curve", "show_object_select_curve"}},
			{"Surface", (1 << OB_SURF),
			 {"show_object_viewport_surf", "show_object_select_surf"}},
			{"Meta", (1 << OB_MBALL),
			 {"show_object_viewport_meta", "show_object_select_meta"}},
			{"Font", (1 << OB_FONT),
			 {"show_object_viewport_font", "show_object_select_font"}},
			{"Armature", (1 << OB_ARMATURE),
			 {"show_object_viewport_armature", "show_object_select_armature"}},
			{"Lattice", (1 << OB_LATTICE),
			 {"show_object_viewport_lattice", "show_object_select_lattice"}},
			{"Empty", (1 << OB_EMPTY),
			 {"show_object_viewport_empty", "show_object_select_empty"}},
			{"Grease Pencil", (1 << OB_GPENCIL),
			 {"show_object_viewport_grease_pencil", "show_object_select_grease_pencil"}},
			{"Camera", (1 << OB_CAMERA),
			 {"show_object_viewport_camera", "show_object_select_camera"}},
			{"Light", (1 << OB_LAMP),
			 {"show_object_viewport_light", "show_object_select_light"}},
			{"Speaker", (1 << OB_SPEAKER),
			 {"show_object_viewport_speaker", "show_object_select_speaker"}},
			{"Light Probe", (1 << OB_LIGHTPROBE),
			 {"show_object_viewport_light_probe", "show_object_select_light_probe"}},
		};

		const char *view_mask_member[2] = {
			"object_type_exclude_viewport",
			"object_type_exclude_select",
		};
		for (int mask_index = 0; mask_index < 2; mask_index++) {
			for (int type_index = 0; type_index < ARRAY_SIZE(info); type_index++) {
				prop = RNA_def_property(srna, info[type_index].identifier[mask_index], PROP_BOOLEAN, PROP_NONE);
				RNA_def_property_boolean_negative_sdna(
				        prop, NULL, view_mask_member[mask_index], info[type_index].type_mask);
				RNA_def_property_ui_text(prop, info[type_index].name, "");
				RNA_def_property_update(prop, NC_SPACE | ND_SPACE_SEQUENCER, NULL);

			}
		}

		/* Heper for drawing the icon. */
		prop = RNA_def_property(srna, "icon_from_show_object_viewport", PROP_INT, PROP_NONE);
		RNA_def_property_int_funcs(prop, "rna_SpaceView3D_icon_from_show_object_viewport_get", NULL, NULL);
		RNA_def_property_clear_flag(prop, PROP_EDITABLE);
		RNA_def_property_ui_text(prop, "Visibility Iconm", "");
	}

	/* Nested Structs */
	prop = RNA_def_property(srna, "shading", PROP_POINTER, PROP_NONE);
	RNA_def_property_flag(prop, PROP_NEVER_NULL);
	RNA_def_property_struct_type(prop, "View3DShading");
	RNA_def_property_ui_text(prop, "Shading Settings", "Settings for shading in the 3D viewport");

	prop = RNA_def_property(srna, "overlay", PROP_POINTER, PROP_NONE);
	RNA_def_property_flag(prop, PROP_NEVER_NULL);
	RNA_def_property_struct_type(prop, "View3DOverlay");
	RNA_def_property_pointer_funcs(prop, "rna_SpaceView3D_overlay_get", NULL, NULL, NULL);
	RNA_def_property_ui_text(prop, "Overlay Settings", "Settings for display of overlays in the 3D viewport");

	rna_def_space_view3d_shading(brna);
	rna_def_space_view3d_overlay(brna);

	/* *** Animated *** */
	RNA_define_animate_sdna(true);
	/* region */

	srna = RNA_def_struct(brna, "RegionView3D", NULL);
	RNA_def_struct_sdna(srna, "RegionView3D");
	RNA_def_struct_ui_text(srna, "3D View Region", "3D View region data");

	prop = RNA_def_property(srna, "lock_rotation", PROP_BOOLEAN, PROP_NONE);
	RNA_def_property_boolean_sdna(prop, NULL, "viewlock", RV3D_LOCKED);
	RNA_def_property_ui_text(prop, "Lock", "Lock view rotation in side views");
	RNA_def_property_update(prop, NC_SPACE | ND_SPACE_VIEW3D, "rna_RegionView3D_quadview_update");

	prop = RNA_def_property(srna, "show_sync_view", PROP_BOOLEAN, PROP_NONE);
	RNA_def_property_boolean_sdna(prop, NULL, "viewlock", RV3D_BOXVIEW);
	RNA_def_property_ui_text(prop, "Box", "Sync view position between side views");
	RNA_def_property_update(prop, NC_SPACE | ND_SPACE_VIEW3D, "rna_RegionView3D_quadview_update");

	prop = RNA_def_property(srna, "use_box_clip", PROP_BOOLEAN, PROP_NONE);
	RNA_def_property_boolean_sdna(prop, NULL, "viewlock", RV3D_BOXCLIP);
	RNA_def_property_ui_text(prop, "Clip", "Clip objects based on what's visible in other side views");
	RNA_def_property_update(prop, NC_SPACE | ND_SPACE_VIEW3D, "rna_RegionView3D_quadview_clip_update");

	prop = RNA_def_property(srna, "perspective_matrix", PROP_FLOAT, PROP_MATRIX);
	RNA_def_property_float_sdna(prop, NULL, "persmat");
	RNA_def_property_clear_flag(prop, PROP_EDITABLE); /* XXX: for now, it's too risky for users to do this */
	RNA_def_property_multi_array(prop, 2, rna_matrix_dimsize_4x4);
	RNA_def_property_ui_text(prop, "Perspective Matrix",
	                         "Current perspective matrix (``window_matrix * view_matrix``)");

	prop = RNA_def_property(srna, "window_matrix", PROP_FLOAT, PROP_MATRIX);
	RNA_def_property_float_sdna(prop, NULL, "winmat");
	RNA_def_property_clear_flag(prop, PROP_EDITABLE);
	RNA_def_property_multi_array(prop, 2, rna_matrix_dimsize_4x4);
	RNA_def_property_ui_text(prop, "Window Matrix", "Current window matrix");

	prop = RNA_def_property(srna, "view_matrix", PROP_FLOAT, PROP_MATRIX);
	RNA_def_property_float_sdna(prop, NULL, "viewmat");
	RNA_def_property_multi_array(prop, 2, rna_matrix_dimsize_4x4);
	RNA_def_property_float_funcs(prop, NULL, "rna_RegionView3D_view_matrix_set", NULL);
	RNA_def_property_ui_text(prop, "View Matrix", "Current view matrix");
	RNA_def_property_update(prop, NC_SPACE | ND_SPACE_VIEW3D, NULL);

	prop = RNA_def_property(srna, "view_perspective", PROP_ENUM, PROP_NONE);
	RNA_def_property_enum_sdna(prop, NULL, "persp");
	RNA_def_property_enum_items(prop, rv3d_persp_items);
	RNA_def_property_ui_text(prop, "Perspective", "View Perspective");
	RNA_def_property_update(prop, NC_SPACE | ND_SPACE_VIEW3D, NULL);

	prop = RNA_def_property(srna, "is_perspective", PROP_BOOLEAN, PROP_NONE);
	RNA_def_property_boolean_sdna(prop, NULL, "is_persp", 1);
	RNA_def_property_ui_text(prop, "Is Perspective", "");
	RNA_def_property_flag(prop, PROP_EDITABLE);

	/* This isn't directly accessible from the UI, only an operator. */
	prop = RNA_def_property(srna, "use_clip_planes", PROP_BOOLEAN, PROP_NONE);
	RNA_def_property_boolean_sdna(prop, NULL, "rflag", RV3D_CLIPPING);
	RNA_def_property_ui_text(prop, "Use Clip Planes", "");

	prop = RNA_def_property(srna, "clip_planes", PROP_FLOAT, PROP_NONE);
	RNA_def_property_float_sdna(prop, NULL, "clip");
	RNA_def_property_multi_array(prop, 2, (int[]){6, 4});
	RNA_def_property_ui_text(prop, "Clip Planes", "");

	prop = RNA_def_property(srna, "view_location", PROP_FLOAT, PROP_TRANSLATION);
#if 0
	RNA_def_property_float_sdna(prop, NULL, "ofs"); /* cant use because its negated */
#else
	RNA_def_property_array(prop, 3);
	RNA_def_property_float_funcs(prop, "rna_RegionView3D_view_location_get",
	                             "rna_RegionView3D_view_location_set", NULL);
#endif
	RNA_def_property_ui_text(prop, "View Location", "View pivot location");
	RNA_def_property_ui_range(prop, -10000.0, 10000.0, 10, RNA_TRANSLATION_PREC_DEFAULT);
	RNA_def_property_update(prop, NC_WINDOW, NULL);

	prop = RNA_def_property(srna, "view_rotation", PROP_FLOAT, PROP_QUATERNION); /* cant use because its inverted */
#if 0
	RNA_def_property_float_sdna(prop, NULL, "viewquat");
#else
	RNA_def_property_array(prop, 4);
	RNA_def_property_float_funcs(prop, "rna_RegionView3D_view_rotation_get",
	                             "rna_RegionView3D_view_rotation_set", NULL);
#endif
	RNA_def_property_ui_text(prop, "View Rotation", "Rotation in quaternions (keep normalized)");
	RNA_def_property_update(prop, NC_SPACE | ND_SPACE_VIEW3D, NULL);

	/* not sure we need rna access to these but adding anyway */
	prop = RNA_def_property(srna, "view_distance", PROP_FLOAT, PROP_UNSIGNED);
	RNA_def_property_float_sdna(prop, NULL, "dist");
	RNA_def_property_ui_text(prop, "Distance", "Distance to the view location");
	RNA_def_property_update(prop, NC_SPACE | ND_SPACE_VIEW3D, NULL);

	prop = RNA_def_property(srna, "view_camera_zoom", PROP_FLOAT, PROP_UNSIGNED);
	RNA_def_property_float_sdna(prop, NULL, "camzoom");
	RNA_def_property_ui_text(prop, "Camera Zoom", "Zoom factor in camera view");
	RNA_def_property_range(prop, RV3D_CAMZOOM_MIN, RV3D_CAMZOOM_MAX);
	RNA_def_property_update(prop, NC_SPACE | ND_SPACE_VIEW3D, NULL);

	prop = RNA_def_property(srna, "view_camera_offset", PROP_FLOAT, PROP_NONE);
	RNA_def_property_float_sdna(prop, NULL, "camdx");
	RNA_def_property_array(prop, 2);
	RNA_def_property_ui_text(prop, "Camera Offset", "View shift in camera view");
	RNA_def_property_update(prop, NC_SPACE | ND_SPACE_VIEW3D, NULL);

	RNA_api_region_view3d(srna);
}

static void rna_def_space_buttons(BlenderRNA *brna)
{
	StructRNA *srna;
	PropertyRNA *prop;

	srna = RNA_def_struct(brna, "SpaceProperties", "Space");
	RNA_def_struct_sdna(srna, "SpaceButs");
	RNA_def_struct_ui_text(srna, "Properties Space", "Properties space data");

	prop = RNA_def_property(srna, "context", PROP_ENUM, PROP_NONE);
	RNA_def_property_enum_sdna(prop, NULL, "mainb");
	RNA_def_property_enum_items(prop, buttons_context_items);
	RNA_def_property_enum_funcs(prop, NULL, "rna_SpaceProperties_context_set", "rna_SpaceProperties_context_itemf");
	RNA_def_property_ui_text(prop, "Context", "");
	RNA_def_property_update(prop, NC_SPACE | ND_SPACE_PROPERTIES, "rna_SpaceProperties_context_update");

	/* pinned data */
	prop = RNA_def_property(srna, "pin_id", PROP_POINTER, PROP_NONE);
	RNA_def_property_pointer_sdna(prop, NULL, "pinid");
	RNA_def_property_struct_type(prop, "ID");
	/* note: custom set function is ONLY to avoid rna setting a user for this. */
	RNA_def_property_pointer_funcs(prop, NULL, "rna_SpaceProperties_pin_id_set",
	                               "rna_SpaceProperties_pin_id_typef", NULL);
	RNA_def_property_flag(prop, PROP_EDITABLE | PROP_NEVER_UNLINK);
	RNA_def_property_update(prop, NC_SPACE | ND_SPACE_PROPERTIES, "rna_SpaceProperties_pin_id_update");

	prop = RNA_def_property(srna, "use_pin_id", PROP_BOOLEAN, PROP_NONE);
	RNA_def_property_boolean_sdna(prop, NULL, "flag", SB_PIN_CONTEXT);
	RNA_def_property_ui_text(prop, "Pin ID", "Use the pinned context");
}

static void rna_def_space_image(BlenderRNA *brna)
{
	StructRNA *srna;
	PropertyRNA *prop;

	srna = RNA_def_struct(brna, "SpaceImageEditor", "Space");
	RNA_def_struct_sdna(srna, "SpaceImage");
	RNA_def_struct_ui_text(srna, "Space Image Editor", "Image and UV editor space data");

	/* image */
	prop = RNA_def_property(srna, "image", PROP_POINTER, PROP_NONE);
	RNA_def_property_pointer_funcs(prop, NULL, "rna_SpaceImageEditor_image_set", NULL, NULL);
	RNA_def_property_ui_text(prop, "Image", "Image displayed and edited in this space");
	RNA_def_property_flag(prop, PROP_EDITABLE);
	RNA_def_property_update(prop, NC_GEOM | ND_DATA, "rna_SpaceImageEditor_image_update"); /* is handled in image editor too */

	prop = RNA_def_property(srna, "image_user", PROP_POINTER, PROP_NONE);
	RNA_def_property_flag(prop, PROP_NEVER_NULL);
	RNA_def_property_pointer_sdna(prop, NULL, "iuser");
	RNA_def_property_ui_text(prop, "Image User",
	                         "Parameters defining which layer, pass and frame of the image is displayed");
	RNA_def_property_update(prop, NC_SPACE | ND_SPACE_IMAGE, NULL);

	prop = RNA_def_property(srna, "scopes", PROP_POINTER, PROP_NONE);
	RNA_def_property_pointer_sdna(prop, NULL, "scopes");
	RNA_def_property_struct_type(prop, "Scopes");
	RNA_def_property_ui_text(prop, "Scopes", "Scopes to visualize image statistics");
	RNA_def_property_flag(prop, PROP_CONTEXT_UPDATE);
	RNA_def_property_update(prop, NC_SPACE | ND_SPACE_IMAGE, "rna_SpaceImageEditor_scopes_update");

	prop = RNA_def_property(srna, "use_image_pin", PROP_BOOLEAN, PROP_NONE);
	RNA_def_property_boolean_sdna(prop, NULL, "pin", 0);
	RNA_def_property_ui_text(prop, "Image Pin", "Display current image regardless of object selection");
	RNA_def_property_ui_icon(prop, ICON_UNPINNED, 1);
	RNA_def_property_update(prop, NC_SPACE | ND_SPACE_IMAGE, NULL);

	prop = RNA_def_property(srna, "sample_histogram", PROP_POINTER, PROP_NONE);
	RNA_def_property_pointer_sdna(prop, NULL, "sample_line_hist");
	RNA_def_property_struct_type(prop, "Histogram");
	RNA_def_property_ui_text(prop, "Line sample", "Sampled colors along line");

	prop = RNA_def_property(srna, "zoom", PROP_FLOAT, PROP_NONE);
	RNA_def_property_array(prop, 2);
	RNA_def_property_clear_flag(prop, PROP_EDITABLE);
	RNA_def_property_float_funcs(prop, "rna_SpaceImageEditor_zoom_get", NULL, NULL);
	RNA_def_property_ui_text(prop, "Zoom", "Zoom factor");

	/* image draw */
	prop = RNA_def_property(srna, "show_repeat", PROP_BOOLEAN, PROP_NONE);
	RNA_def_property_boolean_sdna(prop, NULL, "flag", SI_DRAW_TILE);
	RNA_def_property_ui_text(prop, "Display Repeated", "Display the image repeated outside of the main view");
	RNA_def_property_update(prop, NC_SPACE | ND_SPACE_IMAGE, NULL);

	prop = RNA_def_property(srna, "show_annotation", PROP_BOOLEAN, PROP_NONE);
	RNA_def_property_boolean_sdna(prop, NULL, "flag", SI_SHOW_GPENCIL);
	RNA_def_property_ui_text(prop, "Show Annotation",
	                         "Show annotations for this view");
	RNA_def_property_update(prop, NC_SPACE | ND_SPACE_IMAGE, NULL);

	prop = RNA_def_property(srna, "display_channels", PROP_ENUM, PROP_NONE);
	RNA_def_property_enum_bitflag_sdna(prop, NULL, "flag");
	RNA_def_property_enum_items(prop, display_channels_items);
	RNA_def_property_enum_funcs(prop, NULL, NULL, "rna_SpaceImageEditor_display_channels_itemf");
	RNA_def_property_ui_text(prop, "Display Channels", "Channels of the image to draw");
	RNA_def_property_update(prop, NC_SPACE | ND_SPACE_IMAGE, NULL);

	prop = RNA_def_property(srna, "show_stereo_3d", PROP_BOOLEAN, PROP_NONE);
	RNA_def_property_boolean_funcs(prop, "rna_SpaceImageEditor_show_stereo_get", "rna_SpaceImageEditor_show_stereo_set");
	RNA_def_property_ui_text(prop, "Show Stereo", "Display the image in Stereo 3D");
	RNA_def_property_ui_icon(prop, ICON_CAMERA_STEREO, 0);
	RNA_def_property_update(prop, NC_SPACE | ND_SPACE_IMAGE, "rna_SpaceImageEditor_show_stereo_update");

	/* uv */
	prop = RNA_def_property(srna, "uv_editor", PROP_POINTER, PROP_NONE);
	RNA_def_property_flag(prop, PROP_NEVER_NULL);
	RNA_def_property_struct_type(prop, "SpaceUVEditor");
	RNA_def_property_pointer_funcs(prop, "rna_SpaceImageEditor_uvedit_get", NULL, NULL, NULL);
	RNA_def_property_ui_text(prop, "UV Editor", "UV editor settings");

	/* mode (hidden in the UI, see 'ui_mode') */
	prop = RNA_def_property(srna, "mode", PROP_ENUM, PROP_NONE);
	RNA_def_property_enum_sdna(prop, NULL, "mode");
	RNA_def_property_enum_items(prop, rna_enum_space_image_mode_all_items);
	RNA_def_property_ui_text(prop, "Mode", "Editing context being displayed");
	RNA_def_property_update(prop, NC_SPACE | ND_SPACE_IMAGE, "rna_SpaceImageEditor_mode_update");

	prop = RNA_def_property(srna, "ui_mode", PROP_ENUM, PROP_NONE);
	RNA_def_property_enum_sdna(prop, NULL, "mode");
	RNA_def_property_enum_items(prop, rna_enum_space_image_mode_ui_items);
	RNA_def_property_ui_text(prop, "Mode", "Editing context being displayed");
	RNA_def_property_update(prop, NC_SPACE | ND_SPACE_IMAGE, "rna_SpaceImageEditor_mode_update");

	/* transform */
	prop = RNA_def_property(srna, "cursor_location", PROP_FLOAT, PROP_XYZ);
	RNA_def_property_array(prop, 2);
	RNA_def_property_float_funcs(prop, "rna_SpaceImageEditor_cursor_location_get",
	                             "rna_SpaceImageEditor_cursor_location_set", NULL);
	RNA_def_property_ui_text(prop, "2D Cursor Location", "2D cursor location for this view");
	RNA_def_property_update(prop, NC_SPACE | ND_SPACE_IMAGE, NULL);

	prop = RNA_def_property(srna, "pivot_point", PROP_ENUM, PROP_NONE);
	RNA_def_property_enum_sdna(prop, NULL, "around");
	RNA_def_property_enum_items(prop, rna_enum_transform_pivot_items_full);
	RNA_def_property_enum_funcs(prop, NULL, NULL, "rna_SpaceImageEditor_pivot_itemf");
	RNA_def_property_ui_text(prop, "Pivot", "Rotation/Scaling Pivot");
	RNA_def_property_update(prop, NC_SPACE | ND_SPACE_IMAGE, NULL);

	/* grease pencil */
	prop = RNA_def_property(srna, "grease_pencil", PROP_POINTER, PROP_NONE);
	RNA_def_property_pointer_sdna(prop, NULL, "gpd");
	RNA_def_property_struct_type(prop, "GreasePencil");
	RNA_def_property_pointer_funcs(prop, NULL, NULL, NULL, "rna_GPencil_datablocks_annotations_poll");
	RNA_def_property_flag(prop, PROP_EDITABLE | PROP_ID_REFCOUNT);
	RNA_def_property_ui_text(prop, "Grease Pencil", "Grease pencil data for this space");
	RNA_def_property_update(prop, NC_SPACE | ND_SPACE_IMAGE, NULL);

	/* update */
	prop = RNA_def_property(srna, "use_realtime_update", PROP_BOOLEAN, PROP_NONE);
	RNA_def_property_boolean_sdna(prop, NULL, "lock", 0);
	RNA_def_property_ui_text(prop, "Update Automatically",
	                         "Update other affected window spaces automatically to reflect changes "
	                         "during interactive operations such as transform");

	/* state */
	prop = RNA_def_property(srna, "show_render", PROP_BOOLEAN, PROP_NONE);
	RNA_def_property_boolean_funcs(prop, "rna_SpaceImageEditor_show_render_get", NULL);
	RNA_def_property_clear_flag(prop, PROP_EDITABLE);
	RNA_def_property_ui_text(prop, "Show Render", "Show render related properties");

	prop = RNA_def_property(srna, "show_paint", PROP_BOOLEAN, PROP_NONE);
	RNA_def_property_boolean_funcs(prop, "rna_SpaceImageEditor_show_paint_get", NULL);
	RNA_def_property_clear_flag(prop, PROP_EDITABLE);
	RNA_def_property_ui_text(prop, "Show Paint", "Show paint related properties");

	prop = RNA_def_property(srna, "show_uvedit", PROP_BOOLEAN, PROP_NONE);
	RNA_def_property_boolean_funcs(prop, "rna_SpaceImageEditor_show_uvedit_get", NULL);
	RNA_def_property_clear_flag(prop, PROP_EDITABLE);
	RNA_def_property_ui_text(prop, "Show UV Editor", "Show UV editing related properties");

	prop = RNA_def_property(srna, "show_maskedit", PROP_BOOLEAN, PROP_NONE);
	RNA_def_property_boolean_funcs(prop, "rna_SpaceImageEditor_show_maskedit_get", NULL);
	RNA_def_property_clear_flag(prop, PROP_EDITABLE);
	RNA_def_property_ui_text(prop, "Show Mask Editor", "Show Mask editing related properties");

	rna_def_space_image_uv(brna);

	/* mask */
	rna_def_space_mask_info(srna, NC_SPACE | ND_SPACE_IMAGE, "rna_SpaceImageEditor_mask_set");
}

static void rna_def_space_sequencer(BlenderRNA *brna)
{
	StructRNA *srna;
	PropertyRNA *prop;

	static const EnumPropertyItem view_type_items[] = {
		{SEQ_VIEW_SEQUENCE, "SEQUENCER", ICON_SEQ_SEQUENCER, "Sequencer", ""},
		{SEQ_VIEW_PREVIEW,  "PREVIEW", ICON_SEQ_PREVIEW, "Preview", ""},
		{SEQ_VIEW_SEQUENCE_PREVIEW,  "SEQUENCER_PREVIEW", ICON_SEQ_SPLITVIEW, "Sequencer/Preview", ""},
		{0, NULL, 0, NULL, NULL}
	};

	static const EnumPropertyItem display_mode_items[] = {
		{SEQ_DRAW_IMG_IMBUF, "IMAGE", ICON_SEQ_PREVIEW, "Image Preview", ""},
		{SEQ_DRAW_IMG_WAVEFORM, "WAVEFORM", ICON_SEQ_LUMA_WAVEFORM, "Luma Waveform", ""},
		{SEQ_DRAW_IMG_VECTORSCOPE, "VECTOR_SCOPE", ICON_SEQ_CHROMA_SCOPE, "Chroma Vectorscope", ""},
		{SEQ_DRAW_IMG_HISTOGRAM, "HISTOGRAM", ICON_SEQ_HISTOGRAM, "Histogram", ""},
		{0, NULL, 0, NULL, NULL}
	};

	static const EnumPropertyItem proxy_render_size_items[] = {
		{SEQ_PROXY_RENDER_SIZE_NONE, "NONE", 0, "No display", ""},
		{SEQ_PROXY_RENDER_SIZE_SCENE, "SCENE", 0, "Scene render size", ""},
		{SEQ_PROXY_RENDER_SIZE_25, "PROXY_25", 0, "Proxy size 25%", ""},
		{SEQ_PROXY_RENDER_SIZE_50, "PROXY_50", 0, "Proxy size 50%", ""},
		{SEQ_PROXY_RENDER_SIZE_75, "PROXY_75", 0, "Proxy size 75%", ""},
		{SEQ_PROXY_RENDER_SIZE_100, "PROXY_100", 0, "Proxy size 100%", ""},
		{SEQ_PROXY_RENDER_SIZE_FULL, "FULL", 0, "No proxy, full render", ""},
		{0, NULL, 0, NULL, NULL}
	};

	static const EnumPropertyItem overlay_type_items[] = {
		{SEQ_DRAW_OVERLAY_RECT, "RECTANGLE", 0, "Rectangle", "Show rectangle area overlay"},
		{SEQ_DRAW_OVERLAY_REFERENCE, "REFERENCE", 0, "Reference", "Show reference frame only"},
		{SEQ_DRAW_OVERLAY_CURRENT, "CURRENT", 0, "Current", "Show current frame only"},
		{0, NULL, 0, NULL, NULL}
	};

	static const EnumPropertyItem preview_channels_items[] = {
		{SEQ_USE_ALPHA, "COLOR_ALPHA", ICON_IMAGE_RGB_ALPHA, "Color and Alpha",
		                "Display image with RGB colors and alpha transparency"},
		{0, "COLOR", ICON_IMAGE_RGB, "Color", "Display image with RGB colors"},
		{0, NULL, 0, NULL, NULL}
	};

	static const EnumPropertyItem waveform_type_display_items[] = {
		{SEQ_NO_WAVEFORMS, "NO_WAVEFORMS", 0, "Waveforms Off",
		 "No waveforms drawn for any sound strips"},
		{SEQ_ALL_WAVEFORMS, "ALL_WAVEFORMS", 0, "Waveforms On",
		 "Waveforms drawn for all sound strips"},
		{0, "DEFAULT_WAVEFORMS", 0, "Use Strip Option",
		 "Waveforms drawn according to strip setting"},
		{0, NULL, 0, NULL, NULL}
	};

	srna = RNA_def_struct(brna, "SpaceSequenceEditor", "Space");
	RNA_def_struct_sdna(srna, "SpaceSeq");
	RNA_def_struct_ui_text(srna, "Space Sequence Editor", "Sequence editor space data");

	/* view type, fairly important */
	prop = RNA_def_property(srna, "view_type", PROP_ENUM, PROP_NONE);
	RNA_def_property_enum_sdna(prop, NULL, "view");
	RNA_def_property_enum_items(prop, view_type_items);
	RNA_def_property_ui_text(prop, "View Type", "Type of the Sequencer view (sequencer, preview or both)");
	RNA_def_property_update(prop, 0, "rna_Sequencer_view_type_update");

	/* display type, fairly important */
	prop = RNA_def_property(srna, "display_mode", PROP_ENUM, PROP_NONE);
	RNA_def_property_enum_sdna(prop, NULL, "mainb");
	RNA_def_property_enum_items(prop, display_mode_items);
	RNA_def_property_ui_text(prop, "Display Mode", "View mode to use for displaying sequencer output");
	RNA_def_property_update(prop, NC_SPACE | ND_SPACE_SEQUENCER, NULL);

	/* flags */
	prop = RNA_def_property(srna, "show_frame_indicator", PROP_BOOLEAN, PROP_NONE);
	RNA_def_property_boolean_negative_sdna(prop, NULL, "flag", SEQ_NO_DRAW_CFRANUM);
	RNA_def_property_ui_text(prop, "Show Frame Number Indicator",
	                         "Show frame number beside the current frame indicator line");
	RNA_def_property_update(prop, NC_SPACE | ND_SPACE_SEQUENCER, NULL);

	prop = RNA_def_property(srna, "show_frames", PROP_BOOLEAN, PROP_NONE);
	RNA_def_property_boolean_sdna(prop, NULL, "flag", SEQ_DRAWFRAMES);
	RNA_def_property_ui_text(prop, "Display Frames", "Display frames rather than seconds");
	RNA_def_property_update(prop, NC_SPACE | ND_SPACE_SEQUENCER, NULL);

	prop = RNA_def_property(srna, "use_marker_sync", PROP_BOOLEAN, PROP_NONE);
	RNA_def_property_boolean_sdna(prop, NULL, "flag", SEQ_MARKER_TRANS);
	RNA_def_property_ui_text(prop, "Sync Markers", "Transform markers as well as strips");
	RNA_def_property_update(prop, NC_SPACE | ND_SPACE_SEQUENCER, NULL);

	prop = RNA_def_property(srna, "show_separate_color", PROP_BOOLEAN, PROP_NONE);
	RNA_def_property_boolean_sdna(prop, NULL, "flag", SEQ_DRAW_COLOR_SEPARATED);
	RNA_def_property_ui_text(prop, "Separate Colors", "Separate color channels in preview");
	RNA_def_property_update(prop, NC_SPACE | ND_SPACE_SEQUENCER, NULL);

	prop = RNA_def_property(srna, "show_safe_areas", PROP_BOOLEAN, PROP_NONE);
	RNA_def_property_boolean_sdna(prop, NULL, "flag", SEQ_SHOW_SAFE_MARGINS);
	RNA_def_property_ui_text(prop, "Safe Areas", "Show TV title safe and action safe areas in preview");
	RNA_def_property_update(prop, NC_SPACE | ND_SPACE_SEQUENCER, NULL);

	prop = RNA_def_property(srna, "show_safe_center", PROP_BOOLEAN, PROP_NONE);
	RNA_def_property_boolean_sdna(prop, NULL, "flag", SEQ_SHOW_SAFE_CENTER);
	RNA_def_property_ui_text(prop, "Center-Cut Safe Areas", "Show safe areas to fit content in a different aspect ratio");
	RNA_def_property_update(prop, NC_SPACE | ND_SPACE_SEQUENCER, NULL);

	prop = RNA_def_property(srna, "show_metadata", PROP_BOOLEAN, PROP_NONE);
	RNA_def_property_boolean_sdna(prop, NULL, "flag", 	SEQ_SHOW_METADATA);
	RNA_def_property_ui_text(prop, "Show Metadata", "Show metadata of first visible strip");
	RNA_def_property_update(prop, NC_SPACE | ND_SPACE_SEQUENCER, NULL);

	prop = RNA_def_property(srna, "show_seconds", PROP_BOOLEAN, PROP_NONE);
	RNA_def_property_boolean_negative_sdna(prop, NULL, "flag", SEQ_DRAWFRAMES);
	RNA_def_property_ui_text(prop, "Show Seconds", "Show timing in seconds not frames");
	RNA_def_property_update(prop, NC_SPACE | ND_SPACE_SEQUENCER, NULL);

	prop = RNA_def_property(srna, "show_annotation", PROP_BOOLEAN, PROP_NONE);
	RNA_def_property_boolean_sdna(prop, NULL, "flag", SEQ_SHOW_GPENCIL);
	RNA_def_property_ui_text(prop, "Show Annotation",
	                         "Show annotations for this view");
	RNA_def_property_update(prop, NC_SPACE | ND_SPACE_SEQUENCER, NULL);

	prop = RNA_def_property(srna, "display_channel", PROP_INT, PROP_NONE);
	RNA_def_property_int_sdna(prop, NULL, "chanshown");
	RNA_def_property_ui_text(prop, "Display Channel",
	                         "The channel number shown in the image preview. 0 is the result of all strips combined");
	RNA_def_property_range(prop, -5, MAXSEQ);
	RNA_def_property_update(prop, NC_SPACE | ND_SPACE_SEQUENCER, NULL);

	prop = RNA_def_property(srna, "preview_channels", PROP_ENUM, PROP_NONE);
	RNA_def_property_enum_bitflag_sdna(prop, NULL, "flag");
	RNA_def_property_enum_items(prop, preview_channels_items);
	RNA_def_property_ui_text(prop, "Display Channels", "Channels of the preview to draw");
	RNA_def_property_update(prop, NC_SPACE | ND_SPACE_SEQUENCER, NULL);

	prop = RNA_def_property(srna, "waveform_display_type", PROP_ENUM, PROP_NONE);
	RNA_def_property_enum_bitflag_sdna(prop, NULL, "flag");
	RNA_def_property_enum_items(prop, waveform_type_display_items);
	RNA_def_property_ui_text(prop, "Waveform Displaying", "How Waveforms are drawn");
	RNA_def_property_update(prop, NC_SPACE | ND_SPACE_SEQUENCER, NULL);

	prop = RNA_def_property(srna, "show_overexposed", PROP_INT, PROP_NONE);
	RNA_def_property_int_sdna(prop, NULL, "zebra");
	RNA_def_property_ui_text(prop, "Show Overexposed", "Show overexposed areas with zebra stripes");
	RNA_def_property_range(prop, 0, 110);
	RNA_def_property_update(prop, NC_SPACE | ND_SPACE_SEQUENCER, NULL);

	prop = RNA_def_property(srna, "proxy_render_size", PROP_ENUM, PROP_NONE);
	RNA_def_property_enum_sdna(prop, NULL, "render_size");
	RNA_def_property_enum_items(prop, proxy_render_size_items);
	RNA_def_property_ui_text(prop, "Proxy Render Size",
	                         "Display preview using full resolution or different proxy resolutions");
	RNA_def_property_update(prop, NC_SPACE | ND_SPACE_SEQUENCER, NULL);

	/* grease pencil */
	prop = RNA_def_property(srna, "grease_pencil", PROP_POINTER, PROP_NONE);
	RNA_def_property_pointer_sdna(prop, NULL, "gpd");
	RNA_def_property_struct_type(prop, "GreasePencil");
	RNA_def_property_pointer_funcs(prop, NULL, NULL, NULL, "rna_GPencil_datablocks_annotations_poll");
	RNA_def_property_flag(prop, PROP_EDITABLE | PROP_ID_REFCOUNT);
	RNA_def_property_ui_text(prop, "Grease Pencil", "Grease Pencil data for this Preview region");
	RNA_def_property_update(prop, NC_SPACE | ND_SPACE_SEQUENCER, NULL);

	prop = RNA_def_property(srna, "overlay_type", PROP_ENUM, PROP_NONE);
	RNA_def_property_enum_sdna(prop, NULL, "overlay_type");
	RNA_def_property_enum_items(prop, overlay_type_items);
	RNA_def_property_ui_text(prop, "Overlay Type", "Overlay draw type");
	RNA_def_property_update(prop, NC_SPACE | ND_SPACE_SEQUENCER, NULL);

	prop = RNA_def_property(srna, "show_backdrop", PROP_BOOLEAN, PROP_NONE);
	RNA_def_property_boolean_sdna(prop, NULL, "draw_flag", SEQ_DRAW_BACKDROP);
	RNA_def_property_ui_text(prop, "Use Backdrop", "Display result under strips");
	RNA_def_property_update(prop, NC_SPACE | ND_SPACE_SEQUENCER, NULL);

	prop = RNA_def_property(srna, "show_strip_offset", PROP_BOOLEAN, PROP_NONE);
	RNA_def_property_boolean_sdna(prop, NULL, "draw_flag", SEQ_DRAW_OFFSET_EXT);
	RNA_def_property_ui_text(prop, "Show Offsets", "Display strip in/out offsets");
	RNA_def_property_update(prop, NC_SPACE | ND_SPACE_SEQUENCER, NULL);
}

static void rna_def_space_text(BlenderRNA *brna)
{
	StructRNA *srna;
	PropertyRNA *prop;

	srna = RNA_def_struct(brna, "SpaceTextEditor", "Space");
	RNA_def_struct_sdna(srna, "SpaceText");
	RNA_def_struct_ui_text(srna, "Space Text Editor", "Text editor space data");

	/* text */
	prop = RNA_def_property(srna, "text", PROP_POINTER, PROP_NONE);
	RNA_def_property_flag(prop, PROP_EDITABLE);
	RNA_def_property_ui_text(prop, "Text", "Text displayed and edited in this space");
	RNA_def_property_pointer_funcs(prop, NULL, "rna_SpaceTextEditor_text_set", NULL, NULL);
	RNA_def_property_update(prop, NC_SPACE | ND_SPACE_TEXT, NULL);

	/* display */
	prop = RNA_def_property(srna, "show_word_wrap", PROP_BOOLEAN, PROP_NONE);
	RNA_def_property_boolean_sdna(prop, NULL, "wordwrap", 0);
	RNA_def_property_boolean_funcs(prop, NULL, "rna_SpaceTextEditor_word_wrap_set");
	RNA_def_property_ui_text(prop, "Word Wrap", "Wrap words if there is not enough horizontal space");
	RNA_def_property_ui_icon(prop, ICON_WORDWRAP_ON, 0);
	RNA_def_property_update(prop, NC_SPACE | ND_SPACE_TEXT, NULL);

	prop = RNA_def_property(srna, "show_line_numbers", PROP_BOOLEAN, PROP_NONE);
	RNA_def_property_boolean_sdna(prop, NULL, "showlinenrs", 0);
	RNA_def_property_ui_text(prop, "Line Numbers", "Show line numbers next to the text");
	RNA_def_property_ui_icon(prop, ICON_LINENUMBERS_ON, 0);
	RNA_def_property_update(prop, NC_SPACE | ND_SPACE_TEXT, NULL);

	prop = RNA_def_property(srna, "show_syntax_highlight", PROP_BOOLEAN, PROP_NONE);
	RNA_def_property_boolean_sdna(prop, NULL, "showsyntax", 0);
	RNA_def_property_ui_text(prop, "Syntax Highlight", "Syntax highlight for scripting");
	RNA_def_property_ui_icon(prop, ICON_SYNTAX_ON, 0);
	RNA_def_property_update(prop, NC_SPACE | ND_SPACE_TEXT, NULL);

	prop = RNA_def_property(srna, "show_line_highlight", PROP_BOOLEAN, PROP_NONE);
	RNA_def_property_boolean_sdna(prop, NULL, "line_hlight", 0);
	RNA_def_property_ui_text(prop, "Highlight Line", "Highlight the current line");
	RNA_def_property_update(prop, NC_SPACE | ND_SPACE_TEXT, NULL);

	prop = RNA_def_property(srna, "tab_width", PROP_INT, PROP_NONE);
	RNA_def_property_int_sdna(prop, NULL, "tabnumber");
	RNA_def_property_range(prop, 2, 8);
	RNA_def_property_ui_text(prop, "Tab Width", "Number of spaces to display tabs with");
	RNA_def_property_update(prop, NC_SPACE | ND_SPACE_TEXT, "rna_SpaceTextEditor_updateEdited");

	prop = RNA_def_property(srna, "font_size", PROP_INT, PROP_NONE);
	RNA_def_property_int_sdna(prop, NULL, "lheight");
	RNA_def_property_range(prop, 8, 32);
	RNA_def_property_ui_text(prop, "Font Size", "Font size to use for displaying the text");
	RNA_def_property_update(prop, NC_SPACE | ND_SPACE_TEXT, NULL);

	prop = RNA_def_property(srna, "show_margin", PROP_BOOLEAN, PROP_NONE);
	RNA_def_property_boolean_sdna(prop, NULL, "flags", ST_SHOW_MARGIN);
	RNA_def_property_ui_text(prop, "Show Margin", "Show right margin");
	RNA_def_property_update(prop, NC_SPACE | ND_SPACE_TEXT, NULL);

	prop = RNA_def_property(srna, "margin_column", PROP_INT, PROP_NONE);
	RNA_def_property_int_sdna(prop, NULL, "margin_column");
	RNA_def_property_range(prop, 0, 1024);
	RNA_def_property_ui_text(prop, "Margin Column", "Column number to show right margin at");
	RNA_def_property_update(prop, NC_SPACE | ND_SPACE_TEXT, NULL);

	prop = RNA_def_property(srna, "top", PROP_INT, PROP_NONE);
	RNA_def_property_int_sdna(prop, NULL, "top");
	RNA_def_property_range(prop, 0, INT_MAX);
	RNA_def_property_ui_text(prop, "Top Line", "Top line visible");
	RNA_def_property_update(prop, NC_SPACE | ND_SPACE_TEXT, NULL);

	prop = RNA_def_property(srna, "visible_lines", PROP_INT, PROP_NONE);
	RNA_def_property_clear_flag(prop, PROP_EDITABLE);
	RNA_def_property_int_sdna(prop, NULL, "viewlines");
	RNA_def_property_ui_text(prop, "Visible Lines", "Amount of lines that can be visible in current editor");

	/* functionality options */
	prop = RNA_def_property(srna, "use_overwrite", PROP_BOOLEAN, PROP_NONE);
	RNA_def_property_boolean_sdna(prop, NULL, "overwrite", 1);
	RNA_def_property_ui_text(prop, "Overwrite", "Overwrite characters when typing rather than inserting them");
	RNA_def_property_update(prop, NC_SPACE | ND_SPACE_TEXT, NULL);

	prop = RNA_def_property(srna, "use_live_edit", PROP_BOOLEAN, PROP_NONE);
	RNA_def_property_boolean_sdna(prop, NULL, "live_edit", 1);
	RNA_def_property_ui_text(prop, "Live Edit", "Run python while editing");
	RNA_def_property_update(prop, NC_SPACE | ND_SPACE_TEXT, NULL);

	/* find */
	prop = RNA_def_property(srna, "use_find_all", PROP_BOOLEAN, PROP_NONE);
	RNA_def_property_boolean_sdna(prop, NULL, "flags", ST_FIND_ALL);
	RNA_def_property_ui_text(prop, "Find All", "Search in all text data-blocks, instead of only the active one");
	RNA_def_property_update(prop, NC_SPACE | ND_SPACE_TEXT, NULL);

	prop = RNA_def_property(srna, "use_find_wrap", PROP_BOOLEAN, PROP_NONE);
	RNA_def_property_boolean_sdna(prop, NULL, "flags", ST_FIND_WRAP);
	RNA_def_property_ui_text(prop, "Find Wrap", "Search again from the start of the file when reaching the end");
	RNA_def_property_update(prop, NC_SPACE | ND_SPACE_TEXT, NULL);

	prop = RNA_def_property(srna, "use_match_case", PROP_BOOLEAN, PROP_NONE);
	RNA_def_property_boolean_sdna(prop, NULL, "flags", ST_MATCH_CASE);
	RNA_def_property_ui_text(prop, "Match case", "Search string is sensitive to uppercase and lowercase letters");
	RNA_def_property_update(prop, NC_SPACE | ND_SPACE_TEXT, NULL);

	prop = RNA_def_property(srna, "find_text", PROP_STRING, PROP_NONE);
	RNA_def_property_string_sdna(prop, NULL, "findstr");
	RNA_def_property_ui_text(prop, "Find Text", "Text to search for with the find tool");
	RNA_def_property_update(prop, NC_SPACE | ND_SPACE_TEXT, NULL);

	prop = RNA_def_property(srna, "replace_text", PROP_STRING, PROP_NONE);
	RNA_def_property_string_sdna(prop, NULL, "replacestr");
	RNA_def_property_ui_text(prop, "Replace Text", "Text to replace selected text with using the replace tool");
	RNA_def_property_update(prop, NC_SPACE | ND_SPACE_TEXT, NULL);

	RNA_api_space_text(srna);
}

static void rna_def_space_dopesheet(BlenderRNA *brna)
{
	StructRNA *srna;
	PropertyRNA *prop;

	srna = RNA_def_struct(brna, "SpaceDopeSheetEditor", "Space");
	RNA_def_struct_sdna(srna, "SpaceAction");
	RNA_def_struct_ui_text(srna, "Space Dope Sheet Editor", "Dope Sheet space data");

	/* data */
	prop = RNA_def_property(srna, "action", PROP_POINTER, PROP_NONE);
	RNA_def_property_flag(prop, PROP_EDITABLE);
	RNA_def_property_pointer_funcs(prop, NULL, "rna_SpaceDopeSheetEditor_action_set", NULL,
	                               "rna_Action_actedit_assign_poll");
	RNA_def_property_ui_text(prop, "Action", "Action displayed and edited in this space");
	RNA_def_property_flag(prop, PROP_CONTEXT_UPDATE);
	RNA_def_property_update(prop, NC_ANIMATION | ND_KEYFRAME | NA_EDITED, "rna_SpaceDopeSheetEditor_action_update");

	/* mode (hidden in the UI, see 'ui_mode') */
	prop = RNA_def_property(srna, "mode", PROP_ENUM, PROP_NONE);
	RNA_def_property_enum_sdna(prop, NULL, "mode");
	RNA_def_property_enum_items(prop, rna_enum_space_action_mode_all_items);
	RNA_def_property_ui_text(prop, "Mode", "Editing context being displayed");
	RNA_def_property_flag(prop, PROP_CONTEXT_UPDATE);
	RNA_def_property_update(prop, NC_SPACE | ND_SPACE_DOPESHEET, "rna_SpaceDopeSheetEditor_mode_update");

	prop = RNA_def_property(srna, "ui_mode", PROP_ENUM, PROP_NONE);
	RNA_def_property_enum_sdna(prop, NULL, "mode");
	RNA_def_property_enum_items(prop, rna_enum_space_action_ui_mode_items);
	RNA_def_property_ui_text(prop, "Mode", "Editing context being displayed");
	RNA_def_property_flag(prop, PROP_CONTEXT_UPDATE);
	RNA_def_property_update(prop, NC_SPACE | ND_SPACE_DOPESHEET, "rna_SpaceDopeSheetEditor_mode_update");

	/* display */
	prop = RNA_def_property(srna, "show_seconds", PROP_BOOLEAN, PROP_NONE);
	RNA_def_property_boolean_sdna(prop, NULL, "flag", SACTION_DRAWTIME);
	RNA_def_property_ui_text(prop, "Show Seconds", "Show timing in seconds not frames");
	RNA_def_property_update(prop, NC_SPACE | ND_SPACE_DOPESHEET, NULL);

	prop = RNA_def_property(srna, "show_frame_indicator", PROP_BOOLEAN, PROP_NONE);
	RNA_def_property_boolean_negative_sdna(prop, NULL, "flag", SACTION_NODRAWCFRANUM);
	RNA_def_property_ui_text(prop, "Show Frame Number Indicator",
	                         "Show frame number beside the current frame indicator line");
	RNA_def_property_update(prop, NC_SPACE | ND_SPACE_DOPESHEET, NULL);

	prop = RNA_def_property(srna, "show_sliders", PROP_BOOLEAN, PROP_NONE);
	RNA_def_property_boolean_sdna(prop, NULL, "flag", SACTION_SLIDERS);
	RNA_def_property_ui_text(prop, "Show Sliders", "Show sliders beside F-Curve channels");
	RNA_def_property_update(prop, NC_SPACE | ND_SPACE_DOPESHEET, NULL);

	prop = RNA_def_property(srna, "show_pose_markers", PROP_BOOLEAN, PROP_NONE);
	RNA_def_property_boolean_sdna(prop, NULL, "flag", SACTION_POSEMARKERS_SHOW);
	RNA_def_property_ui_text(prop, "Show Pose Markers",
	                         "Show markers belonging to the active action instead of Scene markers "
	                         "(Action and Shape Key Editors only)");
	RNA_def_property_update(prop, NC_SPACE | ND_SPACE_DOPESHEET, NULL);

	prop = RNA_def_property(srna, "show_group_colors", PROP_BOOLEAN, PROP_NONE);
	RNA_def_property_boolean_negative_sdna(prop, NULL, "flag", SACTION_NODRAWGCOLORS);
	RNA_def_property_ui_text(prop, "Show Group Colors",
	                         "Display groups and channels with colors matching their corresponding groups "
	                         "(pose bones only currently)");
	RNA_def_property_update(prop, NC_SPACE | ND_SPACE_DOPESHEET, NULL);

	prop = RNA_def_property(srna, "show_interpolation", PROP_BOOLEAN, PROP_NONE);
	RNA_def_property_boolean_sdna(prop, NULL, "flag", SACTION_SHOW_INTERPOLATION);
	RNA_def_property_ui_text(prop, "Show Handles And Interpolation",
	                         "Display keyframe handle types and non-bezier interpolation modes");
	RNA_def_property_update(prop, NC_SPACE | ND_SPACE_DOPESHEET, NULL);

	prop = RNA_def_property(srna, "show_extremes", PROP_BOOLEAN, PROP_NONE);
	RNA_def_property_boolean_sdna(prop, NULL, "flag", SACTION_SHOW_EXTREMES);
	RNA_def_property_ui_text(prop, "Show Curve Extremes",
	                         "Mark keyframes where the key value flow changes direction, based on comparison with adjacent keys");
	RNA_def_property_update(prop, NC_SPACE | ND_SPACE_DOPESHEET, NULL);

	/* editing */
	prop = RNA_def_property(srna, "use_auto_merge_keyframes", PROP_BOOLEAN, PROP_NONE);
	RNA_def_property_boolean_negative_sdna(prop, NULL, "flag", SACTION_NOTRANSKEYCULL);
	RNA_def_property_ui_text(prop, "AutoMerge Keyframes", "Automatically merge nearby keyframes");
	RNA_def_property_update(prop, NC_SPACE | ND_SPACE_DOPESHEET, NULL);

	prop = RNA_def_property(srna, "use_realtime_update", PROP_BOOLEAN, PROP_NONE);
	RNA_def_property_boolean_negative_sdna(prop, NULL, "flag", SACTION_NOREALTIMEUPDATES);
	RNA_def_property_ui_text(prop, "Realtime Updates",
	                         "When transforming keyframes, changes to the animation data are flushed to other views");
	RNA_def_property_update(prop, NC_SPACE | ND_SPACE_DOPESHEET, NULL);

	prop = RNA_def_property(srna, "use_marker_sync", PROP_BOOLEAN, PROP_NONE);
	RNA_def_property_boolean_sdna(prop, NULL, "flag", SACTION_MARKERS_MOVE);
	RNA_def_property_ui_text(prop, "Sync Markers", "Sync Markers with keyframe edits");

	/* dopesheet */
	prop = RNA_def_property(srna, "dopesheet", PROP_POINTER, PROP_NONE);
	RNA_def_property_struct_type(prop, "DopeSheet");
	RNA_def_property_pointer_sdna(prop, NULL, "ads");
	RNA_def_property_ui_text(prop, "Dope Sheet", "Settings for filtering animation data");

	/* autosnap */
	prop = RNA_def_property(srna, "auto_snap", PROP_ENUM, PROP_NONE);
	RNA_def_property_enum_sdna(prop, NULL, "autosnap");
	RNA_def_property_enum_items(prop, autosnap_items);
	RNA_def_property_ui_text(prop, "Auto Snap", "Automatic time snapping settings for transformations");
	RNA_def_property_update(prop, NC_SPACE | ND_SPACE_DOPESHEET, NULL);

	/* displaying cache status */
	prop = RNA_def_property(srna, "show_cache", PROP_BOOLEAN, PROP_NONE);
	RNA_def_property_boolean_sdna(prop, NULL, "cache_display", TIME_CACHE_DISPLAY);
	RNA_def_property_ui_text(prop, "Show Cache", "Show the status of cached frames in the timeline");
	RNA_def_property_update(prop, NC_SPACE | ND_SPACE_TIME, NULL);

	prop = RNA_def_property(srna, "cache_softbody", PROP_BOOLEAN, PROP_NONE);
	RNA_def_property_boolean_sdna(prop, NULL, "cache_display", TIME_CACHE_SOFTBODY);
	RNA_def_property_ui_text(prop, "Softbody", "Show the active object's softbody point cache");
	RNA_def_property_update(prop, NC_SPACE | ND_SPACE_TIME, NULL);

	prop = RNA_def_property(srna, "cache_particles", PROP_BOOLEAN, PROP_NONE);
	RNA_def_property_boolean_sdna(prop, NULL, "cache_display", TIME_CACHE_PARTICLES);
	RNA_def_property_ui_text(prop, "Particles", "Show the active object's particle point cache");
	RNA_def_property_update(prop, NC_SPACE | ND_SPACE_TIME, NULL);

	prop = RNA_def_property(srna, "cache_cloth", PROP_BOOLEAN, PROP_NONE);
	RNA_def_property_boolean_sdna(prop, NULL, "cache_display", TIME_CACHE_CLOTH);
	RNA_def_property_ui_text(prop, "Cloth", "Show the active object's cloth point cache");
	RNA_def_property_update(prop, NC_SPACE | ND_SPACE_TIME, NULL);

	prop = RNA_def_property(srna, "cache_smoke", PROP_BOOLEAN, PROP_NONE);
	RNA_def_property_boolean_sdna(prop, NULL, "cache_display", TIME_CACHE_SMOKE);
	RNA_def_property_ui_text(prop, "Smoke", "Show the active object's smoke cache");
	RNA_def_property_update(prop, NC_SPACE | ND_SPACE_TIME, NULL);

	prop = RNA_def_property(srna, "cache_dynamicpaint", PROP_BOOLEAN, PROP_NONE);
	RNA_def_property_boolean_sdna(prop, NULL, "cache_display", TIME_CACHE_DYNAMICPAINT);
	RNA_def_property_ui_text(prop, "Dynamic Paint", "Show the active object's Dynamic Paint cache");
	RNA_def_property_update(prop, NC_SPACE | ND_SPACE_TIME, NULL);

	prop = RNA_def_property(srna, "cache_rigidbody", PROP_BOOLEAN, PROP_NONE);
	RNA_def_property_boolean_sdna(prop, NULL, "cache_display", TIME_CACHE_RIGIDBODY);
	RNA_def_property_ui_text(prop, "Rigid Body", "Show the active object's Rigid Body cache");
	RNA_def_property_update(prop, NC_SPACE | ND_SPACE_TIME, NULL);
}

static void rna_def_space_graph(BlenderRNA *brna)
{
	StructRNA *srna;
	PropertyRNA *prop;

	/* this is basically the same as the one for the 3D-View, but with some entries omitted */
	static const EnumPropertyItem gpivot_items[] = {
		{V3D_AROUND_CENTER_BOUNDS, "BOUNDING_BOX_CENTER", ICON_PIVOT_BOUNDBOX, "Bounding Box Center", ""},
		{V3D_AROUND_CURSOR, "CURSOR", ICON_PIVOT_CURSOR, "2D Cursor", ""},
		{V3D_AROUND_LOCAL_ORIGINS, "INDIVIDUAL_ORIGINS", ICON_PIVOT_INDIVIDUAL, "Individual Centers", ""},
		/*{V3D_AROUND_CENTER_MEDIAN, "MEDIAN_POINT", 0, "Median Point", ""}, */
		/*{V3D_AROUND_ACTIVE, "ACTIVE_ELEMENT", 0, "Active Element", ""}, */
		{0, NULL, 0, NULL, NULL}
	};


	srna = RNA_def_struct(brna, "SpaceGraphEditor", "Space");
	RNA_def_struct_sdna(srna, "SpaceIpo");
	RNA_def_struct_ui_text(srna, "Space Graph Editor", "Graph Editor space data");

	/* mode */
	prop = RNA_def_property(srna, "mode", PROP_ENUM, PROP_NONE);
	RNA_def_property_enum_sdna(prop, NULL, "mode");
	RNA_def_property_enum_items(prop, rna_enum_space_graph_mode_items);
	RNA_def_property_ui_text(prop, "Mode", "Editing context being displayed");
	RNA_def_property_flag(prop, PROP_CONTEXT_UPDATE);
	RNA_def_property_update(prop, NC_SPACE | ND_SPACE_GRAPH, "rna_SpaceGraphEditor_display_mode_update");

	/* display */
	prop = RNA_def_property(srna, "show_seconds", PROP_BOOLEAN, PROP_NONE);
	RNA_def_property_boolean_sdna(prop, NULL, "flag", SIPO_DRAWTIME);
	RNA_def_property_ui_text(prop, "Show Seconds", "Show timing in seconds not frames");
	RNA_def_property_update(prop, NC_SPACE | ND_SPACE_GRAPH, NULL);

	prop = RNA_def_property(srna, "show_frame_indicator", PROP_BOOLEAN, PROP_NONE);
	RNA_def_property_boolean_negative_sdna(prop, NULL, "flag", SIPO_NODRAWCFRANUM);
	RNA_def_property_ui_text(prop, "Show Frame Number Indicator",
	                         "Show frame number beside the current frame indicator line");
	RNA_def_property_update(prop, NC_SPACE | ND_SPACE_GRAPH, NULL);

	prop = RNA_def_property(srna, "show_sliders", PROP_BOOLEAN, PROP_NONE);
	RNA_def_property_boolean_sdna(prop, NULL, "flag", SIPO_SLIDERS);
	RNA_def_property_ui_text(prop, "Show Sliders", "Show sliders beside F-Curve channels");
	RNA_def_property_update(prop, NC_SPACE | ND_SPACE_GRAPH, NULL);

	prop = RNA_def_property(srna, "show_handles", PROP_BOOLEAN, PROP_NONE);
	RNA_def_property_boolean_negative_sdna(prop, NULL, "flag", SIPO_NOHANDLES);
	RNA_def_property_ui_text(prop, "Show Handles", "Show handles of Bezier control points");
	RNA_def_property_update(prop, NC_SPACE | ND_SPACE_GRAPH, NULL);

	prop = RNA_def_property(srna, "use_only_selected_curves_handles", PROP_BOOLEAN, PROP_NONE);
	RNA_def_property_boolean_sdna(prop, NULL, "flag", SIPO_SELCUVERTSONLY);
	RNA_def_property_ui_text(prop, "Only Selected Curve Keyframes",
	                         "Only keyframes of selected F-Curves are visible and editable");
	RNA_def_property_update(prop, NC_SPACE | ND_SPACE_GRAPH, NULL);

	prop = RNA_def_property(srna, "use_only_selected_keyframe_handles", PROP_BOOLEAN, PROP_NONE);
	RNA_def_property_boolean_sdna(prop, NULL, "flag", SIPO_SELVHANDLESONLY);
	RNA_def_property_ui_text(prop, "Only Selected Keyframes Handles",
	                         "Only show and edit handles of selected keyframes");
	RNA_def_property_update(prop, NC_SPACE | ND_SPACE_GRAPH, NULL);

	prop = RNA_def_property(srna, "use_beauty_drawing", PROP_BOOLEAN, PROP_NONE);
	RNA_def_property_boolean_negative_sdna(prop, NULL, "flag", SIPO_BEAUTYDRAW_OFF);
	RNA_def_property_ui_text(prop, "Use High Quality Display",
	                         "Display F-Curves using Anti-Aliasing and other fancy effects "
	                         "(disable for better performance)");
	RNA_def_property_update(prop, NC_SPACE | ND_SPACE_GRAPH, NULL);

	prop = RNA_def_property(srna, "show_group_colors", PROP_BOOLEAN, PROP_NONE);
	RNA_def_property_boolean_negative_sdna(prop, NULL, "flag", SIPO_NODRAWGCOLORS);
	RNA_def_property_ui_text(prop, "Show Group Colors",
	                         "Display groups and channels with colors matching their corresponding groups");
	RNA_def_property_update(prop, NC_SPACE | ND_SPACE_GRAPH, NULL);

	/* editing */
	prop = RNA_def_property(srna, "use_auto_merge_keyframes", PROP_BOOLEAN, PROP_NONE);
	RNA_def_property_boolean_negative_sdna(prop, NULL, "flag", SIPO_NOTRANSKEYCULL);
	RNA_def_property_ui_text(prop, "AutoMerge Keyframes", "Automatically merge nearby keyframes");
	RNA_def_property_update(prop, NC_SPACE | ND_SPACE_GRAPH, NULL);

	prop = RNA_def_property(srna, "use_realtime_update", PROP_BOOLEAN, PROP_NONE);
	RNA_def_property_boolean_negative_sdna(prop, NULL, "flag", SIPO_NOREALTIMEUPDATES);
	RNA_def_property_ui_text(prop, "Realtime Updates",
	                         "When transforming keyframes, changes to the animation data are flushed to other views");
	RNA_def_property_update(prop, NC_SPACE | ND_SPACE_GRAPH, NULL);

	/* cursor */
	prop = RNA_def_property(srna, "show_cursor", PROP_BOOLEAN, PROP_NONE);
	RNA_def_property_boolean_negative_sdna(prop, NULL, "flag", SIPO_NODRAWCURSOR);
	RNA_def_property_ui_text(prop, "Show Cursor", "Show 2D cursor");
	RNA_def_property_update(prop, NC_SPACE | ND_SPACE_GRAPH, NULL);

	prop = RNA_def_property(srna, "cursor_position_x", PROP_FLOAT, PROP_NONE);
	RNA_def_property_float_sdna(prop, NULL, "cursorTime");
	RNA_def_property_ui_text(prop, "Cursor X-Value", "Graph Editor 2D-Value cursor - X-Value component");
	RNA_def_property_update(prop, NC_SPACE | ND_SPACE_GRAPH, NULL);

	prop = RNA_def_property(srna, "cursor_position_y", PROP_FLOAT, PROP_NONE);
	RNA_def_property_float_sdna(prop, NULL, "cursorVal");
	RNA_def_property_ui_text(prop, "Cursor Y-Value", "Graph Editor 2D-Value cursor - Y-Value component");
	RNA_def_property_update(prop, NC_SPACE | ND_SPACE_GRAPH, NULL);

	prop = RNA_def_property(srna, "pivot_point", PROP_ENUM, PROP_NONE);
	RNA_def_property_enum_sdna(prop, NULL, "around");
	RNA_def_property_enum_items(prop, gpivot_items);
	RNA_def_property_ui_text(prop, "Pivot Point", "Pivot center for rotation/scaling");
	RNA_def_property_update(prop, NC_SPACE | ND_SPACE_GRAPH, NULL);

	/* dopesheet */
	prop = RNA_def_property(srna, "dopesheet", PROP_POINTER, PROP_NONE);
	RNA_def_property_struct_type(prop, "DopeSheet");
	RNA_def_property_pointer_sdna(prop, NULL, "ads");
	RNA_def_property_ui_text(prop, "Dope Sheet", "Settings for filtering animation data");

	/* autosnap */
	prop = RNA_def_property(srna, "auto_snap", PROP_ENUM, PROP_NONE);
	RNA_def_property_enum_sdna(prop, NULL, "autosnap");
	RNA_def_property_enum_items(prop, autosnap_items);
	RNA_def_property_ui_text(prop, "Auto Snap", "Automatic time snapping settings for transformations");
	RNA_def_property_update(prop, NC_SPACE | ND_SPACE_GRAPH, NULL);

	/* readonly state info */
	prop = RNA_def_property(srna, "has_ghost_curves", PROP_BOOLEAN, PROP_NONE);
	RNA_def_property_boolean_funcs(prop, "rna_SpaceGraphEditor_has_ghost_curves_get", NULL);
	RNA_def_property_clear_flag(prop, PROP_EDITABLE);
	RNA_def_property_ui_text(prop, "Has Ghost Curves", "Graph Editor instance has some ghost curves stored");

	/* nromalize curves */
	prop = RNA_def_property(srna, "use_normalization", PROP_BOOLEAN, PROP_NONE);
	RNA_def_property_boolean_sdna(prop, NULL, "flag", SIPO_NORMALIZE);
	RNA_def_property_ui_text(prop, "Use Normalization", "Display curves in normalized to -1..1 range, "
	                         "for easier editing of multiple curves with different ranges");
	RNA_def_property_update(prop, NC_SPACE | ND_SPACE_GRAPH, NULL);

	prop = RNA_def_property(srna, "use_auto_normalization", PROP_BOOLEAN, PROP_NONE);
	RNA_def_property_boolean_negative_sdna(prop, NULL, "flag", SIPO_NORMALIZE_FREEZE);
	RNA_def_property_ui_text(prop, "Auto Normalization",
	                         "Automatically recalculate curve normalization on every curve edit");
	RNA_def_property_update(prop, NC_SPACE | ND_SPACE_GRAPH, NULL);
}

static void rna_def_space_nla(BlenderRNA *brna)
{
	StructRNA *srna;
	PropertyRNA *prop;

	srna = RNA_def_struct(brna, "SpaceNLA", "Space");
	RNA_def_struct_sdna(srna, "SpaceNla");
	RNA_def_struct_ui_text(srna, "Space Nla Editor", "NLA editor space data");

	/* display */
	prop = RNA_def_property(srna, "show_seconds", PROP_BOOLEAN, PROP_NONE);
	RNA_def_property_boolean_sdna(prop, NULL, "flag", SNLA_DRAWTIME);
	RNA_def_property_ui_text(prop, "Show Seconds", "Show timing in seconds not frames");
	RNA_def_property_update(prop, NC_SPACE | ND_SPACE_NLA, NULL);

	prop = RNA_def_property(srna, "show_frame_indicator", PROP_BOOLEAN, PROP_NONE);
	RNA_def_property_boolean_negative_sdna(prop, NULL, "flag", SNLA_NODRAWCFRANUM);
	RNA_def_property_ui_text(prop, "Show Frame Number Indicator",
	                         "Show frame number beside the current frame indicator line");
	RNA_def_property_update(prop, NC_SPACE | ND_SPACE_NLA, NULL);

	prop = RNA_def_property(srna, "show_strip_curves", PROP_BOOLEAN, PROP_NONE);
	RNA_def_property_boolean_negative_sdna(prop, NULL, "flag", SNLA_NOSTRIPCURVES);
	RNA_def_property_ui_text(prop, "Show Control F-Curves", "Show influence F-Curves on strips");
	RNA_def_property_update(prop, NC_SPACE | ND_SPACE_NLA, NULL);

	prop = RNA_def_property(srna, "show_local_markers", PROP_BOOLEAN, PROP_NONE);
	RNA_def_property_boolean_negative_sdna(prop, NULL, "flag", SNLA_NOLOCALMARKERS);
	RNA_def_property_ui_text(prop, "Show Local Markers",
	                         "Show action-local markers on the strips, useful when synchronizing timing across strips");
	RNA_def_property_update(prop, NC_SPACE | ND_SPACE_NLA, NULL);

	/* editing */
	prop = RNA_def_property(srna, "use_realtime_update", PROP_BOOLEAN, PROP_NONE);
	RNA_def_property_boolean_negative_sdna(prop, NULL, "flag", SNLA_NOREALTIMEUPDATES);
	RNA_def_property_ui_text(prop, "Realtime Updates",
	                         "When transforming strips, changes to the animation data are flushed to other views");
	RNA_def_property_update(prop, NC_SPACE | ND_SPACE_NLA, NULL);

	/* dopesheet */
	prop = RNA_def_property(srna, "dopesheet", PROP_POINTER, PROP_NONE);
	RNA_def_property_struct_type(prop, "DopeSheet");
	RNA_def_property_pointer_sdna(prop, NULL, "ads");
	RNA_def_property_ui_text(prop, "Dope Sheet", "Settings for filtering animation data");

	/* autosnap */
	prop = RNA_def_property(srna, "auto_snap", PROP_ENUM, PROP_NONE);
	RNA_def_property_enum_sdna(prop, NULL, "autosnap");
	RNA_def_property_enum_items(prop, autosnap_items);
	RNA_def_property_ui_text(prop, "Auto Snap", "Automatic time snapping settings for transformations");
	RNA_def_property_update(prop, NC_SPACE | ND_SPACE_NLA, NULL);
}


static void rna_def_console_line(BlenderRNA *brna)
{
	static const EnumPropertyItem console_line_type_items[] = {
		{CONSOLE_LINE_OUTPUT, "OUTPUT", 0, "Output", ""},
		{CONSOLE_LINE_INPUT, "INPUT", 0, "Input", ""},
		{CONSOLE_LINE_INFO, "INFO", 0, "Info", ""},
		{CONSOLE_LINE_ERROR, "ERROR", 0, "Error", ""},
		{0, NULL, 0, NULL, NULL}
	};

	StructRNA *srna;
	PropertyRNA *prop;

	srna = RNA_def_struct(brna, "ConsoleLine", NULL);
	RNA_def_struct_ui_text(srna, "Console Input", "Input line for the interactive console");

	prop = RNA_def_property(srna, "body", PROP_STRING, PROP_NONE);
	RNA_def_property_string_funcs(prop, "rna_ConsoleLine_body_get", "rna_ConsoleLine_body_length",
	                              "rna_ConsoleLine_body_set");
	RNA_def_property_ui_text(prop, "Line", "Text in the line");
	RNA_def_property_update(prop, NC_SPACE | ND_SPACE_CONSOLE, NULL);
	RNA_def_property_translation_context(prop, BLT_I18NCONTEXT_ID_TEXT);

	prop = RNA_def_property(srna, "current_character", PROP_INT, PROP_NONE); /* copied from text editor */
	RNA_def_property_int_sdna(prop, NULL, "cursor");
	RNA_def_property_int_funcs(prop, NULL, NULL, "rna_ConsoleLine_cursor_index_range");
	RNA_def_property_update(prop, NC_SPACE | ND_SPACE_CONSOLE, NULL);

	prop = RNA_def_property(srna, "type", PROP_ENUM, PROP_NONE);
	RNA_def_property_enum_sdna(prop, NULL, "type");
	RNA_def_property_enum_items(prop, console_line_type_items);
	RNA_def_property_ui_text(prop, "Type", "Console line type when used in scrollback");
}

static void rna_def_space_console(BlenderRNA *brna)
{
	StructRNA *srna;
	PropertyRNA *prop;

	srna = RNA_def_struct(brna, "SpaceConsole", "Space");
	RNA_def_struct_sdna(srna, "SpaceConsole");
	RNA_def_struct_ui_text(srna, "Space Console", "Interactive python console");

	/* display */
	prop = RNA_def_property(srna, "font_size", PROP_INT, PROP_NONE); /* copied from text editor */
	RNA_def_property_int_sdna(prop, NULL, "lheight");
	RNA_def_property_range(prop, 8, 32);
	RNA_def_property_ui_text(prop, "Font Size", "Font size to use for displaying the text");
	RNA_def_property_update(prop, 0, "rna_SpaceConsole_rect_update");


	prop = RNA_def_property(srna, "select_start", PROP_INT, PROP_UNSIGNED); /* copied from text editor */
	RNA_def_property_int_sdna(prop, NULL, "sel_start");
	RNA_def_property_update(prop, NC_SPACE | ND_SPACE_CONSOLE, NULL);

	prop = RNA_def_property(srna, "select_end", PROP_INT, PROP_UNSIGNED); /* copied from text editor */
	RNA_def_property_int_sdna(prop, NULL, "sel_end");
	RNA_def_property_update(prop, NC_SPACE | ND_SPACE_CONSOLE, NULL);

	prop = RNA_def_property(srna, "prompt", PROP_STRING, PROP_NONE);
	RNA_def_property_ui_text(prop, "Prompt", "Command line prompt");

	prop = RNA_def_property(srna, "language", PROP_STRING, PROP_NONE);
	RNA_def_property_ui_text(prop, "Language", "Command line prompt language");

	prop = RNA_def_property(srna, "history", PROP_COLLECTION, PROP_NONE);
	RNA_def_property_collection_sdna(prop, NULL, "history", NULL);
	RNA_def_property_struct_type(prop, "ConsoleLine");
	RNA_def_property_ui_text(prop, "History", "Command history");

	prop = RNA_def_property(srna, "scrollback", PROP_COLLECTION, PROP_NONE);
	RNA_def_property_collection_sdna(prop, NULL, "scrollback", NULL);
	RNA_def_property_struct_type(prop, "ConsoleLine");
	RNA_def_property_ui_text(prop, "Output", "Command output");
}

static void rna_def_fileselect_params(BlenderRNA *brna)
{
	StructRNA *srna;
	PropertyRNA *prop;

	static const EnumPropertyItem file_display_items[] = {
		{FILE_SHORTDISPLAY, "LIST_SHORT", ICON_SHORTDISPLAY, "Short List", "Display files as short list"},
		{FILE_LONGDISPLAY,  "LIST_LONG", ICON_LONGDISPLAY, "Long List", "Display files as a detailed list"},
		{FILE_IMGDISPLAY, "THUMBNAIL", ICON_IMGDISPLAY, "Thumbnails", "Display files as thumbnails"},
		{0, NULL, 0, NULL, NULL}
	};

	static const EnumPropertyItem display_size_items[] = {
	    {32,    "TINY",     0,      "Tiny", ""},
	    {64,    "SMALL",    0,      "Small", ""},
	    {128,   "NORMAL",   0,      "Normal", ""},
	    {256,   "LARGE",    0,      "Large", ""},
	    {0, NULL, 0, NULL, NULL}
	};

	static const EnumPropertyItem file_filter_idtypes_items[] = {
		{FILTER_ID_AC, "ACTION", ICON_ANIM_DATA, "Actions", "Show/hide Action data-blocks"},
		{FILTER_ID_AR, "ARMATURE", ICON_ARMATURE_DATA, "Armatures", "Show/hide Armature data-blocks"},
		{FILTER_ID_BR, "BRUSH", ICON_BRUSH_DATA, "Brushes", "Show/hide Brushes data-blocks"},
		{FILTER_ID_CA, "CAMERA", ICON_CAMERA_DATA, "Cameras", "Show/hide Camera data-blocks"},
		{FILTER_ID_CF, "CACHEFILE", ICON_FILE, "Cache Files", "Show/hide Cache File data-blocks"},
		{FILTER_ID_CU, "CURVE", ICON_CURVE_DATA, "Curves", "Show/hide Curve data-blocks"},
		{FILTER_ID_GD, "GREASE_PENCIL", ICON_GREASEPENCIL, "Grease Pencil", "Show/hide Grease pencil data-blocks"},
		{FILTER_ID_GR, "GROUP", ICON_GROUP, "Collections", "Show/hide Collection data-blocks"},
		{FILTER_ID_IM, "IMAGE", ICON_IMAGE_DATA, "Images", "Show/hide Image data-blocks"},
		{FILTER_ID_LA, "LIGHT", ICON_LIGHT_DATA, "Lights", "Show/hide Light data-blocks"},
		{FILTER_ID_LS, "LINESTYLE", ICON_LINE_DATA,
		               "Freestyle Linestyles", "Show/hide Freestyle's Line Style data-blocks"},
		{FILTER_ID_LT, "LATTICE", ICON_LATTICE_DATA, "Lattices", "Show/hide Lattice data-blocks"},
		{FILTER_ID_MA, "MATERIAL", ICON_MATERIAL_DATA, "Materials", "Show/hide Material data-blocks"},
		{FILTER_ID_MB, "METABALL", ICON_META_DATA, "Metaballs", "Show/hide Metaball data-blocks"},
		{FILTER_ID_MC, "MOVIE_CLIP", ICON_CLIP, "Movie Clips", "Show/hide Movie Clip data-blocks"},
		{FILTER_ID_ME, "MESH", ICON_MESH_DATA, "Meshes", "Show/hide Mesh data-blocks"},
		{FILTER_ID_MSK, "MASK", ICON_MOD_MASK, "Masks", "Show/hide Mask data-blocks"},
		{FILTER_ID_NT, "NODE_TREE", ICON_NODETREE, "Node Trees", "Show/hide Node Tree data-blocks"},
		{FILTER_ID_OB, "OBJECT", ICON_OBJECT_DATA, "Objects", "Show/hide Object data-blocks"},
		{FILTER_ID_PA, "PARTICLE_SETTINGS", ICON_PARTICLE_DATA,
		               "Particles Settings", "Show/hide Particle Settings data-blocks"},
		{FILTER_ID_PAL, "PALETTE", ICON_COLOR, "Palettes", "Show/hide Palette data-blocks"},
		{FILTER_ID_PC, "PAINT_CURVE", ICON_CURVE_BEZCURVE, "Paint Curves", "Show/hide Paint Curve data-blocks"},
		{FILTER_ID_LP, "LIGHT_PROBE", ICON_LIGHTPROBE_CUBEMAP, "Light Probes", "Show/hide Light Probe data-blocks"},
		{FILTER_ID_SCE, "SCENE", ICON_SCENE_DATA, "Scenes", "Show/hide Scene data-blocks"},
		{FILTER_ID_SPK, "SPEAKER", ICON_SPEAKER, "Speakers", "Show/hide Speaker data-blocks"},
		{FILTER_ID_SO, "SOUND", ICON_SOUND, "Sounds", "Show/hide Sound data-blocks"},
		{FILTER_ID_TE, "TEXTURE", ICON_TEXTURE_DATA, "Textures", "Show/hide Texture data-blocks"},
		{FILTER_ID_TXT, "TEXT", ICON_TEXT, "Texts", "Show/hide Text data-blocks"},
		{FILTER_ID_VF, "FONT", ICON_FONT_DATA, "Fonts", "Show/hide Font data-blocks"},
		{FILTER_ID_WO, "WORLD", ICON_WORLD_DATA, "Worlds", "Show/hide World data-blocks"},
		{FILTER_ID_WS, "WORK_SPACE", ICON_NONE, "Workspaces", "Show/hide workspace data-blocks"},
		{0, NULL, 0, NULL, NULL}
	};

	static const EnumPropertyItem file_filter_idcategories_items[] = {
	    {FILTER_ID_SCE,
	     "SCENE", ICON_SCENE_DATA, "Scenes", "Show/hide scenes"},
	    {FILTER_ID_AC,
	     "ANIMATION", ICON_ANIM_DATA, "Animations", "Show/hide animation data"},
		{FILTER_ID_OB | FILTER_ID_GR,
	     "OBJECT", ICON_GROUP, "Objects & Collections", "Show/hide objects and groups"},
		{FILTER_ID_AR | FILTER_ID_CU | FILTER_ID_LT | FILTER_ID_MB | FILTER_ID_ME,
	     "GEOMETRY", ICON_MESH_DATA, "Geometry", "Show/hide meshes, curves, lattice, armatures and metaballs data"},
		{FILTER_ID_LS | FILTER_ID_MA | FILTER_ID_NT | FILTER_ID_TE,
	     "SHADING", ICON_MATERIAL_DATA, "Shading",
	     "Show/hide materials, nodetrees, textures and Freestyle's linestyles"},
		{FILTER_ID_IM | FILTER_ID_MC | FILTER_ID_MSK | FILTER_ID_SO,
	     "IMAGE", ICON_IMAGE_DATA, "Images & Sounds", "Show/hide images, movie clips, sounds and masks"},
		{FILTER_ID_CA | FILTER_ID_LA | FILTER_ID_SPK | FILTER_ID_WO | FILTER_ID_WS,
	     "ENVIRONMENT", ICON_WORLD_DATA, "Environment", "Show/hide worlds, lights, cameras and speakers"},
		{FILTER_ID_BR | FILTER_ID_GD | FILTER_ID_PA | FILTER_ID_PAL | FILTER_ID_PC | FILTER_ID_TXT | FILTER_ID_VF | FILTER_ID_CF,
	     "MISC", ICON_GREASEPENCIL, "Miscellaneous", "Show/hide other data types"},
	    {0, NULL, 0, NULL, NULL}
	};

	srna = RNA_def_struct(brna, "FileSelectParams", NULL);
	RNA_def_struct_ui_text(srna, "File Select Parameters", "File Select Parameters");

	prop = RNA_def_property(srna, "title", PROP_STRING, PROP_NONE);
	RNA_def_property_string_sdna(prop, NULL, "title");
	RNA_def_property_ui_text(prop, "Title", "Title for the file browser");
	RNA_def_property_clear_flag(prop, PROP_EDITABLE);

	prop = RNA_def_property(srna, "directory", PROP_STRING, PROP_DIRPATH);
	RNA_def_property_string_sdna(prop, NULL, "dir");
	RNA_def_property_ui_text(prop, "Directory", "Directory displayed in the file browser");
	RNA_def_property_update(prop, NC_SPACE | ND_SPACE_FILE_PARAMS, NULL);

	prop = RNA_def_property(srna, "filename", PROP_STRING, PROP_FILENAME);
	RNA_def_property_string_sdna(prop, NULL, "file");
	RNA_def_property_ui_text(prop, "File Name", "Active file in the file browser");
	RNA_def_property_update(prop, NC_SPACE | ND_SPACE_FILE_PARAMS, NULL);

	prop = RNA_def_property(srna, "use_library_browsing", PROP_BOOLEAN, PROP_NONE);
	RNA_def_property_ui_text(prop, "Library Browser", "Whether we may browse blender files' content or not");
	RNA_def_property_clear_flag(prop, PROP_EDITABLE);
	RNA_def_property_boolean_funcs(prop, "rna_FileSelectParams_use_lib_get", NULL);

	prop = RNA_def_property(srna, "display_type", PROP_ENUM, PROP_NONE);
	RNA_def_property_enum_sdna(prop, NULL, "display");
	RNA_def_property_enum_items(prop, file_display_items);
	RNA_def_property_ui_text(prop, "Display Mode", "Display mode for the file list");
	RNA_def_property_update(prop, NC_SPACE | ND_SPACE_FILE_PARAMS, NULL);

	prop = RNA_def_property(srna, "recursion_level", PROP_ENUM, PROP_NONE);
	RNA_def_property_enum_items(prop, fileselectparams_recursion_level_items);
	RNA_def_property_enum_funcs(prop, NULL, NULL, "rna_FileSelectParams_recursion_level_itemf");
	RNA_def_property_ui_text(prop, "Recursion", "Numbers of dirtree levels to show simultaneously");
	RNA_def_property_update(prop, NC_SPACE | ND_SPACE_FILE_PARAMS, NULL);

	prop = RNA_def_property(srna, "use_filter", PROP_BOOLEAN, PROP_NONE);
	RNA_def_property_boolean_sdna(prop, NULL, "flag", FILE_FILTER);
	RNA_def_property_ui_text(prop, "Filter Files", "Enable filtering of files");
	RNA_def_property_update(prop, NC_SPACE | ND_SPACE_FILE_PARAMS, NULL);

	prop = RNA_def_property(srna, "show_hidden", PROP_BOOLEAN, PROP_NONE);
	RNA_def_property_boolean_negative_sdna(prop, NULL, "flag", FILE_HIDE_DOT);
	RNA_def_property_ui_text(prop, "Show Hidden", "Show hidden dot files");
	RNA_def_property_update(prop, NC_SPACE | ND_SPACE_FILE_PARAMS, NULL);

	prop = RNA_def_property(srna, "sort_method", PROP_ENUM, PROP_NONE);
	RNA_def_property_enum_sdna(prop, NULL, "sort");
	RNA_def_property_enum_items(prop, rna_enum_file_sort_items);
	RNA_def_property_ui_text(prop, "Sort", "");
	RNA_def_property_update(prop, NC_SPACE | ND_SPACE_FILE_PARAMS, NULL);

	prop = RNA_def_property(srna, "use_filter_image", PROP_BOOLEAN, PROP_NONE);
	RNA_def_property_boolean_sdna(prop, NULL, "filter", FILE_TYPE_IMAGE);
	RNA_def_property_ui_text(prop, "Filter Images", "Show image files");
	RNA_def_property_ui_icon(prop, ICON_FILE_IMAGE, 0);
	RNA_def_property_update(prop, NC_SPACE | ND_SPACE_FILE_PARAMS, NULL);

	prop = RNA_def_property(srna, "use_filter_blender", PROP_BOOLEAN, PROP_NONE);
	RNA_def_property_boolean_sdna(prop, NULL, "filter", FILE_TYPE_BLENDER);
	RNA_def_property_ui_text(prop, "Filter Blender", "Show .blend files");
	RNA_def_property_ui_icon(prop, ICON_FILE_BLEND, 0);
	RNA_def_property_update(prop, NC_SPACE | ND_SPACE_FILE_PARAMS, NULL);

	prop = RNA_def_property(srna, "use_filter_backup", PROP_BOOLEAN, PROP_NONE);
	RNA_def_property_boolean_sdna(prop, NULL, "filter", FILE_TYPE_BLENDER_BACKUP);
	RNA_def_property_ui_text(prop, "Filter BlenderBackup files", "Show .blend1, .blend2, etc. files");
	RNA_def_property_ui_icon(prop, ICON_FILE_BACKUP, 0);
	RNA_def_property_update(prop, NC_SPACE | ND_SPACE_FILE_PARAMS, NULL);

	prop = RNA_def_property(srna, "use_filter_movie", PROP_BOOLEAN, PROP_NONE);
	RNA_def_property_boolean_sdna(prop, NULL, "filter", FILE_TYPE_MOVIE);
	RNA_def_property_ui_text(prop, "Filter Movies", "Show movie files");
	RNA_def_property_ui_icon(prop, ICON_FILE_MOVIE, 0);
	RNA_def_property_update(prop, NC_SPACE | ND_SPACE_FILE_PARAMS, NULL);

	prop = RNA_def_property(srna, "use_filter_script", PROP_BOOLEAN, PROP_NONE);
	RNA_def_property_boolean_sdna(prop, NULL, "filter", FILE_TYPE_PYSCRIPT);
	RNA_def_property_ui_text(prop, "Filter Script", "Show script files");
	RNA_def_property_ui_icon(prop, ICON_FILE_SCRIPT, 0);
	RNA_def_property_update(prop, NC_SPACE | ND_SPACE_FILE_PARAMS, NULL);

	prop = RNA_def_property(srna, "use_filter_font", PROP_BOOLEAN, PROP_NONE);
	RNA_def_property_boolean_sdna(prop, NULL, "filter", FILE_TYPE_FTFONT);
	RNA_def_property_ui_text(prop, "Filter Fonts", "Show font files");
	RNA_def_property_ui_icon(prop, ICON_FILE_FONT, 0);
	RNA_def_property_update(prop, NC_SPACE | ND_SPACE_FILE_PARAMS, NULL);

	prop = RNA_def_property(srna, "use_filter_sound", PROP_BOOLEAN, PROP_NONE);
	RNA_def_property_boolean_sdna(prop, NULL, "filter", FILE_TYPE_SOUND);
	RNA_def_property_ui_text(prop, "Filter Sound", "Show sound files");
	RNA_def_property_ui_icon(prop, ICON_FILE_SOUND, 0);
	RNA_def_property_update(prop, NC_SPACE | ND_SPACE_FILE_PARAMS, NULL);

	prop = RNA_def_property(srna, "use_filter_text", PROP_BOOLEAN, PROP_NONE);
	RNA_def_property_boolean_sdna(prop, NULL, "filter", FILE_TYPE_TEXT);
	RNA_def_property_ui_text(prop, "Filter Text", "Show text files");
	RNA_def_property_ui_icon(prop, ICON_FILE_TEXT, 0);
	RNA_def_property_update(prop, NC_SPACE | ND_SPACE_FILE_PARAMS, NULL);

	prop = RNA_def_property(srna, "use_filter_folder", PROP_BOOLEAN, PROP_NONE);
	RNA_def_property_boolean_sdna(prop, NULL, "filter", FILE_TYPE_FOLDER);
	RNA_def_property_ui_text(prop, "Filter Folder", "Show folders");
	RNA_def_property_ui_icon(prop, ICON_FILE_FOLDER, 0);
	RNA_def_property_update(prop, NC_SPACE | ND_SPACE_FILE_PARAMS, NULL);

	prop = RNA_def_property(srna, "use_filter_blendid", PROP_BOOLEAN, PROP_NONE);
	RNA_def_property_boolean_sdna(prop, NULL, "filter", FILE_TYPE_BLENDERLIB);
	RNA_def_property_ui_text(prop, "Filter Blender IDs", "Show .blend files items (objects, materials, etc.)");
	RNA_def_property_ui_icon(prop, ICON_BLENDER, 0);
	RNA_def_property_update(prop, NC_SPACE | ND_SPACE_FILE_PARAMS, NULL);

	prop = RNA_def_property(srna, "filter_id", PROP_ENUM, PROP_NONE);
	RNA_def_property_enum_sdna(prop, NULL, "filter_id");
	RNA_def_property_enum_items(prop, file_filter_idtypes_items);
	RNA_def_property_flag(prop, PROP_ENUM_FLAG);
	RNA_def_property_ui_text(prop, "Filter ID types", "Which ID types to show/hide, when browsing a library");
	RNA_def_property_update(prop, NC_SPACE | ND_SPACE_FILE_PARAMS, NULL);

	prop = RNA_def_property(srna, "filter_id_category", PROP_ENUM, PROP_NONE);
	RNA_def_property_enum_sdna(prop, NULL, "filter_id");
	RNA_def_property_enum_items(prop, file_filter_idcategories_items);
	RNA_def_property_flag(prop, PROP_ENUM_FLAG);
	RNA_def_property_ui_text(prop, "Filter ID categories", "Which ID categories to show/hide, when browsing a library");
	RNA_def_property_update(prop, NC_SPACE | ND_SPACE_FILE_PARAMS, NULL);

	prop = RNA_def_property(srna, "filter_glob", PROP_STRING, PROP_NONE);
	RNA_def_property_string_sdna(prop, NULL, "filter_glob");
	RNA_def_property_ui_text(prop, "Extension Filter",
	                         "UNIX shell-like filename patterns matching, supports wildcards ('*') "
	                         "and list of patterns separated by ';'");
	RNA_def_property_string_funcs(prop, NULL, NULL, "rna_FileSelectPrams_filter_glob_set");
	RNA_def_property_update(prop, NC_SPACE | ND_SPACE_FILE_LIST, NULL);

	prop = RNA_def_property(srna, "filter_search", PROP_STRING, PROP_NONE);
	RNA_def_property_string_sdna(prop, NULL, "filter_search");
	RNA_def_property_ui_text(prop, "Name Filter", "Filter by name, supports '*' wildcard");
	RNA_def_property_flag(prop, PROP_TEXTEDIT_UPDATE);
	RNA_def_property_update(prop, NC_SPACE | ND_SPACE_FILE_LIST, NULL);

	prop = RNA_def_property(srna, "display_size", PROP_ENUM, PROP_NONE);
	RNA_def_property_enum_sdna(prop, NULL, "thumbnail_size");
	RNA_def_property_enum_items(prop, display_size_items);
	RNA_def_property_ui_text(prop, "Display Size",
	                         "Change the size of the display (width of columns or thumbnails size)");
	RNA_def_property_update(prop, NC_SPACE | ND_SPACE_FILE_LIST, NULL);
}

static void rna_def_filemenu_entry(BlenderRNA *brna)
{
	StructRNA *srna;
	PropertyRNA *prop;

	srna = RNA_def_struct(brna, "FileBrowserFSMenuEntry", NULL);
	RNA_def_struct_sdna(srna, "FSMenuEntry");
	RNA_def_struct_ui_text(srna, "File Select Parameters", "File Select Parameters");

	prop = RNA_def_property(srna, "path", PROP_STRING, PROP_FILEPATH);
	RNA_def_property_string_funcs(prop, "rna_FileBrowser_FSMenuEntry_path_get",
	                                    "rna_FileBrowser_FSMenuEntry_path_length",
	                                    "rna_FileBrowser_FSMenuEntry_path_set");
	RNA_def_property_ui_text(prop, "Path", "");

	prop = RNA_def_property(srna, "name", PROP_STRING, PROP_NONE);
	RNA_def_property_string_funcs(prop, "rna_FileBrowser_FSMenuEntry_name_get",
	                                    "rna_FileBrowser_FSMenuEntry_name_length",
	                                    "rna_FileBrowser_FSMenuEntry_name_set");
	RNA_def_property_editable_func(prop, "rna_FileBrowser_FSMenuEntry_name_get_editable");
	RNA_def_property_ui_text(prop, "Name", "");
	RNA_def_struct_name_property(srna, prop);

	prop = RNA_def_property(srna, "use_save", PROP_BOOLEAN, PROP_NONE);
	RNA_def_property_boolean_funcs(prop, "rna_FileBrowser_FSMenuEntry_use_save_get", NULL);
	RNA_def_property_ui_text(prop, "Save", "Whether this path is saved in bookmarks, or generated from OS");
	RNA_def_property_clear_flag(prop, PROP_EDITABLE);

	prop = RNA_def_property(srna, "is_valid", PROP_BOOLEAN, PROP_NONE);
	RNA_def_property_boolean_funcs(prop, "rna_FileBrowser_FSMenuEntry_is_valid_get", NULL);
	RNA_def_property_ui_text(prop, "Valid", "Whether this path is currently reachable");
	RNA_def_property_clear_flag(prop, PROP_EDITABLE);
}

static void rna_def_space_filebrowser(BlenderRNA *brna)
{
	StructRNA *srna;
	PropertyRNA *prop;

	srna = RNA_def_struct(brna, "SpaceFileBrowser", "Space");
	RNA_def_struct_sdna(srna, "SpaceFile");
	RNA_def_struct_ui_text(srna, "Space File Browser", "File browser space data");

	prop = RNA_def_property(srna, "params", PROP_POINTER, PROP_NONE);
	RNA_def_property_pointer_sdna(prop, NULL, "params");
	RNA_def_property_ui_text(prop, "Filebrowser Parameter", "Parameters and Settings for the Filebrowser");

	prop = RNA_def_property(srna, "active_operator", PROP_POINTER, PROP_NONE);
	RNA_def_property_pointer_sdna(prop, NULL, "op");
	RNA_def_property_ui_text(prop, "Active Operator", "");

	/* keep this for compatibility with existing presets,
	 * not exposed in c++ api because of keyword conflict */
	prop = RNA_def_property(srna, "operator", PROP_POINTER, PROP_NONE);
	RNA_def_property_pointer_sdna(prop, NULL, "op");
	RNA_def_property_ui_text(prop, "Active Operator", "");

	/* bookmarks, recent files etc. */
	prop = RNA_def_collection(srna, "system_folders", "FileBrowserFSMenuEntry", "System Folders",
	                          "System's folders (usually root, available hard drives, etc)");
	RNA_def_property_collection_funcs(prop, "rna_FileBrowser_FSMenuSystem_data_begin", "rna_FileBrowser_FSMenu_next",
	                                  "rna_FileBrowser_FSMenu_end", "rna_FileBrowser_FSMenu_get",
	                                  "rna_FileBrowser_FSMenuSystem_data_length", NULL, NULL, NULL);
	RNA_def_property_clear_flag(prop, PROP_EDITABLE);

	prop = RNA_def_int(srna, "system_folders_active", -1, -1, INT_MAX, "Active System Folder",
	                   "Index of active system folder (-1 if none)", -1, INT_MAX);
	RNA_def_property_int_sdna(prop, NULL, "systemnr");
	RNA_def_property_int_funcs(prop, "rna_FileBrowser_FSMenuSystem_active_get",
	                           "rna_FileBrowser_FSMenuSystem_active_set", "rna_FileBrowser_FSMenuSystem_active_range");
	RNA_def_property_flag(prop, PROP_CONTEXT_UPDATE);
	RNA_def_property_update(prop, NC_SPACE | ND_SPACE_FILE_PARAMS, "rna_FileBrowser_FSMenu_active_update");

	prop = RNA_def_collection(srna, "system_bookmarks", "FileBrowserFSMenuEntry", "System Bookmarks",
	                          "System's bookmarks");
	RNA_def_property_collection_funcs(prop, "rna_FileBrowser_FSMenuSystemBookmark_data_begin", "rna_FileBrowser_FSMenu_next",
	                                  "rna_FileBrowser_FSMenu_end", "rna_FileBrowser_FSMenu_get",
	                                  "rna_FileBrowser_FSMenuSystemBookmark_data_length", NULL, NULL, NULL);
	RNA_def_property_clear_flag(prop, PROP_EDITABLE);

	prop = RNA_def_int(srna, "system_bookmarks_active", -1, -1, INT_MAX, "Active System Bookmark",
	                   "Index of active system bookmark (-1 if none)", -1, INT_MAX);
	RNA_def_property_int_sdna(prop, NULL, "system_bookmarknr");
	RNA_def_property_int_funcs(prop, "rna_FileBrowser_FSMenuSystemBookmark_active_get",
	                           "rna_FileBrowser_FSMenuSystemBookmark_active_set", "rna_FileBrowser_FSMenuSystemBookmark_active_range");
	RNA_def_property_flag(prop, PROP_CONTEXT_UPDATE);
	RNA_def_property_update(prop, NC_SPACE | ND_SPACE_FILE_PARAMS, "rna_FileBrowser_FSMenu_active_update");

	prop = RNA_def_collection(srna, "bookmarks", "FileBrowserFSMenuEntry", "Bookmarks",
	                          "User's bookmarks");
	RNA_def_property_collection_funcs(prop, "rna_FileBrowser_FSMenuBookmark_data_begin", "rna_FileBrowser_FSMenu_next",
	                                  "rna_FileBrowser_FSMenu_end", "rna_FileBrowser_FSMenu_get",
	                                  "rna_FileBrowser_FSMenuBookmark_data_length", NULL, NULL, NULL);
	RNA_def_property_clear_flag(prop, PROP_EDITABLE);

	prop = RNA_def_int(srna, "bookmarks_active", -1, -1, INT_MAX, "Active Bookmark",
	                   "Index of active bookmark (-1 if none)", -1, INT_MAX);
	RNA_def_property_int_sdna(prop, NULL, "bookmarknr");
	RNA_def_property_int_funcs(prop, "rna_FileBrowser_FSMenuBookmark_active_get",
	                           "rna_FileBrowser_FSMenuBookmark_active_set", "rna_FileBrowser_FSMenuBookmark_active_range");
	RNA_def_property_flag(prop, PROP_CONTEXT_UPDATE);
	RNA_def_property_update(prop, NC_SPACE | ND_SPACE_FILE_PARAMS, "rna_FileBrowser_FSMenu_active_update");

	prop = RNA_def_collection(srna, "recent_folders", "FileBrowserFSMenuEntry", "Recent Folders",
	                          "");
	RNA_def_property_collection_funcs(prop, "rna_FileBrowser_FSMenuRecent_data_begin", "rna_FileBrowser_FSMenu_next",
	                                  "rna_FileBrowser_FSMenu_end", "rna_FileBrowser_FSMenu_get",
	                                  "rna_FileBrowser_FSMenuRecent_data_length", NULL, NULL, NULL);
	RNA_def_property_clear_flag(prop, PROP_EDITABLE);

	prop = RNA_def_int(srna, "recent_folders_active", -1, -1, INT_MAX, "Active Recent Folder",
	                   "Index of active recent folder (-1 if none)", -1, INT_MAX);
	RNA_def_property_int_sdna(prop, NULL, "recentnr");
	RNA_def_property_int_funcs(prop, "rna_FileBrowser_FSMenuRecent_active_get",
	                           "rna_FileBrowser_FSMenuRecent_active_set", "rna_FileBrowser_FSMenuRecent_active_range");
	RNA_def_property_flag(prop, PROP_CONTEXT_UPDATE);
	RNA_def_property_update(prop, NC_SPACE | ND_SPACE_FILE_PARAMS, "rna_FileBrowser_FSMenu_active_update");
}

static void rna_def_space_info(BlenderRNA *brna)
{
	StructRNA *srna;
	PropertyRNA *prop;

	srna = RNA_def_struct(brna, "SpaceInfo", "Space");
	RNA_def_struct_sdna(srna, "SpaceInfo");
	RNA_def_struct_ui_text(srna, "Space Info", "Info space data");

	/* reporting display */
	prop = RNA_def_property(srna, "show_report_debug", PROP_BOOLEAN, PROP_NONE);
	RNA_def_property_boolean_sdna(prop, NULL, "rpt_mask", INFO_RPT_DEBUG);
	RNA_def_property_ui_text(prop, "Show Debug", "Display debug reporting info");
	RNA_def_property_update(prop, NC_SPACE | ND_SPACE_INFO_REPORT, NULL);

	prop = RNA_def_property(srna, "show_report_info", PROP_BOOLEAN, PROP_NONE);
	RNA_def_property_boolean_sdna(prop, NULL, "rpt_mask", INFO_RPT_INFO);
	RNA_def_property_ui_text(prop, "Show Info", "Display general information");
	RNA_def_property_update(prop, NC_SPACE | ND_SPACE_INFO_REPORT, NULL);

	prop = RNA_def_property(srna, "show_report_operator", PROP_BOOLEAN, PROP_NONE);
	RNA_def_property_boolean_sdna(prop, NULL, "rpt_mask", INFO_RPT_OP);
	RNA_def_property_ui_text(prop, "Show Operator", "Display the operator log");
	RNA_def_property_update(prop, NC_SPACE | ND_SPACE_INFO_REPORT, NULL);

	prop = RNA_def_property(srna, "show_report_warning", PROP_BOOLEAN, PROP_NONE);
	RNA_def_property_boolean_sdna(prop, NULL, "rpt_mask", INFO_RPT_WARN);
	RNA_def_property_ui_text(prop, "Show Warn", "Display warnings");
	RNA_def_property_update(prop, NC_SPACE | ND_SPACE_INFO_REPORT, NULL);

	prop = RNA_def_property(srna, "show_report_error", PROP_BOOLEAN, PROP_NONE);
	RNA_def_property_boolean_sdna(prop, NULL, "rpt_mask", INFO_RPT_ERR);
	RNA_def_property_ui_text(prop, "Show Error", "Display error text");
	RNA_def_property_update(prop, NC_SPACE | ND_SPACE_INFO_REPORT, NULL);
}

static void rna_def_space_userpref(BlenderRNA *brna)
{
	static const EnumPropertyItem filter_type_items[] = {
	    {0,     "NAME",     0,      "Name",        "Filter based on the operator name"},
	    {1,     "KEY",      0,      "Key-Binding", "Filter based on key bindings"},
	    {0, NULL, 0, NULL, NULL}};

	StructRNA *srna;
	PropertyRNA *prop;

	srna = RNA_def_struct(brna, "SpacePreferences", "Space");
	RNA_def_struct_sdna(srna, "SpaceUserPref");
	RNA_def_struct_ui_text(srna, "Space Preferences", "Blender preferences space data");

	prop = RNA_def_property(srna, "filter_type", PROP_ENUM, PROP_NONE);
	RNA_def_property_enum_sdna(prop, NULL, "filter_type");
	RNA_def_property_enum_items(prop, filter_type_items);
	RNA_def_property_ui_text(prop, "Filter Type", "Filter method");
	RNA_def_property_update(prop, NC_SPACE | ND_SPACE_NODE, NULL);

	prop = RNA_def_property(srna, "filter_text", PROP_STRING, PROP_NONE);
	RNA_def_property_string_sdna(prop, NULL, "filter");
	RNA_def_property_flag(prop, PROP_TEXTEDIT_UPDATE);
	RNA_def_property_ui_text(prop, "Filter", "Search term for filtering in the UI");

}

static void rna_def_node_tree_path(BlenderRNA *brna)
{
	StructRNA *srna;
	PropertyRNA *prop;

	srna = RNA_def_struct(brna, "NodeTreePath", NULL);
	RNA_def_struct_sdna(srna, "bNodeTreePath");
	RNA_def_struct_ui_text(srna, "Node Tree Path", "Element of the node space tree path");

	prop = RNA_def_property(srna, "node_tree", PROP_POINTER, PROP_NONE);
	RNA_def_property_pointer_sdna(prop, NULL, "nodetree");
	RNA_def_property_clear_flag(prop, PROP_EDITABLE);
	RNA_def_property_ui_text(prop, "Node Tree", "Base node tree from context");
}

static void rna_def_space_node_path_api(BlenderRNA *brna, PropertyRNA *cprop)
{
	StructRNA *srna;
	PropertyRNA *prop, *parm;
	FunctionRNA *func;

	RNA_def_property_srna(cprop, "SpaceNodeEditorPath");
	srna = RNA_def_struct(brna, "SpaceNodeEditorPath", NULL);
	RNA_def_struct_sdna(srna, "SpaceNode");
	RNA_def_struct_ui_text(srna, "Space Node Editor Path", "History of node trees in the editor");

	prop = RNA_def_property(srna, "to_string", PROP_STRING, PROP_NONE);
	RNA_def_property_string_funcs(prop, "rna_SpaceNodeEditor_path_get", "rna_SpaceNodeEditor_path_length", NULL);
	RNA_def_property_clear_flag(prop, PROP_EDITABLE);
	RNA_def_struct_ui_text(srna, "Path", "Get the node tree path as a string");

	func = RNA_def_function(srna, "clear", "rna_SpaceNodeEditor_path_clear");
	RNA_def_function_ui_description(func, "Reset the node tree path");
	RNA_def_function_flag(func, FUNC_USE_CONTEXT);

	func = RNA_def_function(srna, "start", "rna_SpaceNodeEditor_path_start");
	RNA_def_function_ui_description(func, "Set the root node tree");
	RNA_def_function_flag(func, FUNC_USE_CONTEXT);
	parm = RNA_def_pointer(func, "node_tree", "NodeTree", "Node Tree", "");
	RNA_def_parameter_flags(parm, 0, PARM_REQUIRED | PARM_RNAPTR);

	func = RNA_def_function(srna, "append", "rna_SpaceNodeEditor_path_append");
	RNA_def_function_ui_description(func, "Append a node group tree to the path");
	RNA_def_function_flag(func, FUNC_USE_CONTEXT);
	parm = RNA_def_pointer(func, "node_tree", "NodeTree", "Node Tree", "Node tree to append to the node editor path");
	RNA_def_parameter_flags(parm, 0, PARM_REQUIRED | PARM_RNAPTR);
	parm = RNA_def_pointer(func, "node", "Node", "Node", "Group node linking to this node tree");
	RNA_def_parameter_flags(parm, 0, PARM_RNAPTR);

	func = RNA_def_function(srna, "pop", "rna_SpaceNodeEditor_path_pop");
	RNA_def_function_ui_description(func, "Remove the last node tree from the path");
	RNA_def_function_flag(func, FUNC_USE_CONTEXT);
}

static void rna_def_space_node(BlenderRNA *brna)
{
	StructRNA *srna;
	PropertyRNA *prop;

	static const EnumPropertyItem texture_id_type_items[] = {
		{SNODE_TEX_WORLD, "WORLD", ICON_WORLD_DATA, "World", "Edit texture nodes from World"},
		{SNODE_TEX_BRUSH, "BRUSH", ICON_BRUSH_DATA, "Brush", "Edit texture nodes from Brush"},
#ifdef WITH_FREESTYLE
		{SNODE_TEX_LINESTYLE, "LINESTYLE", ICON_LINE_DATA, "Line Style", "Edit texture nodes from Line Style"},
#endif
		{0, NULL, 0, NULL, NULL}
	};

	static const EnumPropertyItem shader_type_items[] = {
		{SNODE_SHADER_OBJECT, "OBJECT", ICON_OBJECT_DATA, "Object", "Edit shader nodes from Object"},
		{SNODE_SHADER_WORLD, "WORLD", ICON_WORLD_DATA, "World", "Edit shader nodes from World"},
#ifdef WITH_FREESTYLE
		{SNODE_SHADER_LINESTYLE, "LINESTYLE", ICON_LINE_DATA, "Line Style", "Edit shader nodes from Line Style"},
#endif
		{0, NULL, 0, NULL, NULL}
	};

	static const EnumPropertyItem backdrop_channels_items[] = {
		{SNODE_USE_ALPHA, "COLOR_ALPHA", ICON_IMAGE_RGB_ALPHA, "Color and Alpha",
		                  "Display image with RGB colors and alpha transparency"},
		{0, "COLOR", ICON_IMAGE_RGB, "Color", "Display image with RGB colors"},
		{SNODE_SHOW_ALPHA, "ALPHA", ICON_IMAGE_ALPHA, "Alpha", "Display alpha transparency channel"},
		{SNODE_SHOW_R, "RED",   ICON_COLOR_RED, "Red", ""},
		{SNODE_SHOW_G, "GREEN", ICON_COLOR_GREEN, "Green", ""},
		{SNODE_SHOW_B, "BLUE",  ICON_COLOR_BLUE, "Blue", ""},
		{0, NULL, 0, NULL, NULL}
	};

	static const EnumPropertyItem insert_ofs_dir_items[] = {
	    {SNODE_INSERTOFS_DIR_RIGHT, "RIGHT", 0, "Right"},
	    {SNODE_INSERTOFS_DIR_LEFT, "LEFT", 0, "Left"},
	    {0, NULL, 0, NULL, NULL}
	};

	static const EnumPropertyItem dummy_items[] = {
		{0, "DUMMY", 0, "", ""},
		{0, NULL, 0, NULL, NULL}};

	srna = RNA_def_struct(brna, "SpaceNodeEditor", "Space");
	RNA_def_struct_sdna(srna, "SpaceNode");
	RNA_def_struct_ui_text(srna, "Space Node Editor", "Node editor space data");

	prop = RNA_def_property(srna, "tree_type", PROP_ENUM, PROP_NONE);
	RNA_def_property_enum_items(prop, dummy_items);
	RNA_def_property_enum_funcs(prop, "rna_SpaceNodeEditor_tree_type_get", "rna_SpaceNodeEditor_tree_type_set",
	                            "rna_SpaceNodeEditor_tree_type_itemf");
	RNA_def_property_ui_text(prop, "Tree Type", "Node tree type to display and edit");
	RNA_def_property_update(prop, NC_SPACE | ND_SPACE_NODE, NULL);

	prop = RNA_def_property(srna, "texture_type", PROP_ENUM, PROP_NONE);
	RNA_def_property_enum_sdna(prop, NULL, "texfrom");
	RNA_def_property_enum_items(prop, texture_id_type_items);
	RNA_def_property_ui_text(prop, "Texture Type", "Type of data to take texture from");
	RNA_def_property_update(prop, NC_SPACE | ND_SPACE_NODE, NULL);

	prop = RNA_def_property(srna, "shader_type", PROP_ENUM, PROP_NONE);
	RNA_def_property_enum_sdna(prop, NULL, "shaderfrom");
	RNA_def_property_enum_items(prop, shader_type_items);
	RNA_def_property_ui_text(prop, "Shader Type", "Type of data to take shader from");
	RNA_def_property_update(prop, NC_SPACE | ND_SPACE_NODE, NULL);

	prop = RNA_def_property(srna, "id", PROP_POINTER, PROP_NONE);
	RNA_def_property_clear_flag(prop, PROP_EDITABLE);
	RNA_def_property_ui_text(prop, "ID", "Data-block whose nodes are being edited");

	prop = RNA_def_property(srna, "id_from", PROP_POINTER, PROP_NONE);
	RNA_def_property_pointer_sdna(prop, NULL, "from");
	RNA_def_property_clear_flag(prop, PROP_EDITABLE);
	RNA_def_property_ui_text(prop, "ID From", "Data-block from which the edited data-block is linked");

	prop = RNA_def_property(srna, "path", PROP_COLLECTION, PROP_NONE);
	RNA_def_property_collection_sdna(prop, NULL, "treepath", NULL);
	RNA_def_property_struct_type(prop, "NodeTreePath");
	RNA_def_property_ui_text(prop, "Node Tree Path", "Path from the data-block to the currently edited node tree");
	rna_def_space_node_path_api(brna, prop);

	prop = RNA_def_property(srna, "node_tree", PROP_POINTER, PROP_NONE);
	RNA_def_property_pointer_funcs(prop, NULL, "rna_SpaceNodeEditor_node_tree_set", NULL,
	                               "rna_SpaceNodeEditor_node_tree_poll");
	RNA_def_property_pointer_sdna(prop, NULL, "nodetree");
	RNA_def_property_flag(prop, PROP_EDITABLE | PROP_CONTEXT_UPDATE);
	RNA_def_property_ui_text(prop, "Node Tree", "Base node tree from context");
	RNA_def_property_update(prop, NC_SPACE | ND_SPACE_NODE, "rna_SpaceNodeEditor_node_tree_update");

	prop = RNA_def_property(srna, "edit_tree", PROP_POINTER, PROP_NONE);
	RNA_def_property_pointer_sdna(prop, NULL, "edittree");
	RNA_def_property_clear_flag(prop, PROP_EDITABLE);
	RNA_def_property_ui_text(prop, "Edit Tree", "Node tree being displayed and edited");

	prop = RNA_def_property(srna, "pin", PROP_BOOLEAN, PROP_NONE);
	RNA_def_property_boolean_sdna(prop, NULL, "flag", SNODE_PIN);
	RNA_def_property_ui_text(prop, "Pinned", "Use the pinned node tree");
	RNA_def_property_ui_icon(prop, ICON_UNPINNED, 1);
	RNA_def_property_update(prop, NC_SPACE | ND_SPACE_NODE, NULL);

	prop = RNA_def_property(srna, "show_backdrop", PROP_BOOLEAN, PROP_NONE);
	RNA_def_property_boolean_sdna(prop, NULL, "flag", SNODE_BACKDRAW);
	RNA_def_property_ui_text(prop, "Backdrop", "Use active Viewer Node output as backdrop for compositing nodes");
	RNA_def_property_update(prop, NC_SPACE | ND_SPACE_NODE_VIEW, "rna_SpaceNodeEditor_show_backdrop_update");

	prop = RNA_def_property(srna, "show_annotation", PROP_BOOLEAN, PROP_NONE);
	RNA_def_property_boolean_sdna(prop, NULL, "flag", SNODE_SHOW_GPENCIL);
	RNA_def_property_ui_text(prop, "Show Annotation",
	                         "Show annotations for this view");
	RNA_def_property_update(prop, NC_SPACE | ND_SPACE_NODE_VIEW, NULL);

	prop = RNA_def_property(srna, "use_auto_render", PROP_BOOLEAN, PROP_NONE);
	RNA_def_property_boolean_sdna(prop, NULL, "flag", SNODE_AUTO_RENDER);
	RNA_def_property_ui_text(prop, "Auto Render", "Re-render and composite changed layers on 3D edits");
	RNA_def_property_update(prop, NC_SPACE | ND_SPACE_NODE_VIEW, NULL);

	prop = RNA_def_property(srna, "backdrop_zoom", PROP_FLOAT, PROP_NONE);
	RNA_def_property_float_sdna(prop, NULL, "zoom");
	RNA_def_property_float_default(prop, 1.0f);
	RNA_def_property_range(prop, 0.01f, FLT_MAX);
	RNA_def_property_ui_range(prop, 0.01, 100, 1, 2);
	RNA_def_property_ui_text(prop, "Backdrop Zoom", "Backdrop zoom factor");
	RNA_def_property_update(prop, NC_SPACE | ND_SPACE_NODE_VIEW, NULL);

	prop = RNA_def_property(srna, "backdrop_offset", PROP_FLOAT, PROP_NONE);
	RNA_def_property_float_sdna(prop, NULL, "xof");
	RNA_def_property_array(prop, 2);
	RNA_def_property_ui_text(prop, "Backdrop Offset", "Backdrop offset");
	RNA_def_property_update(prop, NC_SPACE | ND_SPACE_NODE_VIEW, NULL);

	prop = RNA_def_property(srna, "backdrop_channels", PROP_ENUM, PROP_NONE);
	RNA_def_property_enum_bitflag_sdna(prop, NULL, "flag");
	RNA_def_property_enum_items(prop, backdrop_channels_items);
	RNA_def_property_ui_text(prop, "Display Channels", "Channels of the image to draw");
	RNA_def_property_update(prop, NC_SPACE | ND_SPACE_NODE_VIEW, NULL);

	/* the mx/my "cursor" in the node editor is used only by operators to store the mouse position */
	prop = RNA_def_property(srna, "cursor_location", PROP_FLOAT, PROP_XYZ);
	RNA_def_property_array(prop, 2);
	RNA_def_property_float_sdna(prop, NULL, "cursor");
	RNA_def_property_ui_text(prop, "Cursor Location", "Location for adding new nodes");
	RNA_def_property_update(prop, NC_SPACE | ND_SPACE_NODE_VIEW, NULL);

	/* insert offset (called "Auto-offset" in UI) */
	prop = RNA_def_property(srna, "use_insert_offset", PROP_BOOLEAN, PROP_NONE);
	RNA_def_property_boolean_negative_sdna(prop, NULL, "flag", SNODE_SKIP_INSOFFSET);
	RNA_def_property_ui_text(prop, "Auto-offset", "Automatically offset the following or previous nodes in a "
	                                              "chain when inserting a new node");
	RNA_def_property_ui_icon(prop, ICON_NODE_INSERT_ON, 1);
	RNA_def_property_update(prop, NC_SPACE | ND_SPACE_NODE_VIEW, NULL);

	prop = RNA_def_property(srna, "insert_offset_direction", PROP_ENUM, PROP_NONE);
	RNA_def_property_enum_bitflag_sdna(prop, NULL, "insert_ofs_dir");
	RNA_def_property_enum_items(prop, insert_ofs_dir_items);
	RNA_def_property_ui_text(prop, "Auto-offset Direction", "Direction to offset nodes on insertion");
	RNA_def_property_update(prop, NC_SPACE | ND_SPACE_NODE_VIEW, NULL);

	RNA_api_space_node(srna);
}

static void rna_def_space_clip(BlenderRNA *brna)
{
	StructRNA *srna;
	PropertyRNA *prop;

	static const EnumPropertyItem view_items[] = {
		{SC_VIEW_CLIP, "CLIP", ICON_SEQUENCE, "Clip", "Show editing clip preview"},
		{SC_VIEW_GRAPH, "GRAPH", ICON_GRAPH, "Graph", "Show graph view for active element"},
		{SC_VIEW_DOPESHEET, "DOPESHEET", ICON_ACTION, "Dopesheet", "Dopesheet view for tracking data"},
		{0, NULL, 0, NULL, NULL}
	};

	static const EnumPropertyItem gpencil_source_items[] = {
		{SC_GPENCIL_SRC_CLIP, "CLIP", 0, "Clip", "Show annotation data-block which belongs to movie clip"},
		{SC_GPENCIL_SRC_TRACK, "TRACK", 0, "Track", "Show annotation data-block which belongs to active track"},
		{0, NULL, 0, NULL, NULL}
	};

	static const EnumPropertyItem pivot_items[] = {
		{V3D_AROUND_CENTER_BOUNDS, "BOUNDING_BOX_CENTER", ICON_PIVOT_BOUNDBOX, "Bounding Box Center",
		             "Pivot around bounding box center of selected object(s)"},
		{V3D_AROUND_CURSOR, "CURSOR", ICON_PIVOT_CURSOR, "2D Cursor", "Pivot around the 2D cursor"},
		{V3D_AROUND_LOCAL_ORIGINS, "INDIVIDUAL_ORIGINS", ICON_CENTER_ONLY,
		            "Individual Origins", "Pivot around each object's own origin"},
		{V3D_AROUND_CENTER_MEDIAN, "MEDIAN_POINT", ICON_PIVOT_MEDIAN, "Median Point",
		               "Pivot around the median point of selected objects"},
		{0, NULL, 0, NULL, NULL}
	};

	srna = RNA_def_struct(brna, "SpaceClipEditor", "Space");
	RNA_def_struct_sdna(srna, "SpaceClip");
	RNA_def_struct_ui_text(srna, "Space Clip Editor", "Clip editor space data");

	/* movieclip */
	prop = RNA_def_property(srna, "clip", PROP_POINTER, PROP_NONE);
	RNA_def_property_flag(prop, PROP_EDITABLE);
	RNA_def_property_ui_text(prop, "Movie Clip", "Movie clip displayed and edited in this space");
	RNA_def_property_pointer_funcs(prop, NULL, "rna_SpaceClipEditor_clip_set", NULL, NULL);
	RNA_def_property_update(prop, NC_SPACE | ND_SPACE_CLIP, NULL);

	/* clip user */
	prop = RNA_def_property(srna, "clip_user", PROP_POINTER, PROP_NONE);
	RNA_def_property_flag(prop, PROP_NEVER_NULL);
	RNA_def_property_struct_type(prop, "MovieClipUser");
	RNA_def_property_pointer_sdna(prop, NULL, "user");
	RNA_def_property_ui_text(prop, "Movie Clip User",
	                         "Parameters defining which frame of the movie clip is displayed");
	RNA_def_property_update(prop, NC_SPACE | ND_SPACE_CLIP, NULL);

	/* mask */
	rna_def_space_mask_info(srna, NC_SPACE | ND_SPACE_CLIP, "rna_SpaceClipEditor_mask_set");

	/* mode */
	prop = RNA_def_property(srna, "mode", PROP_ENUM, PROP_NONE);
	RNA_def_property_enum_sdna(prop, NULL, "mode");
	RNA_def_property_enum_items(prop, rna_enum_clip_editor_mode_items);
	RNA_def_property_ui_text(prop, "Mode", "Editing context being displayed");
	RNA_def_property_update(prop, NC_SPACE | ND_SPACE_CLIP, "rna_SpaceClipEditor_clip_mode_update");

	/* view */
	prop = RNA_def_property(srna, "view", PROP_ENUM, PROP_NONE);
	RNA_def_property_enum_sdna(prop, NULL, "view");
	RNA_def_property_enum_items(prop, view_items);
	RNA_def_property_ui_text(prop, "View", "Type of the clip editor view");
	RNA_def_property_translation_context(prop, BLT_I18NCONTEXT_ID_MOVIECLIP);
	RNA_def_property_update(prop, NC_SPACE | ND_SPACE_CLIP, "rna_SpaceClipEditor_view_type_update");

	/* show pattern */
	prop = RNA_def_property(srna, "show_marker_pattern", PROP_BOOLEAN, PROP_NONE);
	RNA_def_property_ui_text(prop, "Show Marker Pattern", "Show pattern boundbox for markers");
	RNA_def_property_boolean_sdna(prop, NULL, "flag", SC_SHOW_MARKER_PATTERN);
	RNA_def_property_update(prop, NC_SPACE | ND_SPACE_CLIP, NULL);

	/* show search */
	prop = RNA_def_property(srna, "show_marker_search", PROP_BOOLEAN, PROP_NONE);
	RNA_def_property_ui_text(prop, "Show Marker Search", "Show search boundbox for markers");
	RNA_def_property_boolean_sdna(prop, NULL, "flag", SC_SHOW_MARKER_SEARCH);
	RNA_def_property_update(prop, NC_SPACE | ND_SPACE_CLIP, NULL);

	/* lock to selection */
	prop = RNA_def_property(srna, "lock_selection", PROP_BOOLEAN, PROP_NONE);
	RNA_def_property_ui_text(prop, "Lock to Selection", "Lock viewport to selected markers during playback");
	RNA_def_property_boolean_sdna(prop, NULL, "flag", SC_LOCK_SELECTION);
	RNA_def_property_update(prop, NC_SPACE | ND_SPACE_CLIP, "rna_SpaceClipEditor_lock_selection_update");

	/* lock to time cursor */
	prop = RNA_def_property(srna, "lock_time_cursor", PROP_BOOLEAN, PROP_NONE);
	RNA_def_property_ui_text(prop, "Lock to Time Cursor",
	                         "Lock curves view to time cursor during playback and tracking");
	RNA_def_property_boolean_sdna(prop, NULL, "flag", SC_LOCK_TIMECURSOR);
	RNA_def_property_update(prop, NC_SPACE | ND_SPACE_CLIP, NULL);

	/* show markers paths */
	prop = RNA_def_property(srna, "show_track_path", PROP_BOOLEAN, PROP_NONE);
	RNA_def_property_boolean_sdna(prop, NULL, "flag", SC_SHOW_TRACK_PATH);
	RNA_def_property_ui_text(prop, "Show Track Path", "Show path of how track moves");
	RNA_def_property_update(prop, NC_SPACE | ND_SPACE_CLIP, NULL);

	/* path length */
	prop = RNA_def_property(srna, "path_length", PROP_INT, PROP_NONE);
	RNA_def_property_int_sdna(prop, NULL, "path_length");
	RNA_def_property_range(prop, 0, INT_MAX);
	RNA_def_property_ui_text(prop, "Path Length", "Length of displaying path, in frames");
	RNA_def_property_update(prop, NC_SPACE | ND_SPACE_CLIP, NULL);

	/* show tiny markers */
	prop = RNA_def_property(srna, "show_tiny_markers", PROP_BOOLEAN, PROP_NONE);
	RNA_def_property_ui_text(prop, "Show Tiny Markers", "Show markers in a more compact manner");
	RNA_def_property_boolean_sdna(prop, NULL, "flag", SC_SHOW_TINY_MARKER);
	RNA_def_property_update(prop, NC_SPACE | ND_SPACE_CLIP, NULL);

	/* show bundles */
	prop = RNA_def_property(srna, "show_bundles", PROP_BOOLEAN, PROP_NONE);
	RNA_def_property_ui_text(prop, "Show Bundles", "Show projection of 3D markers into footage");
	RNA_def_property_boolean_sdna(prop, NULL, "flag", SC_SHOW_BUNDLES);
	RNA_def_property_update(prop, NC_SPACE | ND_SPACE_CLIP, NULL);

	/* mute footage */
	prop = RNA_def_property(srna, "use_mute_footage", PROP_BOOLEAN, PROP_NONE);
	RNA_def_property_ui_text(prop, "Mute Footage", "Mute footage and show black background instead");
	RNA_def_property_boolean_sdna(prop, NULL, "flag", SC_MUTE_FOOTAGE);
	RNA_def_property_update(prop, NC_SPACE | ND_SPACE_CLIP, NULL);

	/* hide disabled */
	prop = RNA_def_property(srna, "show_disabled", PROP_BOOLEAN, PROP_NONE);
	RNA_def_property_ui_text(prop, "Show Disabled", "Show disabled tracks from the footage");
	RNA_def_property_boolean_negative_sdna(prop, NULL, "flag", SC_HIDE_DISABLED);
	RNA_def_property_update(prop, NC_SPACE | ND_SPACE_CLIP, NULL);

	prop = RNA_def_property(srna, "show_metadata", PROP_BOOLEAN, PROP_NONE);
	RNA_def_property_boolean_sdna(prop, NULL, "flag", 	SC_SHOW_METADATA);
	RNA_def_property_ui_text(prop, "Show Metadata", "Show metadata of clip");
	RNA_def_property_update(prop, NC_SPACE | ND_SPACE_CLIP, NULL);

	/* scopes */
	prop = RNA_def_property(srna, "scopes", PROP_POINTER, PROP_NONE);
	RNA_def_property_pointer_sdna(prop, NULL, "scopes");
	RNA_def_property_struct_type(prop, "MovieClipScopes");
	RNA_def_property_ui_text(prop, "Scopes", "Scopes to visualize movie clip statistics");

	/* show names */
	prop = RNA_def_property(srna, "show_names", PROP_BOOLEAN, PROP_NONE);
	RNA_def_property_boolean_sdna(prop, NULL, "flag", SC_SHOW_NAMES);
	RNA_def_property_ui_text(prop, "Show Names", "Show track names and status");
	RNA_def_property_update(prop, NC_SPACE | ND_SPACE_CLIP, NULL);

	/* show grid */
	prop = RNA_def_property(srna, "show_grid", PROP_BOOLEAN, PROP_NONE);
	RNA_def_property_boolean_sdna(prop, NULL, "flag", SC_SHOW_GRID);
	RNA_def_property_ui_text(prop, "Show Grid", "Show grid showing lens distortion");
	RNA_def_property_update(prop, NC_SPACE | ND_SPACE_CLIP, NULL);

	/* show stable */
	prop = RNA_def_property(srna, "show_stable", PROP_BOOLEAN, PROP_NONE);
	RNA_def_property_boolean_sdna(prop, NULL, "flag", SC_SHOW_STABLE);
	RNA_def_property_ui_text(prop, "Show Stable", "Show stable footage in editor (if stabilization is enabled)");
	RNA_def_property_update(prop, NC_SPACE | ND_SPACE_CLIP, NULL);

	/* manual calibration */
	prop = RNA_def_property(srna, "use_manual_calibration", PROP_BOOLEAN, PROP_NONE);
	RNA_def_property_boolean_sdna(prop, NULL, "flag", SC_MANUAL_CALIBRATION);
	RNA_def_property_ui_text(prop, "Manual Calibration", "Use manual calibration helpers");
	RNA_def_property_update(prop, NC_SPACE | ND_SPACE_CLIP, NULL);

	/* show annotation */
	prop = RNA_def_property(srna, "show_annotation", PROP_BOOLEAN, PROP_NONE);
	RNA_def_property_boolean_sdna(prop, NULL, "flag", SC_SHOW_ANNOTATION);
	RNA_def_property_ui_text(prop, "Show Annotation",
	                         "Show annotations for this view");
	RNA_def_property_update(prop, NC_SPACE | ND_SPACE_CLIP, NULL);

	/* show filters */
	prop = RNA_def_property(srna, "show_filters", PROP_BOOLEAN, PROP_NONE);
	RNA_def_property_boolean_sdna(prop, NULL, "flag", SC_SHOW_FILTERS);
	RNA_def_property_ui_text(prop, "Show Filters", "Show filters for graph editor");
	RNA_def_property_update(prop, NC_SPACE | ND_SPACE_CLIP, NULL);

	/* show graph_frames */
	prop = RNA_def_property(srna, "show_graph_frames", PROP_BOOLEAN, PROP_NONE);
	RNA_def_property_boolean_sdna(prop, NULL, "flag", SC_SHOW_GRAPH_FRAMES);
	RNA_def_property_ui_text(prop, "Show Frames",
	                         "Show curve for per-frame average error (camera motion should be solved first)");
	RNA_def_property_update(prop, NC_SPACE | ND_SPACE_CLIP, NULL);

	/* show graph tracks motion */
	prop = RNA_def_property(srna, "show_graph_tracks_motion", PROP_BOOLEAN, PROP_NONE);
	RNA_def_property_boolean_sdna(prop, NULL, "flag", SC_SHOW_GRAPH_TRACKS_MOTION);
	RNA_def_property_ui_text(prop, "Show Tracks Motion",
	                         "Display the speed curves (in \"x\" direction red, in \"y\" direction green) "
	                         "for the selected tracks");
	RNA_def_property_update(prop, NC_SPACE | ND_SPACE_CLIP, NULL);

	/* show graph tracks motion */
	prop = RNA_def_property(srna, "show_graph_tracks_error", PROP_BOOLEAN, PROP_NONE);
	RNA_def_property_boolean_sdna(prop, NULL, "flag", SC_SHOW_GRAPH_TRACKS_ERROR);
	RNA_def_property_ui_text(prop, "Show Tracks Error",
	                         "Display the reprojection error curve for selected tracks");
	RNA_def_property_update(prop, NC_SPACE | ND_SPACE_CLIP, NULL);

	/* show_only_selected */
	prop = RNA_def_property(srna, "show_graph_only_selected", PROP_BOOLEAN, PROP_NONE);
	RNA_def_property_boolean_sdna(prop, NULL, "flag", SC_SHOW_GRAPH_SEL_ONLY);
	RNA_def_property_ui_text(prop, "Only Selected", "Only include channels relating to selected objects and data");
	RNA_def_property_ui_icon(prop, ICON_RESTRICT_SELECT_OFF, 0);
	RNA_def_property_update(prop, NC_SPACE | ND_SPACE_CLIP, NULL);

	/* show_hidden */
	prop = RNA_def_property(srna, "show_graph_hidden", PROP_BOOLEAN, PROP_NONE);
	RNA_def_property_boolean_sdna(prop, NULL, "flag", SC_SHOW_GRAPH_HIDDEN);
	RNA_def_property_ui_text(prop, "Display Hidden", "Include channels from objects/bone that aren't visible");
	RNA_def_property_ui_icon(prop, ICON_GHOST_ENABLED, 0);
	RNA_def_property_update(prop, NC_SPACE | ND_SPACE_CLIP, NULL);

	/* ** channels ** */

	/* show_red_channel */
	prop = RNA_def_property(srna, "show_red_channel", PROP_BOOLEAN, PROP_NONE);
	RNA_def_property_boolean_negative_sdna(prop, NULL, "postproc_flag", MOVIECLIP_DISABLE_RED);
	RNA_def_property_ui_text(prop, "Show Red Channel", "Show red channel in the frame");
	RNA_def_property_update(prop, NC_SPACE | ND_SPACE_CLIP, NULL);

	/* show_green_channel */
	prop = RNA_def_property(srna, "show_green_channel", PROP_BOOLEAN, PROP_NONE);
	RNA_def_property_boolean_negative_sdna(prop, NULL, "postproc_flag", MOVIECLIP_DISABLE_GREEN);
	RNA_def_property_ui_text(prop, "Show Green Channel", "Show green channel in the frame");
	RNA_def_property_update(prop, NC_SPACE | ND_SPACE_CLIP, NULL);

	/* show_blue_channel */
	prop = RNA_def_property(srna, "show_blue_channel", PROP_BOOLEAN, PROP_NONE);
	RNA_def_property_boolean_negative_sdna(prop, NULL, "postproc_flag", MOVIECLIP_DISABLE_BLUE);
	RNA_def_property_ui_text(prop, "Show Blue Channel", "Show blue channel in the frame");
	RNA_def_property_update(prop, NC_SPACE | ND_SPACE_CLIP, NULL);

	/* preview_grayscale */
	prop = RNA_def_property(srna, "use_grayscale_preview", PROP_BOOLEAN, PROP_NONE);
	RNA_def_property_boolean_sdna(prop, NULL, "postproc_flag", MOVIECLIP_PREVIEW_GRAYSCALE);
	RNA_def_property_ui_text(prop, "Grayscale", "Display frame in grayscale mode");
	RNA_def_property_update(prop, NC_MOVIECLIP | ND_DISPLAY, NULL);

	/* timeline */
	prop = RNA_def_property(srna, "show_seconds", PROP_BOOLEAN, PROP_NONE);
	RNA_def_property_boolean_sdna(prop, NULL, "flag", SC_SHOW_SECONDS);
	RNA_def_property_ui_text(prop, "Show Seconds", "Show timing in seconds not frames");
	RNA_def_property_update(prop, NC_MOVIECLIP | ND_DISPLAY, NULL);

	/* grease pencil source */
	prop = RNA_def_property(srna, "grease_pencil_source", PROP_ENUM, PROP_NONE);
	RNA_def_property_enum_sdna(prop, NULL, "gpencil_src");
	RNA_def_property_enum_items(prop, gpencil_source_items);
	RNA_def_property_ui_text(prop, "Grease Pencil Source", "Where the grease pencil comes from");
	RNA_def_property_translation_context(prop, BLT_I18NCONTEXT_ID_MOVIECLIP);
	RNA_def_property_update(prop, NC_MOVIECLIP | ND_DISPLAY, NULL);

	/* pivot point */
	prop = RNA_def_property(srna, "pivot_point", PROP_ENUM, PROP_NONE);
	RNA_def_property_enum_sdna(prop, NULL, "around");
	RNA_def_property_enum_items(prop, pivot_items);
	RNA_def_property_ui_text(prop, "Pivot Point", "Pivot center for rotation/scaling");
	RNA_def_property_update(prop, NC_SPACE | ND_SPACE_CLIP, NULL);
}


void RNA_def_space(BlenderRNA *brna)
{
	rna_def_space(brna);
	rna_def_space_image(brna);
	rna_def_space_sequencer(brna);
	rna_def_space_text(brna);
	rna_def_fileselect_params(brna);
	rna_def_filemenu_entry(brna);
	rna_def_space_filebrowser(brna);
	rna_def_space_outliner(brna);
	rna_def_space_view3d(brna);
	rna_def_space_buttons(brna);
	rna_def_space_dopesheet(brna);
	rna_def_space_graph(brna);
	rna_def_space_nla(brna);
	rna_def_space_console(brna);
	rna_def_console_line(brna);
	rna_def_space_info(brna);
	rna_def_space_userpref(brna);
	rna_def_node_tree_path(brna);
	rna_def_space_node(brna);
	rna_def_space_clip(brna);
}

#endif<|MERGE_RESOLUTION|>--- conflicted
+++ resolved
@@ -102,11 +102,7 @@
 	{SPACE_OUTLINER, "OUTLINER", ICON_OUTLINER, "Outliner", "Overview of scene graph and all available data-blocks"},
 	{SPACE_BUTS, "PROPERTIES", ICON_PROPERTIES, "Properties", "Edit properties of active object and related data-blocks"},
 	{SPACE_FILE, "FILE_BROWSER", ICON_FILEBROWSER, "File Browser", "Browse for files and assets"},
-<<<<<<< HEAD
-	{SPACE_USERPREF, "USER_PREFERENCES", ICON_PREFERENCES, "Preferences",
-=======
 	{SPACE_USERPREF, "PREFERENCES", ICON_PREFERENCES, "Preferences",
->>>>>>> 1574b691
 	                 "Edit persistent configuration settings"},
 	{0, NULL, 0, NULL, NULL}
 };
