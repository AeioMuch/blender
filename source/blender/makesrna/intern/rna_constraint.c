/**
 * $Id$
 *
 * ***** BEGIN GPL LICENSE BLOCK *****
 *
 * This program is free software; you can redistribute it and/or
 * modify it under the terms of the GNU General Public License
 * as published by the Free Software Foundation; either version 2
 * of the License, or (at your option) any later version.
 *
 * This program is distributed in the hope that it will be useful,
 * but WITHOUT ANY WARRANTY; without even the implied warranty of
 * MERCHANTABILITY or FITNESS FOR A PARTICULAR PURPOSE.  See the
 * GNU General Public License for more details.
 *
 * You should have received a copy of the GNU General Public License
 * along with this program; if not, write to the Free Software Foundation,
 * Inc., 51 Franklin Street, Fifth Floor, Boston, MA 02110-1301, USA.
 *
 * Contributor(s): Blender Foundation (2008), Joshua Leung, Roland Hess
 *
 * ***** END GPL LICENSE BLOCK *****
 */

#include <stdlib.h>

#include "RNA_define.h"

#include "rna_internal.h"

#include "BLI_math.h"

#include "DNA_action_types.h"
#include "DNA_constraint_types.h"
#include "DNA_modifier_types.h"
#include "DNA_object_types.h"
#include "DNA_scene_types.h"

#include "ED_object.h"
#include "WM_types.h"

EnumPropertyItem constraint_type_items[] ={
	{0, "", 0, "Transform", ""},
	{CONSTRAINT_TYPE_LOCLIKE, "COPY_LOCATION", ICON_CONSTRAINT_DATA, "Copy Location", ""},
	{CONSTRAINT_TYPE_ROTLIKE, "COPY_ROTATION", ICON_CONSTRAINT_DATA, "Copy Rotation", ""},
	{CONSTRAINT_TYPE_SIZELIKE, "COPY_SCALE", ICON_CONSTRAINT_DATA, "Copy Scale", ""},
	{CONSTRAINT_TYPE_TRANSLIKE, "COPY_TRANSFORMS", ICON_CONSTRAINT_DATA, "Copy Transforms", ""},
	{CONSTRAINT_TYPE_DISTLIMIT, "LIMIT_DISTANCE", ICON_CONSTRAINT_DATA, "Limit Distance", ""},
	{CONSTRAINT_TYPE_LOCLIMIT, "LIMIT_LOCATION", ICON_CONSTRAINT_DATA, "Limit Location", ""},
	{CONSTRAINT_TYPE_ROTLIMIT, "LIMIT_ROTATION", ICON_CONSTRAINT_DATA, "Limit Rotation", ""},
	{CONSTRAINT_TYPE_SIZELIMIT, "LIMIT_SCALE", ICON_CONSTRAINT_DATA, "Limit Scale", ""},
	{CONSTRAINT_TYPE_SAMEVOL, "MAINTAIN_VOLUME", ICON_CONSTRAINT_DATA, "Maintain Volume", ""},
	{CONSTRAINT_TYPE_TRANSFORM, "TRANSFORM", ICON_CONSTRAINT_DATA, "Transformation", ""},
	{0, "", 0, "Tracking", ""},
	{CONSTRAINT_TYPE_CLAMPTO, "CLAMP_TO", ICON_CONSTRAINT_DATA, "Clamp To", ""},
	{CONSTRAINT_TYPE_DAMPTRACK, "DAMPED_TRACK", ICON_CONSTRAINT_DATA, "Damped Track", "Tracking by taking the shortest path"},
	{CONSTRAINT_TYPE_KINEMATIC, "IK", ICON_CONSTRAINT_DATA, "Inverse Kinematics", ""},
	{CONSTRAINT_TYPE_LOCKTRACK, "LOCKED_TRACK", ICON_CONSTRAINT_DATA, "Locked Track", "Tracking along a single axis"},
	{CONSTRAINT_TYPE_SPLINEIK, "SPLINE_IK", ICON_CONSTRAINT_DATA, "Spline IK", ""},
	{CONSTRAINT_TYPE_STRETCHTO, "STRETCH_TO",ICON_CONSTRAINT_DATA, "Stretch To", ""},
	{CONSTRAINT_TYPE_TRACKTO, "TRACK_TO", ICON_CONSTRAINT_DATA, "Track To", "Legacy tracking constraint prone to twisting artifacts"},
	{0, "", 0, "Relationship", ""},
	{CONSTRAINT_TYPE_ACTION, "ACTION", ICON_CONSTRAINT_DATA, "Action", ""},
	{CONSTRAINT_TYPE_CHILDOF, "CHILD_OF", ICON_CONSTRAINT_DATA, "Child Of", ""},
	{CONSTRAINT_TYPE_MINMAX, "FLOOR", ICON_CONSTRAINT_DATA, "Floor", ""},
	{CONSTRAINT_TYPE_FOLLOWPATH, "FOLLOW_PATH", ICON_CONSTRAINT_DATA, "Follow Path", ""},
	{CONSTRAINT_TYPE_PIVOT, "PIVOT", ICON_CONSTRAINT_DATA, "Pivot", ""},
	{CONSTRAINT_TYPE_RIGIDBODYJOINT, "RIGID_BODY_JOINT", ICON_CONSTRAINT_DATA, "Rigid Body Joint", ""},
	{CONSTRAINT_TYPE_PYTHON, "SCRIPT", ICON_CONSTRAINT_DATA, "Script", ""},
	{CONSTRAINT_TYPE_SHRINKWRAP, "SHRINKWRAP", ICON_CONSTRAINT_DATA, "Shrinkwrap", ""},
	{0, NULL, 0, NULL, NULL}};

EnumPropertyItem space_pchan_items[] = {
	{0, "WORLD", 0, "World Space", ""},
	{2, "POSE", 0, "Pose Space", ""},
	{3, "LOCAL_WITH_PARENT", 0, "Local With Parent", ""},
	{1, "LOCAL", 0, "Local Space", ""},
	{0, NULL, 0, NULL, NULL}};

EnumPropertyItem space_object_items[] = {
	{0, "WORLD", 0, "World Space", ""},
	{1, "LOCAL", 0, "Local (Without Parent) Space", ""},
	{0, NULL, 0, NULL, NULL}};

EnumPropertyItem constraint_ik_type_items[] ={
	{CONSTRAINT_IK_COPYPOSE, "COPY_POSE", 0, "Copy Pose", ""},
	{CONSTRAINT_IK_DISTANCE, "DISTANCE", 0, "Distance", ""},
	{0, NULL, 0, NULL, NULL},
};

EnumPropertyItem constraint_ik_axisref_items[] ={
	{0, "BONE", 0, "Bone", ""},
	{CONSTRAINT_IK_TARGETAXIS, "TARGET", 0, "Target", ""},
	{0, NULL, 0, NULL, NULL},
};

#ifdef RNA_RUNTIME

#include <stdio.h>

#include "BKE_animsys.h"
#include "BKE_action.h"
#include "BKE_constraint.h"
#include "BKE_context.h"
#include "BKE_depsgraph.h"


static StructRNA *rna_ConstraintType_refine(struct PointerRNA *ptr)
{
	bConstraint *con= (bConstraint*)ptr->data;

	switch(con->type) {
		case CONSTRAINT_TYPE_CHILDOF:
			return &RNA_ChildOfConstraint;
		case CONSTRAINT_TYPE_TRACKTO:
			return &RNA_TrackToConstraint;
		case CONSTRAINT_TYPE_KINEMATIC:
			return &RNA_KinematicConstraint;
		case CONSTRAINT_TYPE_FOLLOWPATH:
			return &RNA_FollowPathConstraint;
		case CONSTRAINT_TYPE_ROTLIKE:
			return &RNA_CopyRotationConstraint;
		case CONSTRAINT_TYPE_LOCLIKE:
			return &RNA_CopyLocationConstraint;
		case CONSTRAINT_TYPE_SIZELIKE:
			return &RNA_CopyScaleConstraint;
		case CONSTRAINT_TYPE_SAMEVOL:
			return &RNA_MaintainVolumeConstraint;
		case CONSTRAINT_TYPE_PYTHON:
			return &RNA_PythonConstraint;
		case CONSTRAINT_TYPE_ACTION:
			return &RNA_ActionConstraint;
		case CONSTRAINT_TYPE_LOCKTRACK:
			return &RNA_LockedTrackConstraint;
		case CONSTRAINT_TYPE_STRETCHTO:
			return &RNA_StretchToConstraint;
		case CONSTRAINT_TYPE_MINMAX:
			return &RNA_FloorConstraint;
		case CONSTRAINT_TYPE_RIGIDBODYJOINT:
			return &RNA_RigidBodyJointConstraint;
		case CONSTRAINT_TYPE_CLAMPTO:
			return &RNA_ClampToConstraint;			
		case CONSTRAINT_TYPE_TRANSFORM:
			return &RNA_TransformConstraint;
		case CONSTRAINT_TYPE_ROTLIMIT:
			return &RNA_LimitRotationConstraint;
		case CONSTRAINT_TYPE_LOCLIMIT:
			return &RNA_LimitLocationConstraint;
		case CONSTRAINT_TYPE_SIZELIMIT:
			return &RNA_LimitScaleConstraint;
		case CONSTRAINT_TYPE_DISTLIMIT:
			return &RNA_LimitDistanceConstraint;
		case CONSTRAINT_TYPE_SHRINKWRAP:
			return &RNA_ShrinkwrapConstraint;
		case CONSTRAINT_TYPE_DAMPTRACK:
			return &RNA_DampedTrackConstraint;
		case CONSTRAINT_TYPE_SPLINEIK:
			return &RNA_SplineIKConstraint;
		case CONSTRAINT_TYPE_TRANSLIKE:
			return &RNA_CopyTransformsConstraint;
		case CONSTRAINT_TYPE_PIVOT:
			return &RNA_PivotConstraint;
		default:
			return &RNA_UnknownType;
	}
}

static void rna_Constraint_name_set(PointerRNA *ptr, const char *value)
{
	bConstraint *con= ptr->data;
	char oldname[sizeof(con->name)];
	
	/* make a copy of the old name first */
	BLI_strncpy(oldname, con->name, sizeof(con->name));
	
	/* copy the new name into the name slot */
	BLI_strncpy(con->name, value, sizeof(con->name));
	
	/* make sure name is unique */
	if (ptr->id.data) {
		Object *ob= ptr->id.data;
		ListBase *list = get_constraint_lb(ob, con, NULL);
		
		/* if we have the list, check for unique name, otherwise give up */
		if (list)
			unique_constraint_name(con, list); 
	}
	
	/* fix all the animation data which may link to this */
	BKE_all_animdata_fix_paths_rename("constraints", oldname, con->name);
}

static char *rna_Constraint_path(PointerRNA *ptr)
{
	Object *ob= ptr->id.data;
	bConstraint *con= ptr->data;
	bPoseChannel *pchan;
	ListBase *lb = get_constraint_lb(ob, con, &pchan);

	if(lb == NULL)
		printf("rna_Constraint_path: internal error, constraint '%s' not found in object '%s'\n", con->name, ob->id.name);

	if(pchan) {
		return BLI_sprintfN("pose.bones[\"%s\"].constraints[\"%s\"]", pchan->name, con->name);
	}
	
	return BLI_sprintfN("constraints[\"%s\"]", con->name);
}

static void rna_Constraint_update(Main *bmain, Scene *scene, PointerRNA *ptr)
{
	ED_object_constraint_update(ptr->id.data);
}

static void rna_Constraint_dependency_update(Main *bmain, Scene *scene, PointerRNA *ptr)
{
	ED_object_constraint_dependency_update(bmain, scene, ptr->id.data);
}

static void rna_Constraint_influence_update(Main *bmain, Scene *scene, PointerRNA *ptr)
{
	Object *ob= ptr->id.data;

	if(ob->pose)
		ob->pose->flag |= (POSE_LOCKED|POSE_DO_UNLOCK);
	
	rna_Constraint_update(bmain, scene, ptr);
}

static void rna_Constraint_ik_type_set(struct PointerRNA *ptr, int value)
{
	bConstraint *con = ptr->data;
	bKinematicConstraint *ikdata = con->data;

	if (ikdata->type != value) {
		// the type of IK constraint has changed, set suitable default values
		// in case constraints reuse same fields incompatible
		switch (value) {
		case CONSTRAINT_IK_COPYPOSE:
			break;
		case CONSTRAINT_IK_DISTANCE:
			break;
		}
		ikdata->type = value;
	}
}

static EnumPropertyItem *rna_Constraint_owner_space_itemf(bContext *C, PointerRNA *ptr, int *free)
{
	Object *ob= (Object*)ptr->id.data;
	bConstraint *con= (bConstraint*)ptr->data;
	
	if(BLI_findindex(&ob->constraints, con) == -1)
		return space_pchan_items;
	else /* object */
		return space_object_items;
}

static EnumPropertyItem *rna_Constraint_target_space_itemf(bContext *C, PointerRNA *ptr, int *free)
{
	bConstraint *con= (bConstraint*)ptr->data;
	bConstraintTypeInfo *cti= constraint_get_typeinfo(con);
	ListBase targets = {NULL, NULL};
	bConstraintTarget *ct;
	
	if(cti && cti->get_constraint_targets) {
		cti->get_constraint_targets(con, &targets);
		
		for(ct=targets.first; ct; ct= ct->next)
			if(ct->tar && ct->tar->type == OB_ARMATURE)
				break;
		
		if(cti->flush_constraint_targets)
			cti->flush_constraint_targets(con, &targets, 1);

		if(ct)
			return space_pchan_items;
	}

	return space_object_items;
}

static void rna_ActionConstraint_minmax_range(PointerRNA *ptr, float *min, float *max)
{
	bConstraint *con= (bConstraint*)ptr->data;
	bActionConstraint *acon = (bActionConstraint *)con->data;

	/* 0, 1, 2 = magic numbers for rotX, rotY, rotZ */
	if (ELEM3(acon->type, 0, 1, 2)) {
		*min= -90.f;
		*max= 90.f;
	} else {
		*min= -1000.f;
		*max= 1000.f;
	}
}

static int rna_SplineIKConstraint_joint_bindings_get_length(PointerRNA *ptr, int length[RNA_MAX_ARRAY_DIMENSION])
{
	bConstraint *con= (bConstraint*)ptr->data;
	bSplineIKConstraint *ikData= (bSplineIKConstraint *)con->data;

	if (ikData)
		length[0]= ikData->numpoints;
	else
		length[0]= 256; /* for raw_access, untested */

	return length[0];
}

static void rna_SplineIKConstraint_joint_bindings_get(PointerRNA *ptr, float *values)
{
	bConstraint *con= (bConstraint*)ptr->data;
	bSplineIKConstraint *ikData= (bSplineIKConstraint *)con->data;
	
	memcpy(values, ikData->points, ikData->numpoints * sizeof(float));
}

static void rna_SplineIKConstraint_joint_bindings_set(PointerRNA *ptr, const float *values)
{
	bConstraint *con= (bConstraint*)ptr->data;
	bSplineIKConstraint *ikData= (bSplineIKConstraint *)con->data;
	
	memcpy(ikData->points, values, ikData->numpoints * sizeof(float));
}

/* Array Get/Set Functions for RigidBodyJointConstraint Min/Max Cone Limits */
void rna_RigidBodyJointConstraint_limit_cone_min_get(PointerRNA *ptr, float values[3])
{
	bRigidBodyJointConstraint *data= (bRigidBodyJointConstraint*)(((bConstraint*)ptr->data)->data);
	float *limit = data->minLimit;
	
	values[0]= limit[3];
	values[1]= limit[4];
	values[2]= limit[5];
}

static void rna_RigidBodyJointConstraint_limit_cone_min_set(PointerRNA *ptr, const float values[3])
{
	bRigidBodyJointConstraint *data= (bRigidBodyJointConstraint*)(((bConstraint*)ptr->data)->data);
	float *limit = data->minLimit;
	
	limit[3]= values[0];
	limit[4]= values[1];
	limit[5]= values[2];
}

void rna_RigidBodyJointConstraint_limit_cone_max_get(PointerRNA *ptr, float values[3])
{
	bRigidBodyJointConstraint *data= (bRigidBodyJointConstraint*)(((bConstraint*)ptr->data)->data);
	float *limit = data->maxLimit;
	
	values[0]= limit[3];
	values[1]= limit[4];
	values[2]= limit[5];
}

static void rna_RigidBodyJointConstraint_limit_cone_max_set(PointerRNA *ptr, const float values[3])
{
	bRigidBodyJointConstraint *data= (bRigidBodyJointConstraint*)(((bConstraint*)ptr->data)->data);
	float *limit = data->maxLimit;
	
	limit[3]= values[0];
	limit[4]= values[1];
	limit[5]= values[2];
}

#else

EnumPropertyItem constraint_distance_items[] = {
	{LIMITDIST_INSIDE, "LIMITDIST_INSIDE", 0, "Inside", ""},
	{LIMITDIST_OUTSIDE, "LIMITDIST_OUTSIDE", 0, "Outside", ""},
	{LIMITDIST_ONSURFACE, "LIMITDIST_ONSURFACE", 0, "On Surface", ""},
	{0, NULL, 0, NULL, NULL}
};


static void rna_def_constrainttarget(BlenderRNA *brna)
{
	StructRNA *srna;
	PropertyRNA *prop;

	srna= RNA_def_struct(brna, "ConstraintTarget", NULL);
	RNA_def_struct_ui_text(srna, "Constraint Target", "Target object for multi-target constraints");
	RNA_def_struct_sdna(srna, "bConstraintTarget");

	prop= RNA_def_property(srna, "target", PROP_POINTER, PROP_NONE);
	RNA_def_property_pointer_sdna(prop, NULL, "tar");
	RNA_def_property_ui_text(prop, "Target", "Target Object");
	RNA_def_property_flag(prop, PROP_EDITABLE);
	RNA_def_property_update(prop, NC_OBJECT|ND_CONSTRAINT, "rna_Constraint_dependency_update");

	prop= RNA_def_property(srna, "subtarget", PROP_STRING, PROP_NONE);
	RNA_def_property_string_sdna(prop, NULL, "subtarget");
	RNA_def_property_ui_text(prop, "Sub-Target", "");
	RNA_def_property_update(prop, NC_OBJECT|ND_CONSTRAINT, "rna_Constraint_dependency_update");

	// space, flag and type still to do 
}

static void rna_def_constraint_childof(BlenderRNA *brna)
{
	StructRNA *srna;
	PropertyRNA *prop;

	srna= RNA_def_struct(brna, "ChildOfConstraint", "Constraint"); 
	RNA_def_struct_ui_text(srna, "Child Of Constraint", "Creates constraint-based parent-child relationship"); 
	RNA_def_struct_sdna_from(srna, "bChildOfConstraint", "data"); 

	prop= RNA_def_property(srna, "target", PROP_POINTER, PROP_NONE);
	RNA_def_property_pointer_sdna(prop, NULL, "tar");
	RNA_def_property_ui_text(prop, "Target", "Target Object");
	RNA_def_property_flag(prop, PROP_EDITABLE);
	RNA_def_property_update(prop, NC_OBJECT|ND_CONSTRAINT, "rna_Constraint_dependency_update");

	prop= RNA_def_property(srna, "subtarget", PROP_STRING, PROP_NONE);
	RNA_def_property_string_sdna(prop, NULL, "subtarget");
	RNA_def_property_ui_text(prop, "Sub-Target", "");
	RNA_def_property_update(prop, NC_OBJECT|ND_CONSTRAINT, "rna_Constraint_dependency_update");

	prop= RNA_def_property(srna, "use_location_x", PROP_BOOLEAN, PROP_NONE);
	RNA_def_property_boolean_sdna(prop, NULL, "flag", CHILDOF_LOCX);
	RNA_def_property_ui_text(prop, "Location X", "Use X Location of Parent");
	RNA_def_property_update(prop, NC_OBJECT|ND_CONSTRAINT, "rna_Constraint_update");

	prop= RNA_def_property(srna, "use_location_y", PROP_BOOLEAN, PROP_NONE);
	RNA_def_property_boolean_sdna(prop, NULL, "flag", CHILDOF_LOCY);
	RNA_def_property_ui_text(prop, "Location Y", "Use Y Location of Parent");
	RNA_def_property_update(prop, NC_OBJECT|ND_CONSTRAINT, "rna_Constraint_update");

	prop= RNA_def_property(srna, "use_location_z", PROP_BOOLEAN, PROP_NONE);
	RNA_def_property_boolean_sdna(prop, NULL, "flag", CHILDOF_LOCZ);
	RNA_def_property_ui_text(prop, "Location Z", "Use Z Location of Parent");
	RNA_def_property_update(prop, NC_OBJECT|ND_CONSTRAINT, "rna_Constraint_update");

	prop= RNA_def_property(srna, "use_rotation_x", PROP_BOOLEAN, PROP_NONE);
	RNA_def_property_boolean_sdna(prop, NULL, "flag", CHILDOF_ROTX);
	RNA_def_property_ui_text(prop, "Rotation X", "Use X Rotation of Parent");
	RNA_def_property_update(prop, NC_OBJECT|ND_CONSTRAINT, "rna_Constraint_update");

	prop= RNA_def_property(srna, "use_rotation_y", PROP_BOOLEAN, PROP_NONE);
	RNA_def_property_boolean_sdna(prop, NULL, "flag", CHILDOF_ROTY);
	RNA_def_property_ui_text(prop, "Rotation Y", "Use Y Rotation of Parent");
	RNA_def_property_update(prop, NC_OBJECT|ND_CONSTRAINT, "rna_Constraint_update");

	prop= RNA_def_property(srna, "use_rotation_z", PROP_BOOLEAN, PROP_NONE);
	RNA_def_property_boolean_sdna(prop, NULL, "flag", CHILDOF_ROTZ);
	RNA_def_property_ui_text(prop, "Rotation Z", "Use Z Rotation of Parent");
	RNA_def_property_update(prop, NC_OBJECT|ND_CONSTRAINT, "rna_Constraint_update");

	prop= RNA_def_property(srna, "use_scale_x", PROP_BOOLEAN, PROP_NONE);
	RNA_def_property_boolean_sdna(prop, NULL, "flag", CHILDOF_SIZEX);
	RNA_def_property_ui_text(prop, "Scale X", "Use X Scale of Parent");
	RNA_def_property_update(prop, NC_OBJECT|ND_CONSTRAINT, "rna_Constraint_update");

	prop= RNA_def_property(srna, "use_scale_y", PROP_BOOLEAN, PROP_NONE);
	RNA_def_property_boolean_sdna(prop, NULL, "flag", CHILDOF_SIZEY);
	RNA_def_property_ui_text(prop, "Scale Y", "Use Y Scale of Parent");
	RNA_def_property_update(prop, NC_OBJECT|ND_CONSTRAINT, "rna_Constraint_update");

	prop= RNA_def_property(srna, "use_scale_z", PROP_BOOLEAN, PROP_NONE);
	RNA_def_property_boolean_sdna(prop, NULL, "flag", CHILDOF_SIZEZ);
	RNA_def_property_ui_text(prop, "Scale Z", "Use Z Scale of Parent");
	RNA_def_property_update(prop, NC_OBJECT|ND_CONSTRAINT, "rna_Constraint_update");
}

static void rna_def_constraint_python(BlenderRNA *brna)
{
	StructRNA *srna;
	PropertyRNA *prop;

	srna= RNA_def_struct(brna, "PythonConstraint", "Constraint");
	RNA_def_struct_ui_text(srna, "Python Constraint", "Uses Python script for constraint evaluation");
	RNA_def_struct_sdna_from(srna, "bPythonConstraint", "data");

	prop= RNA_def_property(srna, "targets", PROP_COLLECTION, PROP_NONE);
	RNA_def_property_collection_sdna(prop, NULL, "targets", NULL);
	RNA_def_property_struct_type(prop, "ConstraintTarget");
	RNA_def_property_ui_text(prop, "Targets", "Target Objects");

	prop= RNA_def_property(srna, "target_count", PROP_INT, PROP_NONE);
	RNA_def_property_int_sdna(prop, NULL, "tarnum");
	RNA_def_property_ui_text(prop, "Number of Targets", "Usually only 1-3 are needed");
	RNA_def_property_update(prop, NC_OBJECT|ND_CONSTRAINT, "rna_Constraint_dependency_update");

	prop= RNA_def_property(srna, "text", PROP_POINTER, PROP_NONE);
	RNA_def_property_ui_text(prop, "Script", "The text object that contains the Python script");
	RNA_def_property_flag(prop, PROP_EDITABLE);
	RNA_def_property_update(prop, NC_OBJECT|ND_CONSTRAINT, "rna_Constraint_update");

	prop= RNA_def_property(srna, "use_targets", PROP_BOOLEAN, PROP_NONE);
	RNA_def_property_boolean_sdna(prop, NULL, "flag", PYCON_USETARGETS);
	RNA_def_property_ui_text(prop, "Use Targets", "Use the targets indicated in the constraint panel");
	RNA_def_property_update(prop, NC_OBJECT|ND_CONSTRAINT, "rna_Constraint_dependency_update");

	prop= RNA_def_property(srna, "has_script_error", PROP_BOOLEAN, PROP_NONE);
	RNA_def_property_boolean_sdna(prop, NULL, "flag", PYCON_SCRIPTERROR);
	RNA_def_property_clear_flag(prop, PROP_EDITABLE);
	RNA_def_property_ui_text(prop, "Script Error", "The linked Python script has thrown an error");
}

static void rna_def_constraint_kinematic(BlenderRNA *brna)
{
	StructRNA *srna;
	PropertyRNA *prop;

	srna= RNA_def_struct(brna, "KinematicConstraint", "Constraint");
	RNA_def_struct_ui_text(srna, "Kinematic Constraint", "Inverse Kinematics");
	RNA_def_struct_sdna_from(srna, "bKinematicConstraint", "data");

	prop= RNA_def_property(srna, "target", PROP_POINTER, PROP_NONE);
	RNA_def_property_pointer_sdna(prop, NULL, "tar");
	RNA_def_property_ui_text(prop, "Target", "Target Object");
	RNA_def_property_flag(prop, PROP_EDITABLE);
	RNA_def_property_update(prop, NC_OBJECT|ND_CONSTRAINT, "rna_Constraint_dependency_update");

	prop= RNA_def_property(srna, "subtarget", PROP_STRING, PROP_NONE);
	RNA_def_property_string_sdna(prop, NULL, "subtarget");
	RNA_def_property_ui_text(prop, "Sub-Target", "");
	RNA_def_property_update(prop, NC_OBJECT|ND_CONSTRAINT, "rna_Constraint_dependency_update");

	prop= RNA_def_property(srna, "iterations", PROP_INT, PROP_NONE);
	RNA_def_property_range(prop, 1, 10000);
	RNA_def_property_ui_text(prop, "Iterations", "Maximum number of solving iterations");
	RNA_def_property_update(prop, NC_OBJECT|ND_CONSTRAINT, "rna_Constraint_update");

	prop= RNA_def_property(srna, "pole_target", PROP_POINTER, PROP_NONE);
	RNA_def_property_pointer_sdna(prop, NULL, "poletar");
	RNA_def_property_ui_text(prop, "Pole Target", "Object for pole rotation");
	RNA_def_property_flag(prop, PROP_EDITABLE);
	RNA_def_property_update(prop, NC_OBJECT|ND_CONSTRAINT, "rna_Constraint_dependency_update");

	prop= RNA_def_property(srna, "pole_subtarget", PROP_STRING, PROP_NONE);
	RNA_def_property_string_sdna(prop, NULL, "polesubtarget");
	RNA_def_property_ui_text(prop, "Pole Sub-Target", "");
	RNA_def_property_update(prop, NC_OBJECT|ND_CONSTRAINT, "rna_Constraint_dependency_update");

	prop= RNA_def_property(srna, "pole_angle", PROP_FLOAT, PROP_ANGLE);
	RNA_def_property_float_sdna(prop, NULL, "poleangle");
	RNA_def_property_range(prop, -M_PI, M_PI);
	RNA_def_property_ui_text(prop, "Pole Angle", "Pole rotation offset");
	RNA_def_property_update(prop, NC_OBJECT|ND_CONSTRAINT, "rna_Constraint_update");

	prop= RNA_def_property(srna, "weight", PROP_FLOAT, PROP_NONE);
	RNA_def_property_range(prop, 0.01, 1.f);
	RNA_def_property_ui_text(prop, "Weight", "For Tree-IK: Weight of position control for this target");

	prop= RNA_def_property(srna, "orient_weight", PROP_FLOAT, PROP_NONE);
	RNA_def_property_float_sdna(prop, NULL, "orientweight");
	RNA_def_property_range(prop, 0.01, 1.f);
	RNA_def_property_ui_text(prop, "Orientation Weight", "For Tree-IK: Weight of orientation control for this target");
	RNA_def_property_update(prop, NC_OBJECT|ND_CONSTRAINT, "rna_Constraint_update");

	prop= RNA_def_property(srna, "chain_count", PROP_INT, PROP_NONE);
	RNA_def_property_int_sdna(prop, NULL, "rootbone");
	RNA_def_property_range(prop, 0, 255);
	RNA_def_property_ui_text(prop, "Chain Length", "How many bones are included in the IK effect - 0 uses all bones");
	RNA_def_property_update(prop, NC_OBJECT|ND_CONSTRAINT, "rna_Constraint_dependency_update");

	prop= RNA_def_property(srna, "use_tail", PROP_BOOLEAN, PROP_NONE);
	RNA_def_property_boolean_sdna(prop, NULL, "flag", CONSTRAINT_IK_TIP);
	RNA_def_property_ui_text(prop, "Use Tail", "Include bone's tail as last element in chain");
	RNA_def_property_update(prop, NC_OBJECT|ND_CONSTRAINT, "rna_Constraint_dependency_update");

	prop= RNA_def_property(srna, "reference_axis", PROP_ENUM, PROP_NONE);
	RNA_def_property_enum_bitflag_sdna(prop, NULL, "flag");
	RNA_def_property_enum_items(prop, constraint_ik_axisref_items);
	RNA_def_property_ui_text(prop, "Axis Reference", "Constraint axis Lock options relative to Bone or Target reference");
	RNA_def_property_update(prop, NC_OBJECT|ND_CONSTRAINT, "rna_Constraint_dependency_update");

	prop= RNA_def_property(srna, "use_location", PROP_BOOLEAN, PROP_NONE);
	RNA_def_property_boolean_sdna(prop, NULL, "flag", CONSTRAINT_IK_POS);
	RNA_def_property_ui_text(prop, "Position", "Chain follows position of target");
	RNA_def_property_update(prop, NC_OBJECT|ND_CONSTRAINT, "rna_Constraint_dependency_update");

	prop= RNA_def_property(srna, "lock_location_x", PROP_BOOLEAN, PROP_NONE);
	RNA_def_property_boolean_negative_sdna(prop, NULL, "flag", CONSTRAINT_IK_NO_POS_X);
	RNA_def_property_ui_text(prop, "Lock X Pos", "Constraint position along X axis");
	RNA_def_property_update(prop, NC_OBJECT|ND_POSE, "rna_Constraint_dependency_update");

	prop= RNA_def_property(srna, "lock_location_y", PROP_BOOLEAN, PROP_NONE);
	RNA_def_property_boolean_negative_sdna(prop, NULL, "flag", CONSTRAINT_IK_NO_POS_Y);
	RNA_def_property_ui_text(prop, "Lock Y Pos", "Constraint position along Y axis");
	RNA_def_property_update(prop, NC_OBJECT|ND_POSE, "rna_Constraint_dependency_update");

	prop= RNA_def_property(srna, "lock_location_z", PROP_BOOLEAN, PROP_NONE);
	RNA_def_property_boolean_negative_sdna(prop, NULL, "flag", CONSTRAINT_IK_NO_POS_Z);
	RNA_def_property_ui_text(prop, "Lock Z Pos", "Constraint position along Z axis");
	RNA_def_property_update(prop, NC_OBJECT|ND_POSE, "rna_Constraint_dependency_update");

	prop= RNA_def_property(srna, "use_rotation", PROP_BOOLEAN, PROP_NONE);
	RNA_def_property_boolean_sdna(prop, NULL, "flag", CONSTRAINT_IK_ROT);
	RNA_def_property_ui_text(prop, "Rotation", "Chain follows rotation of target");
	RNA_def_property_update(prop, NC_OBJECT|ND_CONSTRAINT, "rna_Constraint_dependency_update");

	prop= RNA_def_property(srna, "lock_rotation_x", PROP_BOOLEAN, PROP_NONE);
	RNA_def_property_boolean_negative_sdna(prop, NULL, "flag", CONSTRAINT_IK_NO_ROT_X);
	RNA_def_property_ui_text(prop, "Lock X Rot", "Constraint rotation along X axis");
	RNA_def_property_update(prop, NC_OBJECT|ND_POSE, "rna_Constraint_dependency_update");

	prop= RNA_def_property(srna, "lock_rotation_y", PROP_BOOLEAN, PROP_NONE);
	RNA_def_property_boolean_negative_sdna(prop, NULL, "flag", CONSTRAINT_IK_NO_ROT_Y);
	RNA_def_property_ui_text(prop, "Lock Y Rot", "Constraint rotation along Y axis");
	RNA_def_property_update(prop, NC_OBJECT|ND_POSE, "rna_Constraint_dependency_update");

	prop= RNA_def_property(srna, "lock_rotation_z", PROP_BOOLEAN, PROP_NONE);
	RNA_def_property_boolean_negative_sdna(prop, NULL, "flag", CONSTRAINT_IK_NO_ROT_Z);
	RNA_def_property_ui_text(prop, "Lock Z Rot", "Constraint rotation along Z axis");
	RNA_def_property_update(prop, NC_OBJECT|ND_POSE, "rna_Constraint_dependency_update");

	prop= RNA_def_property(srna, "use_target", PROP_BOOLEAN, PROP_NONE);
	RNA_def_property_boolean_negative_sdna(prop, NULL, "flag", CONSTRAINT_IK_AUTO);
	RNA_def_property_ui_text(prop, "Target", "Disable for targetless IK");
	RNA_def_property_update(prop, NC_OBJECT|ND_CONSTRAINT, "rna_Constraint_dependency_update");

	prop= RNA_def_property(srna, "use_stretch", PROP_BOOLEAN, PROP_NONE);
	RNA_def_property_boolean_sdna(prop, NULL, "flag", CONSTRAINT_IK_STRETCH);
	RNA_def_property_ui_text(prop, "Stretch", "Enable IK Stretching");
	RNA_def_property_update(prop, NC_OBJECT|ND_CONSTRAINT, "rna_Constraint_dependency_update");

	prop= RNA_def_property(srna, "ik_type", PROP_ENUM, PROP_NONE);
	RNA_def_property_enum_sdna(prop, NULL, "type");
	RNA_def_property_enum_funcs(prop, NULL, "rna_Constraint_ik_type_set", NULL);
	RNA_def_property_enum_items(prop, constraint_ik_type_items);
	RNA_def_property_ui_text(prop, "IK Type", "");
	RNA_def_property_update(prop, NC_OBJECT|ND_CONSTRAINT, "rna_Constraint_dependency_update");

	prop= RNA_def_property(srna, "limit_mode", PROP_ENUM, PROP_NONE);
	RNA_def_property_enum_sdna(prop, NULL, "mode");
	RNA_def_property_enum_items(prop, constraint_distance_items);
	RNA_def_property_ui_text(prop, "Limit Mode", "Distances in relation to sphere of influence to allow");
	RNA_def_property_update(prop, NC_OBJECT|ND_CONSTRAINT, "rna_Constraint_dependency_update");

	prop= RNA_def_property(srna, "distance", PROP_FLOAT, PROP_NONE);
	RNA_def_property_float_sdna(prop, NULL, "dist");
	RNA_def_property_range(prop, 0.0, 100.f);
	RNA_def_property_ui_text(prop, "Distance", "Radius of limiting sphere");
	RNA_def_property_update(prop, NC_OBJECT|ND_CONSTRAINT, "rna_Constraint_update");
}

static void rna_def_constraint_track_to(BlenderRNA *brna)
{
	StructRNA *srna;
	PropertyRNA *prop;

	static EnumPropertyItem track_items[] = {
		{TRACK_X, "TRACK_X", 0, "X", ""},
		{TRACK_Y, "TRACK_Y", 0, "Y", ""},
		{TRACK_Z, "TRACK_Z", 0, "Z", ""},
		{TRACK_nX, "TRACK_NEGATIVE_X", 0, "-X", ""},
		{TRACK_nY, "TRACK_NEGATIVE_Y", 0, "-Y", ""},
		{TRACK_nZ, "TRACK_NEGATIVE_Z", 0, "-Z", ""},
		{0, NULL, 0, NULL, NULL}};

	static EnumPropertyItem up_items[] = {
		{TRACK_X, "UP_X", 0, "X", ""},
		{TRACK_Y, "UP_Y", 0, "Y", ""},
		{TRACK_Z, "UP_Z", 0, "Z", ""},
		{0, NULL, 0, NULL, NULL}};

	srna= RNA_def_struct(brna, "TrackToConstraint", "Constraint");
	RNA_def_struct_ui_text(srna, "Track To Constraint", "Aims the constrained object toward the target");

	prop= RNA_def_property(srna, "head_tail", PROP_FLOAT, PROP_FACTOR);
	RNA_def_property_float_sdna(prop, "bConstraint", "headtail");
	RNA_def_property_ui_text(prop, "Head/Tail", "Target along length of bone: Head=0, Tail=1");
	RNA_def_property_update(prop, NC_OBJECT|ND_CONSTRAINT, "rna_Constraint_update");

	RNA_def_struct_sdna_from(srna, "bTrackToConstraint", "data");

	prop= RNA_def_property(srna, "target", PROP_POINTER, PROP_NONE);
	RNA_def_property_pointer_sdna(prop, NULL, "tar");
	RNA_def_property_ui_text(prop, "Target", "Target Object");
	RNA_def_property_flag(prop, PROP_EDITABLE);
	RNA_def_property_update(prop, NC_OBJECT|ND_CONSTRAINT, "rna_Constraint_dependency_update");

	prop= RNA_def_property(srna, "subtarget", PROP_STRING, PROP_NONE);
	RNA_def_property_string_sdna(prop, NULL, "subtarget");
	RNA_def_property_ui_text(prop, "Sub-Target", "");
	RNA_def_property_update(prop, NC_OBJECT|ND_CONSTRAINT, "rna_Constraint_dependency_update");

	prop= RNA_def_property(srna, "track_axis", PROP_ENUM, PROP_NONE);
	RNA_def_property_enum_sdna(prop, NULL, "reserved1");
	RNA_def_property_enum_items(prop, track_items);
	RNA_def_property_ui_text(prop, "Track Axis", "Axis that points to the target object");
	RNA_def_property_update(prop, NC_OBJECT|ND_CONSTRAINT, "rna_Constraint_update");

	prop= RNA_def_property(srna, "up_axis", PROP_ENUM, PROP_NONE);
	RNA_def_property_enum_sdna(prop, NULL, "reserved2");
	RNA_def_property_enum_items(prop, up_items);
	RNA_def_property_ui_text(prop, "Up Axis", "Axis that points upward");
	RNA_def_property_update(prop, NC_OBJECT|ND_CONSTRAINT, "rna_Constraint_update");

	prop= RNA_def_property(srna, "use_target_z", PROP_BOOLEAN, PROP_NONE);
	RNA_def_property_boolean_sdna(prop, NULL, "flags", TARGET_Z_UP);
	RNA_def_property_ui_text(prop, "Target Z", "Target's Z axis, not World Z axis, will constraint the Up direction");
	RNA_def_property_update(prop, NC_OBJECT|ND_CONSTRAINT, "rna_Constraint_update");
}

static void rna_def_constraint_locate_like(BlenderRNA *brna)
{
	StructRNA *srna;
	PropertyRNA *prop;

	srna= RNA_def_struct(brna, "CopyLocationConstraint", "Constraint");
	RNA_def_struct_ui_text(srna, "Copy Location Constraint", "Copies the location of the target");

	prop= RNA_def_property(srna, "head_tail", PROP_FLOAT, PROP_FACTOR);
	RNA_def_property_float_sdna(prop, "bConstraint", "headtail");
	RNA_def_property_ui_text(prop, "Head/Tail", "Target along length of bone: Head=0, Tail=1");
	RNA_def_property_update(prop, NC_OBJECT|ND_CONSTRAINT, "rna_Constraint_update");

	RNA_def_struct_sdna_from(srna, "bLocateLikeConstraint", "data");

	prop= RNA_def_property(srna, "target", PROP_POINTER, PROP_NONE);
	RNA_def_property_pointer_sdna(prop, NULL, "tar");
	RNA_def_property_flag(prop, PROP_EDITABLE);
	RNA_def_property_ui_text(prop, "Target", "Target Object");
	RNA_def_property_flag(prop, PROP_EDITABLE);
	RNA_def_property_update(prop, NC_OBJECT|ND_CONSTRAINT, "rna_Constraint_dependency_update");

	prop= RNA_def_property(srna, "subtarget", PROP_STRING, PROP_NONE);
	RNA_def_property_string_sdna(prop, NULL, "subtarget");
	RNA_def_property_ui_text(prop, "Sub-Target", "");
	RNA_def_property_update(prop, NC_OBJECT|ND_CONSTRAINT, "rna_Constraint_dependency_update");

	prop= RNA_def_property(srna, "use_x", PROP_BOOLEAN, PROP_NONE);
	RNA_def_property_boolean_sdna(prop, NULL, "flag", LOCLIKE_X);
	RNA_def_property_ui_text(prop, "Copy X", "Copy the target's X location");
	RNA_def_property_update(prop, NC_OBJECT|ND_CONSTRAINT, "rna_Constraint_update");

	prop= RNA_def_property(srna, "use_y", PROP_BOOLEAN, PROP_NONE);
	RNA_def_property_boolean_sdna(prop, NULL, "flag", LOCLIKE_Y);
	RNA_def_property_ui_text(prop, "Copy Y", "Copy the target's Y location");
	RNA_def_property_update(prop, NC_OBJECT|ND_CONSTRAINT, "rna_Constraint_update");

	prop= RNA_def_property(srna, "use_z", PROP_BOOLEAN, PROP_NONE);
	RNA_def_property_boolean_sdna(prop, NULL, "flag", LOCLIKE_Z);
	RNA_def_property_ui_text(prop, "Copy Z", "Copy the target's Z location");
	RNA_def_property_update(prop, NC_OBJECT|ND_CONSTRAINT, "rna_Constraint_update");

	prop= RNA_def_property(srna, "invert_x", PROP_BOOLEAN, PROP_NONE);
	RNA_def_property_boolean_sdna(prop, NULL, "flag", LOCLIKE_X_INVERT);
	RNA_def_property_ui_text(prop, "Invert X", "Invert the X location");
	RNA_def_property_update(prop, NC_OBJECT|ND_CONSTRAINT, "rna_Constraint_update");

	prop= RNA_def_property(srna, "invert_y", PROP_BOOLEAN, PROP_NONE);
	RNA_def_property_boolean_sdna(prop, NULL, "flag", LOCLIKE_Y_INVERT);
	RNA_def_property_ui_text(prop, "Invert Y", "Invert the Y location");
	RNA_def_property_update(prop, NC_OBJECT|ND_CONSTRAINT, "rna_Constraint_update");

	prop= RNA_def_property(srna, "invert_z", PROP_BOOLEAN, PROP_NONE);
	RNA_def_property_boolean_sdna(prop, NULL, "flag", LOCLIKE_Z_INVERT);
	RNA_def_property_ui_text(prop, "Invert Z", "Invert the Z location");
	RNA_def_property_update(prop, NC_OBJECT|ND_CONSTRAINT, "rna_Constraint_update");

	prop= RNA_def_property(srna, "use_offset", PROP_BOOLEAN, PROP_NONE);
	RNA_def_property_boolean_sdna(prop, NULL, "flag", LOCLIKE_OFFSET);
	RNA_def_property_ui_text(prop, "Offset", "Add original location into copied location");
	RNA_def_property_update(prop, NC_OBJECT|ND_CONSTRAINT, "rna_Constraint_update");
}

static void rna_def_constraint_rotate_like(BlenderRNA *brna)
{
	StructRNA *srna;
	PropertyRNA *prop;

	srna= RNA_def_struct(brna, "CopyRotationConstraint", "Constraint");
	RNA_def_struct_ui_text(srna, "Copy Rotation Constraint", "Copies the rotation of the target");
	RNA_def_struct_sdna_from(srna, "bRotateLikeConstraint", "data");

	prop= RNA_def_property(srna, "target", PROP_POINTER, PROP_NONE);
	RNA_def_property_pointer_sdna(prop, NULL, "tar");
	RNA_def_property_ui_text(prop, "Target", "Target Object");
	RNA_def_property_flag(prop, PROP_EDITABLE);
	RNA_def_property_update(prop, NC_OBJECT|ND_CONSTRAINT, "rna_Constraint_dependency_update");

	prop= RNA_def_property(srna, "subtarget", PROP_STRING, PROP_NONE);
	RNA_def_property_string_sdna(prop, NULL, "subtarget");
	RNA_def_property_ui_text(prop, "Sub-Target", "");
	RNA_def_property_update(prop, NC_OBJECT|ND_CONSTRAINT, "rna_Constraint_dependency_update");

	prop= RNA_def_property(srna, "use_x", PROP_BOOLEAN, PROP_NONE);
	RNA_def_property_boolean_sdna(prop, NULL, "flag", ROTLIKE_X);
	RNA_def_property_ui_text(prop, "Copy X", "Copy the target's X rotation");
	RNA_def_property_update(prop, NC_OBJECT|ND_CONSTRAINT, "rna_Constraint_update");

	prop= RNA_def_property(srna, "use_y", PROP_BOOLEAN, PROP_NONE);
	RNA_def_property_boolean_sdna(prop, NULL, "flag", ROTLIKE_Y);
	RNA_def_property_ui_text(prop, "Copy Y", "Copy the target's Y rotation");
	RNA_def_property_update(prop, NC_OBJECT|ND_CONSTRAINT, "rna_Constraint_update");

	prop= RNA_def_property(srna, "use_z", PROP_BOOLEAN, PROP_NONE);
	RNA_def_property_boolean_sdna(prop, NULL, "flag", ROTLIKE_Z);
	RNA_def_property_ui_text(prop, "Copy Z", "Copy the target's Z rotation");
	RNA_def_property_update(prop, NC_OBJECT|ND_CONSTRAINT, "rna_Constraint_update");

	prop= RNA_def_property(srna, "invert_x", PROP_BOOLEAN, PROP_NONE);
	RNA_def_property_boolean_sdna(prop, NULL, "flag", ROTLIKE_X_INVERT);
	RNA_def_property_ui_text(prop, "Invert X", "Invert the X rotation");
	RNA_def_property_update(prop, NC_OBJECT|ND_CONSTRAINT, "rna_Constraint_update");

	prop= RNA_def_property(srna, "invert_y", PROP_BOOLEAN, PROP_NONE);
	RNA_def_property_boolean_sdna(prop, NULL, "flag", ROTLIKE_Y_INVERT);
	RNA_def_property_ui_text(prop, "Invert Y", "Invert the Y rotation");
	RNA_def_property_update(prop, NC_OBJECT|ND_CONSTRAINT, "rna_Constraint_update");

	prop= RNA_def_property(srna, "invert_z", PROP_BOOLEAN, PROP_NONE);
	RNA_def_property_boolean_sdna(prop, NULL, "flag", ROTLIKE_Z_INVERT);
	RNA_def_property_ui_text(prop, "Invert Z", "Invert the Z rotation");
	RNA_def_property_update(prop, NC_OBJECT|ND_CONSTRAINT, "rna_Constraint_update");

	prop= RNA_def_property(srna, "use_offset", PROP_BOOLEAN, PROP_NONE);
	RNA_def_property_boolean_sdna(prop, NULL, "flag", ROTLIKE_OFFSET);
	RNA_def_property_ui_text(prop, "Offset", "Add original rotation into copied rotation");
	RNA_def_property_update(prop, NC_OBJECT|ND_CONSTRAINT, "rna_Constraint_update");
}

static void rna_def_constraint_size_like(BlenderRNA *brna)
{
	StructRNA *srna;
	PropertyRNA *prop;

	srna= RNA_def_struct(brna, "CopyScaleConstraint", "Constraint");
	RNA_def_struct_ui_text(srna, "Copy Scale Constraint", "Copies the scale of the target");
	RNA_def_struct_sdna_from(srna, "bSizeLikeConstraint", "data");

	prop= RNA_def_property(srna, "target", PROP_POINTER, PROP_NONE);
	RNA_def_property_pointer_sdna(prop, NULL, "tar");
	RNA_def_property_flag(prop, PROP_EDITABLE);
	RNA_def_property_ui_text(prop, "Target", "Target Object");
	RNA_def_property_flag(prop, PROP_EDITABLE);
	RNA_def_property_update(prop, NC_OBJECT|ND_CONSTRAINT, "rna_Constraint_dependency_update");

	prop= RNA_def_property(srna, "subtarget", PROP_STRING, PROP_NONE);
	RNA_def_property_string_sdna(prop, NULL, "subtarget");
	RNA_def_property_ui_text(prop, "Sub-Target", "");
	RNA_def_property_update(prop, NC_OBJECT|ND_CONSTRAINT, "rna_Constraint_dependency_update");

	prop= RNA_def_property(srna, "use_x", PROP_BOOLEAN, PROP_NONE);
	RNA_def_property_boolean_sdna(prop, NULL, "flag", SIZELIKE_X);
	RNA_def_property_ui_text(prop, "Copy X", "Copy the target's X scale");
	RNA_def_property_update(prop, NC_OBJECT|ND_CONSTRAINT, "rna_Constraint_update");

	prop= RNA_def_property(srna, "use_y", PROP_BOOLEAN, PROP_NONE);
	RNA_def_property_boolean_sdna(prop, NULL, "flag", SIZELIKE_Y);
	RNA_def_property_ui_text(prop, "Copy Y", "Copy the target's Y scale");
	RNA_def_property_update(prop, NC_OBJECT|ND_CONSTRAINT, "rna_Constraint_update");

	prop= RNA_def_property(srna, "use_z", PROP_BOOLEAN, PROP_NONE);
	RNA_def_property_boolean_sdna(prop, NULL, "flag", SIZELIKE_Z);
	RNA_def_property_ui_text(prop, "Copy Z", "Copy the target's Z scale");
	RNA_def_property_update(prop, NC_OBJECT|ND_CONSTRAINT, "rna_Constraint_update");

	prop= RNA_def_property(srna, "use_offset", PROP_BOOLEAN, PROP_NONE);
	RNA_def_property_boolean_sdna(prop, NULL, "flag", SIZELIKE_OFFSET);
	RNA_def_property_ui_text(prop, "Offset", "Add original scale into copied scale");
	RNA_def_property_update(prop, NC_OBJECT|ND_CONSTRAINT, "rna_Constraint_update");
}

static void rna_def_constraint_same_volume(BlenderRNA *brna)
{
	StructRNA *srna;
	PropertyRNA *prop;

	static EnumPropertyItem volume_items[] = {
	{SAMEVOL_X, "SAMEVOL_X", 0, "X", ""},
	{SAMEVOL_Y, "SAMEVOL_Y", 0, "Y", ""},
	{SAMEVOL_Z, "SAMEVOL_Z", 0, "Z", ""},
	{0, NULL, 0, NULL, NULL}};

	srna= RNA_def_struct(brna, "MaintainVolumeConstraint", "Constraint");
	RNA_def_struct_ui_text(srna, "Maintain Volume Constraint", "Maintains a constant volume along a single scaling axis");
	RNA_def_struct_sdna_from(srna, "bSameVolumeConstraint", "data");

	prop= RNA_def_property(srna, "free_axis", PROP_ENUM, PROP_NONE);
	RNA_def_property_enum_sdna(prop, NULL, "flag");
	RNA_def_property_enum_items(prop, volume_items);
	RNA_def_property_ui_text(prop, "Free Axis", "The free scaling axis of the object");
	RNA_def_property_update(prop, NC_OBJECT|ND_CONSTRAINT, "rna_Constraint_update");

	prop= RNA_def_property(srna, "volume", PROP_FLOAT, PROP_DISTANCE);
	RNA_def_property_range(prop, 0.001, 100.f);
	RNA_def_property_ui_text(prop, "Volume", "Volume of the bone at rest");
	RNA_def_property_update(prop, NC_OBJECT|ND_CONSTRAINT, "rna_Constraint_update");

}

static void rna_def_constraint_transform_like(BlenderRNA *brna)
{
	StructRNA *srna;
	PropertyRNA *prop;

	srna= RNA_def_struct(brna, "CopyTransformsConstraint", "Constraint");
	RNA_def_struct_ui_text(srna, "Copy Transforms Constraint", "Copies all the transforms of the target");
	RNA_def_struct_sdna_from(srna, "bTransLikeConstraint", "data");
	
	prop= RNA_def_property(srna, "head_tail", PROP_FLOAT, PROP_FACTOR);
	RNA_def_property_float_sdna(prop, "bConstraint", "headtail");
	RNA_def_property_ui_text(prop, "Head/Tail", "Target along length of bone: Head=0, Tail=1");
	RNA_def_property_update(prop, NC_OBJECT|ND_CONSTRAINT, "rna_Constraint_update");

	prop= RNA_def_property(srna, "target", PROP_POINTER, PROP_NONE);
	RNA_def_property_pointer_sdna(prop, NULL, "tar");
	RNA_def_property_ui_text(prop, "Target", "Target Object");
	RNA_def_property_flag(prop, PROP_EDITABLE);
	RNA_def_property_update(prop, NC_OBJECT|ND_CONSTRAINT, "rna_Constraint_dependency_update");

	prop= RNA_def_property(srna, "subtarget", PROP_STRING, PROP_NONE);
	RNA_def_property_string_sdna(prop, NULL, "subtarget");
	RNA_def_property_ui_text(prop, "Sub-Target", "");
	RNA_def_property_update(prop, NC_OBJECT|ND_CONSTRAINT, "rna_Constraint_dependency_update");
}

static void rna_def_constraint_minmax(BlenderRNA *brna)
{
	StructRNA *srna;
	PropertyRNA *prop;

	static EnumPropertyItem minmax_items[] = {
		{LOCLIKE_X, "FLOOR_X", 0, "X", ""},
		{LOCLIKE_Y, "FLOOR_Y", 0, "Y", ""},
		{LOCLIKE_Z, "FLOOR_Z", 0, "Z", ""},
		{LOCLIKE_X_INVERT, "FLOOR_NEGATIVE_X", 0, "-X", ""},
		{LOCLIKE_Y_INVERT, "FLOOR_NEGATIVE_Y", 0, "-Y", ""},
		{LOCLIKE_Z_INVERT, "FLOOR_NEGATIVE_Z", 0, "-Z", ""},
		{0, NULL, 0, NULL, NULL}};

	srna= RNA_def_struct(brna, "FloorConstraint", "Constraint");
	RNA_def_struct_ui_text(srna, "Floor Constraint", "Uses the target object for location limitation");
	RNA_def_struct_sdna_from(srna, "bMinMaxConstraint","data");

	prop= RNA_def_property(srna, "target", PROP_POINTER, PROP_NONE);
	RNA_def_property_pointer_sdna(prop, NULL, "tar");
	RNA_def_property_ui_text(prop, "Target", "Target Object");
	RNA_def_property_flag(prop, PROP_EDITABLE);
	RNA_def_property_update(prop, NC_OBJECT|ND_CONSTRAINT, "rna_Constraint_dependency_update");

	prop= RNA_def_property(srna, "subtarget", PROP_STRING, PROP_NONE);
	RNA_def_property_string_sdna(prop, NULL, "subtarget");
	RNA_def_property_ui_text(prop, "Sub-Target", "");
	RNA_def_property_update(prop, NC_OBJECT|ND_CONSTRAINT, "rna_Constraint_dependency_update");

	prop= RNA_def_property(srna, "floor_location", PROP_ENUM, PROP_NONE);
	RNA_def_property_enum_sdna(prop, NULL, "minmaxflag");
	RNA_def_property_enum_items(prop, minmax_items);
	RNA_def_property_ui_text(prop, "Floor Location", "Location of target that object will not pass through");
	RNA_def_property_update(prop, NC_OBJECT|ND_CONSTRAINT, "rna_Constraint_update");

	prop= RNA_def_property(srna, "use_sticky", PROP_BOOLEAN, PROP_NONE);
	RNA_def_property_boolean_sdna(prop, NULL, "flag", MINMAX_STICKY);
	RNA_def_property_ui_text(prop, "Sticky", "Immobilize object while constrained");
	RNA_def_property_update(prop, NC_OBJECT|ND_CONSTRAINT, "rna_Constraint_update");

	prop= RNA_def_property(srna, "use_rotation", PROP_BOOLEAN, PROP_NONE);
	RNA_def_property_boolean_sdna(prop, NULL, "flag", MINMAX_USEROT);
	RNA_def_property_ui_text(prop, "Use Rotation", "Use the target's rotation to determine floor");
	RNA_def_property_update(prop, NC_OBJECT|ND_CONSTRAINT, "rna_Constraint_update");

	prop= RNA_def_property(srna, "offset", PROP_FLOAT, PROP_DISTANCE);
	RNA_def_property_range(prop, 0.0, 100.f);
	RNA_def_property_ui_text(prop, "Offset", "Offset of floor from object origin");
	RNA_def_property_update(prop, NC_OBJECT|ND_CONSTRAINT, "rna_Constraint_update");
}

static void rna_def_constraint_action(BlenderRNA *brna)
{
	StructRNA *srna;
	PropertyRNA *prop;

	static EnumPropertyItem transform_channel_items[] = {
		{20, "LOCATION_X", 0, "Location X", ""},
		{21, "LOCATION_Y", 0, "Location Y", ""},
		{22, "LOCATION_Z", 0, "Location Z", ""},
		{00, "ROTATION_X", 0, "Rotation X", ""},
		{01, "ROTATION_Y", 0, "Rotation Y", ""},
		{02, "ROTATION_Z", 0, "Rotation Z", ""},
		{10, "SCALE_X", 0, "Scale X", ""},
		{11, "SCALE_Y", 0, "Scale Y", ""},
		{12, "SCALE_Z", 0, "Scale Z", ""},
		{0, NULL, 0, NULL, NULL}};

	srna= RNA_def_struct(brna, "ActionConstraint", "Constraint");
	RNA_def_struct_ui_text(srna, "Action Constraint", "Map an action to the transform axes of a bone");
	RNA_def_struct_sdna_from(srna, "bActionConstraint", "data");

	prop= RNA_def_property(srna, "target", PROP_POINTER, PROP_NONE);
	RNA_def_property_pointer_sdna(prop, NULL, "tar");
	RNA_def_property_ui_text(prop, "Target", "Target Object");
	RNA_def_property_flag(prop, PROP_EDITABLE);
	RNA_def_property_update(prop, NC_OBJECT|ND_CONSTRAINT, "rna_Constraint_dependency_update");

	prop= RNA_def_property(srna, "subtarget", PROP_STRING, PROP_NONE);
	RNA_def_property_string_sdna(prop, NULL, "subtarget");
	RNA_def_property_ui_text(prop, "Sub-Target", "");
	RNA_def_property_update(prop, NC_OBJECT|ND_CONSTRAINT, "rna_Constraint_dependency_update");

	prop= RNA_def_property(srna, "transform_channel", PROP_ENUM, PROP_NONE);
	RNA_def_property_enum_sdna(prop, NULL, "type");
	RNA_def_property_enum_items(prop, transform_channel_items);
	RNA_def_property_ui_text(prop, "Transform Channel", "Transformation channel from the target that is used to key the Action");
	RNA_def_property_update(prop, NC_OBJECT|ND_CONSTRAINT, "rna_Constraint_update");

	prop= RNA_def_property(srna, "action", PROP_POINTER, PROP_NONE);
	RNA_def_property_pointer_sdna(prop, NULL, "act");
	RNA_def_property_ui_text(prop, "Action", "");
	RNA_def_property_flag(prop, PROP_EDITABLE);
	RNA_def_property_update(prop, NC_OBJECT|ND_CONSTRAINT, "rna_Constraint_update");

	prop= RNA_def_property(srna, "frame_start", PROP_INT, PROP_TIME);
	RNA_def_property_int_sdna(prop, NULL, "start");
	RNA_def_property_range(prop, MINAFRAME, MAXFRAME);
	RNA_def_property_ui_text(prop, "Start Frame", "First frame of the Action to use");
	RNA_def_property_update(prop, NC_OBJECT|ND_CONSTRAINT, "rna_Constraint_update");

	prop= RNA_def_property(srna, "frame_end", PROP_INT, PROP_TIME);
	RNA_def_property_int_sdna(prop, NULL, "end");
	RNA_def_property_range(prop, MINAFRAME, MAXFRAME);
	RNA_def_property_ui_text(prop, "End Frame", "Last frame of the Action to use");
	RNA_def_property_update(prop, NC_OBJECT|ND_CONSTRAINT, "rna_Constraint_update");

	prop= RNA_def_property(srna, "max", PROP_FLOAT, PROP_NONE);
	RNA_def_property_float_sdna(prop, NULL, "max");
	RNA_def_property_range(prop, -1000.f, 1000.f);
	RNA_def_property_ui_text(prop, "Maximum", "Maximum value for target channel range");
	RNA_def_property_update(prop, NC_OBJECT|ND_CONSTRAINT, "rna_Constraint_update");
	RNA_def_property_float_funcs(prop, NULL, NULL, "rna_ActionConstraint_minmax_range");

	prop= RNA_def_property(srna, "min", PROP_FLOAT, PROP_NONE);
	RNA_def_property_float_sdna(prop, NULL, "min");
	RNA_def_property_range(prop, -1000.f, 1000.f);
	RNA_def_property_ui_text(prop, "Minimum", "Minimum value for target channel range");
	RNA_def_property_update(prop, NC_OBJECT|ND_CONSTRAINT, "rna_Constraint_update");
	RNA_def_property_float_funcs(prop, NULL, NULL, "rna_ActionConstraint_minmax_range");
}

static void rna_def_constraint_locked_track(BlenderRNA *brna)
{
	StructRNA *srna;
	PropertyRNA *prop;

	static EnumPropertyItem locktrack_items[] = {
		{TRACK_X, "TRACK_X", 0, "X", ""},
		{TRACK_Y, "TRACK_Y", 0, "Y", ""},
		{TRACK_Z, "TRACK_Z", 0, "Z", ""},
		{TRACK_nX, "TRACK_NEGATIVE_X", 0, "-X", ""},
		{TRACK_nY, "TRACK_NEGATIVE_Y", 0, "-Y", ""},
		{TRACK_nZ, "TRACK_NEGATIVE_Z", 0, "-Z", ""},
		{0, NULL, 0, NULL, NULL}};

	static EnumPropertyItem lock_items[] = {
		{TRACK_X, "LOCK_X", 0, "X", ""},
		{TRACK_Y, "LOCK_Y", 0, "Y", ""},
		{TRACK_Z, "LOCK_Z", 0, "Z", ""},
		{0, NULL, 0, NULL, NULL}};

	srna= RNA_def_struct(brna, "LockedTrackConstraint", "Constraint");
	RNA_def_struct_ui_text(srna, "Locked Track Constraint", "Points toward the target along the track axis, while locking the other axis");
	RNA_def_struct_sdna_from(srna, "bLockTrackConstraint", "data");

	prop= RNA_def_property(srna, "target", PROP_POINTER, PROP_NONE);
	RNA_def_property_pointer_sdna(prop, NULL, "tar");
	RNA_def_property_ui_text(prop, "Target", "Target Object");
	RNA_def_property_flag(prop, PROP_EDITABLE);
	RNA_def_property_update(prop, NC_OBJECT|ND_CONSTRAINT, "rna_Constraint_dependency_update");

	prop= RNA_def_property(srna, "subtarget", PROP_STRING, PROP_NONE);
	RNA_def_property_string_sdna(prop, NULL, "subtarget");
	RNA_def_property_ui_text(prop, "Sub-Target", "");
	RNA_def_property_update(prop, NC_OBJECT|ND_CONSTRAINT, "rna_Constraint_dependency_update");

	prop= RNA_def_property(srna, "track_axis", PROP_ENUM, PROP_NONE);
	RNA_def_property_enum_sdna(prop, NULL, "trackflag");
	RNA_def_property_enum_items(prop, locktrack_items);
	RNA_def_property_ui_text(prop, "Track Axis", "Axis that points to the target object");
	RNA_def_property_update(prop, NC_OBJECT|ND_CONSTRAINT, "rna_Constraint_update");

	prop= RNA_def_property(srna, "lock_axis", PROP_ENUM, PROP_NONE);
	RNA_def_property_enum_sdna(prop, NULL, "lockflag");
	RNA_def_property_enum_items(prop, lock_items);
	RNA_def_property_ui_text(prop, "Locked Axis", "Axis that points upward");
	RNA_def_property_update(prop, NC_OBJECT|ND_CONSTRAINT, "rna_Constraint_update");
}

static void rna_def_constraint_follow_path(BlenderRNA *brna)
{
	StructRNA *srna;
	PropertyRNA *prop;

	static EnumPropertyItem forwardpath_items[] = {
		{TRACK_X, "FORWARD_X", 0, "X", ""},
		{TRACK_Y, "FORWARD_Y", 0, "Y", ""},
		{TRACK_Z, "FORWARD_Z", 0, "Z", ""},
		{TRACK_nX, "TRACK_NEGATIVE_X", 0, "-X", ""},
		{TRACK_nY, "TRACK_NEGATIVE_Y", 0, "-Y", ""},
		{TRACK_nZ, "TRACK_NEGATIVE_Z", 0, "-Z", ""},
		{0, NULL, 0, NULL, NULL}};

	static EnumPropertyItem pathup_items[] = {
		{TRACK_X, "UP_X", 0, "X", ""},
		{TRACK_Y, "UP_Y", 0, "Y", ""},
		{TRACK_Z, "UP_Z", 0, "Z", ""},
		{0, NULL, 0, NULL, NULL}};

	srna= RNA_def_struct(brna, "FollowPathConstraint", "Constraint");
	RNA_def_struct_ui_text(srna, "Follow Path Constraint", "Locks motion to the target path");
	RNA_def_struct_sdna_from(srna, "bFollowPathConstraint", "data");

	prop= RNA_def_property(srna, "target", PROP_POINTER, PROP_NONE);
	RNA_def_property_pointer_sdna(prop, NULL, "tar");
	RNA_def_property_pointer_funcs(prop, NULL, NULL, NULL, "rna_Curve_object_poll");
	RNA_def_property_ui_text(prop, "Target", "Target Object");
	RNA_def_property_flag(prop, PROP_EDITABLE);
	RNA_def_property_update(prop, NC_OBJECT|ND_CONSTRAINT, "rna_Constraint_dependency_update");

	prop= RNA_def_property(srna, "offset", PROP_INT, PROP_TIME);
	RNA_def_property_range(prop, MINAFRAME, MAXFRAME);
	RNA_def_property_ui_text(prop, "Offset", "Offset from the position corresponding to the time frame");
	RNA_def_property_update(prop, NC_OBJECT|ND_CONSTRAINT, "rna_Constraint_update");
	
	prop= RNA_def_property(srna, "offset_factor", PROP_FLOAT, PROP_FACTOR);
	RNA_def_property_float_sdna(prop, NULL, "offset_fac");
	RNA_def_property_range(prop, 0.0f, 1.0f);
	RNA_def_property_ui_text(prop, "Offset Factor", "Percentage value defining target position along length of bone");
	RNA_def_property_update(prop, NC_OBJECT|ND_CONSTRAINT, "rna_Constraint_update");

	prop= RNA_def_property(srna, "forward_axis", PROP_ENUM, PROP_NONE);
	RNA_def_property_enum_sdna(prop, NULL, "trackflag");
	RNA_def_property_enum_items(prop, forwardpath_items);
	RNA_def_property_ui_text(prop, "Forward Axis", "Axis that points forward along the path");
	RNA_def_property_update(prop, NC_OBJECT|ND_CONSTRAINT, "rna_Constraint_update");

	prop= RNA_def_property(srna, "up_axis", PROP_ENUM, PROP_NONE);
	RNA_def_property_enum_sdna(prop, NULL, "upflag");
	RNA_def_property_enum_items(prop, pathup_items);
	RNA_def_property_ui_text(prop, "Up Axis", "Axis that points upward");
	RNA_def_property_update(prop, NC_OBJECT|ND_CONSTRAINT, "rna_Constraint_update");

	prop= RNA_def_property(srna, "use_curve_follow", PROP_BOOLEAN, PROP_NONE);
	RNA_def_property_boolean_sdna(prop, NULL, "followflag", FOLLOWPATH_FOLLOW);
	RNA_def_property_ui_text(prop, "Follow Curve", "Object will follow the heading and banking of the curve");
	RNA_def_property_update(prop, NC_OBJECT|ND_CONSTRAINT, "rna_Constraint_update");
	
	prop= RNA_def_property(srna, "use_fixed_location", PROP_BOOLEAN, PROP_NONE);
	RNA_def_property_boolean_sdna(prop, NULL, "followflag", FOLLOWPATH_STATIC);
	RNA_def_property_ui_text(prop, "Fixed Position", "Object will stay locked to a single point somewhere along the length of the curve regardless of time");
	RNA_def_property_update(prop, NC_OBJECT|ND_CONSTRAINT, "rna_Constraint_update");

	prop= RNA_def_property(srna, "use_curve_radius", PROP_BOOLEAN, PROP_NONE);
	RNA_def_property_boolean_sdna(prop, NULL, "followflag", FOLLOWPATH_RADIUS);
	RNA_def_property_ui_text(prop, "Curve Radius", "Objects scale by the curve radius");
	RNA_def_property_update(prop, NC_OBJECT|ND_CONSTRAINT, "rna_Constraint_update");
}

static void rna_def_constraint_stretch_to(BlenderRNA *brna)
{
	StructRNA *srna;
	PropertyRNA *prop;

	static EnumPropertyItem volume_items[] = {
		{VOLUME_XZ, "VOLUME_XZX", 0, "XZ", ""},
		{VOLUME_X, "VOLUME_X", 0, "Y", ""},
		{VOLUME_Z, "VOLUME_Z", 0, "Z", ""},
		{NO_VOLUME, "NO_VOLUME", 0, "None", ""},
		{0, NULL, 0, NULL, NULL}};

	static EnumPropertyItem plane_items[] = {
		{PLANE_X, "PLANE_X", 0, "X", "Keep X Axis"},
		{PLANE_Z, "PLANE_Z", 0, "Z", "Keep Z Axis"},
		{0, NULL, 0, NULL, NULL}};

	srna= RNA_def_struct(brna, "StretchToConstraint", "Constraint");
	RNA_def_struct_ui_text(srna, "Stretch To Constraint", "Stretches to meet the target object");

	prop= RNA_def_property(srna, "head_tail", PROP_FLOAT, PROP_FACTOR);
	RNA_def_property_float_sdna(prop, "bConstraint", "headtail");
	RNA_def_property_ui_text(prop, "Head/Tail", "Target along length of bone: Head=0, Tail=1");
	RNA_def_property_update(prop, NC_OBJECT|ND_CONSTRAINT, "rna_Constraint_update");

	RNA_def_struct_sdna_from(srna, "bStretchToConstraint", "data");

	prop= RNA_def_property(srna, "target", PROP_POINTER, PROP_NONE);
	RNA_def_property_pointer_sdna(prop, NULL, "tar");
	RNA_def_property_ui_text(prop, "Target", "Target Object");
	RNA_def_property_flag(prop, PROP_EDITABLE);
	RNA_def_property_update(prop, NC_OBJECT|ND_CONSTRAINT, "rna_Constraint_dependency_update");
	
	prop= RNA_def_property(srna, "subtarget", PROP_STRING, PROP_NONE);
	RNA_def_property_string_sdna(prop, NULL, "subtarget");
	RNA_def_property_ui_text(prop, "Sub-Target", "");
	RNA_def_property_update(prop, NC_OBJECT|ND_CONSTRAINT, "rna_Constraint_dependency_update");

	prop= RNA_def_property(srna, "volume", PROP_ENUM, PROP_NONE);
	RNA_def_property_enum_sdna(prop, NULL, "volmode");
	RNA_def_property_enum_items(prop, volume_items);
	RNA_def_property_ui_text(prop, "Maintain Volume", "Maintain the object's volume as it stretches");
	RNA_def_property_update(prop, NC_OBJECT|ND_CONSTRAINT, "rna_Constraint_update");

	prop= RNA_def_property(srna, "keep_axis", PROP_ENUM, PROP_NONE);
	RNA_def_property_enum_sdna(prop, NULL, "plane");
	RNA_def_property_enum_items(prop, plane_items);
	RNA_def_property_ui_text(prop, "Keep Axis", "Axis to maintain during stretch");
	RNA_def_property_update(prop, NC_OBJECT|ND_CONSTRAINT, "rna_Constraint_update");

	prop= RNA_def_property(srna, "rest_length", PROP_FLOAT, PROP_DISTANCE);
	RNA_def_property_float_sdna(prop, NULL, "orglength");
	RNA_def_property_range(prop, 0.0, 100.f);
	RNA_def_property_ui_text(prop, "Original Length", "Length at rest position");
	RNA_def_property_update(prop, NC_OBJECT|ND_CONSTRAINT, "rna_Constraint_update");

	prop= RNA_def_property(srna, "bulge", PROP_FLOAT, PROP_NONE);
	RNA_def_property_range(prop, 0.0, 100.f);
	RNA_def_property_ui_text(prop, "Volume Variation", "Factor between volume variation and stretching");
	RNA_def_property_update(prop, NC_OBJECT|ND_CONSTRAINT, "rna_Constraint_update");
}

static void rna_def_constraint_rigid_body_joint(BlenderRNA *brna)
{
	StructRNA *srna;
	PropertyRNA *prop;

	static EnumPropertyItem pivot_items[] = {
		{CONSTRAINT_RB_BALL, "BALL", 0, "Ball", ""},
		{CONSTRAINT_RB_HINGE, "HINGE", 0, "Hinge", ""},
		{CONSTRAINT_RB_CONETWIST, "CONE_TWIST", 0, "Cone Twist", ""},
		{CONSTRAINT_RB_GENERIC6DOF, "GENERIC_6_DOF", 0, "Generic 6 DoF", ""},
		{0, NULL, 0, NULL, NULL}};

	srna= RNA_def_struct(brna, "RigidBodyJointConstraint", "Constraint");
	RNA_def_struct_ui_text(srna, "Rigid Body Joint Constraint", "For use with the Game Engine");
	RNA_def_struct_sdna_from(srna, "bRigidBodyJointConstraint", "data");

	prop= RNA_def_property(srna, "target", PROP_POINTER, PROP_NONE);
	RNA_def_property_pointer_sdna(prop, NULL, "tar");
	RNA_def_property_ui_text(prop, "Target", "Target Object");
	RNA_def_property_flag(prop, PROP_EDITABLE);
	RNA_def_property_update(prop, NC_OBJECT|ND_CONSTRAINT, "rna_Constraint_dependency_update");

	prop= RNA_def_property(srna, "child", PROP_POINTER, PROP_NONE);
	RNA_def_property_ui_text(prop, "Child Object", "Child object");
	RNA_def_property_flag(prop, PROP_EDITABLE);
	RNA_def_property_update(prop, NC_OBJECT|ND_CONSTRAINT, "rna_Constraint_dependency_update");

	prop= RNA_def_property(srna, "pivot_type", PROP_ENUM, PROP_NONE);
	RNA_def_property_enum_sdna(prop, NULL, "type");
	RNA_def_property_enum_items(prop, pivot_items);
	RNA_def_property_ui_text(prop, "Pivot Type", "");
	RNA_def_property_update(prop, NC_OBJECT|ND_CONSTRAINT, "rna_Constraint_update");

	prop= RNA_def_property(srna, "pivot_x", PROP_FLOAT, PROP_DISTANCE);
	RNA_def_property_float_sdna(prop, NULL, "pivX");
	RNA_def_property_range(prop, -1000.0, 1000.f);
	RNA_def_property_ui_text(prop, "Pivot X", "Offset pivot on X");
	RNA_def_property_update(prop, NC_OBJECT|ND_CONSTRAINT, "rna_Constraint_update");

	prop= RNA_def_property(srna, "pivot_y", PROP_FLOAT, PROP_DISTANCE);
	RNA_def_property_float_sdna(prop, NULL, "pivY");
	RNA_def_property_range(prop, -1000.0, 1000.f);
	RNA_def_property_ui_text(prop, "Pivot Y", "Offset pivot on Y");
	RNA_def_property_update(prop, NC_OBJECT|ND_CONSTRAINT, "rna_Constraint_update");

	prop= RNA_def_property(srna, "pivot_z", PROP_FLOAT, PROP_DISTANCE);
	RNA_def_property_float_sdna(prop, NULL, "pivZ");
	RNA_def_property_range(prop, -1000.0, 1000.f);
	RNA_def_property_ui_text(prop, "Pivot Z", "Offset pivot on Z");
	RNA_def_property_update(prop, NC_OBJECT|ND_CONSTRAINT, "rna_Constraint_update");

	prop= RNA_def_property(srna, "axis_x", PROP_FLOAT, PROP_ANGLE);
	RNA_def_property_float_sdna(prop, NULL, "axX");
	RNA_def_property_range(prop, -M_PI*2, M_PI*2);
	RNA_def_property_ui_text(prop, "Axis X", "Rotate pivot on X axis in degrees");
	RNA_def_property_update(prop, NC_OBJECT|ND_CONSTRAINT, "rna_Constraint_update");

	prop= RNA_def_property(srna, "axis_y", PROP_FLOAT, PROP_ANGLE);
	RNA_def_property_float_sdna(prop, NULL, "axY");
	RNA_def_property_range(prop, -M_PI*2, M_PI*2);
	RNA_def_property_ui_text(prop, "Axis Y", "Rotate pivot on Y axis in degrees");
	RNA_def_property_update(prop, NC_OBJECT|ND_CONSTRAINT, "rna_Constraint_update");

	prop= RNA_def_property(srna, "axis_z", PROP_FLOAT, PROP_ANGLE);
	RNA_def_property_float_sdna(prop, NULL, "axZ");
	RNA_def_property_range(prop, -M_PI*2, M_PI*2);
	RNA_def_property_ui_text(prop, "Axis Z", "Rotate pivot on Z axis in degrees");
	RNA_def_property_update(prop, NC_OBJECT|ND_CONSTRAINT, "rna_Constraint_update");

	prop= RNA_def_property(srna, "use_linked_collision", PROP_BOOLEAN, PROP_NONE);
	RNA_def_property_boolean_sdna(prop, NULL, "flag", CONSTRAINT_DISABLE_LINKED_COLLISION);
	RNA_def_property_ui_text(prop, "Disable Linked Collision", "Disable collision between linked bodies");
	RNA_def_property_update(prop, NC_OBJECT|ND_CONSTRAINT, "rna_Constraint_update");

	prop= RNA_def_property(srna, "show_pivot", PROP_BOOLEAN, PROP_NONE);
	RNA_def_property_boolean_sdna(prop, NULL, "flag", CONSTRAINT_DRAW_PIVOT);
	RNA_def_property_ui_text(prop, "Draw Pivot", "Display the pivot point and rotation in 3D view");
	RNA_def_property_update(prop, NC_OBJECT|ND_CONSTRAINT, "rna_Constraint_update");
	
	
	/* Limit */
    
    /* Limit Min/Max for genereic 6 DoF */
	prop= RNA_def_property(srna, "limit_generic_min", PROP_FLOAT, PROP_NONE);
	RNA_def_property_float_sdna(prop, NULL, "minLimit");
	RNA_def_property_array(prop, 6);
	RNA_def_property_ui_text(prop, "Minimum Limit", "");
<<<<<<< HEAD
	
	prop= RNA_def_property(srna, "limit_max", PROP_FLOAT, PROP_NONE);
=======

	prop= RNA_def_property(srna, "limit_generic_max", PROP_FLOAT, PROP_NONE);
>>>>>>> 6d201907
	RNA_def_property_float_sdna(prop, NULL, "maxLimit");
	RNA_def_property_array(prop, 6);
	RNA_def_property_ui_text(prop, "Maximum Limit", "");
    
    /* Limit Min/Max for Cone Twist */
	prop= RNA_def_property(srna, "limit_cone_min", PROP_FLOAT, PROP_NONE);
	RNA_def_property_float_sdna(prop, NULL, "minLimit");
	RNA_def_property_float_funcs(prop, "rna_RigidBodyJointConstraint_limit_cone_min_get", "rna_RigidBodyJointConstraint_limit_cone_min_set", NULL);
	RNA_def_property_array(prop, 3);
	RNA_def_property_ui_text(prop, "Minimum Limit", "");

	prop= RNA_def_property(srna, "limit_cone_max", PROP_FLOAT, PROP_NONE);
	RNA_def_property_float_sdna(prop, NULL, "maxLimit");
	RNA_def_property_float_funcs(prop, "rna_RigidBodyJointConstraint_limit_cone_max_get", "rna_RigidBodyJointConstraint_limit_cone_max_set", NULL);
	RNA_def_property_array(prop, 3);
	RNA_def_property_ui_text(prop, "Maximum Limit", "");

    
    /* Limit Booleans */
	prop= RNA_def_property(srna, "use_limit_x", PROP_BOOLEAN, PROP_NONE);
	RNA_def_property_boolean_sdna(prop, NULL, "flag", 1);
	RNA_def_property_ui_text(prop, "Use X Limit", "Use minimum/maximum x limit");
	RNA_def_property_update(prop, NC_OBJECT|ND_CONSTRAINT, "rna_Constraint_update");
	
	prop= RNA_def_property(srna, "use_limit_y", PROP_BOOLEAN, PROP_NONE);
	RNA_def_property_boolean_sdna(prop, NULL, "flag", 2);
	RNA_def_property_ui_text(prop, "Use Y Limit", "Use minimum/maximum y limit");
	RNA_def_property_update(prop, NC_OBJECT|ND_CONSTRAINT, "rna_Constraint_update");
	
	prop= RNA_def_property(srna, "use_limit_z", PROP_BOOLEAN, PROP_NONE);
	RNA_def_property_boolean_sdna(prop, NULL, "flag", 4);
	RNA_def_property_ui_text(prop, "Use Z Limit", "Use minimum/maximum z limit");
	RNA_def_property_update(prop, NC_OBJECT|ND_CONSTRAINT, "rna_Constraint_update");
    
	prop= RNA_def_property(srna, "use_angular_limit_x", PROP_BOOLEAN, PROP_NONE);
	RNA_def_property_boolean_sdna(prop, NULL, "flag", 8);
	RNA_def_property_ui_text(prop, "Use Angular X Limit", "Use minimum/maximum x angular limit");
	RNA_def_property_update(prop, NC_OBJECT|ND_CONSTRAINT, "rna_Constraint_update");
	
	prop= RNA_def_property(srna, "use_angular_limit_y", PROP_BOOLEAN, PROP_NONE);
	RNA_def_property_boolean_sdna(prop, NULL, "flag", 16);
	RNA_def_property_ui_text(prop, "Use Angular Y Limit", "Use minimum/maximum y angular limit");
	RNA_def_property_update(prop, NC_OBJECT|ND_CONSTRAINT, "rna_Constraint_update");
	
	prop= RNA_def_property(srna, "use_angular_limit_z", PROP_BOOLEAN, PROP_NONE);
	RNA_def_property_boolean_sdna(prop, NULL, "flag", 32);
	RNA_def_property_ui_text(prop, "Use Angular Z Limit", "Use minimum/maximum z angular limit");
	RNA_def_property_update(prop, NC_OBJECT|ND_CONSTRAINT, "rna_Constraint_update");
    
}

static void rna_def_constraint_clamp_to(BlenderRNA *brna)
{
	StructRNA *srna;
	PropertyRNA *prop;

	static EnumPropertyItem clamp_items[] = {
		{CLAMPTO_AUTO, "CLAMPTO_AUTO", 0, "Auto", ""},
		{CLAMPTO_X, "CLAMPTO_X", 0, "X", ""},
		{CLAMPTO_Y, "CLAMPTO_Y", 0, "Y", ""},
		{CLAMPTO_Z, "CLAMPTO_Z", 0, "Z", ""},
		{0, NULL, 0, NULL, NULL}};

	srna= RNA_def_struct(brna, "ClampToConstraint", "Constraint");
	RNA_def_struct_ui_text(srna, "Clamp To Constraint", "Constrains an object's location to the nearest point along the target path");
	RNA_def_struct_sdna_from(srna, "bClampToConstraint", "data");

	prop= RNA_def_property(srna, "target", PROP_POINTER, PROP_NONE);
	RNA_def_property_pointer_sdna(prop, NULL, "tar"); // TODO: curve only for set function!
	RNA_def_property_pointer_funcs(prop, NULL, NULL, NULL, "rna_Curve_object_poll");
	RNA_def_property_ui_text(prop, "Target", "Target Object");
	RNA_def_property_flag(prop, PROP_EDITABLE);
	RNA_def_property_update(prop, NC_OBJECT|ND_CONSTRAINT, "rna_Constraint_dependency_update");

	prop= RNA_def_property(srna, "main_axis", PROP_ENUM, PROP_NONE);
	RNA_def_property_enum_sdna(prop, NULL, "flag");
	RNA_def_property_enum_items(prop, clamp_items);
	RNA_def_property_ui_text(prop, "Main Axis", "Main axis of movement");
	RNA_def_property_update(prop, NC_OBJECT|ND_CONSTRAINT, "rna_Constraint_update");

	prop= RNA_def_property(srna, "use_cyclic", PROP_BOOLEAN, PROP_NONE);
	RNA_def_property_boolean_sdna(prop, NULL, "flag2", CLAMPTO_CYCLIC);
	RNA_def_property_ui_text(prop, "Cyclic", "Treat curve as cyclic curve (no clamping to curve bounding box");
	RNA_def_property_update(prop, NC_OBJECT|ND_CONSTRAINT, "rna_Constraint_update");
}

static void rna_def_constraint_transform(BlenderRNA *brna)
{
	StructRNA *srna;
	PropertyRNA *prop;

	static EnumPropertyItem transform_items[] = {
		{0, "LOCATION", 0, "Loc", ""},
		{1, "ROTATION", 0, "Rot", ""},
		{2, "SCALE", 0, "Scale", ""},
		{0, NULL, 0, NULL, NULL}};

	static EnumPropertyItem axis_map_items[] = {
		{0, "X", 0, "X", ""},
		{1, "Y", 0, "Y", ""},
		{2, "Z", 0, "Z", ""},
		{0, NULL, 0, NULL, NULL}};

	srna= RNA_def_struct(brna, "TransformConstraint", "Constraint");
	RNA_def_struct_ui_text(srna, "Transformation Constraint", "Maps transformations of the target to the object");
	RNA_def_struct_sdna_from(srna, "bTransformConstraint", "data");

	prop= RNA_def_property(srna, "target", PROP_POINTER, PROP_NONE);
	RNA_def_property_pointer_sdna(prop, NULL, "tar");
	RNA_def_property_ui_text(prop, "Target", "Target Object");
	RNA_def_property_flag(prop, PROP_EDITABLE);
	RNA_def_property_update(prop, NC_OBJECT|ND_CONSTRAINT, "rna_Constraint_dependency_update");

	prop= RNA_def_property(srna, "subtarget", PROP_STRING, PROP_NONE);
	RNA_def_property_string_sdna(prop, NULL, "subtarget");
	RNA_def_property_ui_text(prop, "Sub-Target", "");
	RNA_def_property_update(prop, NC_OBJECT|ND_CONSTRAINT, "rna_Constraint_dependency_update");

	prop= RNA_def_property(srna, "map_from", PROP_ENUM, PROP_NONE);
	RNA_def_property_enum_sdna(prop, NULL, "from");
	RNA_def_property_enum_items(prop, transform_items);
	RNA_def_property_ui_text(prop, "Map From", "The transformation type to use from the target");
	RNA_def_property_update(prop, NC_OBJECT|ND_CONSTRAINT, "rna_Constraint_update");

	prop= RNA_def_property(srna, "map_to", PROP_ENUM, PROP_NONE);
	RNA_def_property_enum_sdna(prop, NULL, "to");
	RNA_def_property_enum_items(prop, transform_items);
	RNA_def_property_ui_text(prop, "Map To", "The transformation type to affect of the constrained object");
	RNA_def_property_update(prop, NC_OBJECT|ND_CONSTRAINT, "rna_Constraint_update");

	prop= RNA_def_property(srna, "map_to_x_from", PROP_ENUM, PROP_NONE);
	RNA_def_property_enum_sdna(prop, NULL, "map[0]");
	RNA_def_property_enum_items(prop, axis_map_items);
	RNA_def_property_ui_text(prop, "Map To X From", "The source axis constrained object's X axis uses");
	RNA_def_property_update(prop, NC_OBJECT|ND_CONSTRAINT, "rna_Constraint_update");

	prop= RNA_def_property(srna, "map_to_y_from", PROP_ENUM, PROP_NONE);
	RNA_def_property_enum_sdna(prop, NULL, "map[1]");
	RNA_def_property_enum_items(prop, axis_map_items);
	RNA_def_property_ui_text(prop, "Map To Y From", "The source axis constrained object's Y axis uses");
	RNA_def_property_update(prop, NC_OBJECT|ND_CONSTRAINT, "rna_Constraint_update");

	prop= RNA_def_property(srna, "map_to_z_from", PROP_ENUM, PROP_NONE);
	RNA_def_property_enum_sdna(prop, NULL, "map[2]");
	RNA_def_property_enum_items(prop, axis_map_items);
	RNA_def_property_ui_text(prop, "Map To Z From", "The source axis constrained object's Z axis uses");
	RNA_def_property_update(prop, NC_OBJECT|ND_CONSTRAINT, "rna_Constraint_update");

	prop= RNA_def_property(srna, "use_motion_extrapolate", PROP_BOOLEAN, PROP_NONE);
	RNA_def_property_boolean_sdna(prop, NULL, "expo", CLAMPTO_CYCLIC);
	RNA_def_property_ui_text(prop, "Extrapolate Motion", "Extrapolate ranges");
	RNA_def_property_update(prop, NC_OBJECT|ND_CONSTRAINT, "rna_Constraint_update");

	prop= RNA_def_property(srna, "from_min_x", PROP_FLOAT, PROP_DISTANCE);
	RNA_def_property_float_sdna(prop, NULL, "from_min[0]");
	RNA_def_property_ui_range(prop, -1000.0f, 1000.0f, 10, 3);
	RNA_def_property_ui_text(prop, "From Minimum X", "Bottom range of X axis source motion");
	RNA_def_property_update(prop, NC_OBJECT|ND_CONSTRAINT, "rna_Constraint_update");

	prop= RNA_def_property(srna, "from_min_y", PROP_FLOAT, PROP_DISTANCE);
	RNA_def_property_float_sdna(prop, NULL, "from_min[1]");
	RNA_def_property_ui_range(prop, -1000.0f, 1000.0f, 10, 3);
	RNA_def_property_ui_text(prop, "From Minimum Y", "Bottom range of Y axis source motion");
	RNA_def_property_update(prop, NC_OBJECT|ND_CONSTRAINT, "rna_Constraint_update");

	prop= RNA_def_property(srna, "from_min_z", PROP_FLOAT, PROP_DISTANCE);
	RNA_def_property_float_sdna(prop, NULL, "from_min[2]");
	RNA_def_property_ui_range(prop, -1000.0f, 1000.0f, 10, 3);
	RNA_def_property_ui_text(prop, "From Minimum Z", "Bottom range of Z axis source motion");
	RNA_def_property_update(prop, NC_OBJECT|ND_CONSTRAINT, "rna_Constraint_update");

	prop= RNA_def_property(srna, "from_max_x", PROP_FLOAT, PROP_DISTANCE);
	RNA_def_property_float_sdna(prop, NULL, "from_max[0]");
	RNA_def_property_ui_range(prop, -1000.0f, 1000.0f, 10, 3);
	RNA_def_property_ui_text(prop, "From Maximum X", "Top range of X axis source motion");
	RNA_def_property_update(prop, NC_OBJECT|ND_CONSTRAINT, "rna_Constraint_update");

	prop= RNA_def_property(srna, "from_max_y", PROP_FLOAT, PROP_DISTANCE);
	RNA_def_property_float_sdna(prop, NULL, "from_max[1]");
	RNA_def_property_ui_range(prop, -1000.0f, 1000.0f, 10, 3);
	RNA_def_property_ui_text(prop, "From Maximum Y", "Top range of Y axis source motion");
	RNA_def_property_update(prop, NC_OBJECT|ND_CONSTRAINT, "rna_Constraint_update");

	prop= RNA_def_property(srna, "from_max_z", PROP_FLOAT, PROP_DISTANCE);
	RNA_def_property_float_sdna(prop, NULL, "from_max[2]");
	RNA_def_property_ui_range(prop, -1000.0f, 1000.0f, 10, 3);
	RNA_def_property_ui_text(prop, "From Maximum Z", "Top range of Z axis source motion");
	RNA_def_property_update(prop, NC_OBJECT|ND_CONSTRAINT, "rna_Constraint_update");

	prop= RNA_def_property(srna, "to_min_x", PROP_FLOAT, PROP_DISTANCE);
	RNA_def_property_float_sdna(prop, NULL, "to_min[0]");
	RNA_def_property_ui_range(prop, -1000.0f, 1000.0f, 10, 3);
	RNA_def_property_ui_text(prop, "To Minimum X", "Bottom range of X axis destination motion");
	RNA_def_property_update(prop, NC_OBJECT|ND_CONSTRAINT, "rna_Constraint_update");

	prop= RNA_def_property(srna, "to_min_y", PROP_FLOAT, PROP_DISTANCE);
	RNA_def_property_float_sdna(prop, NULL, "to_min[1]");
	RNA_def_property_ui_range(prop, -1000.0f, 1000.0f, 10, 3);
	RNA_def_property_ui_text(prop, "To Minimum Y", "Bottom range of Y axis destination motion");
	RNA_def_property_update(prop, NC_OBJECT|ND_CONSTRAINT, "rna_Constraint_update");

	prop= RNA_def_property(srna, "to_min_z", PROP_FLOAT, PROP_DISTANCE);
	RNA_def_property_float_sdna(prop, NULL, "to_min[2]");
	RNA_def_property_ui_range(prop, -1000.0f, 1000.0f, 10, 3);
	RNA_def_property_ui_text(prop, "To Minimum Z", "Bottom range of Z axis destination motion");
	RNA_def_property_update(prop, NC_OBJECT|ND_CONSTRAINT, "rna_Constraint_update");

	prop= RNA_def_property(srna, "to_max_x", PROP_FLOAT, PROP_DISTANCE);
	RNA_def_property_float_sdna(prop, NULL, "to_max[0]");
	RNA_def_property_ui_range(prop, -1000.0f, 1000.0f, 10, 3);
	RNA_def_property_ui_text(prop, "To Maximum X", "Top range of X axis destination motion");
	RNA_def_property_update(prop, NC_OBJECT|ND_CONSTRAINT, "rna_Constraint_update");

	prop= RNA_def_property(srna, "to_max_y", PROP_FLOAT, PROP_DISTANCE);
	RNA_def_property_float_sdna(prop, NULL, "to_max[1]");
	RNA_def_property_ui_range(prop, -1000.0f, 1000.0f, 10, 3);
	RNA_def_property_ui_text(prop, "To Maximum Y", "Top range of Y axis destination motion");
	RNA_def_property_update(prop, NC_OBJECT|ND_CONSTRAINT, "rna_Constraint_update");

	prop= RNA_def_property(srna, "to_max_z", PROP_FLOAT, PROP_DISTANCE);
	RNA_def_property_float_sdna(prop, NULL, "to_max[2]");
	RNA_def_property_ui_range(prop, -1000.0f, 1000.0f, 10, 3);
	RNA_def_property_ui_text(prop, "To Maximum Z", "Top range of Z axis destination motion");
	RNA_def_property_update(prop, NC_OBJECT|ND_CONSTRAINT, "rna_Constraint_update");
}

static void rna_def_constraint_location_limit(BlenderRNA *brna)
{
	StructRNA *srna;
	PropertyRNA *prop;

	srna= RNA_def_struct(brna, "LimitLocationConstraint", "Constraint");
	RNA_def_struct_ui_text(srna, "Limit Location Constraint", "Limits the location of the constrained object");
	RNA_def_struct_sdna_from(srna, "bLocLimitConstraint", "data");

	prop= RNA_def_property(srna, "use_min_x", PROP_BOOLEAN, PROP_NONE);
	RNA_def_property_boolean_sdna(prop, NULL, "flag", LIMIT_XMIN);
	RNA_def_property_ui_text(prop, "Minimum X", "Use the minimum X value");
	RNA_def_property_update(prop, NC_OBJECT|ND_CONSTRAINT, "rna_Constraint_update");

	prop= RNA_def_property(srna, "use_min_y", PROP_BOOLEAN, PROP_NONE);
	RNA_def_property_boolean_sdna(prop, NULL, "flag", LIMIT_YMIN);
	RNA_def_property_ui_text(prop, "Minimum Y", "Use the minimum Y value");
	RNA_def_property_update(prop, NC_OBJECT|ND_CONSTRAINT, "rna_Constraint_update");

	prop= RNA_def_property(srna, "use_min_z", PROP_BOOLEAN, PROP_NONE);
	RNA_def_property_boolean_sdna(prop, NULL, "flag", LIMIT_ZMIN);
	RNA_def_property_ui_text(prop, "Minimum Z", "Use the minimum Z value");
	RNA_def_property_update(prop, NC_OBJECT|ND_CONSTRAINT, "rna_Constraint_update");

	prop= RNA_def_property(srna, "use_max_x", PROP_BOOLEAN, PROP_NONE);
	RNA_def_property_boolean_sdna(prop, NULL, "flag", LIMIT_XMAX);
	RNA_def_property_ui_text(prop, "Maximum X", "Use the maximum X value");
	RNA_def_property_update(prop, NC_OBJECT|ND_CONSTRAINT, "rna_Constraint_update");

	prop= RNA_def_property(srna, "use_max_y", PROP_BOOLEAN, PROP_NONE);
	RNA_def_property_boolean_sdna(prop, NULL, "flag", LIMIT_YMAX);
	RNA_def_property_ui_text(prop, "Maximum Y", "Use the maximum Y value");
	RNA_def_property_update(prop, NC_OBJECT|ND_CONSTRAINT, "rna_Constraint_update");

	prop= RNA_def_property(srna, "use_max_z", PROP_BOOLEAN, PROP_NONE);
	RNA_def_property_boolean_sdna(prop, NULL, "flag", LIMIT_ZMAX);
	RNA_def_property_ui_text(prop, "Maximum Z", "Use the maximum Z value");
	RNA_def_property_update(prop, NC_OBJECT|ND_CONSTRAINT, "rna_Constraint_update");

	prop= RNA_def_property(srna, "min_x", PROP_FLOAT, PROP_DISTANCE);
	RNA_def_property_float_sdna(prop, NULL, "xmin");
	RNA_def_property_range(prop, -1000.0, 1000.f);
	RNA_def_property_ui_text(prop, "Minimum X", "Lowest X value to allow");
	RNA_def_property_update(prop, NC_OBJECT|ND_CONSTRAINT, "rna_Constraint_update");

	prop= RNA_def_property(srna, "min_y", PROP_FLOAT, PROP_DISTANCE);
	RNA_def_property_float_sdna(prop, NULL, "ymin");
	RNA_def_property_range(prop, -1000.0, 1000.f);
	RNA_def_property_ui_text(prop, "Minimum Y", "Lowest Y value to allow");
	RNA_def_property_update(prop, NC_OBJECT|ND_CONSTRAINT, "rna_Constraint_update");

	prop= RNA_def_property(srna, "min_z", PROP_FLOAT, PROP_DISTANCE);
	RNA_def_property_float_sdna(prop, NULL, "zmin");
	RNA_def_property_range(prop, -1000.0, 1000.f);
	RNA_def_property_ui_text(prop, "Minimum Z", "Lowest Z value to allow");
	RNA_def_property_update(prop, NC_OBJECT|ND_CONSTRAINT, "rna_Constraint_update");

	prop= RNA_def_property(srna, "max_x", PROP_FLOAT, PROP_DISTANCE);
	RNA_def_property_float_sdna(prop, NULL, "xmax");
	RNA_def_property_range(prop, -1000.0, 1000.f);
	RNA_def_property_ui_text(prop, "Maximum X", "Highest X value to allow");
	RNA_def_property_update(prop, NC_OBJECT|ND_CONSTRAINT, "rna_Constraint_update");

	prop= RNA_def_property(srna, "max_y", PROP_FLOAT, PROP_DISTANCE);
	RNA_def_property_float_sdna(prop, NULL, "ymax");
	RNA_def_property_range(prop, -1000.0, 1000.f);
	RNA_def_property_ui_text(prop, "Maximum Y", "Highest Y value to allow");
	RNA_def_property_update(prop, NC_OBJECT|ND_CONSTRAINT, "rna_Constraint_update");

	prop= RNA_def_property(srna, "max_z", PROP_FLOAT, PROP_DISTANCE);
	RNA_def_property_float_sdna(prop, NULL, "zmax");
	RNA_def_property_range(prop, -1000.0, 1000.f);
	RNA_def_property_ui_text(prop, "Maximum Z", "Highest Z value to allow");
	RNA_def_property_update(prop, NC_OBJECT|ND_CONSTRAINT, "rna_Constraint_update");

	prop= RNA_def_property(srna, "use_transform_limit", PROP_BOOLEAN, PROP_NONE);
	RNA_def_property_boolean_sdna(prop, NULL, "flag2", LIMIT_TRANSFORM);
	RNA_def_property_ui_text(prop, "For Transform", "Transforms are affected by this constraint as well");
	RNA_def_property_update(prop, NC_OBJECT|ND_CONSTRAINT, "rna_Constraint_update");
}

static void rna_def_constraint_rotation_limit(BlenderRNA *brna)
{
	StructRNA *srna;
	PropertyRNA *prop;

	srna= RNA_def_struct(brna, "LimitRotationConstraint", "Constraint");
	RNA_def_struct_ui_text(srna, "Limit Rotation Constraint", "Limits the rotation of the constrained object");
	RNA_def_struct_sdna_from(srna, "bRotLimitConstraint", "data");

	prop= RNA_def_property(srna, "use_limit_x", PROP_BOOLEAN, PROP_NONE);
	RNA_def_property_boolean_sdna(prop, NULL, "flag", LIMIT_XROT);
	RNA_def_property_ui_text(prop, "Limit X", "Use the minimum X value");
	RNA_def_property_update(prop, NC_OBJECT|ND_CONSTRAINT, "rna_Constraint_update");

	prop= RNA_def_property(srna, "use_limit_y", PROP_BOOLEAN, PROP_NONE);
	RNA_def_property_boolean_sdna(prop, NULL, "flag", LIMIT_YROT);
	RNA_def_property_ui_text(prop, "Limit Y", "Use the minimum Y value");
	RNA_def_property_update(prop, NC_OBJECT|ND_CONSTRAINT, "rna_Constraint_update");

	prop= RNA_def_property(srna, "use_limit_z", PROP_BOOLEAN, PROP_NONE);
	RNA_def_property_boolean_sdna(prop, NULL, "flag", LIMIT_ZROT);
	RNA_def_property_ui_text(prop, "Limit Z", "Use the minimum Z value");
	RNA_def_property_update(prop, NC_OBJECT|ND_CONSTRAINT, "rna_Constraint_update");

	prop= RNA_def_property(srna, "min_x", PROP_FLOAT, PROP_ANGLE);
	RNA_def_property_float_sdna(prop, NULL, "xmin");
	RNA_def_property_range(prop, -1000.0, 1000.f);
	RNA_def_property_ui_text(prop, "Minimum X", "Lowest X value to allow");
	RNA_def_property_update(prop, NC_OBJECT|ND_CONSTRAINT, "rna_Constraint_update");

	prop= RNA_def_property(srna, "min_y", PROP_FLOAT, PROP_ANGLE);
	RNA_def_property_float_sdna(prop, NULL, "ymin");
	RNA_def_property_range(prop, -1000.0, 1000.f);
	RNA_def_property_ui_text(prop, "Minimum Y", "Lowest Y value to allow");
	RNA_def_property_update(prop, NC_OBJECT|ND_CONSTRAINT, "rna_Constraint_update");

	prop= RNA_def_property(srna, "min_z", PROP_FLOAT, PROP_ANGLE);
	RNA_def_property_float_sdna(prop, NULL, "zmin");
	RNA_def_property_range(prop, -1000.0, 1000.f);
	RNA_def_property_ui_text(prop, "Minimum Z", "Lowest Z value to allow");
	RNA_def_property_update(prop, NC_OBJECT|ND_CONSTRAINT, "rna_Constraint_update");

	prop= RNA_def_property(srna, "max_x", PROP_FLOAT, PROP_ANGLE);
	RNA_def_property_float_sdna(prop, NULL, "xmax");
	RNA_def_property_range(prop, -1000.0, 1000.f);
	RNA_def_property_ui_text(prop, "Maximum X", "Highest X value to allow");
	RNA_def_property_update(prop, NC_OBJECT|ND_CONSTRAINT, "rna_Constraint_update");

	prop= RNA_def_property(srna, "max_y", PROP_FLOAT, PROP_ANGLE);
	RNA_def_property_float_sdna(prop, NULL, "ymax");
	RNA_def_property_range(prop, -1000.0, 1000.f);
	RNA_def_property_ui_text(prop, "Maximum Y", "Highest Y value to allow");
	RNA_def_property_update(prop, NC_OBJECT|ND_CONSTRAINT, "rna_Constraint_update");

	prop= RNA_def_property(srna, "max_z", PROP_FLOAT, PROP_ANGLE);
	RNA_def_property_float_sdna(prop, NULL, "zmax");
	RNA_def_property_range(prop, -1000.0, 1000.f);
	RNA_def_property_ui_text(prop, "Maximum Z", "Highest Z value to allow");
	RNA_def_property_update(prop, NC_OBJECT|ND_CONSTRAINT, "rna_Constraint_update");

	prop= RNA_def_property(srna, "use_transform_limit", PROP_BOOLEAN, PROP_NONE);
	RNA_def_property_boolean_sdna(prop, NULL, "flag2", LIMIT_TRANSFORM);
	RNA_def_property_ui_text(prop, "For Transform", "Transforms are affected by this constraint as well");
	RNA_def_property_update(prop, NC_OBJECT|ND_CONSTRAINT, "rna_Constraint_update");
}

static void rna_def_constraint_size_limit(BlenderRNA *brna)
{
	StructRNA *srna;
	PropertyRNA *prop;

	srna= RNA_def_struct(brna, "LimitScaleConstraint", "Constraint");
	RNA_def_struct_ui_text(srna, "Limit Size Constraint", "Limits the scaling of the constrained object");
	RNA_def_struct_sdna_from(srna, "bSizeLimitConstraint", "data");

	prop= RNA_def_property(srna, "use_min_x", PROP_BOOLEAN, PROP_NONE);
	RNA_def_property_boolean_sdna(prop, NULL, "flag", LIMIT_XMIN);
	RNA_def_property_ui_text(prop, "Minimum X", "Use the minimum X value");
	RNA_def_property_update(prop, NC_OBJECT|ND_CONSTRAINT, "rna_Constraint_update");

	prop= RNA_def_property(srna, "use_min_y", PROP_BOOLEAN, PROP_NONE);
	RNA_def_property_boolean_sdna(prop, NULL, "flag", LIMIT_YMIN);
	RNA_def_property_ui_text(prop, "Minimum Y", "Use the minimum Y value");
	RNA_def_property_update(prop, NC_OBJECT|ND_CONSTRAINT, "rna_Constraint_update");

	prop= RNA_def_property(srna, "use_min_z", PROP_BOOLEAN, PROP_NONE);
	RNA_def_property_boolean_sdna(prop, NULL, "flag", LIMIT_ZMIN);
	RNA_def_property_ui_text(prop, "Minimum Z", "Use the minimum Z value");
	RNA_def_property_update(prop, NC_OBJECT|ND_CONSTRAINT, "rna_Constraint_update");

	prop= RNA_def_property(srna, "use_max_x", PROP_BOOLEAN, PROP_NONE);
	RNA_def_property_boolean_sdna(prop, NULL, "flag", LIMIT_XMAX);
	RNA_def_property_ui_text(prop, "Maximum X", "Use the maximum X value");
	RNA_def_property_update(prop, NC_OBJECT|ND_CONSTRAINT, "rna_Constraint_update");

	prop= RNA_def_property(srna, "use_max_y", PROP_BOOLEAN, PROP_NONE);
	RNA_def_property_boolean_sdna(prop, NULL, "flag", LIMIT_YMAX);
	RNA_def_property_ui_text(prop, "Maximum Y", "Use the maximum Y value");
	RNA_def_property_update(prop, NC_OBJECT|ND_CONSTRAINT, "rna_Constraint_update");

	prop= RNA_def_property(srna, "use_max_z", PROP_BOOLEAN, PROP_NONE);
	RNA_def_property_boolean_sdna(prop, NULL, "flag", LIMIT_ZMAX);
	RNA_def_property_ui_text(prop, "Maximum Z", "Use the maximum Z value");
	RNA_def_property_update(prop, NC_OBJECT|ND_CONSTRAINT, "rna_Constraint_update");

	prop= RNA_def_property(srna, "min_x", PROP_FLOAT, PROP_NONE);
	RNA_def_property_float_sdna(prop, NULL, "xmin");
	RNA_def_property_range(prop, -1000.0, 1000.f);
	RNA_def_property_ui_text(prop, "Minimum X", "Lowest X value to allow");
	RNA_def_property_update(prop, NC_OBJECT|ND_CONSTRAINT, "rna_Constraint_update");

	prop= RNA_def_property(srna, "min_y", PROP_FLOAT, PROP_NONE);
	RNA_def_property_float_sdna(prop, NULL, "ymin");
	RNA_def_property_range(prop, -1000.0, 1000.f);
	RNA_def_property_ui_text(prop, "Minimum Y", "Lowest Y value to allow");
	RNA_def_property_update(prop, NC_OBJECT|ND_CONSTRAINT, "rna_Constraint_update");

	prop= RNA_def_property(srna, "min_z", PROP_FLOAT, PROP_NONE);
	RNA_def_property_float_sdna(prop, NULL, "zmin");
	RNA_def_property_range(prop, -1000.0, 1000.f);
	RNA_def_property_ui_text(prop, "Minimum Z", "Lowest Z value to allow");
	RNA_def_property_update(prop, NC_OBJECT|ND_CONSTRAINT, "rna_Constraint_update");

	prop= RNA_def_property(srna, "max_x", PROP_FLOAT, PROP_NONE);
	RNA_def_property_float_sdna(prop, NULL, "xmax");
	RNA_def_property_range(prop, -1000.0, 1000.f);
	RNA_def_property_ui_text(prop, "Maximum X", "Highest X value to allow");
	RNA_def_property_update(prop, NC_OBJECT|ND_CONSTRAINT, "rna_Constraint_update");

	prop= RNA_def_property(srna, "max_y", PROP_FLOAT, PROP_NONE);
	RNA_def_property_float_sdna(prop, NULL, "ymax");
	RNA_def_property_range(prop, -1000.0, 1000.f);
	RNA_def_property_ui_text(prop, "Maximum Y", "Highest Y value to allow");
	RNA_def_property_update(prop, NC_OBJECT|ND_CONSTRAINT, "rna_Constraint_update");

	prop= RNA_def_property(srna, "max_z", PROP_FLOAT, PROP_NONE);
	RNA_def_property_float_sdna(prop, NULL, "zmax");
	RNA_def_property_range(prop, -1000.0, 1000.f);
	RNA_def_property_ui_text(prop, "Maximum Z", "Highest Z value to allow");
	RNA_def_property_update(prop, NC_OBJECT|ND_CONSTRAINT, "rna_Constraint_update");

	prop= RNA_def_property(srna, "use_transform_limit", PROP_BOOLEAN, PROP_NONE);
	RNA_def_property_boolean_sdna(prop, NULL, "flag2", LIMIT_TRANSFORM);
	RNA_def_property_ui_text(prop, "For Transform", "Transforms are affected by this constraint as well");
	RNA_def_property_update(prop, NC_OBJECT|ND_CONSTRAINT, "rna_Constraint_update");
}

static void rna_def_constraint_distance_limit(BlenderRNA *brna)
{
	StructRNA *srna;
	PropertyRNA *prop;

	srna= RNA_def_struct(brna, "LimitDistanceConstraint", "Constraint");
	RNA_def_struct_ui_text(srna, "Limit Distance Constraint", "Limits the distance from target object");
	RNA_def_struct_sdna_from(srna, "bDistLimitConstraint", "data");

	prop= RNA_def_property(srna, "target", PROP_POINTER, PROP_NONE);
	RNA_def_property_pointer_sdna(prop, NULL, "tar");
	RNA_def_property_ui_text(prop, "Target", "Target Object");
	RNA_def_property_flag(prop, PROP_EDITABLE);
	RNA_def_property_update(prop, NC_OBJECT|ND_CONSTRAINT, "rna_Constraint_dependency_update");

	prop= RNA_def_property(srna, "subtarget", PROP_STRING, PROP_NONE);
	RNA_def_property_string_sdna(prop, NULL, "subtarget");
	RNA_def_property_ui_text(prop, "Sub-Target", "");
	RNA_def_property_update(prop, NC_OBJECT|ND_CONSTRAINT, "rna_Constraint_dependency_update");

	prop= RNA_def_property(srna, "distance", PROP_FLOAT, PROP_DISTANCE);
	RNA_def_property_float_sdna(prop, NULL, "dist");
	RNA_def_property_range(prop, 0.0, 100.f);
	RNA_def_property_ui_text(prop, "Distance", "Radius of limiting sphere");
	RNA_def_property_update(prop, NC_OBJECT|ND_CONSTRAINT, "rna_Constraint_update");

	prop= RNA_def_property(srna, "limit_mode", PROP_ENUM, PROP_NONE);
	RNA_def_property_enum_sdna(prop, NULL, "mode");
	RNA_def_property_enum_items(prop, constraint_distance_items);
	RNA_def_property_ui_text(prop, "Limit Mode", "Distances in relation to sphere of influence to allow");
	RNA_def_property_update(prop, NC_OBJECT|ND_CONSTRAINT, "rna_Constraint_update");
}

static void rna_def_constraint_shrinkwrap(BlenderRNA *brna)
{
	StructRNA *srna;
	PropertyRNA *prop;
	
	static EnumPropertyItem type_items[] = {
		{MOD_SHRINKWRAP_NEAREST_SURFACE, "NEAREST_SURFACE", 0, "Nearest Surface Point", ""},
		{MOD_SHRINKWRAP_PROJECT, "PROJECT", 0, "Project", ""},
		{MOD_SHRINKWRAP_NEAREST_VERTEX, "NEAREST_VERTEX", 0, "Nearest Vertex", ""},
		{0, NULL, 0, NULL, NULL}};
	
	srna= RNA_def_struct(brna, "ShrinkwrapConstraint", "Constraint"); 
	RNA_def_struct_ui_text(srna, "Shrinkwrap Constraint", "Creates constraint-based shrinkwrap relationship"); 
	RNA_def_struct_sdna_from(srna, "bShrinkwrapConstraint", "data");
	
	prop= RNA_def_property(srna, "target", PROP_POINTER, PROP_NONE);
	RNA_def_property_pointer_sdna(prop, NULL, "target"); /* TODO, mesh type */
	RNA_def_property_pointer_funcs(prop, NULL, NULL, NULL, "rna_Mesh_object_poll");
	RNA_def_property_ui_text(prop, "Target", "Target Object");
	RNA_def_property_flag(prop, PROP_EDITABLE);
	RNA_def_property_update(prop, NC_OBJECT|ND_CONSTRAINT, "rna_Constraint_dependency_update");
	
	prop= RNA_def_property(srna, "shrinkwrap_type", PROP_ENUM, PROP_NONE);
	RNA_def_property_enum_sdna(prop, NULL, "shrinkType");
	RNA_def_property_enum_items(prop, type_items);
	RNA_def_property_ui_text(prop, "Shrinkwrap Type", "Selects type of shrinkwrap algorithm for target position");
	RNA_def_property_update(prop, NC_OBJECT|ND_CONSTRAINT, "rna_Constraint_update");
	
	prop= RNA_def_property(srna, "distance", PROP_FLOAT, PROP_DISTANCE);
	RNA_def_property_float_sdna(prop, NULL, "dist");
	RNA_def_property_range(prop, 0.0, 100.f);
	RNA_def_property_ui_text(prop, "Distance", "Distance to Target");
	RNA_def_property_update(prop, NC_OBJECT|ND_CONSTRAINT, "rna_Constraint_update");
	
	prop= RNA_def_property(srna, "use_x", PROP_BOOLEAN, PROP_NONE);
	RNA_def_property_boolean_sdna(prop, NULL, "projAxis", MOD_SHRINKWRAP_PROJECT_OVER_X_AXIS);
	RNA_def_property_ui_text(prop, "Axis X", "Projection over X Axis");
	RNA_def_property_update(prop, NC_OBJECT|ND_CONSTRAINT, "rna_Constraint_update");
	
	prop= RNA_def_property(srna, "use_y", PROP_BOOLEAN, PROP_NONE);
	RNA_def_property_boolean_sdna(prop, NULL, "projAxis", MOD_SHRINKWRAP_PROJECT_OVER_Y_AXIS);
	RNA_def_property_ui_text(prop, "Axis Y", "Projection over Y Axis");
	RNA_def_property_update(prop, NC_OBJECT|ND_CONSTRAINT, "rna_Constraint_update");
	
	prop= RNA_def_property(srna, "use_z", PROP_BOOLEAN, PROP_NONE);
	RNA_def_property_boolean_sdna(prop, NULL, "projAxis", MOD_SHRINKWRAP_PROJECT_OVER_Z_AXIS);
	RNA_def_property_ui_text(prop, "Axis Z", "Projection over Z Axis");
	RNA_def_property_update(prop, NC_OBJECT|ND_CONSTRAINT, "rna_Constraint_update");
}

static void rna_def_constraint_damped_track(BlenderRNA *brna)
{
	StructRNA *srna;
	PropertyRNA *prop;

	static EnumPropertyItem damptrack_items[] = {
		{TRACK_X, "TRACK_X", 0, "X", ""},
		{TRACK_Y, "TRACK_Y", 0, "Y", ""},
		{TRACK_Z, "TRACK_Z", 0, "Z", ""},
		{TRACK_nX, "TRACK_NEGATIVE_X", 0, "-X", ""},
		{TRACK_nY, "TRACK_NEGATIVE_Y", 0, "-Y", ""},
		{TRACK_nZ, "TRACK_NEGATIVE_Z", 0, "-Z", ""},
		{0, NULL, 0, NULL, NULL}};

	srna= RNA_def_struct(brna, "DampedTrackConstraint", "Constraint");
	RNA_def_struct_ui_text(srna, "Damped Track Constraint", "Points toward target by taking the shortest rotation path");
	RNA_def_struct_sdna_from(srna, "bDampTrackConstraint", "data");

	prop= RNA_def_property(srna, "target", PROP_POINTER, PROP_NONE);
	RNA_def_property_pointer_sdna(prop, NULL, "tar");
	RNA_def_property_ui_text(prop, "Target", "Target Object");
	RNA_def_property_flag(prop, PROP_EDITABLE);
	RNA_def_property_update(prop, NC_OBJECT|ND_CONSTRAINT, "rna_Constraint_dependency_update");

	prop= RNA_def_property(srna, "subtarget", PROP_STRING, PROP_NONE);
	RNA_def_property_string_sdna(prop, NULL, "subtarget");
	RNA_def_property_ui_text(prop, "Sub-Target", "");
	RNA_def_property_update(prop, NC_OBJECT|ND_CONSTRAINT, "rna_Constraint_dependency_update");

	prop= RNA_def_property(srna, "track_axis", PROP_ENUM, PROP_NONE);
	RNA_def_property_enum_sdna(prop, NULL, "trackflag");
	RNA_def_property_enum_items(prop, damptrack_items);
	RNA_def_property_ui_text(prop, "Track Axis", "Axis that points to the target object");
	RNA_def_property_update(prop, NC_OBJECT|ND_CONSTRAINT, "rna_Constraint_update");
}

static void rna_def_constraint_spline_ik(BlenderRNA *brna)
{
	StructRNA *srna;
	PropertyRNA *prop;
	
	static EnumPropertyItem splineik_xz_scale_mode[] = {
		{CONSTRAINT_SPLINEIK_XZS_NONE, "NONE", 0, "None", "Don't scale the X and Z axes (Default)"},
		{CONSTRAINT_SPLINEIK_XZS_ORIGINAL, "BONE_ORIGINAL", 0, "Bone Original", "Use the original scaling of the bones"},
		{CONSTRAINT_SPLINEIK_XZS_VOLUMETRIC, "VOLUME_PRESERVE", 0, "Volume Preservation", "Scale of the X and Z axes is the inverse of the Y-Scale"},
		{0, NULL, 0, NULL, NULL}};

	srna= RNA_def_struct(brna, "SplineIKConstraint", "Constraint");
	RNA_def_struct_ui_text(srna, "Spline IK Constraint", "Align 'n' bones along a curve");
	RNA_def_struct_sdna_from(srna, "bSplineIKConstraint", "data");
	
	/* target chain */
	prop= RNA_def_property(srna, "target", PROP_POINTER, PROP_NONE);
	RNA_def_property_pointer_sdna(prop, NULL, "tar");
	RNA_def_property_ui_text(prop, "Target", "Curve that controls this relationship");
	RNA_def_property_flag(prop, PROP_EDITABLE);
	RNA_def_property_update(prop, NC_OBJECT|ND_CONSTRAINT, "rna_Constraint_dependency_update");
	
	prop= RNA_def_property(srna, "chain_count", PROP_INT, PROP_NONE);
	RNA_def_property_int_sdna(prop, NULL, "chainlen");
	RNA_def_property_range(prop, 1, 255); // TODO: this should really check the max length of the chain the constraint is attached to
	RNA_def_property_ui_text(prop, "Chain Length", "How many bones are included in the chain");
	RNA_def_property_update(prop, NC_OBJECT|ND_CONSTRAINT, "rna_Constraint_dependency_update");
	
	/* direct access to bindings */
	// NOTE: only to be used by experienced users
	prop= RNA_def_property(srna, "joint_bindings", PROP_FLOAT, PROP_FACTOR);
	RNA_def_property_array(prop, 32); // XXX this is the maximum value allowed
	RNA_def_property_flag(prop, PROP_DYNAMIC);
	RNA_def_property_dynamic_array_funcs(prop, "rna_SplineIKConstraint_joint_bindings_get_length");
	RNA_def_property_float_funcs(prop, "rna_SplineIKConstraint_joint_bindings_get", "rna_SplineIKConstraint_joint_bindings_set", NULL);
	RNA_def_property_ui_text(prop, "Joint Bindings", "(EXPERIENCED USERS ONLY) The relative positions of the joints along the chain as percentages");
	RNA_def_property_update(prop, NC_OBJECT|ND_CONSTRAINT, "rna_Constraint_update");
	
	/* settings */
	prop= RNA_def_property(srna, "use_chain_offset", PROP_BOOLEAN, PROP_NONE);
	RNA_def_property_boolean_sdna(prop, NULL, "flag", CONSTRAINT_SPLINEIK_NO_ROOT);
	RNA_def_property_ui_text(prop, "Chain Offset", "Offset the entire chain relative to the root joint");
	RNA_def_property_update(prop, NC_OBJECT|ND_CONSTRAINT, "rna_Constraint_update");
	
	prop= RNA_def_property(srna, "use_even_divisions", PROP_BOOLEAN, PROP_NONE);
	RNA_def_property_boolean_sdna(prop, NULL, "flag", CONSTRAINT_SPLINEIK_EVENSPLITS);
	RNA_def_property_ui_text(prop, "Even Divisions", "Ignore the relative lengths of the bones when fitting to the curve");
	RNA_def_property_update(prop, NC_OBJECT|ND_CONSTRAINT, "rna_Constraint_update");
	
	prop= RNA_def_property(srna, "use_y_stretch", PROP_BOOLEAN, PROP_NONE);
	RNA_def_property_boolean_negative_sdna(prop, NULL, "flag", CONSTRAINT_SPLINEIK_SCALE_LIMITED);
	RNA_def_property_ui_text(prop, "Y Stretch", "Stretch the Y axis of the bones to fit the curve");
	RNA_def_property_update(prop, NC_OBJECT|ND_CONSTRAINT, "rna_Constraint_update");
	
	prop= RNA_def_property(srna, "use_curve_radius", PROP_BOOLEAN, PROP_NONE);
	RNA_def_property_boolean_negative_sdna(prop, NULL, "flag", CONSTRAINT_SPLINEIK_NO_CURVERAD);
	RNA_def_property_ui_text(prop, "Use Curve Radius", "Average radius of the endpoints is used to tweak the X and Z Scaling of the bones, on top of XZ Scale mode");
	RNA_def_property_update(prop, NC_OBJECT|ND_CONSTRAINT, "rna_Constraint_update");
	
	prop= RNA_def_property(srna, "xz_scale_mode", PROP_ENUM, PROP_NONE);
	RNA_def_property_enum_sdna(prop, NULL, "xzScaleMode");
	RNA_def_property_enum_items(prop, splineik_xz_scale_mode);
	RNA_def_property_ui_text(prop, "XZ Scale Mode", "Method used for determining the scaling of the X and Z axes of the bones");
	RNA_def_property_update(prop, NC_OBJECT|ND_CONSTRAINT, "rna_Constraint_update");
}

static void rna_def_constraint_pivot(BlenderRNA *brna)
{
	StructRNA *srna;
	PropertyRNA *prop;

	static EnumPropertyItem pivot_rotAxis_items[] = {
		{PIVOTCON_AXIS_NONE, "ALWAYS_ACTIVE", 0, "Always", ""},
		{PIVOTCON_AXIS_X_NEG, "NX", 0, "-X Rot", ""},
		{PIVOTCON_AXIS_Y_NEG, "NY", 0, "-Y Rot", ""},
		{PIVOTCON_AXIS_Z_NEG, "NZ", 0, "-Z Rot", ""},
		{PIVOTCON_AXIS_X, "X", 0, "X Rot", ""},
		{PIVOTCON_AXIS_Y, "Y", 0, "Y Rot", ""},
		{PIVOTCON_AXIS_Z, "Z", 0, "Z Rot", ""},
		{0, NULL, 0, NULL, NULL}};

	srna= RNA_def_struct(brna, "PivotConstraint", "Constraint");
	RNA_def_struct_ui_text(srna, "Pivot Constraint", "Rotate around a different point");
	
	prop= RNA_def_property(srna, "head_tail", PROP_FLOAT, PROP_FACTOR);
	RNA_def_property_float_sdna(prop, "bConstraint", "headtail");
	RNA_def_property_ui_text(prop, "Head/Tail", "Target along length of bone: Head=0, Tail=1");
	RNA_def_property_update(prop, NC_OBJECT|ND_CONSTRAINT, "rna_Constraint_update");
	
	RNA_def_struct_sdna_from(srna, "bPivotConstraint", "data");
	
	/* target-defined pivot */
	prop= RNA_def_property(srna, "target", PROP_POINTER, PROP_NONE);
	RNA_def_property_pointer_sdna(prop, NULL, "tar");
	RNA_def_property_ui_text(prop, "Target", "Target Object, defining the position of the pivot when defined");
	RNA_def_property_flag(prop, PROP_EDITABLE);
	RNA_def_property_update(prop, NC_OBJECT|ND_CONSTRAINT, "rna_Constraint_dependency_update");
	
	prop= RNA_def_property(srna, "subtarget", PROP_STRING, PROP_NONE);
	RNA_def_property_string_sdna(prop, NULL, "subtarget");
	RNA_def_property_ui_text(prop, "Sub-Target", "");
	RNA_def_property_update(prop, NC_OBJECT|ND_CONSTRAINT, "rna_Constraint_dependency_update");
	
	/* pivot offset */
	prop= RNA_def_property(srna, "use_relative_location", PROP_BOOLEAN, PROP_NONE);
	RNA_def_property_boolean_negative_sdna(prop, NULL, "flag", PIVOTCON_FLAG_OFFSET_ABS);
	RNA_def_property_ui_text(prop, "Use Relative Offset", "Offset will be an absolute point in space instead of relative to the target");
	RNA_def_property_update(prop, NC_OBJECT|ND_CONSTRAINT, "rna_Constraint_update");
	
	prop= RNA_def_property(srna, "offset", PROP_FLOAT, PROP_XYZ);
	RNA_def_property_float_sdna(prop, NULL, "offset");
	RNA_def_property_ui_text(prop, "Offset", "Offset of pivot from target (when set), or from owner's location (when Fixed Position is off), or the absolute pivot point");
	RNA_def_property_update(prop, NC_OBJECT|ND_CONSTRAINT, "rna_Constraint_update");
	
	/* rotation-based activation */
	prop= RNA_def_property(srna, "rotation_range", PROP_ENUM, PROP_NONE);
	RNA_def_property_enum_sdna(prop, NULL, "rotAxis");
	RNA_def_property_enum_items(prop, pivot_rotAxis_items);
	RNA_def_property_ui_text(prop, "Enabled Rotation Range", "Rotation range on which pivoting should occur");
	RNA_def_property_update(prop, NC_OBJECT|ND_CONSTRAINT, "rna_Constraint_update");
}

/* base struct for constraints */
void RNA_def_constraint(BlenderRNA *brna)
{
	StructRNA *srna;
	PropertyRNA *prop;
	
	/* data */
	srna= RNA_def_struct(brna, "Constraint", NULL );
	RNA_def_struct_ui_text(srna, "Constraint", "Constraint modifying the transformation of objects and bones");
	RNA_def_struct_refine_func(srna, "rna_ConstraintType_refine");
	RNA_def_struct_path_func(srna, "rna_Constraint_path");
	RNA_def_struct_sdna(srna, "bConstraint");
	
	/* strings */
	prop= RNA_def_property(srna, "name", PROP_STRING, PROP_NONE);
	RNA_def_property_string_funcs(prop, NULL, NULL, "rna_Constraint_name_set");
	RNA_def_property_ui_text(prop, "Name", "Constraint name");
	RNA_def_struct_name_property(srna, prop);
	RNA_def_property_update(prop, NC_OBJECT|ND_CONSTRAINT|NA_RENAME, NULL);
	
	/* enums */
	prop= RNA_def_property(srna, "type", PROP_ENUM, PROP_NONE);
	RNA_def_property_clear_flag(prop, PROP_EDITABLE);
	RNA_def_property_enum_sdna(prop, NULL, "type");
	RNA_def_property_enum_items(prop, constraint_type_items);
	RNA_def_property_ui_text(prop, "Type", "");

	prop= RNA_def_property(srna, "owner_space", PROP_ENUM, PROP_NONE);
	RNA_def_property_enum_sdna(prop, NULL, "ownspace");
	RNA_def_property_enum_items(prop, space_pchan_items);
	RNA_def_property_enum_funcs(prop, NULL, NULL, "rna_Constraint_owner_space_itemf");
	RNA_def_property_ui_text(prop, "Owner Space", "Space that owner is evaluated in");

	prop= RNA_def_property(srna, "target_space", PROP_ENUM, PROP_NONE);
	RNA_def_property_enum_sdna(prop, NULL, "tarspace");
	RNA_def_property_enum_items(prop, space_pchan_items);
	RNA_def_property_enum_funcs(prop, NULL, NULL, "rna_Constraint_target_space_itemf");
	RNA_def_property_ui_text(prop, "Target Space", "Space that target is evaluated in");

	/* flags */
	prop= RNA_def_property(srna, "mute", PROP_BOOLEAN, PROP_NONE);
	RNA_def_property_boolean_sdna(prop, NULL, "flag", CONSTRAINT_OFF);
	RNA_def_property_ui_text(prop, "Disable", "Enable/Disable Constraint");
	
	prop= RNA_def_property(srna, "show_expanded", PROP_BOOLEAN, PROP_NONE);
	RNA_def_property_boolean_sdna(prop, NULL, "flag", CONSTRAINT_EXPAND);
	RNA_def_property_ui_text(prop, "Expanded", "Constraint's panel is expanded in UI");
	RNA_def_property_ui_icon(prop, ICON_TRIA_RIGHT, 1);

		// XXX this is really an internal flag, but it may be useful for some tools to be able to access this...
	prop= RNA_def_property(srna, "is_valid", PROP_BOOLEAN, PROP_NONE);
	RNA_def_property_clear_flag(prop, PROP_EDITABLE);
	RNA_def_property_boolean_negative_sdna(prop, NULL, "flag", CONSTRAINT_DISABLE);
	RNA_def_property_ui_text(prop, "Disabled", "Constraint has invalid settings and will not be evaluated");
	
		// TODO: setting this to true must ensure that all others in stack are turned off too...
	prop= RNA_def_property(srna, "active", PROP_BOOLEAN, PROP_NONE);
	RNA_def_property_boolean_sdna(prop, NULL, "flag", CONSTRAINT_ACTIVE);
	RNA_def_property_ui_text(prop, "Active", "Constraint is the one being edited ");
	
	prop= RNA_def_property(srna, "is_proxy_local", PROP_BOOLEAN, PROP_NONE);
	RNA_def_property_boolean_sdna(prop, NULL, "flag", CONSTRAINT_PROXY_LOCAL);
	RNA_def_property_ui_text(prop, "Proxy Local", "Constraint was added in this proxy instance (i.e. did not belong to source Armature)");
	
	/* values */
	prop= RNA_def_property(srna, "influence", PROP_FLOAT, PROP_FACTOR);
	RNA_def_property_float_sdna(prop, NULL, "enforce");
	RNA_def_property_range(prop, 0.0f, 1.0f);
	RNA_def_property_ui_text(prop, "Influence", "Amount of influence constraint will have on the final solution");
	RNA_def_property_update(prop, NC_OBJECT|ND_CONSTRAINT, "rna_Constraint_influence_update");

	/* readonly values */
	prop= RNA_def_property(srna, "error_location", PROP_FLOAT, PROP_NONE);
	RNA_def_property_float_sdna(prop, NULL, "lin_error");
	RNA_def_property_clear_flag(prop, PROP_EDITABLE);
	RNA_def_property_ui_text(prop, "Lin error", "Amount of residual error in Blender space unit for constraints that work on position");

	prop= RNA_def_property(srna, "error_rotation", PROP_FLOAT, PROP_NONE);
	RNA_def_property_float_sdna(prop, NULL, "rot_error");
	RNA_def_property_clear_flag(prop, PROP_EDITABLE);
	RNA_def_property_ui_text(prop, "Rot error", "Amount of residual error in radiant for constraints that work on orientation");

	/* pointers */
	rna_def_constrainttarget(brna);

	rna_def_constraint_childof(brna);
	rna_def_constraint_python(brna);
	rna_def_constraint_stretch_to(brna);
	rna_def_constraint_follow_path(brna);
	rna_def_constraint_locked_track(brna);
	rna_def_constraint_action(brna);
	rna_def_constraint_size_like(brna);
	rna_def_constraint_same_volume(brna);
	rna_def_constraint_locate_like(brna);
	rna_def_constraint_rotate_like(brna);
	rna_def_constraint_transform_like(brna);
	rna_def_constraint_minmax(brna);
	rna_def_constraint_track_to(brna);
	rna_def_constraint_kinematic(brna);
	rna_def_constraint_rigid_body_joint(brna);
	rna_def_constraint_clamp_to(brna);
	rna_def_constraint_distance_limit(brna);
	rna_def_constraint_size_limit(brna);
	rna_def_constraint_rotation_limit(brna);
	rna_def_constraint_location_limit(brna);
	rna_def_constraint_transform(brna);
	rna_def_constraint_shrinkwrap(brna);
	rna_def_constraint_damped_track(brna);
	rna_def_constraint_spline_ik(brna);
	rna_def_constraint_pivot(brna);
}

#endif
<|MERGE_RESOLUTION|>--- conflicted
+++ resolved
@@ -1282,7 +1282,7 @@
 	RNA_def_property_range(prop, -M_PI*2, M_PI*2);
 	RNA_def_property_ui_text(prop, "Axis Z", "Rotate pivot on Z axis in degrees");
 	RNA_def_property_update(prop, NC_OBJECT|ND_CONSTRAINT, "rna_Constraint_update");
-
+	
 	prop= RNA_def_property(srna, "use_linked_collision", PROP_BOOLEAN, PROP_NONE);
 	RNA_def_property_boolean_sdna(prop, NULL, "flag", CONSTRAINT_DISABLE_LINKED_COLLISION);
 	RNA_def_property_ui_text(prop, "Disable Linked Collision", "Disable collision between linked bodies");
@@ -1301,17 +1301,12 @@
 	RNA_def_property_float_sdna(prop, NULL, "minLimit");
 	RNA_def_property_array(prop, 6);
 	RNA_def_property_ui_text(prop, "Minimum Limit", "");
-<<<<<<< HEAD
-	
-	prop= RNA_def_property(srna, "limit_max", PROP_FLOAT, PROP_NONE);
-=======
-
+	
 	prop= RNA_def_property(srna, "limit_generic_max", PROP_FLOAT, PROP_NONE);
->>>>>>> 6d201907
 	RNA_def_property_float_sdna(prop, NULL, "maxLimit");
 	RNA_def_property_array(prop, 6);
 	RNA_def_property_ui_text(prop, "Maximum Limit", "");
-    
+
     /* Limit Min/Max for Cone Twist */
 	prop= RNA_def_property(srna, "limit_cone_min", PROP_FLOAT, PROP_NONE);
 	RNA_def_property_float_sdna(prop, NULL, "minLimit");
@@ -1331,7 +1326,7 @@
 	RNA_def_property_boolean_sdna(prop, NULL, "flag", 1);
 	RNA_def_property_ui_text(prop, "Use X Limit", "Use minimum/maximum x limit");
 	RNA_def_property_update(prop, NC_OBJECT|ND_CONSTRAINT, "rna_Constraint_update");
-	
+
 	prop= RNA_def_property(srna, "use_limit_y", PROP_BOOLEAN, PROP_NONE);
 	RNA_def_property_boolean_sdna(prop, NULL, "flag", 2);
 	RNA_def_property_ui_text(prop, "Use Y Limit", "Use minimum/maximum y limit");
