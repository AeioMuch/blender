--- conflicted
+++ resolved
@@ -606,7 +606,6 @@
 	return ((lmd->flag & MOD_LAPLACIANDEFORM_BIND) && (lmd->cache_system != NULL));
 }
 
-<<<<<<< HEAD
 static int rna_ClothModifier_show_debug_data_get(PointerRNA *ptr)
 {
 	ClothModifierData *clmd = (ClothModifierData *)ptr->data;
@@ -625,7 +624,10 @@
 		if (clmd->debug_data) {
 			BKE_sim_debug_data_free(clmd->debug_data);
 			clmd->debug_data = NULL;
-=======
+		}
+	}
+}
+
 /* NOTE: Curve and array modifiers requires curve path to be evaluated,
  * dependency graph will make sure that curve eval would create such a path,
  * but if curve was already evaluated we might miss path.
@@ -656,7 +658,6 @@
 		Curve *curve = amd->curve_ob->data;
 		if ((curve->flag & CU_PATH) == 0) {
 			DAG_id_tag_update(&curve->id, OB_RECALC_DATA);
->>>>>>> 68600920
 		}
 	}
 }
