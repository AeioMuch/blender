/*
 * ***** BEGIN GPL LICENSE BLOCK *****
 *
 * This program is free software; you can redistribute it and/or
 * modify it under the terms of the GNU General Public License
 * as published by the Free Software Foundation; either version 2
 * of the License, or (at your option) any later version.
 *
 * This program is distributed in the hope that it will be useful,
 * but WITHOUT ANY WARRANTY; without even the implied warranty of
 * MERCHANTABILITY or FITNESS FOR A PARTICULAR PURPOSE.  See the
 * GNU General Public License for more details.
 *
 * You should have received a copy of the GNU General Public License
 * along with this program; if not, write to the Free Software Foundation,
 * Inc., 51 Franklin Street, Fifth Floor, Boston, MA 02110-1301, USA.
 *
 * Contributor(s): Blender Foundation (2008), Juho Veps‰l‰inen
 *
 * ***** END GPL LICENSE BLOCK *****
 */

/** \file blender/makesrna/intern/rna_modifier.c
 *  \ingroup RNA
 */


#include <float.h>
#include <limits.h>
#include <stdlib.h>

#include "RNA_define.h"
#include "RNA_enum_types.h"

#include "rna_internal.h"

#include "DNA_armature_types.h"
#include "DNA_mesh_types.h"
#include "DNA_modifier_types.h"
#include "DNA_object_types.h"
#include "DNA_object_force.h"
#include "DNA_scene_types.h"

#include "MEM_guardedalloc.h"

#include "BLI_math.h"

#include "BLF_translation.h"

#include "BKE_animsys.h"
#include "BKE_bmesh.h" /* For BevelModifierData */
#include "BKE_dynamicpaint.h"
#include "BKE_multires.h"
#include "BKE_smoke.h" /* For smokeModifier_free & smokeModifier_createType */

#include "WM_api.h"
#include "WM_types.h"

EnumPropertyItem modifier_type_items[] = {
	{0, "", 0, N_("Modify"), ""},
	{eModifierType_UVProject, "UV_PROJECT", ICON_MOD_UVPROJECT, "UV Project", ""},
	{eModifierType_WeightVGEdit, "VERTEX_WEIGHT_EDIT", ICON_MOD_VERTEX_WEIGHT, "Vertex Weight Edit", ""},
	{eModifierType_WeightVGMix, "VERTEX_WEIGHT_MIX", ICON_MOD_VERTEX_WEIGHT, "Vertex Weight Mix", ""},
	{eModifierType_WeightVGProximity, "VERTEX_WEIGHT_PROXIMITY", ICON_MOD_VERTEX_WEIGHT,
	                                  "Vertex Weight Proximity", ""},
	{0, "", 0, N_("Generate"), ""},
	{eModifierType_Array, "ARRAY", ICON_MOD_ARRAY, "Array", ""},
	{eModifierType_Bevel, "BEVEL", ICON_MOD_BEVEL, "Bevel", ""},
	{eModifierType_Boolean, "BOOLEAN", ICON_MOD_BOOLEAN, "Boolean", ""},
	{eModifierType_Build, "BUILD", ICON_MOD_BUILD, "Build", ""},
	{eModifierType_Decimate, "DECIMATE", ICON_MOD_DECIM, "Decimate", ""},
	{eModifierType_EdgeSplit, "EDGE_SPLIT", ICON_MOD_EDGESPLIT, "Edge Split", ""},
	{eModifierType_Mask, "MASK", ICON_MOD_MASK, "Mask", ""},
	{eModifierType_Mirror, "MIRROR", ICON_MOD_MIRROR, "Mirror", ""},
	{eModifierType_Multires, "MULTIRES", ICON_MOD_MULTIRES, "Multiresolution", ""},
	{eModifierType_Remesh, "REMESH", ICON_MOD_REMESH, "Remesh", ""},
	{eModifierType_Screw, "SCREW", ICON_MOD_SCREW, "Screw", ""},
	{eModifierType_Skin, "SKIN", ICON_MOD_SKIN, "Skin", ""},
	{eModifierType_Solidify, "SOLIDIFY", ICON_MOD_SOLIDIFY, "Solidify", ""},
	{eModifierType_Subsurf, "SUBSURF", ICON_MOD_SUBSURF, "Subdivision Surface", ""},
	{0, "", 0, N_("Deform"), ""},
	{eModifierType_Armature, "ARMATURE", ICON_MOD_ARMATURE, "Armature", ""},
	{eModifierType_Cast, "CAST", ICON_MOD_CAST, "Cast", ""},
	{eModifierType_Curve, "CURVE", ICON_MOD_CURVE, "Curve", ""},
	{eModifierType_Displace, "DISPLACE", ICON_MOD_DISPLACE, "Displace", ""},
	{eModifierType_Hook, "HOOK", ICON_HOOK, "Hook", ""},
	{eModifierType_LaplacianSmooth, "LAPLACIANSMOOTH", ICON_MOD_SMOOTH, "Laplacian Smooth", ""},
	{eModifierType_Lattice, "LATTICE", ICON_MOD_LATTICE, "Lattice", ""},
	{eModifierType_MeshDeform, "MESH_DEFORM", ICON_MOD_MESHDEFORM, "Mesh Deform", ""},
	{eModifierType_Shrinkwrap, "SHRINKWRAP", ICON_MOD_SHRINKWRAP, "Shrinkwrap", ""},
	{eModifierType_SimpleDeform, "SIMPLE_DEFORM", ICON_MOD_SIMPLEDEFORM, "Simple Deform", ""},
	{eModifierType_Smooth, "SMOOTH", ICON_MOD_SMOOTH, "Smooth", ""},
	{eModifierType_Warp, "WARP", ICON_MOD_WARP, "Warp", ""},
	{eModifierType_Wave, "WAVE", ICON_MOD_WAVE, "Wave", ""},
	{0, "", 0, N_("Simulate"), ""},
	{eModifierType_Cloth, "CLOTH", ICON_MOD_CLOTH, "Cloth", ""},
	{eModifierType_Collision, "COLLISION", ICON_MOD_PHYSICS, "Collision", ""},
	{eModifierType_DynamicPaint, "DYNAMIC_PAINT", ICON_MOD_DYNAMICPAINT, "Dynamic Paint", ""},
	{eModifierType_Explode, "EXPLODE", ICON_MOD_EXPLODE, "Explode", ""},
	{eModifierType_Fluidsim, "FLUID_SIMULATION", ICON_MOD_FLUIDSIM, "Fluid Simulation", ""},
	{eModifierType_Ocean, "OCEAN", ICON_MOD_OCEAN, "Ocean", ""},
	{eModifierType_ParticleInstance, "PARTICLE_INSTANCE", ICON_MOD_PARTICLES, "Particle Instance", ""},
	{eModifierType_ParticleSystem, "PARTICLE_SYSTEM", ICON_MOD_PARTICLES, "Particle System", ""},
	{eModifierType_Smoke, "SMOKE", ICON_MOD_SMOKE, "Smoke", ""},
	{eModifierType_Softbody, "SOFT_BODY", ICON_MOD_SOFT, "Soft Body", ""},
	{eModifierType_Surface, "SURFACE", ICON_MOD_PHYSICS, "Surface", ""},
	{0, NULL, 0, NULL, NULL}
};

#ifdef RNA_RUNTIME

#include "DNA_particle_types.h"
#include "DNA_smoke_types.h"

#include "BKE_context.h"
#include "BKE_depsgraph.h"
#include "BKE_library.h"
#include "BKE_modifier.h"
#include "BKE_particle.h"

static void rna_UVProject_projectors_begin(CollectionPropertyIterator *iter, PointerRNA *ptr)
{
	UVProjectModifierData *uvp = (UVProjectModifierData *)ptr->data;
	rna_iterator_array_begin(iter, (void *)uvp->projectors, sizeof(Object *), uvp->num_projectors, 0, NULL);
}

static StructRNA *rna_Modifier_refine(struct PointerRNA *ptr)
{
	ModifierData *md = (ModifierData *)ptr->data;

	switch (md->type) {
		case eModifierType_Subsurf:
			return &RNA_SubsurfModifier;
		case eModifierType_Lattice:
			return &RNA_LatticeModifier;
		case eModifierType_Curve:
			return &RNA_CurveModifier;
		case eModifierType_Build:
			return &RNA_BuildModifier;
		case eModifierType_Mirror:
			return &RNA_MirrorModifier;
		case eModifierType_Decimate:
			return &RNA_DecimateModifier;
		case eModifierType_Wave:
			return &RNA_WaveModifier;
		case eModifierType_Armature:
			return &RNA_ArmatureModifier;
		case eModifierType_Hook:
			return &RNA_HookModifier;
		case eModifierType_Softbody:
			return &RNA_SoftBodyModifier;
		case eModifierType_Boolean:
			return &RNA_BooleanModifier;
		case eModifierType_Array:
			return &RNA_ArrayModifier;
		case eModifierType_EdgeSplit:
			return &RNA_EdgeSplitModifier;
		case eModifierType_Displace:
			return &RNA_DisplaceModifier;
		case eModifierType_UVProject:
			return &RNA_UVProjectModifier;
		case eModifierType_Smooth:
			return &RNA_SmoothModifier;
		case eModifierType_Cast:
			return &RNA_CastModifier;
		case eModifierType_MeshDeform:
			return &RNA_MeshDeformModifier;
		case eModifierType_ParticleSystem:
			return &RNA_ParticleSystemModifier;
		case eModifierType_ParticleInstance:
			return &RNA_ParticleInstanceModifier;
		case eModifierType_Explode:
			return &RNA_ExplodeModifier;
		case eModifierType_Cloth:
			return &RNA_ClothModifier;
		case eModifierType_Collision:
			return &RNA_CollisionModifier;
		case eModifierType_Bevel:
			return &RNA_BevelModifier;
		case eModifierType_Shrinkwrap:
			return &RNA_ShrinkwrapModifier;
		case eModifierType_Fluidsim:
			return &RNA_FluidSimulationModifier;
		case eModifierType_Mask:
			return &RNA_MaskModifier;
		case eModifierType_SimpleDeform:
			return &RNA_SimpleDeformModifier;
		case eModifierType_Multires:
			return &RNA_MultiresModifier;
		case eModifierType_Surface:
			return &RNA_SurfaceModifier;
		case eModifierType_Smoke:
			return &RNA_SmokeModifier;
		case eModifierType_Solidify:
			return &RNA_SolidifyModifier;
		case eModifierType_Screw:
			return &RNA_ScrewModifier;
		case eModifierType_Ocean:
			return &RNA_OceanModifier;
		case eModifierType_Warp:
			return &RNA_WarpModifier;
		case eModifierType_WeightVGEdit:
			return &RNA_VertexWeightEditModifier;
		case eModifierType_WeightVGMix:
			return &RNA_VertexWeightMixModifier;
		case eModifierType_WeightVGProximity:
			return &RNA_VertexWeightProximityModifier;
		case eModifierType_DynamicPaint:
			return &RNA_DynamicPaintModifier;
		case eModifierType_Remesh:
			return &RNA_RemeshModifier;
<<<<<<< HEAD
		case eModifierType_LaplacianSmooth:
			return &RNA_LaplacianSmoothModifier;
=======
		case eModifierType_Skin:
			return &RNA_SkinModifier;
>>>>>>> 6e97ecee
		default:
			return &RNA_Modifier;
	}
}

void rna_Modifier_name_set(PointerRNA *ptr, const char *value)
{
	ModifierData *md = ptr->data;
	char oldname[sizeof(md->name)];
	
	/* make a copy of the old name first */
	BLI_strncpy(oldname, md->name, sizeof(md->name));
	
	/* copy the new name into the name slot */
	BLI_strncpy_utf8(md->name, value, sizeof(md->name));
	
	/* make sure the name is truly unique */
	if (ptr->id.data) {
		Object *ob = ptr->id.data;
		modifier_unique_name(&ob->modifiers, md);
	}
	
	/* fix all the animation data which may link to this */
	BKE_all_animdata_fix_paths_rename(NULL, "modifiers", oldname, md->name);
}

static char *rna_Modifier_path(PointerRNA *ptr)
{
	return BLI_sprintfN("modifiers[\"%s\"]", ((ModifierData *)ptr->data)->name);
}

static void rna_Modifier_update(Main *UNUSED(bmain), Scene *UNUSED(scene), PointerRNA *ptr)
{
	DAG_id_tag_update(ptr->id.data, OB_RECALC_DATA);
	WM_main_add_notifier(NC_OBJECT | ND_MODIFIER, ptr->id.data);
}

static void rna_Modifier_dependency_update(Main *bmain, Scene *scene, PointerRNA *ptr)
{
	rna_Modifier_update(bmain, scene, ptr);
	DAG_scene_sort(bmain, scene);
}

static void rna_Smoke_set_type(Main *bmain, Scene *scene, PointerRNA *ptr)
{
	SmokeModifierData *smd = (SmokeModifierData *)ptr->data;
	Object *ob = (Object *)ptr->id.data;
	ParticleSystemModifierData *psmd = NULL;
	ParticleSystem *psys = NULL;
	ParticleSettings *part = NULL;

	/* nothing changed */
	if ((smd->type & MOD_SMOKE_TYPE_DOMAIN) && smd->domain)
		return;
		
	smokeModifier_free(smd); /* XXX TODO: completely free all 3 pointers */
	smokeModifier_createType(smd); /* create regarding of selected type */

	switch (smd->type) {
		case MOD_SMOKE_TYPE_DOMAIN:
			ob->dt = OB_WIRE;
			break;
		case MOD_SMOKE_TYPE_FLOW:
			for (psys = ob->particlesystem.first; psys; psys = psys->next)
				if (psys->part->type == PART_EMITTER)
					break;
			if (ob->type == OB_MESH && !psys) {
				/* add particle system */
				psmd = (ParticleSystemModifierData *)object_add_particle_system(scene, ob, NULL);
				if (psmd) {
					psys = psmd->psys;
					part = psys->part;
					part->lifetime = 1.0f;
					part->sta = 1.0f;
					part->end = 250.0f;
					part->ren_as = PART_DRAW_NOT;
					part->flag |= PART_UNBORN;
					part->draw_as = PART_DRAW_DOT;
					BLI_strncpy(psys->name, "SmokeParticles", sizeof(psys->name));
					psys->recalc |= (PSYS_RECALC_RESET | PSYS_RECALC_PHYS);
					DAG_id_tag_update(ptr->id.data, OB_RECALC_DATA);
				}
			}
			if (smd->flow)
				smd->flow->psys = psys;
		case MOD_SMOKE_TYPE_COLL:
		case 0:
		default:
			ob->dt = OB_TEXTURE;
			break;
	}
	
	/* update dependency since a domain - other type switch could have happened */
	rna_Modifier_dependency_update(bmain, scene, ptr);
}

static void rna_ExplodeModifier_vgroup_get(PointerRNA *ptr, char *value)
{
	ExplodeModifierData *emd = (ExplodeModifierData *)ptr->data;
	rna_object_vgroup_name_index_get(ptr, value, emd->vgroup);
}

static int rna_ExplodeModifier_vgroup_length(PointerRNA *ptr)
{
	ExplodeModifierData *emd = (ExplodeModifierData *)ptr->data;
	return rna_object_vgroup_name_index_length(ptr, emd->vgroup);
}

static void rna_ExplodeModifier_vgroup_set(PointerRNA *ptr, const char *value)
{
	ExplodeModifierData *emd = (ExplodeModifierData *)ptr->data;
	rna_object_vgroup_name_index_set(ptr, value, &emd->vgroup);
}

static void rna_SimpleDeformModifier_vgroup_set(PointerRNA *ptr, const char *value)
{
	SimpleDeformModifierData *smd = (SimpleDeformModifierData *)ptr->data;
	rna_object_vgroup_name_set(ptr, value, smd->vgroup_name, sizeof(smd->vgroup_name));
}

static void rna_ShrinkwrapModifier_vgroup_set(PointerRNA *ptr, const char *value)
{
	ShrinkwrapModifierData *smd = (ShrinkwrapModifierData *)ptr->data;
	rna_object_vgroup_name_set(ptr, value, smd->vgroup_name, sizeof(smd->vgroup_name));
}

static void rna_LatticeModifier_vgroup_set(PointerRNA *ptr, const char *value)
{
	LatticeModifierData *lmd = (LatticeModifierData *)ptr->data;
	rna_object_vgroup_name_set(ptr, value, lmd->name, sizeof(lmd->name));
}

static void rna_ArmatureModifier_vgroup_set(PointerRNA *ptr, const char *value)
{
	ArmatureModifierData *lmd = (ArmatureModifierData *)ptr->data;
	rna_object_vgroup_name_set(ptr, value, lmd->defgrp_name, sizeof(lmd->defgrp_name));
}

static void rna_CurveModifier_vgroup_set(PointerRNA *ptr, const char *value)
{
	CurveModifierData *lmd = (CurveModifierData *)ptr->data;
	rna_object_vgroup_name_set(ptr, value, lmd->name, sizeof(lmd->name));
}

static void rna_DisplaceModifier_vgroup_set(PointerRNA *ptr, const char *value)
{
	DisplaceModifierData *lmd = (DisplaceModifierData *)ptr->data;
	rna_object_vgroup_name_set(ptr, value, lmd->defgrp_name, sizeof(lmd->defgrp_name));
}

static void rna_HookModifier_vgroup_set(PointerRNA *ptr, const char *value)
{
	HookModifierData *lmd = (HookModifierData *)ptr->data;
	rna_object_vgroup_name_set(ptr, value, lmd->name, sizeof(lmd->name));
}

static void rna_MaskModifier_vgroup_set(PointerRNA *ptr, const char *value)
{
	MaskModifierData *lmd = (MaskModifierData *)ptr->data;
	rna_object_vgroup_name_set(ptr, value, lmd->vgroup, sizeof(lmd->vgroup));
}

static void rna_MeshDeformModifier_vgroup_set(PointerRNA *ptr, const char *value)
{
	MeshDeformModifierData *lmd = (MeshDeformModifierData *)ptr->data;
	rna_object_vgroup_name_set(ptr, value, lmd->defgrp_name, sizeof(lmd->defgrp_name));
}

static void rna_SmoothModifier_vgroup_set(PointerRNA *ptr, const char *value)
{
	SmoothModifierData *lmd = (SmoothModifierData *)ptr->data;
	rna_object_vgroup_name_set(ptr, value, lmd->defgrp_name, sizeof(lmd->defgrp_name));
}

static void rna_LaplacianSmoothModifier_vgroup_set(PointerRNA *ptr, const char *value)
{
	LaplacianSmoothModifierData *lmd = (LaplacianSmoothModifierData *)ptr->data;
	rna_object_vgroup_name_set(ptr, value, lmd->defgrp_name, sizeof(lmd->defgrp_name));
}

static void rna_WaveModifier_vgroup_set(PointerRNA *ptr, const char *value)
{
	WaveModifierData *lmd = (WaveModifierData *)ptr->data;
	rna_object_vgroup_name_set(ptr, value, lmd->defgrp_name, sizeof(lmd->defgrp_name));
}

static void rna_CastModifier_vgroup_set(PointerRNA *ptr, const char *value)
{
	CastModifierData *lmd = (CastModifierData *)ptr->data;
	rna_object_vgroup_name_set(ptr, value, lmd->defgrp_name, sizeof(lmd->defgrp_name));
}

static void rna_SolidifyModifier_vgroup_set(PointerRNA *ptr, const char *value)
{
	SolidifyModifierData *smd = (SolidifyModifierData *)ptr->data;
	rna_object_vgroup_name_set(ptr, value, smd->defgrp_name, sizeof(smd->defgrp_name));
}

static void rna_WeightVGModifier_vgroup_set(PointerRNA *ptr, const char *value)
{
	ModifierData *md = (ModifierData *)ptr->data;
	if (md->type == eModifierType_WeightVGEdit) {
		WeightVGEditModifierData *wmd = (WeightVGEditModifierData *)md;
		rna_object_vgroup_name_set(ptr, value, wmd->defgrp_name, sizeof(wmd->defgrp_name));
	}
	else if (md->type == eModifierType_WeightVGMix) {
		WeightVGMixModifierData *wmd = (WeightVGMixModifierData *)md;
		rna_object_vgroup_name_set(ptr, value, wmd->defgrp_name_a, sizeof(wmd->defgrp_name_a));
	}
	else if (md->type == eModifierType_WeightVGProximity) {
		WeightVGProximityModifierData *wmd = (WeightVGProximityModifierData *)md;
		rna_object_vgroup_name_set(ptr, value, wmd->defgrp_name, sizeof(wmd->defgrp_name));
	}
}

static void rna_WeightVGModifier_mask_vgroup_set(PointerRNA *ptr, const char *value)
{
	ModifierData *md = (ModifierData *)ptr->data;
	if (md->type == eModifierType_WeightVGEdit) {
		WeightVGEditModifierData *wmd = (WeightVGEditModifierData *)md;
		rna_object_vgroup_name_set(ptr, value, wmd->mask_defgrp_name, sizeof(wmd->mask_defgrp_name));
	}
	else if (md->type == eModifierType_WeightVGMix) {
		WeightVGMixModifierData *wmd = (WeightVGMixModifierData *)md;
		rna_object_vgroup_name_set(ptr, value, wmd->mask_defgrp_name, sizeof(wmd->mask_defgrp_name));
	}
	else if (md->type == eModifierType_WeightVGProximity) {
		WeightVGProximityModifierData *wmd = (WeightVGProximityModifierData *)md;
		rna_object_vgroup_name_set(ptr, value, wmd->mask_defgrp_name, sizeof(wmd->mask_defgrp_name));
	}
}

static void rna_WeightVGMixModifier_vgroup2_set(PointerRNA *ptr, const char *value)
{
	WeightVGMixModifierData *wmd = (WeightVGMixModifierData *)ptr->data;
	rna_object_vgroup_name_set(ptr, value, wmd->defgrp_name_b, sizeof(wmd->defgrp_name_b));
}

static void rna_MappingInfo_uvlayer_set(PointerRNA *ptr, const char *value)
{
	MappingInfoModifierData *mmd = (MappingInfoModifierData *)ptr->data;
	rna_object_uvlayer_name_set(ptr, value, mmd->uvlayer_name, sizeof(mmd->uvlayer_name));
}

static void rna_UVProjectModifier_uvlayer_set(PointerRNA *ptr, const char *value)
{
	UVProjectModifierData *umd = (UVProjectModifierData *)ptr->data;
	rna_object_uvlayer_name_set(ptr, value, umd->uvlayer_name, sizeof(umd->uvlayer_name));
}

static void RNA_WarpModifier_vgroup_set(PointerRNA *ptr, const char *value)
{
	WarpModifierData *tmd = (WarpModifierData *)ptr->data;
	rna_object_vgroup_name_set(ptr, value, tmd->defgrp_name, sizeof(tmd->defgrp_name));
}

static void rna_WeightVGModifier_mask_uvlayer_set(PointerRNA *ptr, const char *value)
{
	ModifierData *md = (ModifierData *)ptr->data;
	if (md->type == eModifierType_WeightVGEdit) {
		WeightVGEditModifierData *wmd = (WeightVGEditModifierData *)md;
		rna_object_uvlayer_name_set(ptr, value, wmd->mask_tex_uvlayer_name, sizeof(wmd->mask_tex_uvlayer_name));
	}
	else if (md->type == eModifierType_WeightVGMix) {
		WeightVGMixModifierData *wmd = (WeightVGMixModifierData *)md;
		rna_object_uvlayer_name_set(ptr, value, wmd->mask_tex_uvlayer_name, sizeof(wmd->mask_tex_uvlayer_name));
	}
	else if (md->type == eModifierType_WeightVGProximity) {
		WeightVGProximityModifierData *wmd = (WeightVGProximityModifierData *)md;
		rna_object_uvlayer_name_set(ptr, value, wmd->mask_tex_uvlayer_name, sizeof(wmd->mask_tex_uvlayer_name));
	}
}

static void rna_MultiresModifier_type_set(PointerRNA *ptr, int value)
{
	Object *ob = (Object *)ptr->id.data;
	MultiresModifierData *mmd = (MultiresModifierData *)ptr->data;

	multires_force_update(ob);
	mmd->simple = value;
}

static void rna_MultiresModifier_level_range(PointerRNA *ptr, int *min, int *max, int *softmin, int *softmax)
{
	MultiresModifierData *mmd = (MultiresModifierData *)ptr->data;

	*min = 0;
	*max = mmd->totlvl; /* intentionally _not_ -1 */
	*max = MAX2(0, *max);
}

static int rna_MultiresModifier_external_get(PointerRNA *ptr)
{
	Object *ob = (Object *)ptr->id.data;
	Mesh *me = ob->data;

	return CustomData_external_test(&me->ldata, CD_MDISPS);
}

static void rna_MultiresModifier_filepath_get(PointerRNA *ptr, char *value)
{
	Object *ob = (Object *)ptr->id.data;
	CustomDataExternal *external = ((Mesh *)ob->data)->ldata.external;

	BLI_strncpy(value, (external) ? external->filename : "", sizeof(external->filename));
}

static void rna_MultiresModifier_filepath_set(PointerRNA *ptr, const char *value)
{
	Object *ob = (Object *)ptr->id.data;
	CustomDataExternal *external = ((Mesh *)ob->data)->ldata.external;

	if (external && strcmp(external->filename, value)) {
		BLI_strncpy(external->filename, value, sizeof(external->filename));
		multires_force_external_reload(ob);
	}
}

static int rna_MultiresModifier_filepath_length(PointerRNA *ptr)
{
	Object *ob = (Object *)ptr->id.data;
	CustomDataExternal *external = ((Mesh *)ob->data)->ldata.external;

	return strlen((external) ? external->filename : "");
}

static void modifier_object_set(Object *self, Object **ob_p, int type, PointerRNA value)
{
	Object *ob = value.data;

	if (!self || ob != self) {
		if (!ob || type == OB_EMPTY || ob->type == type) {
			id_lib_extern((ID *)ob);
			*ob_p = ob;
		}
	}
}

static void rna_LatticeModifier_object_set(PointerRNA *ptr, PointerRNA value)
{
	modifier_object_set(ptr->id.data, &((LatticeModifierData *)ptr->data)->object, OB_LATTICE, value);
}

static void rna_BooleanModifier_object_set(PointerRNA *ptr, PointerRNA value)
{
	modifier_object_set(ptr->id.data, &((BooleanModifierData *)ptr->data)->object, OB_MESH, value);
}

static void rna_CurveModifier_object_set(PointerRNA *ptr, PointerRNA value)
{
	modifier_object_set(ptr->id.data, &((CurveModifierData *)ptr->data)->object, OB_CURVE, value);
}

static void rna_CastModifier_object_set(PointerRNA *ptr, PointerRNA value)
{
	modifier_object_set(ptr->id.data, &((CastModifierData *)ptr->data)->object, OB_EMPTY, value);
}

static void rna_ArmatureModifier_object_set(PointerRNA *ptr, PointerRNA value)
{
	modifier_object_set(ptr->id.data, &((ArmatureModifierData *)ptr->data)->object, OB_ARMATURE, value);
}

static void rna_MaskModifier_armature_set(PointerRNA *ptr, PointerRNA value)
{
	modifier_object_set(ptr->id.data, &((MaskModifierData *)ptr->data)->ob_arm, OB_ARMATURE, value);
}

static void rna_ShrinkwrapModifier_auxiliary_target_set(PointerRNA *ptr, PointerRNA value)
{
	modifier_object_set(ptr->id.data, &((ShrinkwrapModifierData *)ptr->data)->auxTarget, OB_MESH, value);
}

static void rna_ShrinkwrapModifier_target_set(PointerRNA *ptr, PointerRNA value)
{
	modifier_object_set(ptr->id.data, &((ShrinkwrapModifierData *)ptr->data)->target, OB_MESH, value);
}

static int rna_ShrinkwrapModifier_face_cull_get(PointerRNA *ptr)
{
	ShrinkwrapModifierData *swm = (ShrinkwrapModifierData *)ptr->data;
	return swm->shrinkOpts & (MOD_SHRINKWRAP_CULL_TARGET_FRONTFACE | MOD_SHRINKWRAP_CULL_TARGET_BACKFACE);
}

static void rna_ShrinkwrapModifier_face_cull_set(struct PointerRNA *ptr, int value)
{
	ShrinkwrapModifierData *swm = (ShrinkwrapModifierData *)ptr->data;
	
	swm->shrinkOpts =
	    (swm->shrinkOpts & ~(MOD_SHRINKWRAP_CULL_TARGET_FRONTFACE | MOD_SHRINKWRAP_CULL_TARGET_BACKFACE)) | value;
}

static void rna_MeshDeformModifier_object_set(PointerRNA *ptr, PointerRNA value)
{
	modifier_object_set(ptr->id.data, &((MeshDeformModifierData *)ptr->data)->object, OB_MESH, value);
}

static void rna_ArrayModifier_end_cap_set(PointerRNA *ptr, PointerRNA value)
{
	modifier_object_set(ptr->id.data, &((ArrayModifierData *)ptr->data)->end_cap, OB_MESH, value);
}

static void rna_ArrayModifier_start_cap_set(PointerRNA *ptr, PointerRNA value)
{
	modifier_object_set(ptr->id.data, &((ArrayModifierData *)ptr->data)->start_cap, OB_MESH, value);
}

static void rna_ArrayModifier_curve_set(PointerRNA *ptr, PointerRNA value)
{
	modifier_object_set(ptr->id.data, &((ArrayModifierData *)ptr->data)->curve_ob, OB_CURVE, value);
}

static int rna_MeshDeformModifier_is_bound_get(PointerRNA *ptr)
{
	return (((MeshDeformModifierData *)ptr->data)->bindcagecos != NULL);
}

static PointerRNA rna_SoftBodyModifier_settings_get(PointerRNA *ptr)
{
	Object *ob = (Object *)ptr->id.data;
	return rna_pointer_inherit_refine(ptr, &RNA_SoftBodySettings, ob->soft);
}

static PointerRNA rna_SoftBodyModifier_point_cache_get(PointerRNA *ptr)
{
	Object *ob = (Object *)ptr->id.data;
	return rna_pointer_inherit_refine(ptr, &RNA_PointCache, ob->soft->pointcache);
}

static PointerRNA rna_CollisionModifier_settings_get(PointerRNA *ptr)
{
	Object *ob = (Object *)ptr->id.data;
	return rna_pointer_inherit_refine(ptr, &RNA_CollisionSettings, ob->pd);
}

static PointerRNA rna_UVProjector_object_get(PointerRNA *ptr)
{
	Object **ob = (Object **)ptr->data;
	return rna_pointer_inherit_refine(ptr, &RNA_Object, *ob);
}

static void rna_UVProjector_object_set(PointerRNA *ptr, PointerRNA value)
{
	Object **ob = (Object **)ptr->data;

	if (*ob)
		id_us_min((ID *)*ob);
	if (value.data)
		id_us_plus((ID *)value.data);

	*ob = value.data;
}

static void rna_UVProjectModifier_num_projectors_set(PointerRNA *ptr, int value)
{
	UVProjectModifierData *md = (UVProjectModifierData *)ptr->data;
	int a;

	md->num_projectors = CLAMPIS(value, 1, MOD_UVPROJECT_MAX);
	for (a = md->num_projectors; a < MOD_UVPROJECT_MAX; a++)
		md->projectors[a] = NULL;
}

static int rna_OceanModifier_is_build_enabled_get(PointerRNA *UNUSED(ptr))
{
#ifdef WITH_OCEANSIM
	return 1;
#else /* WITH_OCEANSIM */
	return 0;
#endif /* WITH_OCEANSIM */
}

static void rna_OceanModifier_init_update(Main *bmain, Scene *scene, PointerRNA *ptr)
{
	OceanModifierData *omd = (OceanModifierData *)ptr->data;
	
	omd->refresh |= (MOD_OCEAN_REFRESH_RESET | MOD_OCEAN_REFRESH_SIM | MOD_OCEAN_REFRESH_CLEAR_CACHE);
	
	rna_Modifier_update(bmain, scene, ptr);
}

static void rna_OceanModifier_sim_update(Main *bmain, Scene *scene, PointerRNA *ptr)
{
	OceanModifierData *omd = (OceanModifierData *)ptr->data;
	
	omd->refresh |= MOD_OCEAN_REFRESH_SIM;
	
	rna_Modifier_update(bmain, scene, ptr);
}

static void rna_OceanModifier_topology_update(Main *bmain, Scene *scene, PointerRNA *ptr)
{
	OceanModifierData *omd = (OceanModifierData *)ptr->data;
	
	omd->refresh |= MOD_OCEAN_REFRESH_TOPOLOGY;
	
	rna_Modifier_update(bmain, scene, ptr);
}

static void rna_OceanModifier_ocean_chop_set(PointerRNA *ptr, float value)
{
	OceanModifierData *omd = (OceanModifierData *)ptr->data;
	float old_value = omd->chop_amount;
	
	omd->chop_amount = value;
	
	if ((old_value == 0.0f && value > 0.0f) ||
	    (old_value > 0.0f && value == 0.0f))
	{
		omd->refresh |= MOD_OCEAN_REFRESH_RESET;
		omd->refresh |= MOD_OCEAN_REFRESH_CLEAR_CACHE;
	}
}

static float rna_EdgeSplitModifier_split_angle_get(PointerRNA *ptr)
{
	EdgeSplitModifierData *md = (EdgeSplitModifierData *)ptr->data;
	return DEG2RADF(md->split_angle);
}

static void rna_EdgeSplitModifier_split_angle_set(PointerRNA *ptr, float value)
{
	EdgeSplitModifierData *md = (EdgeSplitModifierData *)ptr->data;
	value = RAD2DEGF(value);
	CLAMP(value, 0.0f, 180.0f);
	md->split_angle = (int)value;
}

static float rna_BevelModifier_angle_limit_get(PointerRNA *ptr)
{
	BevelModifierData *md = (BevelModifierData *)ptr->data;
	return DEG2RADF(md->bevel_angle);
}

static void rna_BevelModifier_angle_limit_set(PointerRNA *ptr, float value)
{
	BevelModifierData *md = (BevelModifierData *)ptr->data;
	value = RAD2DEGF(value);
	CLAMP(value, 0.0f, 180.0f);
	md->bevel_angle = (int)value;
}

#else

static PropertyRNA *rna_def_property_subdivision_common(StructRNA *srna, const char type[])
{
	static EnumPropertyItem prop_subdivision_type_items[] = {
		{0, "CATMULL_CLARK", 0, "Catmull-Clark", ""},
		{1, "SIMPLE", 0, "Simple", ""},
		{0, NULL, 0, NULL, NULL}
	};

	PropertyRNA *prop = RNA_def_property(srna, "subdivision_type", PROP_ENUM, PROP_NONE);
	RNA_def_property_enum_sdna(prop, NULL, type);
	RNA_def_property_enum_items(prop, prop_subdivision_type_items);
	RNA_def_property_ui_text(prop, "Subdivision Type", "Select type of subdivision algorithm");
	RNA_def_property_update(prop, 0, "rna_Modifier_update");

	return prop;
}

static void rna_def_modifier_subsurf(BlenderRNA *brna)
{
	StructRNA *srna;
	PropertyRNA *prop;

	srna = RNA_def_struct(brna, "SubsurfModifier", "Modifier");
	RNA_def_struct_ui_text(srna, "Subsurf Modifier", "Subdivision surface modifier");
	RNA_def_struct_sdna(srna, "SubsurfModifierData");
	RNA_def_struct_ui_icon(srna, ICON_MOD_SUBSURF);

	rna_def_property_subdivision_common(srna, "subdivType");

	prop = RNA_def_property(srna, "levels", PROP_INT, PROP_UNSIGNED);
	RNA_def_property_int_sdna(prop, NULL, "levels");
	RNA_def_property_ui_range(prop, 0, 6, 1, 0);
	RNA_def_property_ui_text(prop, "Levels", "Number of subdivisions to perform");
	RNA_def_property_update(prop, 0, "rna_Modifier_update");

	prop = RNA_def_property(srna, "render_levels", PROP_INT, PROP_UNSIGNED);
	RNA_def_property_int_sdna(prop, NULL, "renderLevels");
	RNA_def_property_ui_range(prop, 0, 6, 1, 0);
	RNA_def_property_ui_text(prop, "Render Levels", "Number of subdivisions to perform when rendering");

	prop = RNA_def_property(srna, "show_only_control_edges", PROP_BOOLEAN, PROP_NONE);
	RNA_def_property_boolean_sdna(prop, NULL, "flags", eSubsurfModifierFlag_ControlEdges);
	RNA_def_property_ui_text(prop, "Optimal Display", "Skip drawing/rendering of interior subdivided edges");
	RNA_def_property_update(prop, 0, "rna_Modifier_update");
	
	prop = RNA_def_property(srna, "use_subsurf_uv", PROP_BOOLEAN, PROP_NONE);
	RNA_def_property_boolean_sdna(prop, NULL, "flags", eSubsurfModifierFlag_SubsurfUv);
	RNA_def_property_ui_text(prop, "Subdivide UVs", "Use subsurf to subdivide UVs");
	RNA_def_property_update(prop, 0, "rna_Modifier_update");
}

static void rna_def_modifier_generic_map_info(StructRNA *srna)
{
	static EnumPropertyItem prop_texture_coordinates_items[] = {
		{MOD_DISP_MAP_LOCAL, "LOCAL", 0, "Local", "Use the local coordinate system for the texture coordinates"},
		{MOD_DISP_MAP_GLOBAL, "GLOBAL", 0, "Global", "Use the global coordinate system for the texture coordinates"},
		{MOD_DISP_MAP_OBJECT, "OBJECT", 0, "Object",
		 "Use the linked object's local coordinate system for the texture coordinates"},
		{MOD_DISP_MAP_UV, "UV", 0, "UV", "Use UV coordinates for the texture coordinates"},
		{0, NULL, 0, NULL, NULL}
	};

	PropertyRNA *prop;

	prop = RNA_def_property(srna, "texture", PROP_POINTER, PROP_NONE);
	RNA_def_property_ui_text(prop, "Texture", "");
	RNA_def_property_flag(prop, PROP_EDITABLE);
	RNA_def_property_update(prop, 0, "rna_Modifier_update");

	prop = RNA_def_property(srna, "texture_coords", PROP_ENUM, PROP_NONE);
	RNA_def_property_enum_sdna(prop, NULL, "texmapping");
	RNA_def_property_enum_items(prop, prop_texture_coordinates_items);
	RNA_def_property_ui_text(prop, "Texture Coordinates", "");
	RNA_def_property_update(prop, 0, "rna_Modifier_dependency_update");

	prop = RNA_def_property(srna, "uv_layer", PROP_STRING, PROP_NONE);
	RNA_def_property_string_sdna(prop, NULL, "uvlayer_name");
	RNA_def_property_ui_text(prop, "UV Map", "UV map name");
	RNA_def_property_string_funcs(prop, NULL, NULL, "rna_MappingInfo_uvlayer_set");
	RNA_def_property_update(prop, 0, "rna_Modifier_update");

	prop = RNA_def_property(srna, "texture_coords_object", PROP_POINTER, PROP_NONE);
	RNA_def_property_pointer_sdna(prop, NULL, "map_object");
	RNA_def_property_ui_text(prop, "Texture Coordinate Object", "Object to set the texture coordinates");
	RNA_def_property_flag(prop, PROP_EDITABLE | PROP_ID_SELF_CHECK);
	RNA_def_property_update(prop, 0, "rna_Modifier_dependency_update");
}

static void rna_def_modifier_warp(BlenderRNA *brna)
{
	StructRNA *srna;
	PropertyRNA *prop;

	static EnumPropertyItem prop_falloff_items[] = {
		{eWarp_Falloff_None,    "NONE", 0, "No Falloff", ""},
		{eWarp_Falloff_Curve,   "CURVE", 0, "Curve", ""},
		{eWarp_Falloff_Smooth,  "SMOOTH", ICON_SMOOTHCURVE, "Smooth", ""},
		{eWarp_Falloff_Sphere,  "SPHERE", ICON_SPHERECURVE, "Sphere", ""},
		{eWarp_Falloff_Root,    "ROOT", ICON_ROOTCURVE, "Root", ""},
		{eWarp_Falloff_Sharp,   "SHARP", ICON_SHARPCURVE, "Sharp", ""},
		{eWarp_Falloff_Linear,  "LINEAR", ICON_LINCURVE, "Linear", ""},
		{eWarp_Falloff_Const,   "CONSTANT", ICON_NOCURVE, "Constant", ""},
		{0, NULL, 0, NULL, NULL}
	};

	srna = RNA_def_struct(brna, "WarpModifier", "Modifier");
	RNA_def_struct_ui_text(srna, "Warp Modifier", "Warp modifier");
	RNA_def_struct_sdna(srna, "WarpModifierData");
	RNA_def_struct_ui_icon(srna, ICON_MOD_WARP);

	prop = RNA_def_property(srna, "object_from", PROP_POINTER, PROP_NONE);
	RNA_def_property_ui_text(prop, "From", "Object to transform from");
	RNA_def_property_flag(prop, PROP_EDITABLE | PROP_ID_SELF_CHECK);
	RNA_def_property_update(prop, 0, "rna_Modifier_dependency_update");

	prop = RNA_def_property(srna, "object_to", PROP_POINTER, PROP_NONE);
	RNA_def_property_ui_text(prop, "To", "Object to transform to");
	RNA_def_property_flag(prop, PROP_EDITABLE | PROP_ID_SELF_CHECK);
	RNA_def_property_update(prop, 0, "rna_Modifier_dependency_update");

	prop = RNA_def_property(srna, "strength", PROP_FLOAT, PROP_NONE);
	RNA_def_property_range(prop, -FLT_MAX, FLT_MAX);
	RNA_def_property_ui_range(prop, -100, 100, 10, 2);
	RNA_def_property_ui_text(prop, "Strength", "");
	RNA_def_property_update(prop, 0, "rna_Modifier_update");

	prop = RNA_def_property(srna, "falloff_type", PROP_ENUM, PROP_NONE);
	RNA_def_property_enum_items(prop, prop_falloff_items);
	RNA_def_property_ui_text(prop, "Falloff Type", "");
	RNA_def_property_update(prop, 0, "rna_Modifier_update");

	prop = RNA_def_property(srna, "falloff_radius", PROP_FLOAT, PROP_UNSIGNED | PROP_DISTANCE);
	RNA_def_property_ui_text(prop, "Radius", "Radius to apply");
	RNA_def_property_update(prop, 0, "rna_Modifier_update");

	prop = RNA_def_property(srna, "falloff_curve", PROP_POINTER, PROP_NONE);
	RNA_def_property_pointer_sdna(prop, NULL, "curfalloff");
	RNA_def_property_ui_text(prop, "Falloff Curve", "Custom Lamp Falloff Curve");
	RNA_def_property_update(prop, 0, "rna_Modifier_update");

	prop = RNA_def_property(srna, "use_volume_preserve", PROP_BOOLEAN, PROP_NONE);
	RNA_def_property_boolean_sdna(prop, NULL, "flag", MOD_WARP_VOLUME_PRESERVE);
	RNA_def_property_ui_text(prop, "Preserve Volume", "Preserve volume when rotations are used");
	RNA_def_property_update(prop, 0, "rna_Modifier_update");

	prop = RNA_def_property(srna, "vertex_group", PROP_STRING, PROP_NONE);
	RNA_def_property_string_sdna(prop, NULL, "defgrp_name");
	RNA_def_property_ui_text(prop, "Vertex Group", "Vertex group name for modulating the deform");
	RNA_def_property_string_funcs(prop, NULL, NULL, "RNA_WarpModifier_vgroup_set");
	RNA_def_property_update(prop, 0, "rna_Modifier_update");

	rna_def_modifier_generic_map_info(srna);
}

static void rna_def_modifier_multires(BlenderRNA *brna)
{
	StructRNA *srna;
	PropertyRNA *prop;

	srna = RNA_def_struct(brna, "MultiresModifier", "Modifier");
	RNA_def_struct_ui_text(srna, "Multires Modifier", "Multiresolution mesh modifier");
	RNA_def_struct_sdna(srna, "MultiresModifierData");
	RNA_def_struct_ui_icon(srna, ICON_MOD_MULTIRES);

	prop = rna_def_property_subdivision_common(srna, "simple");
	RNA_def_property_enum_funcs(prop, NULL, "rna_MultiresModifier_type_set", NULL);

	prop = RNA_def_property(srna, "levels", PROP_INT, PROP_UNSIGNED);
	RNA_def_property_int_sdna(prop, NULL, "lvl");
	RNA_def_property_ui_text(prop, "Levels", "Number of subdivisions to use in the viewport");
	RNA_def_property_int_funcs(prop, NULL, NULL, "rna_MultiresModifier_level_range");
	RNA_def_property_update(prop, 0, "rna_Modifier_update");

	prop = RNA_def_property(srna, "sculpt_levels", PROP_INT, PROP_UNSIGNED);
	RNA_def_property_int_sdna(prop, NULL, "sculptlvl");
	RNA_def_property_ui_text(prop, "Sculpt Levels", "Number of subdivisions to use in sculpt mode");
	RNA_def_property_int_funcs(prop, NULL, NULL, "rna_MultiresModifier_level_range");
	RNA_def_property_update(prop, 0, "rna_Modifier_update");

	prop = RNA_def_property(srna, "render_levels", PROP_INT, PROP_UNSIGNED);
	RNA_def_property_int_sdna(prop, NULL, "renderlvl");
	RNA_def_property_ui_text(prop, "Render Levels", "The subdivision level visible at render time");
	RNA_def_property_int_funcs(prop, NULL, NULL, "rna_MultiresModifier_level_range");

	prop = RNA_def_property(srna, "total_levels", PROP_INT, PROP_UNSIGNED);
	RNA_def_property_int_sdna(prop, NULL, "totlvl");
	RNA_def_property_clear_flag(prop, PROP_EDITABLE);
	RNA_def_property_ui_text(prop, "Total Levels", "Number of subdivisions for which displacements are stored");

	prop = RNA_def_property(srna, "is_external", PROP_BOOLEAN, PROP_NONE);
	RNA_def_property_clear_flag(prop, PROP_EDITABLE);
	RNA_def_property_boolean_funcs(prop, "rna_MultiresModifier_external_get", NULL);
	RNA_def_property_ui_text(prop, "External",
	                         "Store multires displacements outside the .blend file, to save memory");

	prop = RNA_def_property(srna, "filepath", PROP_STRING, PROP_FILEPATH);
	RNA_def_property_string_funcs(prop, "rna_MultiresModifier_filepath_get", "rna_MultiresModifier_filepath_length",
	                              "rna_MultiresModifier_filepath_set");
	RNA_def_property_ui_text(prop, "File Path", "Path to external displacements file");
	RNA_def_property_update(prop, 0, "rna_Modifier_update");

	prop = RNA_def_property(srna, "show_only_control_edges", PROP_BOOLEAN, PROP_NONE);
	RNA_def_property_boolean_sdna(prop, NULL, "flags", eMultiresModifierFlag_ControlEdges);
	RNA_def_property_ui_text(prop, "Optimal Display", "Skip drawing/rendering of interior subdivided edges");
	RNA_def_property_update(prop, 0, "rna_Modifier_update");

	prop = RNA_def_property(srna, "use_subsurf_uv", PROP_BOOLEAN, PROP_NONE);
	RNA_def_property_boolean_negative_sdna(prop, NULL, "flags", eMultiresModifierFlag_PlainUv);
	RNA_def_property_ui_text(prop, "Subdivide UVs", "Use subsurf to subdivide UVs");
	RNA_def_property_update(prop, 0, "rna_Modifier_update");
}

static void rna_def_modifier_lattice(BlenderRNA *brna)
{
	StructRNA *srna;
	PropertyRNA *prop;

	srna = RNA_def_struct(brna, "LatticeModifier", "Modifier");
	RNA_def_struct_ui_text(srna, "Lattice Modifier", "Lattice deformation modifier");
	RNA_def_struct_sdna(srna, "LatticeModifierData");
	RNA_def_struct_ui_icon(srna, ICON_MOD_LATTICE);

	prop = RNA_def_property(srna, "object", PROP_POINTER, PROP_NONE);
	RNA_def_property_ui_text(prop, "Object", "Lattice object to deform with");
	RNA_def_property_pointer_funcs(prop, NULL, "rna_LatticeModifier_object_set", NULL, "rna_Lattice_object_poll");
	RNA_def_property_flag(prop, PROP_EDITABLE | PROP_ID_SELF_CHECK);
	RNA_def_property_update(prop, 0, "rna_Modifier_dependency_update");

	prop = RNA_def_property(srna, "vertex_group", PROP_STRING, PROP_NONE);
	RNA_def_property_string_sdna(prop, NULL, "name");
	RNA_def_property_ui_text(prop, "Vertex Group",
	                         "Name of Vertex Group which determines influence of modifier per point");
	RNA_def_property_string_funcs(prop, NULL, NULL, "rna_LatticeModifier_vgroup_set");
	RNA_def_property_update(prop, 0, "rna_Modifier_update");
	
	prop = RNA_def_property(srna, "strength", PROP_FLOAT, PROP_NONE);
	RNA_def_property_range(prop, -FLT_MAX, FLT_MAX);
	RNA_def_property_ui_range(prop, 0, 1, 10, 2);
	RNA_def_property_ui_text(prop, "Strength", "Strength of modifier effect");
	RNA_def_property_update(prop, 0, "rna_Modifier_update");
}

static void rna_def_modifier_curve(BlenderRNA *brna)
{
	StructRNA *srna;
	PropertyRNA *prop;

	static EnumPropertyItem prop_deform_axis_items[] = {
		{MOD_CURVE_POSX, "POS_X", 0, "X", ""},
		{MOD_CURVE_POSY, "POS_Y", 0, "Y", ""},
		{MOD_CURVE_POSZ, "POS_Z", 0, "Z", ""},
		{MOD_CURVE_NEGX, "NEG_X", 0, "-X", ""},
		{MOD_CURVE_NEGY, "NEG_Y", 0, "-Y", ""},
		{MOD_CURVE_NEGZ, "NEG_Z", 0, "-Z", ""},
		{0, NULL, 0, NULL, NULL}
	};

	srna = RNA_def_struct(brna, "CurveModifier", "Modifier");
	RNA_def_struct_ui_text(srna, "Curve Modifier", "Curve deformation modifier");
	RNA_def_struct_sdna(srna, "CurveModifierData");
	RNA_def_struct_ui_icon(srna, ICON_MOD_CURVE);

	prop = RNA_def_property(srna, "object", PROP_POINTER, PROP_NONE);
	RNA_def_property_ui_text(prop, "Object", "Curve object to deform with");
	RNA_def_property_pointer_funcs(prop, NULL, "rna_CurveModifier_object_set", NULL, "rna_Curve_object_poll");
	RNA_def_property_flag(prop, PROP_EDITABLE | PROP_ID_SELF_CHECK);
	RNA_def_property_update(prop, 0, "rna_Modifier_dependency_update");

	prop = RNA_def_property(srna, "vertex_group", PROP_STRING, PROP_NONE);
	RNA_def_property_string_sdna(prop, NULL, "name");
	RNA_def_property_ui_text(prop, "Vertex Group",
	                         "Name of Vertex Group which determines influence of modifier per point");
	RNA_def_property_string_funcs(prop, NULL, NULL, "rna_CurveModifier_vgroup_set");
	RNA_def_property_update(prop, 0, "rna_Modifier_update");

	prop = RNA_def_property(srna, "deform_axis", PROP_ENUM, PROP_NONE);
	RNA_def_property_enum_sdna(prop, NULL, "defaxis");
	RNA_def_property_enum_items(prop, prop_deform_axis_items);
	RNA_def_property_ui_text(prop, "Deform Axis", "The axis that the curve deforms along");
	RNA_def_property_update(prop, 0, "rna_Modifier_update");
}

static void rna_def_modifier_build(BlenderRNA *brna)
{
	StructRNA *srna;
	PropertyRNA *prop;

	srna = RNA_def_struct(brna, "BuildModifier", "Modifier");
	RNA_def_struct_ui_text(srna, "Build Modifier", "Build effect modifier");
	RNA_def_struct_sdna(srna, "BuildModifierData");
	RNA_def_struct_ui_icon(srna, ICON_MOD_BUILD);

	prop = RNA_def_property(srna, "frame_start", PROP_FLOAT, PROP_TIME);
	RNA_def_property_float_sdna(prop, NULL, "start");
	RNA_def_property_range(prop, MINAFRAMEF, MAXFRAMEF);
	RNA_def_property_ui_text(prop, "Start", "Start frame of the effect");
	RNA_def_property_update(prop, 0, "rna_Modifier_update");

	prop = RNA_def_property(srna, "frame_duration", PROP_FLOAT, PROP_TIME);
	RNA_def_property_float_sdna(prop, NULL, "length");
	RNA_def_property_range(prop, 1, MAXFRAMEF);
	RNA_def_property_ui_text(prop, "Length", "Total time the build effect requires");
	RNA_def_property_update(prop, 0, "rna_Modifier_update");

	prop = RNA_def_property(srna, "use_random_order", PROP_BOOLEAN, PROP_NONE);
	RNA_def_property_boolean_sdna(prop, NULL, "randomize", 1);
	RNA_def_property_ui_text(prop, "Randomize", "Randomize the faces or edges during build");
	RNA_def_property_update(prop, 0, "rna_Modifier_update");

	prop = RNA_def_property(srna, "seed", PROP_INT, PROP_NONE);
	RNA_def_property_range(prop, 1, MAXFRAMEF);
	RNA_def_property_ui_text(prop, "Seed", "Seed for random if used");
	RNA_def_property_update(prop, 0, "rna_Modifier_update");
}

static void rna_def_modifier_mirror(BlenderRNA *brna)
{
	StructRNA *srna;
	PropertyRNA *prop;

	srna = RNA_def_struct(brna, "MirrorModifier", "Modifier");
	RNA_def_struct_ui_text(srna, "Mirror Modifier", "Mirroring modifier");
	RNA_def_struct_sdna(srna, "MirrorModifierData");
	RNA_def_struct_ui_icon(srna, ICON_MOD_MIRROR);

	prop = RNA_def_property(srna, "use_x", PROP_BOOLEAN, PROP_NONE);
	RNA_def_property_boolean_sdna(prop, NULL, "flag", MOD_MIR_AXIS_X);
	RNA_def_property_ui_text(prop, "X", "Enable X axis mirror");
	RNA_def_property_update(prop, 0, "rna_Modifier_update");

	prop = RNA_def_property(srna, "use_y", PROP_BOOLEAN, PROP_NONE);
	RNA_def_property_boolean_sdna(prop, NULL, "flag", MOD_MIR_AXIS_Y);
	RNA_def_property_ui_text(prop, "Y", "Enable Y axis mirror");
	RNA_def_property_update(prop, 0, "rna_Modifier_update");

	prop = RNA_def_property(srna, "use_z", PROP_BOOLEAN, PROP_NONE);
	RNA_def_property_boolean_sdna(prop, NULL, "flag", MOD_MIR_AXIS_Z);
	RNA_def_property_ui_text(prop, "Z", "Enable Z axis mirror");
	RNA_def_property_update(prop, 0, "rna_Modifier_update");

	prop = RNA_def_property(srna, "use_clip", PROP_BOOLEAN, PROP_NONE);
	RNA_def_property_boolean_sdna(prop, NULL, "flag", MOD_MIR_CLIPPING);
	RNA_def_property_ui_text(prop, "Clip", "Prevent vertices from going through the mirror during transform");
	RNA_def_property_update(prop, 0, "rna_Modifier_update");

	prop = RNA_def_property(srna, "use_mirror_vertex_groups", PROP_BOOLEAN, PROP_NONE);
	RNA_def_property_boolean_sdna(prop, NULL, "flag", MOD_MIR_VGROUP);
	RNA_def_property_ui_text(prop, "Mirror Vertex Groups", "Mirror vertex groups (e.g. .R->.L)");
	RNA_def_property_update(prop, 0, "rna_Modifier_update");
	
	prop = RNA_def_property(srna, "use_mirror_merge", PROP_BOOLEAN, PROP_NONE);
	RNA_def_property_boolean_negative_sdna(prop, NULL, "flag", MOD_MIR_NO_MERGE);
	RNA_def_property_ui_text(prop, "Merge Vertices", "Merge vertices within the merge threshold");
	RNA_def_property_update(prop, 0, "rna_Modifier_update");

	prop = RNA_def_property(srna, "use_mirror_u", PROP_BOOLEAN, PROP_NONE);
	RNA_def_property_boolean_sdna(prop, NULL, "flag", MOD_MIR_MIRROR_U);
	RNA_def_property_ui_text(prop, "Mirror U", "Mirror the U texture coordinate around the 0.5 point");
	RNA_def_property_update(prop, 0, "rna_Modifier_update");

	prop = RNA_def_property(srna, "use_mirror_v", PROP_BOOLEAN, PROP_NONE);
	RNA_def_property_boolean_sdna(prop, NULL, "flag", MOD_MIR_MIRROR_V);
	RNA_def_property_ui_text(prop, "Mirror V", "Mirror the V texture coordinate around the 0.5 point");
	RNA_def_property_update(prop, 0, "rna_Modifier_update");

	prop = RNA_def_property(srna, "merge_threshold", PROP_FLOAT, PROP_DISTANCE);
	RNA_def_property_float_sdna(prop, NULL, "tolerance");
	RNA_def_property_range(prop, 0, FLT_MAX);
	RNA_def_property_ui_range(prop, 0, 1, 0.01, 6);
	RNA_def_property_ui_text(prop, "Merge Limit", "Distance from axis within which mirrored vertices are merged");
	RNA_def_property_update(prop, 0, "rna_Modifier_update");

	prop = RNA_def_property(srna, "mirror_object", PROP_POINTER, PROP_NONE);
	RNA_def_property_pointer_sdna(prop, NULL, "mirror_ob");
	RNA_def_property_ui_text(prop, "Mirror Object", "Object to use as mirror");
	RNA_def_property_flag(prop, PROP_EDITABLE | PROP_ID_SELF_CHECK);
	RNA_def_property_update(prop, 0, "rna_Modifier_dependency_update");
}

static void rna_def_modifier_decimate(BlenderRNA *brna)
{
	StructRNA *srna;
	PropertyRNA *prop;

	srna = RNA_def_struct(brna, "DecimateModifier", "Modifier");
	RNA_def_struct_ui_text(srna, "Decimate Modifier", "Decimation modifier");
	RNA_def_struct_sdna(srna, "DecimateModifierData");
	RNA_def_struct_ui_icon(srna, ICON_MOD_DECIM);

	prop = RNA_def_property(srna, "ratio", PROP_FLOAT, PROP_NONE);
	RNA_def_property_float_sdna(prop, NULL, "percent");
	RNA_def_property_range(prop, 0, 1);
	RNA_def_property_ui_range(prop, 0, 1, 1, 2);
	RNA_def_property_ui_text(prop, "Ratio", "Ratio of triangles to reduce to");
	RNA_def_property_update(prop, 0, "rna_Modifier_update");

	prop = RNA_def_property(srna, "face_count", PROP_INT, PROP_NONE);
	RNA_def_property_int_sdna(prop, NULL, "faceCount");
	RNA_def_property_clear_flag(prop, PROP_EDITABLE);
	RNA_def_property_ui_text(prop, "Face Count", "The current number of faces in the decimated mesh");
}

static void rna_def_modifier_wave(BlenderRNA *brna)
{
	StructRNA *srna;
	PropertyRNA *prop;

	srna = RNA_def_struct(brna, "WaveModifier", "Modifier");
	RNA_def_struct_ui_text(srna, "Wave Modifier", "Wave effect modifier");
	RNA_def_struct_sdna(srna, "WaveModifierData");
	RNA_def_struct_ui_icon(srna, ICON_MOD_WAVE);

	prop = RNA_def_property(srna, "use_x", PROP_BOOLEAN, PROP_NONE);
	RNA_def_property_boolean_sdna(prop, NULL, "flag", MOD_WAVE_X);
	RNA_def_property_ui_text(prop, "X", "X axis motion");
	RNA_def_property_update(prop, 0, "rna_Modifier_update");

	prop = RNA_def_property(srna, "use_y", PROP_BOOLEAN, PROP_NONE);
	RNA_def_property_boolean_sdna(prop, NULL, "flag", MOD_WAVE_Y);
	RNA_def_property_ui_text(prop, "Y", "Y axis motion");
	RNA_def_property_update(prop, 0, "rna_Modifier_update");

	prop = RNA_def_property(srna, "use_cyclic", PROP_BOOLEAN, PROP_NONE);
	RNA_def_property_boolean_sdna(prop, NULL, "flag", MOD_WAVE_CYCL);
	RNA_def_property_ui_text(prop, "Cyclic", "Cyclic wave effect");
	RNA_def_property_update(prop, 0, "rna_Modifier_update");

	prop = RNA_def_property(srna, "use_normal", PROP_BOOLEAN, PROP_NONE);
	RNA_def_property_boolean_sdna(prop, NULL, "flag", MOD_WAVE_NORM);
	RNA_def_property_ui_text(prop, "Normals", "Displace along normals");
	RNA_def_property_update(prop, 0, "rna_Modifier_update");

	prop = RNA_def_property(srna, "use_normal_x", PROP_BOOLEAN, PROP_NONE);
	RNA_def_property_boolean_sdna(prop, NULL, "flag", MOD_WAVE_NORM_X);
	RNA_def_property_ui_text(prop, "X Normal", "Enable displacement along the X normal");
	RNA_def_property_update(prop, 0, "rna_Modifier_update");

	prop = RNA_def_property(srna, "use_normal_y", PROP_BOOLEAN, PROP_NONE);
	RNA_def_property_boolean_sdna(prop, NULL, "flag", MOD_WAVE_NORM_Y);
	RNA_def_property_ui_text(prop, "Y Normal", "Enable displacement along the Y normal");
	RNA_def_property_update(prop, 0, "rna_Modifier_update");

	prop = RNA_def_property(srna, "use_normal_z", PROP_BOOLEAN, PROP_NONE);
	RNA_def_property_boolean_sdna(prop, NULL, "flag", MOD_WAVE_NORM_Z);
	RNA_def_property_ui_text(prop, "Z Normal", "Enable displacement along the Z normal");
	RNA_def_property_update(prop, 0, "rna_Modifier_update");

	prop = RNA_def_property(srna, "time_offset", PROP_FLOAT, PROP_NONE);
	RNA_def_property_float_sdna(prop, NULL, "timeoffs");
	RNA_def_property_range(prop, MINAFRAMEF, MAXFRAMEF);
	RNA_def_property_ui_text(prop, "Time Offset",
	                         "Either the starting frame (for positive speed) or ending frame (for negative speed.)");
	RNA_def_property_update(prop, 0, "rna_Modifier_update");

	prop = RNA_def_property(srna, "lifetime", PROP_FLOAT, PROP_TIME);
	RNA_def_property_float_sdna(prop, NULL, "lifetime");
	RNA_def_property_range(prop, MINAFRAMEF, MAXFRAMEF);
	RNA_def_property_ui_text(prop, "Lifetime",  "Lifetime of the wave in frames, zero means infinite");
	RNA_def_property_update(prop, 0, "rna_Modifier_update");

	prop = RNA_def_property(srna, "damping_time", PROP_FLOAT, PROP_TIME);
	RNA_def_property_float_sdna(prop, NULL, "damp");
	RNA_def_property_range(prop, MINAFRAMEF, MAXFRAMEF);
	RNA_def_property_ui_text(prop, "Damping Time",  "Number of frames in which the wave damps out after it dies");
	RNA_def_property_update(prop, 0, "rna_Modifier_update");

	prop = RNA_def_property(srna, "falloff_radius", PROP_FLOAT, PROP_DISTANCE);
	RNA_def_property_float_sdna(prop, NULL, "falloff");
	RNA_def_property_range(prop, 0, FLT_MAX);
	RNA_def_property_ui_range(prop, 0, 100, 100, 2);
	RNA_def_property_ui_text(prop, "Falloff Radius",  "Distance after which it fades out");
	RNA_def_property_update(prop, 0, "rna_Modifier_update");

	prop = RNA_def_property(srna, "start_position_x", PROP_FLOAT, PROP_DISTANCE);
	RNA_def_property_float_sdna(prop, NULL, "startx");
	RNA_def_property_range(prop, -FLT_MAX, FLT_MAX);
	RNA_def_property_ui_range(prop, -100, 100, 100, 2);
	RNA_def_property_ui_text(prop, "Start Position X",  "X coordinate of the start position");
	RNA_def_property_update(prop, 0, "rna_Modifier_update");

	prop = RNA_def_property(srna, "start_position_y", PROP_FLOAT, PROP_DISTANCE);
	RNA_def_property_float_sdna(prop, NULL, "starty");
	RNA_def_property_range(prop, -FLT_MAX, FLT_MAX);
	RNA_def_property_ui_range(prop, -100, 100, 100, 2);
	RNA_def_property_ui_text(prop, "Start Position Y",  "Y coordinate of the start position");
	RNA_def_property_update(prop, 0, "rna_Modifier_update");

	prop = RNA_def_property(srna, "start_position_object", PROP_POINTER, PROP_NONE);
	RNA_def_property_pointer_sdna(prop, NULL, "objectcenter");
	RNA_def_property_ui_text(prop, "Start Position Object", "Object which defines the wave center");
	RNA_def_property_flag(prop, PROP_EDITABLE | PROP_ID_SELF_CHECK);
	RNA_def_property_update(prop, 0, "rna_Modifier_dependency_update");

	prop = RNA_def_property(srna, "vertex_group", PROP_STRING, PROP_NONE);
	RNA_def_property_string_sdna(prop, NULL, "defgrp_name");
	RNA_def_property_ui_text(prop, "Vertex Group", "Vertex group name for modulating the wave");
	RNA_def_property_string_funcs(prop, NULL, NULL, "rna_WaveModifier_vgroup_set");
	RNA_def_property_update(prop, 0, "rna_Modifier_update");

	prop = RNA_def_property(srna, "speed", PROP_FLOAT, PROP_NONE);
	RNA_def_property_range(prop, -FLT_MAX, FLT_MAX);
	RNA_def_property_ui_range(prop, -1, 1, 10, 2);
	RNA_def_property_ui_text(prop, "Speed", "Speed of the wave, towards the starting point when negative");
	RNA_def_property_update(prop, 0, "rna_Modifier_update");

	prop = RNA_def_property(srna, "height", PROP_FLOAT, PROP_DISTANCE);
	RNA_def_property_range(prop, -FLT_MAX, FLT_MAX);
	RNA_def_property_ui_range(prop, -2, 2, 10, 2);
	RNA_def_property_ui_text(prop, "Height", "Height of the wave");
	RNA_def_property_update(prop, 0, "rna_Modifier_update");

	prop = RNA_def_property(srna, "width", PROP_FLOAT, PROP_DISTANCE);
	RNA_def_property_range(prop, 0, FLT_MAX);
	RNA_def_property_ui_range(prop, 0, 5, 10, 2);
	RNA_def_property_ui_text(prop, "Width", "Distance between the waves");
	RNA_def_property_update(prop, 0, "rna_Modifier_update");

	prop = RNA_def_property(srna, "narrowness", PROP_FLOAT, PROP_DISTANCE);
	RNA_def_property_float_sdna(prop, NULL, "narrow");
	RNA_def_property_range(prop, 0, FLT_MAX);
	RNA_def_property_ui_range(prop, 0, 10, 10, 2);
	RNA_def_property_ui_text(prop, "Narrowness",
	                         "Distance between the top and the base of a wave, the higher the value, "
	                         "the more narrow the wave");
	RNA_def_property_update(prop, 0, "rna_Modifier_update");

	rna_def_modifier_generic_map_info(srna);
}

static void rna_def_modifier_armature(BlenderRNA *brna)
{
	StructRNA *srna;
	PropertyRNA *prop;

	srna = RNA_def_struct(brna, "ArmatureModifier", "Modifier");
	RNA_def_struct_ui_text(srna, "Armature Modifier", "Armature deformation modifier");
	RNA_def_struct_sdna(srna, "ArmatureModifierData");
	RNA_def_struct_ui_icon(srna, ICON_MOD_ARMATURE);

	prop = RNA_def_property(srna, "object", PROP_POINTER, PROP_NONE);
	RNA_def_property_ui_text(prop, "Object", "Armature object to deform with");
	RNA_def_property_pointer_funcs(prop, NULL, "rna_ArmatureModifier_object_set", NULL, "rna_Armature_object_poll");
	RNA_def_property_flag(prop, PROP_EDITABLE | PROP_ID_SELF_CHECK);
	RNA_def_property_update(prop, 0, "rna_Modifier_dependency_update");

	prop = RNA_def_property(srna, "use_bone_envelopes", PROP_BOOLEAN, PROP_NONE);
	RNA_def_property_boolean_sdna(prop, NULL, "deformflag", ARM_DEF_ENVELOPE);
	RNA_def_property_ui_text(prop, "Use Bone Envelopes", "Bind Bone envelopes to armature modifier");
	RNA_def_property_update(prop, 0, "rna_Modifier_update");

	prop = RNA_def_property(srna, "use_vertex_groups", PROP_BOOLEAN, PROP_NONE);
	RNA_def_property_boolean_sdna(prop, NULL, "deformflag", ARM_DEF_VGROUP);
	RNA_def_property_ui_text(prop, "Use Vertex Groups", "Bind vertex groups to armature modifier");
	RNA_def_property_update(prop, 0, "rna_Modifier_update");
	
	prop = RNA_def_property(srna, "use_deform_preserve_volume", PROP_BOOLEAN, PROP_NONE);
	RNA_def_property_boolean_sdna(prop, NULL, "deformflag", ARM_DEF_QUATERNION);
	RNA_def_property_ui_text(prop, "Preserve Volume", "Deform rotation interpolation with quaternions");
	RNA_def_property_update(prop, 0, "rna_Modifier_update");

	prop = RNA_def_property(srna, "use_multi_modifier", PROP_BOOLEAN, PROP_NONE);
	RNA_def_property_boolean_sdna(prop, NULL, "multi", 0);
	RNA_def_property_ui_text(prop, "Multi Modifier",
	                         "Use same input as previous modifier, and mix results using overall vgroup");
	RNA_def_property_update(prop, 0, "rna_Modifier_update");
	
	prop = RNA_def_property(srna, "vertex_group", PROP_STRING, PROP_NONE);
	RNA_def_property_string_sdna(prop, NULL, "defgrp_name");
	RNA_def_property_ui_text(prop, "Vertex Group",
	                         "Name of Vertex Group which determines influence of modifier per point");
	RNA_def_property_string_funcs(prop, NULL, NULL, "rna_ArmatureModifier_vgroup_set");
	RNA_def_property_update(prop, 0, "rna_Modifier_update");

	prop = RNA_def_property(srna, "invert_vertex_group", PROP_BOOLEAN, PROP_NONE);
	RNA_def_property_boolean_sdna(prop, NULL, "deformflag", ARM_DEF_INVERT_VGROUP);
	RNA_def_property_ui_text(prop, "Invert", "Invert vertex group influence");
	RNA_def_property_update(prop, 0, "rna_Modifier_update");
}

static void rna_def_modifier_hook(BlenderRNA *brna)
{
	StructRNA *srna;
	PropertyRNA *prop;

	srna = RNA_def_struct(brna, "HookModifier", "Modifier");
	RNA_def_struct_ui_text(srna, "Hook Modifier", "Hook modifier to modify the location of vertices");
	RNA_def_struct_sdna(srna, "HookModifierData");
	RNA_def_struct_ui_icon(srna, ICON_HOOK);

	prop = RNA_def_property(srna, "falloff", PROP_FLOAT, PROP_DISTANCE);
	RNA_def_property_range(prop, 0, FLT_MAX);
	RNA_def_property_ui_range(prop, 0, 100, 100, 2);
	RNA_def_property_ui_text(prop, "Falloff",  "If not zero, the distance from the hook where influence ends");
	RNA_def_property_update(prop, 0, "rna_Modifier_update");

	prop = RNA_def_property(srna, "force", PROP_FLOAT, PROP_NONE);
	RNA_def_property_range(prop, 0, 1);
	RNA_def_property_ui_text(prop, "Force",  "Relative force of the hook");
	RNA_def_property_update(prop, 0, "rna_Modifier_update");

	prop = RNA_def_property(srna, "object", PROP_POINTER, PROP_NONE);
	RNA_def_property_ui_text(prop, "Object", "Parent Object for hook, also recalculates and clears offset");
	RNA_def_property_flag(prop, PROP_EDITABLE | PROP_ID_SELF_CHECK);
	RNA_def_property_update(prop, 0, "rna_Modifier_dependency_update");
	
	prop = RNA_def_property(srna, "subtarget", PROP_STRING, PROP_NONE);
	RNA_def_property_string_sdna(prop, NULL, "subtarget");
	RNA_def_property_ui_text(prop, "Sub-Target",
	                         "Name of Parent Bone for hook (if applicable), also recalculates and clears offset");
	RNA_def_property_update(prop, 0, "rna_Modifier_dependency_update");

	prop = RNA_def_property(srna, "vertex_group", PROP_STRING, PROP_NONE);
	RNA_def_property_string_sdna(prop, NULL, "name");
	RNA_def_property_ui_text(prop, "Vertex Group",
	                         "Name of Vertex Group which determines influence of modifier per point");
	RNA_def_property_string_funcs(prop, NULL, NULL, "rna_HookModifier_vgroup_set");
	RNA_def_property_update(prop, 0, "rna_Modifier_update");
}

static void rna_def_modifier_softbody(BlenderRNA *brna)
{
	StructRNA *srna;
	PropertyRNA *prop;

	srna = RNA_def_struct(brna, "SoftBodyModifier", "Modifier");
	RNA_def_struct_ui_text(srna, "Soft Body Modifier", "Soft body simulation modifier");
	RNA_def_struct_sdna(srna, "SoftbodyModifierData");
	RNA_def_struct_ui_icon(srna, ICON_MOD_SOFT);

	prop = RNA_def_property(srna, "settings", PROP_POINTER, PROP_NONE);
	RNA_def_property_flag(prop, PROP_NEVER_NULL);
	RNA_def_property_struct_type(prop, "SoftBodySettings");
	RNA_def_property_pointer_funcs(prop, "rna_SoftBodyModifier_settings_get", NULL, NULL, NULL);
	RNA_def_property_ui_text(prop, "Soft Body Settings", "");

	prop = RNA_def_property(srna, "point_cache", PROP_POINTER, PROP_NONE);
	RNA_def_property_flag(prop, PROP_NEVER_NULL);
	RNA_def_property_struct_type(prop, "PointCache");
	RNA_def_property_pointer_funcs(prop, "rna_SoftBodyModifier_point_cache_get", NULL, NULL, NULL);
	RNA_def_property_ui_text(prop, "Soft Body Point Cache", "");
}

static void rna_def_modifier_boolean(BlenderRNA *brna)
{
	StructRNA *srna;
	PropertyRNA *prop;

	static EnumPropertyItem prop_operation_items[] = {
		{eBooleanModifierOp_Intersect, "INTERSECT", 0, "Intersect",
		                               "Keep the part of the mesh that intersects with the other selected object"},
		{eBooleanModifierOp_Union, "UNION", 0, "Union", "Combine two meshes in an additive way"},
		{eBooleanModifierOp_Difference, "DIFFERENCE", 0, "Difference", "Combine two meshes in a subtractive way"},
		{0, NULL, 0, NULL, NULL}
	};

	srna = RNA_def_struct(brna, "BooleanModifier", "Modifier");
	RNA_def_struct_ui_text(srna, "Boolean Modifier", "Boolean operations modifier");
	RNA_def_struct_sdna(srna, "BooleanModifierData");
	RNA_def_struct_ui_icon(srna, ICON_MOD_BOOLEAN);

	prop = RNA_def_property(srna, "object", PROP_POINTER, PROP_NONE);
	RNA_def_property_ui_text(prop, "Object", "Mesh object to use for Boolean operation");
	RNA_def_property_pointer_funcs(prop, NULL, "rna_BooleanModifier_object_set", NULL, "rna_Mesh_object_poll");
	RNA_def_property_flag(prop, PROP_EDITABLE | PROP_ID_SELF_CHECK);
	RNA_def_property_update(prop, 0, "rna_Modifier_dependency_update");

	prop = RNA_def_property(srna, "operation", PROP_ENUM, PROP_NONE);
	RNA_def_property_enum_items(prop, prop_operation_items);
	RNA_def_property_ui_text(prop, "Operation", "");
	RNA_def_property_update(prop, 0, "rna_Modifier_update");
}

static void rna_def_modifier_array(BlenderRNA *brna)
{
	StructRNA *srna;
	PropertyRNA *prop;

	static EnumPropertyItem prop_fit_type_items[] = {
		{MOD_ARR_FIXEDCOUNT, "FIXED_COUNT", 0, "Fixed Count", "Duplicate the object a certain number of times"},
		{MOD_ARR_FITLENGTH, "FIT_LENGTH", 0, "Fit Length",
		                    "Duplicate the object as many times as fits in a certain length"},
		{MOD_ARR_FITCURVE, "FIT_CURVE", 0, "Fit Curve", "Fit the duplicated objects to a curve"},
		{0, NULL, 0, NULL, NULL}
	};

	srna = RNA_def_struct(brna, "ArrayModifier", "Modifier");
	RNA_def_struct_ui_text(srna, "Array Modifier", "Array duplication modifier");
	RNA_def_struct_sdna(srna, "ArrayModifierData");
	RNA_def_struct_ui_icon(srna, ICON_MOD_ARRAY);

	/* Length parameters */
	prop = RNA_def_property(srna, "fit_type", PROP_ENUM, PROP_NONE);
	RNA_def_property_enum_items(prop, prop_fit_type_items);
	RNA_def_property_ui_text(prop, "Fit Type", "Array length calculation method");
	RNA_def_property_update(prop, 0, "rna_Modifier_update");

	prop = RNA_def_property(srna, "count", PROP_INT, PROP_NONE);
	RNA_def_property_range(prop, 1, INT_MAX);
	RNA_def_property_ui_range(prop, 1, 1000, 1, 0);
	RNA_def_property_ui_text(prop, "Count",  "Number of duplicates to make");
	RNA_def_property_update(prop, 0, "rna_Modifier_update");

	prop = RNA_def_property(srna, "fit_length", PROP_FLOAT, PROP_DISTANCE);
	RNA_def_property_float_sdna(prop, NULL, "length");
	RNA_def_property_range(prop, 0, INT_MAX);
	RNA_def_property_ui_range(prop, 0, 10000, 10, 2);
	RNA_def_property_ui_text(prop, "Length", "Length to fit array within");
	RNA_def_property_update(prop, 0, "rna_Modifier_update");

	prop = RNA_def_property(srna, "curve", PROP_POINTER, PROP_NONE);
	RNA_def_property_pointer_sdna(prop, NULL, "curve_ob");
	RNA_def_property_ui_text(prop, "Curve", "Curve object to fit array length to");
	RNA_def_property_pointer_funcs(prop, NULL, "rna_ArrayModifier_curve_set", NULL, "rna_Curve_object_poll");
	RNA_def_property_flag(prop, PROP_EDITABLE | PROP_ID_SELF_CHECK);
	RNA_def_property_update(prop, 0, "rna_Modifier_dependency_update");

	/* Offset parameters */
	prop = RNA_def_property(srna, "use_constant_offset", PROP_BOOLEAN, PROP_NONE);
	RNA_def_property_boolean_sdna(prop, NULL, "offset_type", MOD_ARR_OFF_CONST);
	RNA_def_property_ui_text(prop, "Constant Offset", "Add a constant offset");
	RNA_def_property_update(prop, 0, "rna_Modifier_update");
	
	prop = RNA_def_property(srna, "constant_offset_displace", PROP_FLOAT, PROP_TRANSLATION);
	RNA_def_property_float_sdna(prop, NULL, "offset");
	RNA_def_property_ui_text(prop, "Constant Offset Displacement", "Value for the distance between arrayed items");
	RNA_def_property_ui_range(prop, -FLT_MAX, FLT_MAX, 1, RNA_TRANSLATION_PREC_DEFAULT);
	RNA_def_property_update(prop, 0, "rna_Modifier_update");

	prop = RNA_def_property(srna, "use_relative_offset", PROP_BOOLEAN, PROP_NONE);
	RNA_def_property_boolean_sdna(prop, NULL, "offset_type", MOD_ARR_OFF_RELATIVE);
	RNA_def_property_ui_text(prop, "Relative Offset", "Add an offset relative to the object's bounding box");
	RNA_def_property_update(prop, 0, "rna_Modifier_update");

	/* PROP_TRANSLATION causes units to be used which we don't want */
	prop = RNA_def_property(srna, "relative_offset_displace", PROP_FLOAT, PROP_NONE);
	RNA_def_property_float_sdna(prop, NULL, "scale");
	RNA_def_property_ui_text(prop, "Relative Offset Displacement",
	                         "The size of the geometry will determine the distance between arrayed items");
	RNA_def_property_update(prop, 0, "rna_Modifier_update");

	/* Vertex merging parameters */
	prop = RNA_def_property(srna, "use_merge_vertices", PROP_BOOLEAN, PROP_NONE);
	RNA_def_property_boolean_sdna(prop, NULL, "flags", MOD_ARR_MERGE);
	RNA_def_property_ui_text(prop, "Merge Vertices", "Merge vertices in adjacent duplicates");
	RNA_def_property_update(prop, 0, "rna_Modifier_update");

	prop = RNA_def_property(srna, "use_merge_vertices_cap", PROP_BOOLEAN, PROP_NONE);
	RNA_def_property_boolean_sdna(prop, NULL, "flags", MOD_ARR_MERGEFINAL);
	RNA_def_property_ui_text(prop, "Merge Vertices", "Merge vertices in first and last duplicates");
	RNA_def_property_update(prop, 0, "rna_Modifier_update");

	prop = RNA_def_property(srna, "merge_threshold", PROP_FLOAT, PROP_DISTANCE);
	RNA_def_property_float_sdna(prop, NULL, "merge_dist");
	RNA_def_property_range(prop, 0, FLT_MAX);
	RNA_def_property_ui_range(prop, 0, 1, 1, 4);
	RNA_def_property_ui_text(prop, "Merge Distance", "Limit below which to merge vertices");
	RNA_def_property_update(prop, 0, "rna_Modifier_update");

	/* Offset object */
	prop = RNA_def_property(srna, "use_object_offset", PROP_BOOLEAN, PROP_NONE);
	RNA_def_property_boolean_sdna(prop, NULL, "offset_type", MOD_ARR_OFF_OBJ);
	RNA_def_property_ui_text(prop, "Object Offset", "Add another object's transformation to the total offset");
	RNA_def_property_update(prop, 0, "rna_Modifier_update");

	prop = RNA_def_property(srna, "offset_object", PROP_POINTER, PROP_NONE);
	RNA_def_property_pointer_sdna(prop, NULL, "offset_ob");
	RNA_def_property_ui_text(prop, "Object Offset",
	                         "Use the location and rotation of another object to determine the distance and "
	                         "rotational change between arrayed items");
	RNA_def_property_flag(prop, PROP_EDITABLE | PROP_ID_SELF_CHECK);
	RNA_def_property_update(prop, 0, "rna_Modifier_dependency_update");
	
	/* Caps */
	prop = RNA_def_property(srna, "start_cap", PROP_POINTER, PROP_NONE);
	RNA_def_property_ui_text(prop, "Start Cap", "Mesh object to use as a start cap");
	RNA_def_property_pointer_funcs(prop, NULL, "rna_ArrayModifier_start_cap_set", NULL, "rna_Mesh_object_poll");
	RNA_def_property_flag(prop, PROP_EDITABLE | PROP_ID_SELF_CHECK);
	RNA_def_property_update(prop, 0, "rna_Modifier_update");

	prop = RNA_def_property(srna, "end_cap", PROP_POINTER, PROP_NONE);
	RNA_def_property_ui_text(prop, "End Cap", "Mesh object to use as an end cap");
	RNA_def_property_pointer_funcs(prop, NULL, "rna_ArrayModifier_end_cap_set", NULL, "rna_Mesh_object_poll");
	RNA_def_property_flag(prop, PROP_EDITABLE | PROP_ID_SELF_CHECK);
	RNA_def_property_update(prop, 0, "rna_Modifier_dependency_update");
}

static void rna_def_modifier_edgesplit(BlenderRNA *brna)
{
	StructRNA *srna;
	PropertyRNA *prop;

	srna = RNA_def_struct(brna, "EdgeSplitModifier", "Modifier");
	RNA_def_struct_ui_text(srna, "EdgeSplit Modifier", "Edge splitting modifier to create sharp edges");
	RNA_def_struct_sdna(srna, "EdgeSplitModifierData");
	RNA_def_struct_ui_icon(srna, ICON_MOD_EDGESPLIT);

#if 1 /* expose as radians */
	prop = RNA_def_property(srna, "split_angle", PROP_FLOAT, PROP_ANGLE);
	RNA_def_property_float_funcs(prop, "rna_EdgeSplitModifier_split_angle_get",
	                             "rna_EdgeSplitModifier_split_angle_set", NULL);
	RNA_def_property_range(prop, 0, DEG2RAD(180));
	RNA_def_property_ui_range(prop, 0, DEG2RAD(180), 100, 2);
#else
	prop = RNA_def_property(srna, "split_angle", PROP_FLOAT, PROP_NONE);
	RNA_def_property_range(prop, 0, 180);
	RNA_def_property_ui_range(prop, 0, 180, 100, 2);
#endif
	RNA_def_property_ui_text(prop, "Split Angle", "Angle above which to split edges");
	RNA_def_property_update(prop, 0, "rna_Modifier_update");

	prop = RNA_def_property(srna, "use_edge_angle", PROP_BOOLEAN, PROP_NONE);
	RNA_def_property_boolean_sdna(prop, NULL, "flags", MOD_EDGESPLIT_FROMANGLE);
	RNA_def_property_ui_text(prop, "Use Edge Angle", "Split edges with high angle between faces");
	RNA_def_property_update(prop, 0, "rna_Modifier_update");

	prop = RNA_def_property(srna, "use_edge_sharp", PROP_BOOLEAN, PROP_NONE);
	RNA_def_property_boolean_sdna(prop, NULL, "flags", MOD_EDGESPLIT_FROMFLAG);
	RNA_def_property_ui_text(prop, "Use Sharp Edges", "Split edges that are marked as sharp");
	RNA_def_property_update(prop, 0, "rna_Modifier_update");
}

static void rna_def_modifier_displace(BlenderRNA *brna)
{
	StructRNA *srna;
	PropertyRNA *prop;

	static EnumPropertyItem prop_direction_items[] = {
		{MOD_DISP_DIR_X, "X", 0, "X", "Use the texture's intensity value to displace in the X direction"},
		{MOD_DISP_DIR_Y, "Y", 0, "Y", "Use the texture's intensity value to displace in the Y direction"},
		{MOD_DISP_DIR_Z, "Z", 0, "Z", "Use the texture's intensity value to displace in the Z direction"},
		{MOD_DISP_DIR_NOR, "NORMAL", 0, "Normal",
		                   "Use the texture's intensity value to displace in the normal direction"},
		{MOD_DISP_DIR_RGB_XYZ, "RGB_TO_XYZ", 0, "RGB to XYZ",
		                       "Use the texture's RGB values to displace the mesh in the XYZ direction"},
		{0, NULL, 0, NULL, NULL}
	};

	srna = RNA_def_struct(brna, "DisplaceModifier", "Modifier");
	RNA_def_struct_ui_text(srna, "Displace Modifier", "Displacement modifier");
	RNA_def_struct_sdna(srna, "DisplaceModifierData");
	RNA_def_struct_ui_icon(srna, ICON_MOD_DISPLACE);

	prop = RNA_def_property(srna, "vertex_group", PROP_STRING, PROP_NONE);
	RNA_def_property_string_sdna(prop, NULL, "defgrp_name");
	RNA_def_property_ui_text(prop, "Vertex Group",
	                         "Name of Vertex Group which determines influence of modifier per point");
	RNA_def_property_string_funcs(prop, NULL, NULL, "rna_DisplaceModifier_vgroup_set");
	RNA_def_property_update(prop, 0, "rna_Modifier_update");

	prop = RNA_def_property(srna, "mid_level", PROP_FLOAT, PROP_DISTANCE);
	RNA_def_property_float_sdna(prop, NULL, "midlevel");
	RNA_def_property_range(prop, -FLT_MAX, FLT_MAX);
	RNA_def_property_ui_range(prop, 0, 1, 10, 3);
	RNA_def_property_ui_text(prop, "Midlevel", "Material value that gives no displacement");
	RNA_def_property_update(prop, 0, "rna_Modifier_update");

	prop = RNA_def_property(srna, "strength", PROP_FLOAT, PROP_NONE);
	RNA_def_property_range(prop, -FLT_MAX, FLT_MAX);
	RNA_def_property_ui_range(prop, -100, 100, 10, 3);
	RNA_def_property_ui_text(prop, "Strength", "Amount to displace geometry");
	RNA_def_property_update(prop, 0, "rna_Modifier_update");

	prop = RNA_def_property(srna, "direction", PROP_ENUM, PROP_NONE);
	RNA_def_property_enum_items(prop, prop_direction_items);
	RNA_def_property_ui_text(prop, "Direction", "");
	RNA_def_property_update(prop, 0, "rna_Modifier_update");

	rna_def_modifier_generic_map_info(srna);
}

static void rna_def_modifier_uvproject(BlenderRNA *brna)
{
	StructRNA *srna;
	PropertyRNA *prop;

	srna = RNA_def_struct(brna, "UVProjectModifier", "Modifier");
	RNA_def_struct_ui_text(srna, "UV Project Modifier", "UV projection modifier to set UVs from a projector");
	RNA_def_struct_sdna(srna, "UVProjectModifierData");
	RNA_def_struct_ui_icon(srna, ICON_MOD_UVPROJECT);

	prop = RNA_def_property(srna, "uv_layer", PROP_STRING, PROP_NONE);
	RNA_def_property_string_sdna(prop, NULL, "uvlayer_name");
	RNA_def_property_ui_text(prop, "UV Map", "UV map name");
	RNA_def_property_string_funcs(prop, NULL, NULL, "rna_UVProjectModifier_uvlayer_set");
	RNA_def_property_update(prop, 0, "rna_Modifier_update");

	prop = RNA_def_property(srna, "projector_count", PROP_INT, PROP_NONE);
	RNA_def_property_int_sdna(prop, NULL, "num_projectors");
	RNA_def_property_ui_text(prop, "Number of Projectors", "Number of projectors to use");
	RNA_def_property_int_funcs(prop, NULL, "rna_UVProjectModifier_num_projectors_set", NULL);
	RNA_def_property_range(prop, 1, MOD_UVPROJECT_MAX);
	RNA_def_property_update(prop, 0, "rna_Modifier_update");

	prop = RNA_def_property(srna, "projectors", PROP_COLLECTION, PROP_NONE);
	RNA_def_property_struct_type(prop, "UVProjector");
	RNA_def_property_collection_funcs(prop, "rna_UVProject_projectors_begin", "rna_iterator_array_next",
	                                  "rna_iterator_array_end", "rna_iterator_array_get", NULL, NULL, NULL, NULL);
	RNA_def_property_ui_text(prop, "Projectors", "");

	prop = RNA_def_property(srna, "image", PROP_POINTER, PROP_NONE);
	RNA_def_property_ui_text(prop, "Image", "");
	RNA_def_property_flag(prop, PROP_EDITABLE);
	RNA_def_property_update(prop, 0, "rna_Modifier_update");

	prop = RNA_def_property(srna, "aspect_x", PROP_FLOAT, PROP_NONE);
	RNA_def_property_float_sdna(prop, NULL, "aspectx");
	RNA_def_property_range(prop, 1, FLT_MAX);
	RNA_def_property_ui_range(prop, 1, 1000, 1, 3);
	RNA_def_property_ui_text(prop, "Horizontal Aspect Ratio", "");
	RNA_def_property_update(prop, 0, "rna_Modifier_update");

	prop = RNA_def_property(srna, "aspect_y", PROP_FLOAT, PROP_NONE);
	RNA_def_property_float_sdna(prop, NULL, "aspecty");
	RNA_def_property_range(prop, 1, FLT_MAX);
	RNA_def_property_ui_range(prop, 1, 1000, 1, 3);
	RNA_def_property_ui_text(prop, "Vertical Aspect Ratio", "");
	RNA_def_property_update(prop, 0, "rna_Modifier_update");
	
	prop = RNA_def_property(srna, "scale_x", PROP_FLOAT, PROP_NONE);
	RNA_def_property_float_sdna(prop, NULL, "scalex");
	RNA_def_property_range(prop, 0, FLT_MAX);
	RNA_def_property_ui_range(prop, 0, 1000, 1, 3);
	RNA_def_property_ui_text(prop, "Horizontal Scale", "");
	RNA_def_property_update(prop, 0, "rna_Modifier_update");

	prop = RNA_def_property(srna, "scale_y", PROP_FLOAT, PROP_NONE);
	RNA_def_property_float_sdna(prop, NULL, "scaley");
	RNA_def_property_range(prop, 0, FLT_MAX);
	RNA_def_property_ui_range(prop, 0, 1000, 1, 3);
	RNA_def_property_ui_text(prop, "Vertical Scale", "");
	RNA_def_property_update(prop, 0, "rna_Modifier_update");

	prop = RNA_def_property(srna, "use_image_override", PROP_BOOLEAN, PROP_NONE);
	RNA_def_property_boolean_sdna(prop, NULL, "flags", MOD_UVPROJECT_OVERRIDEIMAGE);
	RNA_def_property_ui_text(prop, "Override Image", "Override faces' current images with the given image");
	RNA_def_property_update(prop, 0, "rna_Modifier_update");

	srna = RNA_def_struct(brna, "UVProjector", NULL);
	RNA_def_struct_ui_text(srna, "UVProjector", "UV projector used by the UV project modifier");

	prop = RNA_def_property(srna, "object", PROP_POINTER, PROP_NONE);
	RNA_def_property_struct_type(prop, "Object");
	RNA_def_property_pointer_funcs(prop, "rna_UVProjector_object_get", "rna_UVProjector_object_set", NULL, NULL);
	RNA_def_property_flag(prop, PROP_EDITABLE | PROP_ID_SELF_CHECK);
	RNA_def_property_ui_text(prop, "Object", "Object to use as projector transform");
	RNA_def_property_update(prop, 0, "rna_Modifier_dependency_update");
}

static void rna_def_modifier_smooth(BlenderRNA *brna)
{
	StructRNA *srna;
	PropertyRNA *prop;

	srna = RNA_def_struct(brna, "SmoothModifier", "Modifier");
	RNA_def_struct_ui_text(srna, "Smooth Modifier", "Smoothing effect modifier");
	RNA_def_struct_sdna(srna, "SmoothModifierData");
	RNA_def_struct_ui_icon(srna, ICON_MOD_SMOOTH);

	prop = RNA_def_property(srna, "use_x", PROP_BOOLEAN, PROP_NONE);
	RNA_def_property_boolean_sdna(prop, NULL, "flag", MOD_SMOOTH_X);
	RNA_def_property_ui_text(prop, "X", "Smooth object along X axis");
	RNA_def_property_update(prop, 0, "rna_Modifier_update");

	prop = RNA_def_property(srna, "use_y", PROP_BOOLEAN, PROP_NONE);
	RNA_def_property_boolean_sdna(prop, NULL, "flag", MOD_SMOOTH_Y);
	RNA_def_property_ui_text(prop, "Y", "Smooth object along Y axis");
	RNA_def_property_update(prop, 0, "rna_Modifier_update");

	prop = RNA_def_property(srna, "use_z", PROP_BOOLEAN, PROP_NONE);
	RNA_def_property_boolean_sdna(prop, NULL, "flag", MOD_SMOOTH_Z);
	RNA_def_property_ui_text(prop, "Z", "Smooth object along Z axis");
	RNA_def_property_update(prop, 0, "rna_Modifier_update");

	prop = RNA_def_property(srna, "factor", PROP_FLOAT, PROP_NONE);
	RNA_def_property_float_sdna(prop, NULL, "fac");
	RNA_def_property_range(prop, -FLT_MAX, FLT_MAX);
	RNA_def_property_ui_range(prop, -10, 10, 1, 3);
	RNA_def_property_ui_text(prop, "Factor", "Strength of modifier effect");
	RNA_def_property_update(prop, 0, "rna_Modifier_update");

	prop = RNA_def_property(srna, "iterations", PROP_INT, PROP_NONE);
	RNA_def_property_int_sdna(prop, NULL, "repeat");
	RNA_def_property_ui_range(prop, 0, 30, 1, 0);
	RNA_def_property_ui_text(prop, "Repeat", "");
	RNA_def_property_update(prop, 0, "rna_Modifier_update");
	
	prop = RNA_def_property(srna, "vertex_group", PROP_STRING, PROP_NONE);
	RNA_def_property_string_sdna(prop, NULL, "defgrp_name");
	RNA_def_property_ui_text(prop, "Vertex Group",
	                         "Name of Vertex Group which determines influence of modifier per point");
	RNA_def_property_string_funcs(prop, NULL, NULL, "rna_SmoothModifier_vgroup_set");
	RNA_def_property_update(prop, 0, "rna_Modifier_update");
}

static void rna_def_modifier_laplaciansmooth(BlenderRNA *brna)
{
	StructRNA *srna;
	PropertyRNA *prop;

	srna = RNA_def_struct(brna, "LaplacianSmoothModifier", "Modifier");
	RNA_def_struct_ui_text(srna, "Laplacian Smooth Modifier", "Smoothing effect modifier");
	RNA_def_struct_sdna(srna, "LaplacianSmoothModifierData");
	RNA_def_struct_ui_icon(srna, ICON_MOD_SMOOTH);

	prop = RNA_def_property(srna, "use_x", PROP_BOOLEAN, PROP_NONE);
	RNA_def_property_boolean_sdna(prop, NULL, "flag", MOD_LAPLACIANSMOOTH_X);
	RNA_def_property_ui_text(prop, "X", "Smooth object along X axis");
	RNA_def_property_update(prop, 0, "rna_Modifier_update");

	prop = RNA_def_property(srna, "use_y", PROP_BOOLEAN, PROP_NONE);
	RNA_def_property_boolean_sdna(prop, NULL, "flag", MOD_LAPLACIANSMOOTH_Y);
	RNA_def_property_ui_text(prop, "Y", "Smooth object along Y axis");
	RNA_def_property_update(prop, 0, "rna_Modifier_update");

	prop = RNA_def_property(srna, "use_z", PROP_BOOLEAN, PROP_NONE);
	RNA_def_property_boolean_sdna(prop, NULL, "flag", MOD_LAPLACIANSMOOTH_Z);
	RNA_def_property_ui_text(prop, "Z", "Smooth object along Z axis");
	RNA_def_property_update(prop, 0, "rna_Modifier_update");

	prop = RNA_def_property(srna, "lamb", PROP_FLOAT, PROP_NONE);
	RNA_def_property_float_sdna(prop, NULL, "lambda");
	RNA_def_property_range(prop, -FLT_MAX, FLT_MAX);
	RNA_def_property_ui_range(prop, 0.0000001, 1000.0, 0.0000001, 8);
	RNA_def_property_ui_text(prop, "Lambda Factor", "Smooth factor effect");
	RNA_def_property_update(prop, 0, "rna_Modifier_update");

	prop = RNA_def_property(srna, "lambdaborder", PROP_FLOAT, PROP_NONE);
	RNA_def_property_float_sdna(prop, NULL, "lambda_border");
	RNA_def_property_range(prop, -FLT_MAX, FLT_MAX);
	RNA_def_property_ui_range(prop, 0.0000001, 1000.0, 0.0000001, 8);
	RNA_def_property_ui_text(prop, "Lambda border", "Lambda factor in border");
	RNA_def_property_update(prop, 0, "rna_Modifier_update");

	prop = RNA_def_property(srna, "minarea", PROP_FLOAT, PROP_NONE);
	RNA_def_property_float_sdna(prop, NULL, "min_area");
	RNA_def_property_range(prop, 0.0000000000000001, FLT_MAX);
	RNA_def_property_ui_range(prop, 0.0000000000000001, 1000.0, 0.0000001, 18);
	RNA_def_property_ui_text(prop, "Minimum area", "Minimum area permitted");
	RNA_def_property_update(prop, 0, "rna_Modifier_update");

	prop = RNA_def_property(srna, "iterations", PROP_INT, PROP_NONE);
	RNA_def_property_int_sdna(prop, NULL, "repeat");
	RNA_def_property_ui_range(prop, 0, 200, 1, 0);
	RNA_def_property_ui_text(prop, "Repeat", "");
	RNA_def_property_update(prop, 0, "rna_Modifier_update");
	
	prop = RNA_def_property(srna, "vertex_group", PROP_STRING, PROP_NONE);
	RNA_def_property_string_sdna(prop, NULL, "defgrp_name");
	RNA_def_property_ui_text(prop, "Vertex Group",
	                         "Name of Vertex Group which determines influence of modifier per point");
	RNA_def_property_string_funcs(prop, NULL, NULL, "rna_LaplacianSmoothModifier_vgroup_set");
	RNA_def_property_update(prop, 0, "rna_Modifier_update");
}

static void rna_def_modifier_cast(BlenderRNA *brna)
{
	StructRNA *srna;
	PropertyRNA *prop;

	static EnumPropertyItem prop_cast_type_items[] = {
		{MOD_CAST_TYPE_SPHERE, "SPHERE", 0, "Sphere", ""},
		{MOD_CAST_TYPE_CYLINDER, "CYLINDER", 0, "Cylinder", ""},
		{MOD_CAST_TYPE_CUBOID, "CUBOID", 0, "Cuboid", ""},
		{0, NULL, 0, NULL, NULL}
	};

	srna = RNA_def_struct(brna, "CastModifier", "Modifier");
	RNA_def_struct_ui_text(srna, "Cast Modifier", "Modifier to cast to other shapes");
	RNA_def_struct_sdna(srna, "CastModifierData");
	RNA_def_struct_ui_icon(srna, ICON_MOD_CAST);

	prop = RNA_def_property(srna, "cast_type", PROP_ENUM, PROP_NONE);
	RNA_def_property_enum_sdna(prop, NULL, "type");
	RNA_def_property_enum_items(prop, prop_cast_type_items);
	RNA_def_property_ui_text(prop, "Cast Type", "Target object shape");
	RNA_def_property_update(prop, 0, "rna_Modifier_update");
	
	prop = RNA_def_property(srna, "object", PROP_POINTER, PROP_NONE);
	RNA_def_property_ui_text(prop, "Object",
	                         "Control object: if available, its location determines the center of the effect");
	RNA_def_property_pointer_funcs(prop, NULL, "rna_CastModifier_object_set", NULL, NULL);
	RNA_def_property_flag(prop, PROP_EDITABLE | PROP_ID_SELF_CHECK);
	RNA_def_property_update(prop, 0, "rna_Modifier_dependency_update");

	prop = RNA_def_property(srna, "use_x", PROP_BOOLEAN, PROP_NONE);
	RNA_def_property_boolean_sdna(prop, NULL, "flag", MOD_CAST_X);
	RNA_def_property_ui_text(prop, "X", "");
	RNA_def_property_update(prop, 0, "rna_Modifier_update");

	prop = RNA_def_property(srna, "use_y", PROP_BOOLEAN, PROP_NONE);
	RNA_def_property_boolean_sdna(prop, NULL, "flag", MOD_CAST_Y);
	RNA_def_property_ui_text(prop, "Y", "");
	RNA_def_property_update(prop, 0, "rna_Modifier_update");

	prop = RNA_def_property(srna, "use_z", PROP_BOOLEAN, PROP_NONE);
	RNA_def_property_boolean_sdna(prop, NULL, "flag", MOD_CAST_Z);
	RNA_def_property_ui_text(prop, "Z", "");
	RNA_def_property_update(prop, 0, "rna_Modifier_update");
	
	prop = RNA_def_property(srna, "use_radius_as_size", PROP_BOOLEAN, PROP_NONE);
	RNA_def_property_boolean_sdna(prop, NULL, "flag", MOD_CAST_SIZE_FROM_RADIUS);
	RNA_def_property_ui_text(prop, "From Radius", "Use radius as size of projection shape (0 = auto)");
	RNA_def_property_update(prop, 0, "rna_Modifier_update");
	
	prop = RNA_def_property(srna, "use_transform", PROP_BOOLEAN, PROP_NONE);
	RNA_def_property_boolean_sdna(prop, NULL, "flag", MOD_CAST_USE_OB_TRANSFORM);
	RNA_def_property_ui_text(prop, "Use transform", "Use object transform to control projection shape");
	RNA_def_property_update(prop, 0, "rna_Modifier_update");
	
	prop = RNA_def_property(srna, "factor", PROP_FLOAT, PROP_NONE);
	RNA_def_property_float_sdna(prop, NULL, "fac");
	RNA_def_property_range(prop, -FLT_MAX, FLT_MAX);
	RNA_def_property_ui_range(prop, -10, 10, 5, 2);
	RNA_def_property_ui_text(prop, "Factor", "");
	RNA_def_property_update(prop, 0, "rna_Modifier_update");

	prop = RNA_def_property(srna, "radius", PROP_FLOAT, PROP_DISTANCE);
	RNA_def_property_range(prop, 0, FLT_MAX);
	RNA_def_property_ui_range(prop, 0, 100, 5, 2);
	RNA_def_property_ui_text(prop, "Radius",
	                         "Only deform vertices within this distance from the center of the effect "
	                         "(leave as 0 for infinite.)");
	RNA_def_property_update(prop, 0, "rna_Modifier_update");

	prop = RNA_def_property(srna, "size", PROP_FLOAT, PROP_NONE);
	RNA_def_property_range(prop, 0, FLT_MAX);
	RNA_def_property_ui_range(prop, 0, 100, 5, 2);
	RNA_def_property_ui_text(prop, "Size", "Size of projection shape (leave as 0 for auto)");
	RNA_def_property_update(prop, 0, "rna_Modifier_update");

	prop = RNA_def_property(srna, "vertex_group", PROP_STRING, PROP_NONE);
	RNA_def_property_string_sdna(prop, NULL, "defgrp_name");
	RNA_def_property_ui_text(prop, "Vertex Group", "Vertex group name");
	RNA_def_property_string_funcs(prop, NULL, NULL, "rna_CastModifier_vgroup_set");
	RNA_def_property_update(prop, 0, "rna_Modifier_update");
}

static void rna_def_modifier_meshdeform(BlenderRNA *brna)
{
	StructRNA *srna;
	PropertyRNA *prop;
#if 0
	static EnumPropertyItem prop_mode_items[] = {
		{0, "VOLUME", 0, "Volume", "Bind to volume inside cage mesh"},
		{1, "SURFACE", 0, "Surface", "Bind to surface of cage mesh"},
		{0, NULL, 0, NULL, NULL}
	};
#endif

	srna = RNA_def_struct(brna, "MeshDeformModifier", "Modifier");
	RNA_def_struct_ui_text(srna, "MeshDeform Modifier", "Mesh deformation modifier to deform with other meshes");
	RNA_def_struct_sdna(srna, "MeshDeformModifierData");
	RNA_def_struct_ui_icon(srna, ICON_MOD_MESHDEFORM);

	prop = RNA_def_property(srna, "object", PROP_POINTER, PROP_NONE);
	RNA_def_property_ui_text(prop, "Object", "Mesh object to deform with");
	RNA_def_property_pointer_funcs(prop, NULL, "rna_MeshDeformModifier_object_set", NULL, NULL);
	RNA_def_property_flag(prop, PROP_EDITABLE | PROP_ID_SELF_CHECK);
	RNA_def_property_update(prop, 0, "rna_Modifier_dependency_update");
	
	prop = RNA_def_property(srna, "is_bound", PROP_BOOLEAN, PROP_NONE);
	RNA_def_property_boolean_funcs(prop, "rna_MeshDeformModifier_is_bound_get", NULL);
	RNA_def_property_ui_text(prop, "Bound", "Whether geometry has been bound to control cage");
	RNA_def_property_clear_flag(prop, PROP_EDITABLE);
	
	prop = RNA_def_property(srna, "invert_vertex_group", PROP_BOOLEAN, PROP_NONE);
	RNA_def_property_boolean_sdna(prop, NULL, "flag", MOD_MDEF_INVERT_VGROUP);
	RNA_def_property_ui_text(prop, "Invert", "Invert vertex group influence");
	RNA_def_property_update(prop, 0, "rna_Modifier_update");

	prop = RNA_def_property(srna, "vertex_group", PROP_STRING, PROP_NONE);
	RNA_def_property_string_sdna(prop, NULL, "defgrp_name");
	RNA_def_property_ui_text(prop, "Vertex Group", "Vertex group name");
	RNA_def_property_string_funcs(prop, NULL, NULL, "rna_MeshDeformModifier_vgroup_set");
	RNA_def_property_update(prop, 0, "rna_Modifier_update");

	prop = RNA_def_property(srna, "precision", PROP_INT, PROP_NONE);
	RNA_def_property_int_sdna(prop, NULL, "gridsize");
	RNA_def_property_range(prop, 2, 10);
	RNA_def_property_ui_text(prop, "Precision", "The grid size for binding");
	RNA_def_property_update(prop, 0, "rna_Modifier_update");

	prop = RNA_def_property(srna, "use_dynamic_bind", PROP_BOOLEAN, PROP_NONE);
	RNA_def_property_boolean_sdna(prop, NULL, "flag", MOD_MDEF_DYNAMIC_BIND);
	RNA_def_property_ui_text(prop, "Dynamic",
	                         "Recompute binding dynamically on top of other deformers "
	                         "(slower and more memory consuming)");
	RNA_def_property_update(prop, 0, "rna_Modifier_update");

#if 0
	prop = RNA_def_property(srna, "mode", PROP_ENUM, PROP_NONE);
	RNA_def_property_enum_items(prop, prop_mode_items);
	RNA_def_property_ui_text(prop, "Mode", "Method of binding vertices are bound to cage mesh");
	RNA_def_property_update(prop, 0, "rna_Modifier_update");
#endif
}

static void rna_def_modifier_particlesystem(BlenderRNA *brna)
{
	StructRNA *srna;
	PropertyRNA *prop;

	srna = RNA_def_struct(brna, "ParticleSystemModifier", "Modifier");
	RNA_def_struct_ui_text(srna, "ParticleSystem Modifier", "Particle system simulation modifier");
	RNA_def_struct_sdna(srna, "ParticleSystemModifierData");
	RNA_def_struct_ui_icon(srna, ICON_MOD_PARTICLES);
	
	prop = RNA_def_property(srna, "particle_system", PROP_POINTER, PROP_NONE);
	RNA_def_property_flag(prop, PROP_NEVER_NULL);
	RNA_def_property_pointer_sdna(prop, NULL, "psys");
	RNA_def_property_ui_text(prop, "Particle System", "Particle System that this modifier controls");
}

static void rna_def_modifier_particleinstance(BlenderRNA *brna)
{
	StructRNA *srna;
	PropertyRNA *prop;

	static EnumPropertyItem particleinstance_axis[] = {
		{0, "X", 0, "X", ""},
		{1, "Y", 0, "Y", ""},
		{2, "Z", 0, "Z", ""},
		{0, NULL, 0, NULL, NULL}
	};

	srna = RNA_def_struct(brna, "ParticleInstanceModifier", "Modifier");
	RNA_def_struct_ui_text(srna, "ParticleInstance Modifier", "Particle system instancing modifier");
	RNA_def_struct_sdna(srna, "ParticleInstanceModifierData");
	RNA_def_struct_ui_icon(srna, ICON_MOD_PARTICLES);

	prop = RNA_def_property(srna, "object", PROP_POINTER, PROP_NONE);
	RNA_def_property_pointer_sdna(prop, NULL, "ob");
	RNA_def_property_ui_text(prop, "Object", "Object that has the particle system");
	RNA_def_property_flag(prop, PROP_EDITABLE | PROP_ID_SELF_CHECK);
	RNA_def_property_update(prop, 0, "rna_Modifier_dependency_update");

	prop = RNA_def_property(srna, "particle_system_index", PROP_INT, PROP_NONE);
	RNA_def_property_int_sdna(prop, NULL, "psys");
	RNA_def_property_range(prop, 1, 10);
	RNA_def_property_ui_text(prop, "Particle System Number", "");
	RNA_def_property_update(prop, 0, "rna_Modifier_update");

	prop = RNA_def_property(srna, "axis", PROP_ENUM, PROP_NONE);
	RNA_def_property_enum_sdna(prop, NULL, "axis");
	RNA_def_property_enum_items(prop, particleinstance_axis);
	RNA_def_property_ui_text(prop, "Axis", "Pole axis for rotation");
	RNA_def_property_update(prop, 0, "rna_Modifier_update");
	
	prop = RNA_def_property(srna, "use_normal", PROP_BOOLEAN, PROP_NONE);
	RNA_def_property_boolean_sdna(prop, NULL, "flag", eParticleInstanceFlag_Parents);
	RNA_def_property_ui_text(prop, "Normal", "Create instances from normal particles");
	RNA_def_property_update(prop, 0, "rna_Modifier_update");

	prop = RNA_def_property(srna, "use_children", PROP_BOOLEAN, PROP_NONE);
	RNA_def_property_boolean_sdna(prop, NULL, "flag", eParticleInstanceFlag_Children);
	RNA_def_property_ui_text(prop, "Children", "Create instances from child particles");
	RNA_def_property_update(prop, 0, "rna_Modifier_update");

	prop = RNA_def_property(srna, "use_path", PROP_BOOLEAN, PROP_NONE);
	RNA_def_property_boolean_sdna(prop, NULL, "flag", eParticleInstanceFlag_Path);
	RNA_def_property_ui_text(prop, "Path", "Create instances along particle paths");
	RNA_def_property_update(prop, 0, "rna_Modifier_update");

	prop = RNA_def_property(srna, "show_unborn", PROP_BOOLEAN, PROP_NONE);
	RNA_def_property_boolean_sdna(prop, NULL, "flag", eParticleInstanceFlag_Unborn);
	RNA_def_property_ui_text(prop, "Unborn", "Show instances when particles are unborn");
	RNA_def_property_update(prop, 0, "rna_Modifier_update");

	prop = RNA_def_property(srna, "show_alive", PROP_BOOLEAN, PROP_NONE);
	RNA_def_property_boolean_sdna(prop, NULL, "flag", eParticleInstanceFlag_Alive);
	RNA_def_property_ui_text(prop, "Alive", "Show instances when particles are alive");
	RNA_def_property_update(prop, 0, "rna_Modifier_update");

	prop = RNA_def_property(srna, "show_dead", PROP_BOOLEAN, PROP_NONE);
	RNA_def_property_boolean_sdna(prop, NULL, "flag", eParticleInstanceFlag_Dead);
	RNA_def_property_ui_text(prop, "Dead", "Show instances when particles are dead");
	RNA_def_property_update(prop, 0, "rna_Modifier_update");

	prop = RNA_def_property(srna, "use_preserve_shape", PROP_BOOLEAN, PROP_NONE);
	RNA_def_property_boolean_sdna(prop, NULL, "flag", eParticleInstanceFlag_KeepShape);
	RNA_def_property_ui_text(prop, "Keep Shape", "Don't stretch the object");
	RNA_def_property_update(prop, 0, "rna_Modifier_update");

	prop = RNA_def_property(srna, "use_size", PROP_BOOLEAN, PROP_NONE);
	RNA_def_property_boolean_sdna(prop, NULL, "flag", eParticleInstanceFlag_UseSize);
	RNA_def_property_ui_text(prop, "Size", "Use particle size to scale the instances");
	RNA_def_property_update(prop, 0, "rna_Modifier_update");

	prop = RNA_def_property(srna, "position", PROP_FLOAT, PROP_NONE);
	RNA_def_property_float_sdna(prop, NULL, "position");
	RNA_def_property_range(prop, 0.0, 1.0);
	RNA_def_property_ui_text(prop, "Position", "Position along path");
	RNA_def_property_update(prop, 0, "rna_Modifier_update");

	prop = RNA_def_property(srna, "random_position", PROP_FLOAT, PROP_NONE);
	RNA_def_property_float_sdna(prop, NULL, "random_position");
	RNA_def_property_range(prop, 0.0, 1.0);
	RNA_def_property_ui_text(prop, "Random Position", "Randomize position along path");
	RNA_def_property_update(prop, 0, "rna_Modifier_update");
}

static void rna_def_modifier_explode(BlenderRNA *brna)
{
	StructRNA *srna;
	PropertyRNA *prop;

	srna = RNA_def_struct(brna, "ExplodeModifier", "Modifier");
	RNA_def_struct_ui_text(srna, "Explode Modifier", "Explosion effect modifier based on a particle system");
	RNA_def_struct_sdna(srna, "ExplodeModifierData");
	RNA_def_struct_ui_icon(srna, ICON_MOD_EXPLODE);

	prop = RNA_def_property(srna, "vertex_group", PROP_STRING, PROP_NONE);
	RNA_def_property_string_funcs(prop, "rna_ExplodeModifier_vgroup_get", "rna_ExplodeModifier_vgroup_length",
	                              "rna_ExplodeModifier_vgroup_set");
	RNA_def_property_ui_text(prop, "Vertex Group", "");

	prop = RNA_def_property(srna, "protect", PROP_FLOAT, PROP_NONE);
	RNA_def_property_range(prop, 0, 1);
	RNA_def_property_ui_text(prop, "Protect", "Clean vertex group edges");
	RNA_def_property_update(prop, 0, "rna_Modifier_update");

	prop = RNA_def_property(srna, "use_edge_cut", PROP_BOOLEAN, PROP_NONE);
	RNA_def_property_boolean_sdna(prop, NULL, "flag", eExplodeFlag_EdgeCut);
	RNA_def_property_ui_text(prop, "Cut Edges", "Cut face edges for nicer shrapnel");
	RNA_def_property_update(prop, 0, "rna_Modifier_update");

	prop = RNA_def_property(srna, "show_unborn", PROP_BOOLEAN, PROP_NONE);
	RNA_def_property_boolean_sdna(prop, NULL, "flag", eExplodeFlag_Unborn);
	RNA_def_property_ui_text(prop, "Unborn", "Show mesh when particles are unborn");
	RNA_def_property_update(prop, 0, "rna_Modifier_update");

	prop = RNA_def_property(srna, "show_alive", PROP_BOOLEAN, PROP_NONE);
	RNA_def_property_boolean_sdna(prop, NULL, "flag", eExplodeFlag_Alive);
	RNA_def_property_ui_text(prop, "Alive", "Show mesh when particles are alive");
	RNA_def_property_update(prop, 0, "rna_Modifier_update");

	prop = RNA_def_property(srna, "show_dead", PROP_BOOLEAN, PROP_NONE);
	RNA_def_property_boolean_sdna(prop, NULL, "flag", eExplodeFlag_Dead);
	RNA_def_property_ui_text(prop, "Dead", "Show mesh when particles are dead");
	RNA_def_property_update(prop, 0, "rna_Modifier_update");

	prop = RNA_def_property(srna, "use_size", PROP_BOOLEAN, PROP_NONE);
	RNA_def_property_boolean_sdna(prop, NULL, "flag", eExplodeFlag_PaSize);
	RNA_def_property_ui_text(prop, "Size", "Use particle size for the shrapnel");
	RNA_def_property_update(prop, 0, "rna_Modifier_update");

	prop = RNA_def_property(srna, "particle_uv", PROP_STRING, PROP_NONE);
	RNA_def_property_string_sdna(prop, NULL, "uvname");
	RNA_def_property_string_maxlength(prop, MAX_CUSTOMDATA_LAYER_NAME);
	RNA_def_property_ui_text(prop, "Particle UV", "UV map to change with particle age");
	RNA_def_property_update(prop, 0, "rna_Modifier_update");
}

static void rna_def_modifier_cloth(BlenderRNA *brna)
{
	StructRNA *srna;
	PropertyRNA *prop;

	srna = RNA_def_struct(brna, "ClothModifier", "Modifier");
	RNA_def_struct_ui_text(srna, "Cloth Modifier", "Cloth simulation modifier");
	RNA_def_struct_sdna(srna, "ClothModifierData");
	RNA_def_struct_ui_icon(srna, ICON_MOD_CLOTH);
	
	prop = RNA_def_property(srna, "settings", PROP_POINTER, PROP_NONE);
	RNA_def_property_flag(prop, PROP_NEVER_NULL);
	RNA_def_property_pointer_sdna(prop, NULL, "sim_parms");
	RNA_def_property_ui_text(prop, "Cloth Settings", "");
	
	prop = RNA_def_property(srna, "collision_settings", PROP_POINTER, PROP_NONE);
	RNA_def_property_flag(prop, PROP_NEVER_NULL);
	RNA_def_property_pointer_sdna(prop, NULL, "coll_parms");
	RNA_def_property_ui_text(prop, "Cloth Collision Settings", "");
	
	prop = RNA_def_property(srna, "point_cache", PROP_POINTER, PROP_NONE);
	RNA_def_property_flag(prop, PROP_NEVER_NULL);
	RNA_def_property_ui_text(prop, "Point Cache", "");
}

static void rna_def_modifier_smoke(BlenderRNA *brna)
{
	StructRNA *srna;
	PropertyRNA *prop;
	
	static EnumPropertyItem prop_smoke_type_items[] = {
		{0, "NONE", 0, "None", ""},
		{MOD_SMOKE_TYPE_DOMAIN, "DOMAIN", 0, "Domain", ""},
		{MOD_SMOKE_TYPE_FLOW, "FLOW", 0, "Flow", "Inflow/Outflow"},
		{MOD_SMOKE_TYPE_COLL, "COLLISION", 0, "Collision", ""},
		{0, NULL, 0, NULL, NULL}
	};
	
	srna = RNA_def_struct(brna, "SmokeModifier", "Modifier");
	RNA_def_struct_ui_text(srna, "Smoke Modifier", "Smoke simulation modifier");
	RNA_def_struct_sdna(srna, "SmokeModifierData");
	RNA_def_struct_ui_icon(srna, ICON_MOD_SMOKE);
	
	prop = RNA_def_property(srna, "domain_settings", PROP_POINTER, PROP_NONE);
	RNA_def_property_pointer_sdna(prop, NULL, "domain");
	RNA_def_property_ui_text(prop, "Domain Settings", "");
	
	prop = RNA_def_property(srna, "flow_settings", PROP_POINTER, PROP_NONE);
	RNA_def_property_pointer_sdna(prop, NULL, "flow");
	RNA_def_property_ui_text(prop, "Flow Settings", "");
	
	prop = RNA_def_property(srna, "coll_settings", PROP_POINTER, PROP_NONE);
	RNA_def_property_pointer_sdna(prop, NULL, "coll");
	RNA_def_property_ui_text(prop, "Collision Settings", "");
	
	prop = RNA_def_property(srna, "smoke_type", PROP_ENUM, PROP_NONE);
	RNA_def_property_enum_sdna(prop, NULL, "type");
	RNA_def_property_enum_items(prop, prop_smoke_type_items);
	RNA_def_property_ui_text(prop, "Type", "");
	RNA_def_property_update(prop, 0, "rna_Smoke_set_type");
}

static void rna_def_modifier_dynamic_paint(BlenderRNA *brna)
{
	StructRNA *srna;
	PropertyRNA *prop;
	
	srna = RNA_def_struct(brna, "DynamicPaintModifier", "Modifier");
	RNA_def_struct_ui_text(srna, "Dynamic Paint Modifier", "Dynamic Paint modifier");
	RNA_def_struct_sdna(srna, "DynamicPaintModifierData");
	RNA_def_struct_ui_icon(srna, ICON_MOD_DYNAMICPAINT);
	
	prop = RNA_def_property(srna, "canvas_settings", PROP_POINTER, PROP_NONE);
	RNA_def_property_pointer_sdna(prop, NULL, "canvas");
	RNA_def_property_ui_text(prop, "Canvas Settings", "");
	
	prop = RNA_def_property(srna, "brush_settings", PROP_POINTER, PROP_NONE);
	RNA_def_property_pointer_sdna(prop, NULL, "brush");
	RNA_def_property_ui_text(prop, "Brush Settings", "");

	prop = RNA_def_property(srna, "ui_type", PROP_ENUM, PROP_NONE);
	RNA_def_property_clear_flag(prop, PROP_ANIMATABLE);
	RNA_def_property_enum_sdna(prop, NULL, "type");
	RNA_def_property_enum_items(prop, prop_dynamicpaint_type_items);
	RNA_def_property_ui_text(prop, "Type", "");
}

static void rna_def_modifier_collision(BlenderRNA *brna)
{
	StructRNA *srna;
	PropertyRNA *prop;

	srna = RNA_def_struct(brna, "CollisionModifier", "Modifier");
	RNA_def_struct_ui_text(srna, "Collision Modifier",
	                       "Collision modifier defining modifier stack position used for collision");
	RNA_def_struct_sdna(srna, "CollisionModifierData");
	RNA_def_struct_ui_icon(srna, ICON_MOD_PHYSICS);

	prop = RNA_def_property(srna, "settings", PROP_POINTER, PROP_NONE);
	RNA_def_property_flag(prop, PROP_NEVER_NULL);
	RNA_def_property_struct_type(prop, "CollisionSettings");
	RNA_def_property_pointer_funcs(prop, "rna_CollisionModifier_settings_get", NULL, NULL, NULL);
	RNA_def_property_ui_text(prop, "Settings", "");
}

static void rna_def_modifier_bevel(BlenderRNA *brna)
{
	StructRNA *srna;
	PropertyRNA *prop;

	static EnumPropertyItem prop_limit_method_items[] = {
		{0, "NONE", 0, "None", "Bevel the entire mesh by a constant amount"},
		{BME_BEVEL_ANGLE, "ANGLE", 0, "Angle", "Only bevel edges with sharp enough angles between faces"},
		{BME_BEVEL_WEIGHT, "WEIGHT", 0, "Weight",
		                   "Use bevel weights to determine how much bevel is applied; "
		                   "apply them separately in vert/edge select mode"},
		{0, NULL, 0, NULL, NULL}
	};

	static EnumPropertyItem prop_edge_weight_method_items[] = {
		{0, "AVERAGE", 0, "Average", ""},
		{BME_BEVEL_EMIN, "SHARPEST", 0, "Sharpest", ""},
		{BME_BEVEL_EMAX, "LARGEST", 0, "Largest", ""},
		{0, NULL, 0, NULL, NULL}
	};

	srna = RNA_def_struct(brna, "BevelModifier", "Modifier");
	RNA_def_struct_ui_text(srna, "Bevel Modifier", "Bevel modifier to make edges and vertices more rounded");
	RNA_def_struct_sdna(srna, "BevelModifierData");
	RNA_def_struct_ui_icon(srna, ICON_MOD_BEVEL);

	prop = RNA_def_property(srna, "width", PROP_FLOAT, PROP_DISTANCE);
	RNA_def_property_float_sdna(prop, NULL, "value");
	RNA_def_property_range(prop, 0, FLT_MAX);
	RNA_def_property_ui_range(prop, 0, 10, 0.1, 4);
	RNA_def_property_ui_text(prop, "Width", "Bevel value/amount");
	RNA_def_property_update(prop, 0, "rna_Modifier_update");

	prop = RNA_def_property(srna, "use_only_vertices", PROP_BOOLEAN, PROP_NONE);
	RNA_def_property_boolean_sdna(prop, NULL, "flags", BME_BEVEL_VERT);
	RNA_def_property_ui_text(prop, "Only Vertices", "Bevel verts/corners, not edges");
	RNA_def_property_update(prop, 0, "rna_Modifier_update");

	prop = RNA_def_property(srna, "limit_method", PROP_ENUM, PROP_NONE);
	RNA_def_property_enum_sdna(prop, NULL, "lim_flags");
	RNA_def_property_enum_items(prop, prop_limit_method_items);
	RNA_def_property_ui_text(prop, "Limit Method", "");
	RNA_def_property_update(prop, 0, "rna_Modifier_update");

	prop = RNA_def_property(srna, "edge_weight_method", PROP_ENUM, PROP_NONE);
	RNA_def_property_enum_sdna(prop, NULL, "e_flags");
	RNA_def_property_enum_items(prop, prop_edge_weight_method_items);
	RNA_def_property_ui_text(prop, "Edge Weight Method", "What edge weight to use for weighting a vertex");
	RNA_def_property_update(prop, 0, "rna_Modifier_update");

#if 1 /* expose as radians */
	prop = RNA_def_property(srna, "angle_limit", PROP_FLOAT, PROP_ANGLE);
	RNA_def_property_float_funcs(prop, "rna_BevelModifier_angle_limit_get",
	                             "rna_BevelModifier_angle_limit_set", NULL);
	RNA_def_property_range(prop, 0, DEG2RAD(180));
	RNA_def_property_ui_range(prop, 0, DEG2RAD(180), 100, 2);
#else
	prop = RNA_def_property(srna, "angle_limit", PROP_FLOAT, PROP_NONE);
	RNA_def_property_float_sdna(prop, NULL, "bevel_angle");
	RNA_def_property_range(prop, 0, 180);
	RNA_def_property_ui_range(prop, 0, 180, 100, 2);
#endif
	RNA_def_property_ui_text(prop, "Angle", "Angle above which to bevel edges");
	RNA_def_property_update(prop, 0, "rna_Modifier_update");

#ifdef USE_BM_BEVEL_OP_AS_MOD
	prop = RNA_def_property(srna, "use_even_offset", PROP_BOOLEAN, PROP_NONE); /* name matches solidify */
	RNA_def_property_boolean_sdna(prop, NULL, "flags", BME_BEVEL_EVEN);
	RNA_def_property_ui_text(prop, "Even", "Use even bevel distance correction");
	RNA_def_property_update(prop, 0, "rna_Modifier_update");

	prop = RNA_def_property(srna, "use_distance_offset", PROP_BOOLEAN, PROP_NONE);
	RNA_def_property_boolean_sdna(prop, NULL, "flags", BME_BEVEL_DIST);
	RNA_def_property_ui_text(prop, "Distance",
	                         "Use the width as a distance in rather then a factor of the face size");
	RNA_def_property_update(prop, 0, "rna_Modifier_update");
#endif

}

static void rna_def_modifier_shrinkwrap(BlenderRNA *brna)
{
	StructRNA *srna;
	PropertyRNA *prop;

	static EnumPropertyItem shrink_type_items[] = {
		{MOD_SHRINKWRAP_NEAREST_SURFACE, "NEAREST_SURFACEPOINT", 0, "Nearest Surface Point",
		                                 "Shrink the mesh to the nearest target surface"},
		{MOD_SHRINKWRAP_PROJECT, "PROJECT", 0, "Project",
		                         "Shrink the mesh to the nearest target surface along a given axis"},
		{MOD_SHRINKWRAP_NEAREST_VERTEX, "NEAREST_VERTEX", 0, "Nearest Vertex",
		                                "Shrink the mesh to the nearest target vertex"},
		{0, NULL, 0, NULL, NULL}
	};
	
	static EnumPropertyItem shrink_face_cull_items[] = {
		{0, "OFF", 0, "Off", "No culling"},
		{MOD_SHRINKWRAP_CULL_TARGET_FRONTFACE, "FRONT", 0, "Front", "No projection when in front of the face"},
		{MOD_SHRINKWRAP_CULL_TARGET_BACKFACE, "BACK", 0, "Back", "No projection when behind the face"},
		{0, NULL, 0, NULL, NULL}
	};

	srna = RNA_def_struct(brna, "ShrinkwrapModifier", "Modifier");
	RNA_def_struct_ui_text(srna, "Shrinkwrap Modifier",
	                       "Shrink wrapping modifier to shrink wrap and object to a target");
	RNA_def_struct_sdna(srna, "ShrinkwrapModifierData");
	RNA_def_struct_ui_icon(srna, ICON_MOD_SHRINKWRAP);

	prop = RNA_def_property(srna, "wrap_method", PROP_ENUM, PROP_NONE);
	RNA_def_property_enum_sdna(prop, NULL, "shrinkType");
	RNA_def_property_enum_items(prop, shrink_type_items);
	RNA_def_property_ui_text(prop, "Mode", "");
	RNA_def_property_update(prop, 0, "rna_Modifier_update");

	prop = RNA_def_property(srna, "cull_face", PROP_ENUM, PROP_NONE);
	RNA_def_property_enum_sdna(prop, NULL, "shrinkOpts");
	RNA_def_property_enum_items(prop, shrink_face_cull_items);
	RNA_def_property_enum_funcs(prop, "rna_ShrinkwrapModifier_face_cull_get",
	                            "rna_ShrinkwrapModifier_face_cull_set", NULL);
	RNA_def_property_ui_text(prop, "Face Cull",
	                         "Stop vertices from projecting to a face on the target when facing towards/away");
	RNA_def_property_update(prop, 0, "rna_Modifier_update");

	prop = RNA_def_property(srna, "target", PROP_POINTER, PROP_NONE);
	RNA_def_property_ui_text(prop, "Target", "Mesh target to shrink to");
	RNA_def_property_pointer_funcs(prop, NULL, "rna_ShrinkwrapModifier_target_set", NULL, "rna_Mesh_object_poll");
	RNA_def_property_flag(prop, PROP_EDITABLE | PROP_ID_SELF_CHECK);
	RNA_def_property_update(prop, 0, "rna_Modifier_dependency_update");

	prop = RNA_def_property(srna, "auxiliary_target", PROP_POINTER, PROP_NONE);
	RNA_def_property_pointer_sdna(prop, NULL, "auxTarget");
	RNA_def_property_ui_text(prop, "Auxiliary Target", "Additional mesh target to shrink to");
	RNA_def_property_pointer_funcs(prop, NULL, "rna_ShrinkwrapModifier_auxiliary_target_set", NULL,
	                               "rna_Mesh_object_poll");
	RNA_def_property_flag(prop, PROP_EDITABLE | PROP_ID_SELF_CHECK);
	RNA_def_property_update(prop, 0, "rna_Modifier_dependency_update");

	prop = RNA_def_property(srna, "vertex_group", PROP_STRING, PROP_NONE);
	RNA_def_property_string_sdna(prop, NULL, "vgroup_name");
	RNA_def_property_ui_text(prop, "Vertex Group", "Vertex group name");
	RNA_def_property_string_funcs(prop, NULL, NULL, "rna_ShrinkwrapModifier_vgroup_set");
	RNA_def_property_update(prop, 0, "rna_Modifier_update");

	prop = RNA_def_property(srna, "offset", PROP_FLOAT, PROP_NONE);
	RNA_def_property_float_sdna(prop, NULL, "keepDist");
	RNA_def_property_range(prop, -FLT_MAX, FLT_MAX);
	RNA_def_property_ui_range(prop, -100, 100, 1, 2);
	RNA_def_property_ui_text(prop, "Offset", "Distance to keep from the target");
	RNA_def_property_update(prop, 0, "rna_Modifier_update");

	prop = RNA_def_property(srna, "use_project_x", PROP_BOOLEAN, PROP_NONE);
	RNA_def_property_boolean_sdna(prop, NULL, "projAxis", MOD_SHRINKWRAP_PROJECT_OVER_X_AXIS);
	RNA_def_property_ui_text(prop, "X", "");
	RNA_def_property_update(prop, 0, "rna_Modifier_update");

	prop = RNA_def_property(srna, "use_project_y", PROP_BOOLEAN, PROP_NONE);
	RNA_def_property_boolean_sdna(prop, NULL, "projAxis", MOD_SHRINKWRAP_PROJECT_OVER_Y_AXIS);
	RNA_def_property_ui_text(prop, "Y", "");
	RNA_def_property_update(prop, 0, "rna_Modifier_update");

	prop = RNA_def_property(srna, "use_project_z", PROP_BOOLEAN, PROP_NONE);
	RNA_def_property_boolean_sdna(prop, NULL, "projAxis", MOD_SHRINKWRAP_PROJECT_OVER_Z_AXIS);
	RNA_def_property_ui_text(prop, "Z", "");
	RNA_def_property_update(prop, 0, "rna_Modifier_update");
	
	prop = RNA_def_property(srna, "subsurf_levels", PROP_INT, PROP_NONE);
	RNA_def_property_int_sdna(prop, NULL, "subsurfLevels");
	RNA_def_property_range(prop, 0, 6);
	RNA_def_property_ui_range(prop, 0, 6, 1, 0);
	RNA_def_property_ui_text(prop, "Subsurf Levels",
	                         "Number of subdivisions that must be performed before extracting vertices' "
	                         "positions and normals");
	RNA_def_property_update(prop, 0, "rna_Modifier_update");

	prop = RNA_def_property(srna, "use_negative_direction", PROP_BOOLEAN, PROP_NONE);
	RNA_def_property_boolean_sdna(prop, NULL, "shrinkOpts", MOD_SHRINKWRAP_PROJECT_ALLOW_NEG_DIR);
	RNA_def_property_ui_text(prop, "Negative", "Allow vertices to move in the negative direction of axis");
	RNA_def_property_update(prop, 0, "rna_Modifier_update");

	prop = RNA_def_property(srna, "use_positive_direction", PROP_BOOLEAN, PROP_NONE);
	RNA_def_property_boolean_sdna(prop, NULL, "shrinkOpts", MOD_SHRINKWRAP_PROJECT_ALLOW_POS_DIR);
	RNA_def_property_ui_text(prop, "Positive", "Allow vertices to move in the positive direction of axis");
	RNA_def_property_update(prop, 0, "rna_Modifier_update");

	prop = RNA_def_property(srna, "use_keep_above_surface", PROP_BOOLEAN, PROP_NONE);
	RNA_def_property_boolean_sdna(prop, NULL, "shrinkOpts", MOD_SHRINKWRAP_KEEP_ABOVE_SURFACE);
	RNA_def_property_ui_text(prop, "Keep Above Surface", "");
	RNA_def_property_update(prop, 0, "rna_Modifier_update");
}

static void rna_def_modifier_fluidsim(BlenderRNA *brna)
{
	StructRNA *srna;
	PropertyRNA *prop;

	srna = RNA_def_struct(brna, "FluidSimulationModifier", "Modifier");
	RNA_def_struct_ui_text(srna, "Fluid Simulation Modifier", "Fluid simulation modifier");
	RNA_def_struct_sdna(srna, "FluidsimModifierData");
	RNA_def_struct_ui_icon(srna, ICON_MOD_FLUIDSIM);

	prop = RNA_def_property(srna, "settings", PROP_POINTER, PROP_NONE);
	RNA_def_property_flag(prop, PROP_NEVER_NULL);
	RNA_def_property_pointer_sdna(prop, NULL, "fss");
	RNA_def_property_ui_text(prop, "Settings", "Settings for how this object is used in the fluid simulation");
}

static void rna_def_modifier_mask(BlenderRNA *brna)
{
	StructRNA *srna;
	PropertyRNA *prop;

	static EnumPropertyItem modifier_mask_mode_items[] = {
		{MOD_MASK_MODE_VGROUP, "VERTEX_GROUP", 0, "Vertex Group", ""},
		{MOD_MASK_MODE_ARM, "ARMATURE", 0, "Armature", ""},
		{0, NULL, 0, NULL, NULL}
	};

	srna = RNA_def_struct(brna, "MaskModifier", "Modifier");
	RNA_def_struct_ui_text(srna, "Mask Modifier", "Mask modifier to hide parts of the mesh");
	RNA_def_struct_sdna(srna, "MaskModifierData");
	RNA_def_struct_ui_icon(srna, ICON_MOD_MASK);

	prop = RNA_def_property(srna, "mode", PROP_ENUM, PROP_NONE);
	RNA_def_property_enum_items(prop, modifier_mask_mode_items);
	RNA_def_property_ui_text(prop, "Mode", "");
	RNA_def_property_update(prop, 0, "rna_Modifier_update");

	prop = RNA_def_property(srna, "armature", PROP_POINTER, PROP_NONE);
	RNA_def_property_pointer_sdna(prop, NULL, "ob_arm");
	RNA_def_property_ui_text(prop, "Armature", "Armature to use as source of bones to mask");
	RNA_def_property_pointer_funcs(prop, NULL, "rna_MaskModifier_armature_set", NULL, "rna_Armature_object_poll");
	RNA_def_property_flag(prop, PROP_EDITABLE | PROP_ID_SELF_CHECK);
	RNA_def_property_update(prop, 0, "rna_Modifier_dependency_update");

	prop = RNA_def_property(srna, "vertex_group", PROP_STRING, PROP_NONE);
	RNA_def_property_string_sdna(prop, NULL, "vgroup");
	RNA_def_property_ui_text(prop, "Vertex Group", "Vertex group name");
	RNA_def_property_string_funcs(prop, NULL, NULL, "rna_MaskModifier_vgroup_set");
	RNA_def_property_update(prop, 0, "rna_Modifier_update");

	prop = RNA_def_property(srna, "invert_vertex_group", PROP_BOOLEAN, PROP_NONE);
	RNA_def_property_boolean_sdna(prop, NULL, "flag", MOD_MASK_INV);
	RNA_def_property_ui_text(prop, "Invert", "Use vertices that are not part of region defined");
	RNA_def_property_update(prop, 0, "rna_Modifier_update");
}

static void rna_def_modifier_simpledeform(BlenderRNA *brna)
{
	StructRNA *srna;
	PropertyRNA *prop;

	static EnumPropertyItem simple_deform_mode_items[] = {
		{MOD_SIMPLEDEFORM_MODE_TWIST, "TWIST", 0, "Twist", "Rotate around the Z axis of the modifier space"},
		{MOD_SIMPLEDEFORM_MODE_BEND, "BEND", 0, "Bend", "Bend the mesh over the Z axis of the modifier space"},
		{MOD_SIMPLEDEFORM_MODE_TAPER, "TAPER", 0, "Taper", "Linearly scale along Z axis of the modifier space"},
		{MOD_SIMPLEDEFORM_MODE_STRETCH, "STRETCH", 0, "Stretch",
		                                "Stretch the object along the Z axis of the modifier space"},
		{0, NULL, 0, NULL, NULL}
	};

	srna = RNA_def_struct(brna, "SimpleDeformModifier", "Modifier");
	RNA_def_struct_ui_text(srna, "SimpleDeform Modifier",
	                       "Simple deformation modifier to apply effects such as twisting and bending");
	RNA_def_struct_sdna(srna, "SimpleDeformModifierData");
	RNA_def_struct_ui_icon(srna, ICON_MOD_SIMPLEDEFORM);

	prop = RNA_def_property(srna, "deform_method", PROP_ENUM, PROP_NONE);
	RNA_def_property_enum_sdna(prop, NULL, "mode");
	RNA_def_property_enum_items(prop, simple_deform_mode_items);
	RNA_def_property_ui_text(prop, "Mode", "");
	RNA_def_property_update(prop, 0, "rna_Modifier_update");

	prop = RNA_def_property(srna, "vertex_group", PROP_STRING, PROP_NONE);
	RNA_def_property_string_sdna(prop, NULL, "vgroup_name");
	RNA_def_property_ui_text(prop, "Vertex Group", "Vertex group name");
	RNA_def_property_string_funcs(prop, NULL, NULL, "rna_SimpleDeformModifier_vgroup_set");
	RNA_def_property_update(prop, 0, "rna_Modifier_update");

	prop = RNA_def_property(srna, "origin", PROP_POINTER, PROP_NONE);
	RNA_def_property_ui_text(prop, "Origin", "Origin of modifier space coordinates");
	RNA_def_property_flag(prop, PROP_EDITABLE | PROP_ID_SELF_CHECK);
	RNA_def_property_update(prop, 0, "rna_Modifier_dependency_update");

	prop = RNA_def_property(srna, "use_relative", PROP_BOOLEAN, PROP_NONE);
	RNA_def_property_boolean_sdna(prop, NULL, "originOpts", MOD_SIMPLEDEFORM_ORIGIN_LOCAL);
	RNA_def_property_ui_text(prop, "Relative", "Set the origin of deform space to be relative to the object");
	RNA_def_property_update(prop, 0, "rna_Modifier_update");

	prop = RNA_def_property(srna, "factor", PROP_FLOAT, PROP_NONE);
	RNA_def_property_range(prop, -FLT_MAX, FLT_MAX);
	RNA_def_property_ui_range(prop, -10, 10, 1, 3);
	RNA_def_property_ui_text(prop, "Factor", "Amount to deform object");
	RNA_def_property_update(prop, 0, "rna_Modifier_update");

	prop = RNA_def_property(srna, "limits", PROP_FLOAT, PROP_NONE);
	RNA_def_property_float_sdna(prop, NULL, "limit");
	RNA_def_property_array(prop, 2);
	RNA_def_property_range(prop, 0, 1);
	RNA_def_property_ui_range(prop, 0, 1, 5, 2);
	RNA_def_property_ui_text(prop, "Limits", "Lower/Upper limits for deform");
	RNA_def_property_update(prop, 0, "rna_Modifier_update");

	prop = RNA_def_property(srna, "lock_x", PROP_BOOLEAN, PROP_NONE);
	RNA_def_property_boolean_sdna(prop, NULL, "axis", MOD_SIMPLEDEFORM_LOCK_AXIS_X);
	RNA_def_property_ui_text(prop, "Lock X Axis", "Do not allow deformation along the X axis");
	RNA_def_property_update(prop, 0, "rna_Modifier_update");

	prop = RNA_def_property(srna, "lock_y", PROP_BOOLEAN, PROP_NONE);
	RNA_def_property_boolean_sdna(prop, NULL, "axis", MOD_SIMPLEDEFORM_LOCK_AXIS_Y);
	RNA_def_property_ui_text(prop, "Lock Y Axis", "Do not allow deformation along the Y axis");
	RNA_def_property_update(prop, 0, "rna_Modifier_update");
}

static void rna_def_modifier_surface(BlenderRNA *brna)
{
	StructRNA *srna;

	srna = RNA_def_struct(brna, "SurfaceModifier", "Modifier");
	RNA_def_struct_ui_text(srna, "Surface Modifier",
	                       "Surface modifier defining modifier stack position used for surface fields");
	RNA_def_struct_sdna(srna, "SurfaceModifierData");
	RNA_def_struct_ui_icon(srna, ICON_MOD_PHYSICS);
}

static void rna_def_modifier_solidify(BlenderRNA *brna)
{
	StructRNA *srna;
	PropertyRNA *prop;

	srna = RNA_def_struct(brna, "SolidifyModifier", "Modifier");
	RNA_def_struct_ui_text(srna, "Solidify Modifier",
	                       "Create a solid skin by extruding, compensating for sharp angles");
	RNA_def_struct_sdna(srna, "SolidifyModifierData");
	RNA_def_struct_ui_icon(srna, ICON_MOD_SOLIDIFY);

	prop = RNA_def_property(srna, "thickness", PROP_FLOAT, PROP_DISTANCE);
	RNA_def_property_float_sdna(prop, NULL, "offset");
	RNA_def_property_range(prop, -FLT_MAX, FLT_MAX);
	RNA_def_property_ui_range(prop, -10, 10, 0.1, 4);
	RNA_def_property_ui_text(prop, "Thickness", "Thickness of the shell");
	RNA_def_property_update(prop, 0, "rna_Modifier_update");

	prop = RNA_def_property(srna, "thickness_vertex_group", PROP_FLOAT, PROP_FACTOR);
	RNA_def_property_float_sdna(prop, NULL, "offset_fac_vg");
	RNA_def_property_range(prop, 0.0, 1.0);
	RNA_def_property_ui_range(prop, 0, 1, 0.1, 3);
	RNA_def_property_ui_text(prop, "Vertex Group Factor",
	                         "Thickness factor to use for zero vertex group influence");
	RNA_def_property_update(prop, 0, "rna_Modifier_update");

	prop = RNA_def_property(srna, "offset", PROP_FLOAT, PROP_FACTOR);
	RNA_def_property_float_sdna(prop, NULL, "offset_fac");
	RNA_def_property_range(prop, -FLT_MAX, FLT_MAX);
	RNA_def_property_ui_range(prop, -1, 1, 0.1, 4);
	RNA_def_property_ui_text(prop, "Offset", "Offset the thickness from the center");
	RNA_def_property_update(prop, 0, "rna_Modifier_update");

	prop = RNA_def_property(srna, "edge_crease_inner", PROP_FLOAT, PROP_FACTOR);
	RNA_def_property_float_sdna(prop, NULL, "crease_inner");
	RNA_def_property_range(prop, 0, 1);
	RNA_def_property_ui_range(prop, 0, 1, 0.1, 3);
	RNA_def_property_ui_text(prop, "Inner Crease", "Assign a crease to inner edges");
	RNA_def_property_update(prop, 0, "rna_Modifier_update");

	prop = RNA_def_property(srna, "edge_crease_outer", PROP_FLOAT, PROP_FACTOR);
	RNA_def_property_float_sdna(prop, NULL, "crease_outer");
	RNA_def_property_range(prop, 0, 1);
	RNA_def_property_ui_range(prop, 0, 1, 0.1, 3);
	RNA_def_property_ui_text(prop, "Outer Crease", "Assign a crease to outer edges");
	RNA_def_property_update(prop, 0, "rna_Modifier_update");

	prop = RNA_def_property(srna, "edge_crease_rim", PROP_FLOAT, PROP_FACTOR);
	RNA_def_property_float_sdna(prop, NULL, "crease_rim");
	RNA_def_property_range(prop, 0, 1);
	RNA_def_property_ui_range(prop, 0, 1, 0.1, 3);
	RNA_def_property_ui_text(prop, "Rim Crease", "Assign a crease to the edges making up the rim");
	RNA_def_property_update(prop, 0, "rna_Modifier_update");

	prop = RNA_def_property(srna, "material_offset", PROP_INT, PROP_NONE);
	RNA_def_property_int_sdna(prop, NULL, "mat_ofs");
	RNA_def_property_range(prop, SHRT_MIN, SHRT_MAX);
	RNA_def_property_ui_text(prop, "Material Offset", "Offset material index of generated faces");
	RNA_def_property_update(prop, 0, "rna_Modifier_update");

	prop = RNA_def_property(srna, "material_offset_rim", PROP_INT, PROP_NONE);
	RNA_def_property_int_sdna(prop, NULL, "mat_ofs_rim");
	RNA_def_property_range(prop, SHRT_MIN, SHRT_MAX);
	RNA_def_property_ui_text(prop, "Rim Material Offset", "Offset material index of generated rim faces");
	RNA_def_property_update(prop, 0, "rna_Modifier_update");

	prop = RNA_def_property(srna, "vertex_group", PROP_STRING, PROP_NONE);
	RNA_def_property_string_sdna(prop, NULL, "defgrp_name");
	RNA_def_property_ui_text(prop, "Vertex Group", "Vertex group name");
	RNA_def_property_string_funcs(prop, NULL, NULL, "rna_SolidifyModifier_vgroup_set");
	RNA_def_property_update(prop, 0, "rna_Modifier_update");

	prop = RNA_def_property(srna, "use_rim", PROP_BOOLEAN, PROP_NONE);
	RNA_def_property_boolean_sdna(prop, NULL, "flag", MOD_SOLIDIFY_RIM);
	RNA_def_property_ui_text(prop, "Fill Rim",
	                         "Create edge loops between the inner and outer surfaces on face edges "
	                         "(slow, disable when not needed)");
	RNA_def_property_update(prop, 0, "rna_Modifier_update");

	prop = RNA_def_property(srna, "use_even_offset", PROP_BOOLEAN, PROP_NONE);
	RNA_def_property_boolean_sdna(prop, NULL, "flag", MOD_SOLIDIFY_EVEN);
	RNA_def_property_ui_text(prop, "Even Thickness",
	                         "Maintain thickness by adjusting for sharp corners (slow, disable when not needed)");
	RNA_def_property_update(prop, 0, "rna_Modifier_update");

	prop = RNA_def_property(srna, "use_quality_normals", PROP_BOOLEAN, PROP_NONE);
	RNA_def_property_boolean_sdna(prop, NULL, "flag", MOD_SOLIDIFY_NORMAL_CALC);
	RNA_def_property_ui_text(prop, "High Quality Normals",
	                         "Calculate normals which result in more even thickness (slow, disable when not needed)");
	RNA_def_property_update(prop, 0, "rna_Modifier_update");

	prop = RNA_def_property(srna, "invert_vertex_group", PROP_BOOLEAN, PROP_NONE);
	RNA_def_property_boolean_sdna(prop, NULL, "flag", MOD_SOLIDIFY_VGROUP_INV);
	RNA_def_property_ui_text(prop, "Vertex Group Invert", "Invert the vertex group influence");
	RNA_def_property_update(prop, 0, "rna_Modifier_update");

	prop = RNA_def_property(srna, "use_flip_normals", PROP_BOOLEAN, PROP_NONE);
	RNA_def_property_boolean_sdna(prop, NULL, "flag", MOD_SOLIDIFY_FLIP);
	RNA_def_property_ui_text(prop, "Flip Normals", "Invert the face direction");
	RNA_def_property_update(prop, 0, "rna_Modifier_update");
}

static void rna_def_modifier_screw(BlenderRNA *brna)
{
	static EnumPropertyItem axis_items[] = {
		{0, "X", 0, "X Axis", ""},
		{1, "Y", 0, "Y Axis", ""},
		{2, "Z", 0, "Z Axis", ""},
		{0, NULL, 0, NULL, NULL}
	};

	StructRNA *srna;
	PropertyRNA *prop;

	srna = RNA_def_struct(brna, "ScrewModifier", "Modifier");
	RNA_def_struct_ui_text(srna, "Screw Modifier", "Revolve edges");
	RNA_def_struct_sdna(srna, "ScrewModifierData");
	RNA_def_struct_ui_icon(srna, ICON_MOD_SCREW);

	prop = RNA_def_property(srna, "object", PROP_POINTER, PROP_NONE);
	RNA_def_property_pointer_sdna(prop, NULL, "ob_axis");
	RNA_def_property_ui_text(prop, "Object", "Object to define the screw axis");
	RNA_def_property_flag(prop, PROP_EDITABLE | PROP_ID_SELF_CHECK);
	RNA_def_property_update(prop, 0, "rna_Modifier_dependency_update");

	prop = RNA_def_property(srna, "steps", PROP_INT, PROP_UNSIGNED);
	RNA_def_property_range(prop, 2, 10000);
	RNA_def_property_ui_range(prop, 3, 512, 1, 0);
	RNA_def_property_ui_text(prop, "Steps", "Number of steps in the revolution");
	RNA_def_property_update(prop, 0, "rna_Modifier_update");

	prop = RNA_def_property(srna, "render_steps", PROP_INT, PROP_UNSIGNED);
	RNA_def_property_range(prop, 2, 10000);
	RNA_def_property_ui_range(prop, 2, 512, 1, 0);
	RNA_def_property_ui_text(prop, "Render Steps", "Number of steps in the revolution");
	RNA_def_property_update(prop, 0, "rna_Modifier_update");

	prop = RNA_def_property(srna, "iterations", PROP_INT, PROP_UNSIGNED);
	RNA_def_property_int_sdna(prop, NULL, "iter");
	RNA_def_property_range(prop, 1, 10000);
	RNA_def_property_ui_range(prop, 1, 100, 1, 0);
	RNA_def_property_ui_text(prop, "Iterations", "Number of times to apply the screw operation");
	RNA_def_property_update(prop, 0, "rna_Modifier_update");

	prop = RNA_def_property(srna, "axis", PROP_ENUM, PROP_NONE);
	RNA_def_property_enum_items(prop, axis_items);
	RNA_def_property_ui_text(prop, "Axis", "Screw axis");
	RNA_def_property_update(prop, 0, "rna_Modifier_update");

	prop = RNA_def_property(srna, "angle", PROP_FLOAT, PROP_ANGLE);
	RNA_def_property_ui_range(prop, 0, -M_PI * 2, M_PI * 2, 2);
	RNA_def_property_range(prop, -FLT_MAX, FLT_MAX);
	RNA_def_property_ui_text(prop, "Angle", "Angle of revolution");
	RNA_def_property_update(prop, 0, "rna_Modifier_update");

	prop = RNA_def_property(srna, "screw_offset", PROP_FLOAT, PROP_DISTANCE);
	RNA_def_property_float_sdna(prop, NULL, "screw_ofs");
	RNA_def_property_ui_text(prop, "Screw", "Offset the revolution along its axis");
	RNA_def_property_update(prop, 0, "rna_Modifier_update");

	prop = RNA_def_property(srna, "use_normal_flip", PROP_BOOLEAN, PROP_NONE);
	RNA_def_property_boolean_sdna(prop, NULL, "flag", MOD_SCREW_NORMAL_FLIP);
	RNA_def_property_ui_text(prop, "Flip", "Flip normals of lathed faces");
	RNA_def_property_update(prop, 0, "rna_Modifier_update");

	prop = RNA_def_property(srna, "use_normal_calculate", PROP_BOOLEAN, PROP_NONE);
	RNA_def_property_boolean_sdna(prop, NULL, "flag", MOD_SCREW_NORMAL_CALC);
	RNA_def_property_ui_text(prop, "Calc Order", "Calculate the order of edges (needed for meshes, but not curves)");
	RNA_def_property_update(prop, 0, "rna_Modifier_update");

	prop = RNA_def_property(srna, "use_object_screw_offset", PROP_BOOLEAN, PROP_NONE);
	RNA_def_property_boolean_sdna(prop, NULL, "flag", MOD_SCREW_OBJECT_OFFSET);
	RNA_def_property_ui_text(prop, "Object Screw", "Use the distance between the objects to make a screw");
	RNA_def_property_update(prop, 0, "rna_Modifier_update");

	prop = RNA_def_property(srna, "use_smooth_shade", PROP_BOOLEAN, PROP_NONE);
	RNA_def_property_boolean_sdna(prop, NULL, "flag", MOD_SCREW_SMOOTH_SHADING);
	RNA_def_property_ui_text(prop, "Smooth Shading", "Output faces with smooth shading rather than flat shaded");
	RNA_def_property_update(prop, 0, "rna_Modifier_update");

#if 0
	prop = RNA_def_property(srna, "use_angle_object", PROP_BOOLEAN, PROP_NONE);
	RNA_def_property_boolean_sdna(prop, NULL, "flag", MOD_SCREW_OBJECT_ANGLE);
	RNA_def_property_ui_text(prop, "Object Angle", "Use the angle between the objects rather than the fixed angle");
	RNA_def_property_update(prop, 0, "rna_Modifier_update");
#endif
}

static void rna_def_modifier_weightvg_mask(BlenderRNA *brna, StructRNA *srna)
{
	static EnumPropertyItem weightvg_mask_tex_map_items[] = {
		{MOD_DISP_MAP_LOCAL, "LOCAL", 0, "Local", "Use local generated coordinates"},
		{MOD_DISP_MAP_GLOBAL, "GLOBAL", 0, "Global", "Use global coordinates"},
		{MOD_DISP_MAP_OBJECT, "OBJECT", 0, "Object", "Use local generated coordinates of another object"},
		{MOD_DISP_MAP_UV, "UV", 0, "UV", "Use coordinates from an UV layer"},
		{0, NULL, 0, NULL, NULL}
	};

	static EnumPropertyItem weightvg_mask_tex_used_items[] = {
		{MOD_WVG_MASK_TEX_USE_INT, "INT", 0, "Intensity", ""},
		{MOD_WVG_MASK_TEX_USE_RED, "RED", 0, "Red", ""},
		{MOD_WVG_MASK_TEX_USE_GREEN, "GREEN", 0, "Green", ""},
		{MOD_WVG_MASK_TEX_USE_BLUE, "BLUE", 0, "Blue", ""},
		{MOD_WVG_MASK_TEX_USE_HUE, "HUE", 0, "Hue", ""},
		{MOD_WVG_MASK_TEX_USE_SAT, "SAT", 0, "Saturation", ""},
		{MOD_WVG_MASK_TEX_USE_VAL, "VAL", 0, "Value", ""},
		{MOD_WVG_MASK_TEX_USE_ALPHA, "ALPHA", 0, "Alpha", ""},
		{0, NULL, 0, NULL, NULL}
	};

	PropertyRNA *prop;

	prop = RNA_def_property(srna, "mask_constant", PROP_FLOAT, PROP_NONE);
	RNA_def_property_range(prop, -FLT_MAX, FLT_MAX);
	RNA_def_property_ui_range(prop, 0.0, 1.0, 1, 0);
	RNA_def_property_ui_text(prop, "Influence", "Global influence of current modifications on vgroup");
	RNA_def_property_update(prop, 0, "rna_Modifier_update");

	prop = RNA_def_property(srna, "mask_vertex_group", PROP_STRING, PROP_NONE);
	RNA_def_property_string_sdna(prop, NULL, "mask_defgrp_name");
	RNA_def_property_ui_text(prop, "Mask VGroup", "Masking vertex group name");
	RNA_def_property_string_funcs(prop, NULL, NULL, "rna_WeightVGModifier_mask_vgroup_set");
	RNA_def_property_update(prop, 0, "rna_Modifier_update");

	prop = RNA_def_property(srna, "mask_texture", PROP_POINTER, PROP_NONE);
	RNA_def_property_ui_text(prop, "Masking Tex", "Masking texture");
	RNA_def_property_flag(prop, PROP_EDITABLE);
	RNA_def_property_update(prop, 0, "rna_Modifier_update");

	prop = RNA_def_property(srna, "mask_tex_use_channel", PROP_ENUM, PROP_NONE);
	RNA_def_property_enum_items(prop, weightvg_mask_tex_used_items);
	RNA_def_property_ui_text(prop, "Use Channel", "Which texture channel to use for masking");
	RNA_def_property_update(prop, 0, "rna_Modifier_update");

	prop = RNA_def_property(srna, "mask_tex_mapping", PROP_ENUM, PROP_NONE);
	RNA_def_property_enum_items(prop, weightvg_mask_tex_map_items);
	RNA_def_property_ui_text(prop, "Texture Coordinates", "Which texture coordinates "
	                         "to use for mapping");
	RNA_def_property_update(prop, 0, "rna_Modifier_dependency_update");

	prop = RNA_def_property(srna, "mask_tex_uv_layer", PROP_STRING, PROP_NONE);
	RNA_def_property_string_sdna(prop, NULL, "mask_tex_uvlayer_name");
	RNA_def_property_ui_text(prop, "UV Map", "UV map name");
	RNA_def_property_string_funcs(prop, NULL, NULL, "rna_WeightVGModifier_mask_uvlayer_set");
	RNA_def_property_update(prop, 0, "rna_Modifier_update");

	prop = RNA_def_property(srna, "mask_tex_map_object", PROP_POINTER, PROP_NONE);
	RNA_def_property_pointer_sdna(prop, NULL, "mask_tex_map_obj");
	RNA_def_property_ui_text(prop, "Texture Coordinate Object", "Which object to take texture "
	                         "coordinates from");
	RNA_def_property_flag(prop, PROP_EDITABLE | PROP_ID_SELF_CHECK);
	RNA_def_property_update(prop, 0, "rna_Modifier_dependency_update");
}

static void rna_def_modifier_weightvgedit(BlenderRNA *brna)
{
	static EnumPropertyItem weightvg_edit_falloff_type_items[] = {
		{MOD_WVG_MAPPING_NONE, "LINEAR", ICON_LINCURVE, "Linear", "Null action"},
		{MOD_WVG_MAPPING_CURVE, "CURVE", ICON_RNDCURVE, "Custom Curve", ""},
		{MOD_WVG_MAPPING_SHARP, "SHARP", ICON_SHARPCURVE, "Sharp", ""},
		{MOD_WVG_MAPPING_SMOOTH, "SMOOTH", ICON_SMOOTHCURVE, "Smooth", ""},
		{MOD_WVG_MAPPING_ROOT, "ROOT", ICON_ROOTCURVE, "Root", ""},
		{MOD_WVG_MAPPING_SPHERE, "ICON_SPHERECURVE", ICON_SPHERECURVE, "Sphere", ""},
		{MOD_WVG_MAPPING_RANDOM, "RANDOM", ICON_RNDCURVE, "Random", ""},
		{MOD_WVG_MAPPING_STEP, "STEP", ICON_NOCURVE /* Would need a better icon... */, "Median Step",
		                       "Map all values below 0.5 to 0.0, and all others to 1.0"},
		{0, NULL, 0, NULL, NULL}
	};

	StructRNA *srna;
	PropertyRNA *prop;

	srna = RNA_def_struct(brna, "VertexWeightEditModifier", "Modifier");
	RNA_def_struct_ui_text(srna, "WeightVG Edit Modifier",
	                       "Edit the weights of vertices in a group");
	RNA_def_struct_sdna(srna, "WeightVGEditModifierData");
	RNA_def_struct_ui_icon(srna, ICON_MOD_VERTEX_WEIGHT);

	prop = RNA_def_property(srna, "vertex_group", PROP_STRING, PROP_NONE);
	RNA_def_property_string_sdna(prop, NULL, "defgrp_name");
	RNA_def_property_ui_text(prop, "Vertex Group", "Vertex group name");
	RNA_def_property_string_funcs(prop, NULL, NULL, "rna_WeightVGModifier_vgroup_set");
	RNA_def_property_update(prop, 0, "rna_Modifier_update");

	prop = RNA_def_property(srna, "falloff_type", PROP_ENUM, PROP_NONE);
	RNA_def_property_enum_items(prop, weightvg_edit_falloff_type_items);
	RNA_def_property_ui_text(prop, "Falloff Type", "How weights are mapped to their new values");
	RNA_def_property_update(prop, 0, "rna_Modifier_update");

	prop = RNA_def_property(srna, "use_add", PROP_BOOLEAN, PROP_NONE);
	RNA_def_property_boolean_sdna(prop, NULL, "edit_flags", MOD_WVG_EDIT_ADD2VG);
	RNA_def_property_ui_text(prop, "Group Add", "Add vertices with weight over threshold "
	                         "to vgroup");
	RNA_def_property_update(prop, 0, "rna_Modifier_update");

	prop = RNA_def_property(srna, "use_remove", PROP_BOOLEAN, PROP_NONE);
	RNA_def_property_boolean_sdna(prop, NULL, "edit_flags", MOD_WVG_EDIT_REMFVG);
	RNA_def_property_ui_text(prop, "Group Remove", "Remove vertices with weight below threshold "
	                         "from vgroup");
	RNA_def_property_update(prop, 0, "rna_Modifier_update");

	prop = RNA_def_property(srna, "default_weight", PROP_FLOAT, PROP_NONE);
	RNA_def_property_range(prop, 0.0, 1.0f);
	RNA_def_property_ui_range(prop, 0.0, 1.0, 1, 0);
	RNA_def_property_ui_text(prop, "Default Weight", "Default weight a vertex will have if "
	                         "it is not in the vgroup");
	RNA_def_property_update(prop, 0, "rna_Modifier_update");

	prop = RNA_def_property(srna, "map_curve", PROP_POINTER, PROP_NONE);
	RNA_def_property_pointer_sdna(prop, NULL, "cmap_curve");
	RNA_def_property_ui_text(prop, "Mapping Curve", "Custom mapping curve");
	RNA_def_property_update(prop, 0, "rna_Modifier_update");

	prop = RNA_def_property(srna, "add_threshold", PROP_FLOAT, PROP_NONE);
	RNA_def_property_float_sdna(prop, NULL, "add_threshold");
	RNA_def_property_range(prop, 0.0, 1.0);
	RNA_def_property_ui_range(prop, 0.0, 1.0, 1, 0);
	RNA_def_property_ui_text(prop, "Add Threshold", "Lower bound for a vertex's weight "
	                         "to be added to the vgroup");
	RNA_def_property_update(prop, 0, "rna_Modifier_update");

	prop = RNA_def_property(srna, "remove_threshold", PROP_FLOAT, PROP_NONE);
	RNA_def_property_float_sdna(prop, NULL, "rem_threshold");
	RNA_def_property_range(prop, 0.0, 1.0);
	RNA_def_property_ui_range(prop, 0.0, 1.0, 1, 0);
	RNA_def_property_ui_text(prop, "Rem Threshold", "Upper bound for a vertex's weight "
	                         "to be removed from the vgroup");
	RNA_def_property_update(prop, 0, "rna_Modifier_update");

	/* Common masking properties. */
	rna_def_modifier_weightvg_mask(brna, srna);
}

static void rna_def_modifier_weightvgmix(BlenderRNA *brna)
{
	static EnumPropertyItem weightvg_mix_modes_items[] = {
		{MOD_WVG_MIX_SET, "SET", 0, "Replace", "Replace VGroup A's weights by VGroup B's ones"},
		{MOD_WVG_MIX_ADD, "ADD", 0, "Add", "Add VGroup B's weights to VGroup A's ones"},
		{MOD_WVG_MIX_SUB, "SUB", 0, "Subtract", "Subtract VGroup B's weights from VGroup A's ones"},
		{MOD_WVG_MIX_MUL, "MUL", 0, "Multiply", "Multiply VGroup A's weights by VGroup B's ones"},
		{MOD_WVG_MIX_DIV, "DIV", 0, "Divide", "Divide VGroup A's weights by VGroup B's ones"},
		{MOD_WVG_MIX_DIF, "DIF", 0, "Difference", "Difference between VGroup A's and VGroup B's weights"},
		{MOD_WVG_MIX_AVG, "AVG", 0, "Average", "Average value of VGroup A's and VGroup B's weights"},
		{0, NULL, 0, NULL, NULL}
	};

	static EnumPropertyItem weightvg_mix_set_items[] = {
		{MOD_WVG_SET_ALL, "ALL", 0, "All", "Affect all vertices (might add some to VGroup A)"},
		{MOD_WVG_SET_A,   "A",   0, "VGroup A", "Affect vertices in VGroup A"},
		{MOD_WVG_SET_B,   "B",   0, "VGroup B", "Affect vertices in VGroup B (might add some to VGroup A)"},
		{MOD_WVG_SET_OR,  "OR",  0, "VGroup A or B",
		                  "Affect vertices in at least one of both VGroups (might add some to VGroup A)"},
		{MOD_WVG_SET_AND, "AND", 0, "VGroup A and B", "Affect vertices in both groups"},
		{0, NULL, 0, NULL, NULL}
	};

	StructRNA *srna;
	PropertyRNA *prop;

	srna = RNA_def_struct(brna, "VertexWeightMixModifier", "Modifier");
	RNA_def_struct_ui_text(srna, "WeightVG Mix Modifier",
	                       "Mix the weights of two vertex groups");
	RNA_def_struct_sdna(srna, "WeightVGMixModifierData");
	RNA_def_struct_ui_icon(srna, ICON_MOD_VERTEX_WEIGHT);

	prop = RNA_def_property(srna, "vertex_group_a", PROP_STRING, PROP_NONE);
	RNA_def_property_string_sdna(prop, NULL, "defgrp_name_a");
	RNA_def_property_ui_text(prop, "Vertex Group A", "First vertex group name");
	RNA_def_property_string_funcs(prop, NULL, NULL, "rna_WeightVGModifier_vgroup_set");
	RNA_def_property_update(prop, 0, "rna_Modifier_update");

	prop = RNA_def_property(srna, "vertex_group_b", PROP_STRING, PROP_NONE);
	RNA_def_property_string_sdna(prop, NULL, "defgrp_name_b");
	RNA_def_property_ui_text(prop, "Vertex Group B", "Second vertex group name");
	RNA_def_property_string_funcs(prop, NULL, NULL, "rna_WeightVGMixModifier_vgroup2_set");
	RNA_def_property_update(prop, 0, "rna_Modifier_update");

	prop = RNA_def_property(srna, "default_weight_a", PROP_FLOAT, PROP_NONE);
	RNA_def_property_range(prop, 0.0, 1.0f);
	RNA_def_property_ui_range(prop, 0.0, 1.0, 1, 0);
	RNA_def_property_ui_text(prop, "Default Weight A", "Default weight a vertex will have if "
	                         "it is not in the first A vgroup");
	RNA_def_property_update(prop, 0, "rna_Modifier_update");

	prop = RNA_def_property(srna, "default_weight_b", PROP_FLOAT, PROP_NONE);
	RNA_def_property_range(prop, 0.0, 1.0f);
	RNA_def_property_ui_range(prop, 0.0, 1.0, 1, 0);
	RNA_def_property_ui_text(prop, "Default Weight B", "Default weight a vertex will have if "
	                         "it is not in the second B vgroup");
	RNA_def_property_update(prop, 0, "rna_Modifier_update");

	prop = RNA_def_property(srna, "mix_mode", PROP_ENUM, PROP_NONE);
	RNA_def_property_enum_items(prop, weightvg_mix_modes_items);
	RNA_def_property_ui_text(prop, "Mix Mode", "How weights from vgroup B affect weights "
	                         "of vgroup A");
	RNA_def_property_update(prop, 0, "rna_Modifier_update");

	prop = RNA_def_property(srna, "mix_set", PROP_ENUM, PROP_NONE);
	RNA_def_property_enum_items(prop, weightvg_mix_set_items);
	RNA_def_property_ui_text(prop, "Vertex Set", "Which vertices should be affected");
	RNA_def_property_update(prop, 0, "rna_Modifier_update");

	/* Common masking properties. */
	rna_def_modifier_weightvg_mask(brna, srna);
}

static void rna_def_modifier_weightvgproximity(BlenderRNA *brna)
{
	static EnumPropertyItem weightvg_proximity_modes_items[] = {
		{MOD_WVG_PROXIMITY_OBJECT, "OBJECT", 0, "Object Distance",
		                           "Use distance between affected and target objects"},
		{MOD_WVG_PROXIMITY_GEOMETRY, "GEOMETRY", 0, "Geometry Distance",
		                             "Use distance between affected object's vertices and target "
		                             "object, or target object's geometry"},
		{0, NULL, 0, NULL, NULL}
	};

	static EnumPropertyItem proximity_geometry_items[] = {
		{MOD_WVG_PROXIMITY_GEOM_VERTS, "VERTEX", ICON_VERTEXSEL, "Vertex", "Compute distance to nearest vertex"},
		{MOD_WVG_PROXIMITY_GEOM_EDGES, "EDGE", ICON_EDGESEL, "Edge", "Compute distance to nearest edge"},
		{MOD_WVG_PROXIMITY_GEOM_FACES, "FACE", ICON_FACESEL, "Face", "Compute distance to nearest face"},
		{0, NULL, 0, NULL, NULL}
	};

	static EnumPropertyItem weightvg_proximity_falloff_type_items[] = {
		{MOD_WVG_MAPPING_NONE, "LINEAR", ICON_LINCURVE, "Linear", "Null action"},
		/* No curve mapping here! */
		{MOD_WVG_MAPPING_SHARP, "SHARP", ICON_SHARPCURVE, "Sharp", ""},
		{MOD_WVG_MAPPING_SMOOTH, "SMOOTH", ICON_SMOOTHCURVE, "Smooth", ""},
		{MOD_WVG_MAPPING_ROOT, "ROOT", ICON_ROOTCURVE, "Root", ""},
		{MOD_WVG_MAPPING_SPHERE, "ICON_SPHERECURVE", ICON_SPHERECURVE, "Sphere", ""},
		{MOD_WVG_MAPPING_RANDOM, "RANDOM", ICON_RNDCURVE, "Random", ""},
		{MOD_WVG_MAPPING_STEP, "STEP", ICON_NOCURVE /* Would need a better icon... */, "Median Step",
		                       "Map all values below 0.5 to 0.0, and all others to 1.0"},
		{0, NULL, 0, NULL, NULL}
	};

	StructRNA *srna;
	PropertyRNA *prop;

	srna = RNA_def_struct(brna, "VertexWeightProximityModifier", "Modifier");
	RNA_def_struct_ui_text(srna, "WeightVG Proximity Modifier",
	                       "Set the weights of vertices in a group from a target object's "
	                       "distance");
	RNA_def_struct_sdna(srna, "WeightVGProximityModifierData");
	RNA_def_struct_ui_icon(srna, ICON_MOD_VERTEX_WEIGHT);

	prop = RNA_def_property(srna, "vertex_group", PROP_STRING, PROP_NONE);
	RNA_def_property_string_sdna(prop, NULL, "defgrp_name");
	RNA_def_property_ui_text(prop, "Vertex Group", "Vertex group name");
	RNA_def_property_string_funcs(prop, NULL, NULL, "rna_WeightVGModifier_vgroup_set");
	RNA_def_property_update(prop, 0, "rna_Modifier_update");

	prop = RNA_def_property(srna, "proximity_mode", PROP_ENUM, PROP_NONE);
	RNA_def_property_enum_items(prop, weightvg_proximity_modes_items);
	RNA_def_property_enum_default(prop, MOD_WVG_PROXIMITY_GEOMETRY);
	RNA_def_property_ui_text(prop, "Proximity Mode", "Which distances to target object to use");
	RNA_def_property_update(prop, 0, "rna_Modifier_update");

	prop = RNA_def_property(srna, "proximity_geometry", PROP_ENUM, PROP_NONE);
	RNA_def_property_enum_sdna(prop, NULL, "proximity_flags");
	RNA_def_property_enum_items(prop, proximity_geometry_items);
	RNA_def_property_flag(prop, PROP_ENUM_FLAG); /* important to run before default set */
	RNA_def_property_enum_default(prop, MOD_WVG_PROXIMITY_GEOM_FACES);
	RNA_def_property_ui_text(prop, "Proximity Geometry",
	                         "Use the shortest computed distance to target object's geometry "
	                         "as weight");
	RNA_def_property_update(prop, 0, "rna_Modifier_update");

	prop = RNA_def_property(srna, "target", PROP_POINTER, PROP_NONE);
	RNA_def_property_pointer_sdna(prop, NULL, "proximity_ob_target");
	RNA_def_property_ui_text(prop, "Target Object", "Object to calculate vertices distances from");
	RNA_def_property_flag(prop, PROP_EDITABLE | PROP_ID_SELF_CHECK);
	RNA_def_property_update(prop, 0, "rna_Modifier_dependency_update");

	prop = RNA_def_property(srna, "min_dist", PROP_FLOAT, PROP_DISTANCE);
	RNA_def_property_range(prop, 0.0, FLT_MAX);
	RNA_def_property_ui_range(prop, 0.0, 1000.0, 10, 0);
	RNA_def_property_ui_text(prop, "Lowest Dist", "Distance mapping to weight 0.0");
	RNA_def_property_update(prop, 0, "rna_Modifier_update");

	prop = RNA_def_property(srna, "max_dist", PROP_FLOAT, PROP_DISTANCE);
	RNA_def_property_range(prop, 0.0, FLT_MAX);
	RNA_def_property_ui_range(prop, 0.0, 1000.0, 10, 0);
	RNA_def_property_ui_text(prop, "Highest Dist", "Distance mapping to weight 1.0");
	RNA_def_property_update(prop, 0, "rna_Modifier_update");

	prop = RNA_def_property(srna, "falloff_type", PROP_ENUM, PROP_NONE);
	RNA_def_property_enum_items(prop, weightvg_proximity_falloff_type_items);
	RNA_def_property_ui_text(prop, "Falloff Type", "How weights are mapped to their new values");
	RNA_def_property_update(prop, 0, "rna_Modifier_update");

	/* Common masking properties. */
	rna_def_modifier_weightvg_mask(brna, srna);
}

static void rna_def_modifier_remesh(BlenderRNA *brna)
{
	static EnumPropertyItem mode_items[] = {
		{MOD_REMESH_CENTROID, "BLOCKS", 0, "Blocks", "Output a blocky surface with no smoothing"},
		{MOD_REMESH_MASS_POINT, "SMOOTH", 0, "Smooth", "Output a smooth surface with no sharp-features detection"},
		{MOD_REMESH_SHARP_FEATURES, "SHARP", 0, "Sharp",
		                            "Output a surface that reproduces sharp edges and corners from the input mesh"},
		{0, NULL, 0, NULL, NULL}
	};

	StructRNA *srna;
	PropertyRNA *prop;

	srna = RNA_def_struct(brna, "RemeshModifier", "Modifier");
	RNA_def_struct_ui_text(srna, "Remesh Modifier",
	                       "Generate a new surface with regular topology that follows the shape of the input mesh");
	RNA_def_struct_sdna(srna, "RemeshModifierData");
	RNA_def_struct_ui_icon(srna, ICON_MOD_REMESH);

	prop = RNA_def_property(srna, "mode", PROP_ENUM, PROP_NONE);
	RNA_def_property_enum_items(prop, mode_items);
	RNA_def_property_ui_text(prop, "Mode", "");
	RNA_def_property_update(prop, 0, "rna_Modifier_update");

	prop = RNA_def_property(srna, "scale", PROP_FLOAT, PROP_NONE);
	RNA_def_property_ui_range(prop, 0, 0.99, 0.01, 3);
	RNA_def_property_range(prop, 0, 0.99);
	RNA_def_property_ui_text(prop, "Scale",
	                         "The ratio of the largest dimension of the model over the size of the grid");
	RNA_def_property_update(prop, 0, "rna_Modifier_update");

	prop = RNA_def_property(srna, "threshold", PROP_FLOAT, PROP_NONE);
	RNA_def_property_ui_range(prop, 0, 1, 0.1, 3);
	RNA_def_property_range(prop, 0, 1);
	RNA_def_property_ui_text(prop, "Threshold",
	                         "If removing disconnected pieces, minimum size of components to preserve as a ratio "
	                         "of the number of polygons in the largest component");
	RNA_def_property_update(prop, 0, "rna_Modifier_update");

	prop = RNA_def_property(srna, "octree_depth", PROP_INT, PROP_NONE);
	RNA_def_property_int_sdna(prop, NULL, "depth");
	RNA_def_property_range(prop, 1, 10);
	RNA_def_property_ui_text(prop, "Octree Depth", "Resolution of the octree; higher values give finer details");
	RNA_def_property_update(prop, 0, "rna_Modifier_update");

	prop = RNA_def_property(srna, "sharpness", PROP_FLOAT, PROP_NONE);
	RNA_def_property_float_sdna(prop, NULL, "hermite_num");
	RNA_def_property_ui_range(prop, 0, 2, 0.1, 3);
	RNA_def_property_ui_text(prop, "Sharpness",
	                         "Tolerance for outliers; lower values filter noise while higher values will reproduce "
	                         "edges closer to the input");
	RNA_def_property_update(prop, 0, "rna_Modifier_update");

	prop = RNA_def_property(srna, "remove_disconnected_pieces", PROP_BOOLEAN, PROP_NONE);
	RNA_def_property_boolean_sdna(prop, NULL, "flag", MOD_REMESH_FLOOD_FILL);
	RNA_def_property_ui_text(prop, "Remove Disconnected Pieces", "");
	RNA_def_property_update(prop, 0, "rna_Modifier_update");

	prop = RNA_def_property(srna, "use_smooth_shade", PROP_BOOLEAN, PROP_NONE);
	RNA_def_property_boolean_sdna(prop, NULL, "flag", MOD_REMESH_SMOOTH_SHADING);
	RNA_def_property_ui_text(prop, "Smooth Shading", "Output faces with smooth shading rather than flat shaded");
	RNA_def_property_update(prop, 0, "rna_Modifier_update");
}

static void rna_def_modifier_ocean(BlenderRNA *brna)
{
	StructRNA *srna;
	PropertyRNA *prop;
	
	static EnumPropertyItem geometry_items[] = {
		{MOD_OCEAN_GEOM_GENERATE, "GENERATE", 0, "Generate",
		                          "Generate ocean surface geometry at the specified resolution"},
		{MOD_OCEAN_GEOM_DISPLACE, "DISPLACE", 0, "Displace", "Displace existing geometry according to simulation"},
#if 0
		{MOD_OCEAN_GEOM_SIM_ONLY, "SIM_ONLY", 0, "Sim Only",
		                          "Leaves geometry unchanged, but still runs simulation (to be used from texture)"},
#endif
		{0, NULL, 0, NULL, NULL}
	};
	
	srna = RNA_def_struct(brna, "OceanModifier", "Modifier");
	RNA_def_struct_ui_text(srna, "Ocean Modifier", "Simulate an ocean surface");
	RNA_def_struct_sdna(srna, "OceanModifierData");
	RNA_def_struct_ui_icon(srna, ICON_MOD_OCEAN);
	
	/* General check if blender was built with OceanSim modifier support */
	prop = RNA_def_property(srna, "is_build_enabled", PROP_BOOLEAN, PROP_NONE);
	RNA_def_property_boolean_funcs(prop, "rna_OceanModifier_is_build_enabled_get", NULL);
	RNA_def_property_clear_flag(prop, PROP_EDITABLE);
	RNA_def_property_ui_text(prop, "Build Enabled", "True if the OceanSim modifier is enabled in this build");
	
	prop = RNA_def_property(srna, "geometry_mode", PROP_ENUM, PROP_NONE);
	RNA_def_property_enum_sdna(prop, NULL, "geometry_mode");
	RNA_def_property_enum_items(prop, geometry_items);
	RNA_def_property_ui_text(prop, "Geometry", "Method of modifying geometry");
	RNA_def_property_update(prop, 0, "rna_Modifier_update");
	
	prop = RNA_def_property(srna, "size", PROP_FLOAT, PROP_UNSIGNED);
	RNA_def_property_float_sdna(prop, NULL, "size");
	RNA_def_property_ui_text(prop, "Size", "");
	RNA_def_property_ui_range(prop, -FLT_MAX, FLT_MAX, 1, 0);
	RNA_def_property_update(prop, 0, "rna_OceanModifier_topology_update");
	
	prop = RNA_def_property(srna, "repeat_x", PROP_INT, PROP_UNSIGNED);
	RNA_def_property_int_sdna(prop, NULL, "repeat_x");
	RNA_def_property_clear_flag(prop, PROP_ANIMATABLE);
	RNA_def_property_range(prop, 1, 1024);
	RNA_def_property_ui_range(prop, 1, 100, 1, 0);
	RNA_def_property_ui_text(prop, "Repeat X", "Repetitions of the generated surface in X");
	RNA_def_property_update(prop, 0, "rna_OceanModifier_topology_update");
	
	prop = RNA_def_property(srna, "repeat_y", PROP_INT, PROP_UNSIGNED);
	RNA_def_property_int_sdna(prop, NULL, "repeat_y");
	RNA_def_property_clear_flag(prop, PROP_ANIMATABLE);
	RNA_def_property_range(prop, 1, 1024);
	RNA_def_property_ui_range(prop, 1, 100, 1, 0);
	RNA_def_property_ui_text(prop, "Repeat Y", "Repetitions of the generated surface in Y");
	RNA_def_property_update(prop, 0, "rna_OceanModifier_topology_update");

	prop = RNA_def_property(srna, "use_normals", PROP_BOOLEAN, PROP_NONE);
	RNA_def_property_boolean_sdna(prop, NULL, "flag", MOD_OCEAN_GENERATE_NORMALS);
	RNA_def_property_clear_flag(prop, PROP_ANIMATABLE);
	RNA_def_property_ui_text(prop, "Generate Normals",
	                         "Output normals for bump mapping - disabling can speed up performance if its not needed");
	RNA_def_property_update(prop, 0, "rna_OceanModifier_init_update");
	
	prop = RNA_def_property(srna, "use_foam", PROP_BOOLEAN, PROP_NONE);
	RNA_def_property_boolean_sdna(prop, NULL, "flag", MOD_OCEAN_GENERATE_FOAM);
	RNA_def_property_clear_flag(prop, PROP_ANIMATABLE);
	RNA_def_property_ui_text(prop, "Generate Foam", "Generate foam mask as a vertex color channel");
	RNA_def_property_update(prop, 0, "rna_OceanModifier_init_update");
	
	prop = RNA_def_property(srna, "resolution", PROP_INT, PROP_UNSIGNED);
	RNA_def_property_int_sdna(prop, NULL, "resolution");
	RNA_def_property_clear_flag(prop, PROP_ANIMATABLE);
	RNA_def_property_range(prop, 1, 1024);
	RNA_def_property_ui_range(prop, 1, 32, 1, 0);
	RNA_def_property_ui_text(prop, "Resolution", "Resolution of the generated surface");
	RNA_def_property_update(prop, 0, "rna_OceanModifier_init_update");
	
	prop = RNA_def_property(srna, "spatial_size", PROP_INT, PROP_DISTANCE);
	RNA_def_property_int_sdna(prop, NULL, "spatial_size");
	RNA_def_property_ui_range(prop, 1, 512, 2, 0);
	RNA_def_property_clear_flag(prop, PROP_ANIMATABLE);
	RNA_def_property_ui_text(prop, "Spatial Size", "Physical size of the simulation domain (m)");
	RNA_def_property_update(prop, 0, "rna_OceanModifier_init_update");
	
	prop = RNA_def_property(srna, "wind_velocity", PROP_FLOAT, PROP_VELOCITY);
	RNA_def_property_float_sdna(prop, NULL, "wind_velocity");
	RNA_def_property_ui_text(prop, "Wind Velocity", "Wind speed (m/s)");
	RNA_def_property_update(prop, 0, "rna_OceanModifier_init_update");
	
	prop = RNA_def_property(srna, "damping", PROP_FLOAT, PROP_FACTOR);
	RNA_def_property_float_sdna(prop, NULL, "damp");
	RNA_def_property_clear_flag(prop, PROP_ANIMATABLE);
	RNA_def_property_ui_text(prop, "Damping", "Damp reflected waves going in opposite direction to the wind");
	RNA_def_property_update(prop, 0, "rna_OceanModifier_init_update");
	
	prop = RNA_def_property(srna, "wave_scale_min", PROP_FLOAT, PROP_DISTANCE);
	RNA_def_property_float_sdna(prop, NULL, "smallest_wave");
	RNA_def_property_clear_flag(prop, PROP_ANIMATABLE);
	RNA_def_property_range(prop, 0.0, FLT_MAX);
	RNA_def_property_ui_text(prop, "Smallest Wave", "Shortest allowed wavelength (m)");
	RNA_def_property_update(prop, 0, "rna_OceanModifier_init_update");
	
	prop = RNA_def_property(srna, "wave_alignment", PROP_FLOAT, PROP_UNSIGNED);
	RNA_def_property_float_sdna(prop, NULL, "wave_alignment");
	RNA_def_property_range(prop, 0.0, 10.0);
	RNA_def_property_ui_text(prop, "Wave Alignment", "");
	RNA_def_property_update(prop, 0, "rna_OceanModifier_init_update");
	
	prop = RNA_def_property(srna, "wave_direction", PROP_FLOAT, PROP_ANGLE);
	RNA_def_property_float_sdna(prop, NULL, "wave_direction");
	RNA_def_property_clear_flag(prop, PROP_ANIMATABLE);
	RNA_def_property_ui_text(prop, "Wave Direction", "");
	RNA_def_property_update(prop, 0, "rna_OceanModifier_init_update");
	
	prop = RNA_def_property(srna, "wave_scale", PROP_FLOAT, PROP_UNSIGNED);
	RNA_def_property_float_sdna(prop, NULL, "wave_scale");
	RNA_def_property_ui_text(prop, "Wave Scale", "");
	RNA_def_property_update(prop, 0, "rna_OceanModifier_sim_update");
	
	prop = RNA_def_property(srna, "depth", PROP_FLOAT, PROP_UNSIGNED);
	RNA_def_property_float_sdna(prop, NULL, "depth");
	RNA_def_property_clear_flag(prop, PROP_ANIMATABLE);
	RNA_def_property_ui_text(prop, "Depth", "");
	RNA_def_property_ui_range(prop, 0, 250, 1, 0);
	RNA_def_property_update(prop, 0, "rna_OceanModifier_init_update");
	
	prop = RNA_def_property(srna, "foam_coverage", PROP_FLOAT, PROP_NONE);
	RNA_def_property_float_sdna(prop, NULL, "foam_coverage");
	RNA_def_property_ui_text(prop, "Foam Coverage", "");
	RNA_def_property_update(prop, 0, "rna_Modifier_update");
	
	prop = RNA_def_property(srna, "bake_foam_fade", PROP_FLOAT, PROP_UNSIGNED);
	RNA_def_property_float_sdna(prop, NULL, "foam_fade");
	RNA_def_property_ui_text(prop, "Foam Fade", "");
	RNA_def_property_ui_range(prop, -FLT_MAX, FLT_MAX, 1, 0);
	RNA_def_property_update(prop, 0, NULL);
	
	prop = RNA_def_property(srna, "foam_layer_name", PROP_STRING, PROP_NONE);
	RNA_def_property_string_sdna(prop, NULL, "foamlayername");
	RNA_def_property_ui_text(prop, "Foam Layer Name", "Name of the vertex color layer used for foam");
	RNA_def_property_update(prop, 0, "rna_Modifier_update");
	
	prop = RNA_def_property(srna, "choppiness", PROP_FLOAT, PROP_UNSIGNED);
	RNA_def_property_float_sdna(prop, NULL, "chop_amount");
	RNA_def_property_ui_text(prop, "Choppiness", "");
	RNA_def_property_ui_range(prop, 0.0, 4.0, 3, 0);
	RNA_def_property_float_funcs(prop, NULL, "rna_OceanModifier_ocean_chop_set", NULL);
	RNA_def_property_update(prop, 0, "rna_OceanModifier_sim_update");
	
	prop = RNA_def_property(srna, "time", PROP_FLOAT, PROP_UNSIGNED);
	RNA_def_property_float_sdna(prop, NULL, "time");
	RNA_def_property_ui_text(prop, "Time", "");
	RNA_def_property_ui_range(prop, -FLT_MAX, FLT_MAX, 1, 0);
	RNA_def_property_update(prop, 0, "rna_OceanModifier_sim_update");
	
	prop = RNA_def_property(srna, "random_seed", PROP_INT, PROP_UNSIGNED);
	RNA_def_property_int_sdna(prop, NULL, "seed");
	RNA_def_property_clear_flag(prop, PROP_ANIMATABLE);
	RNA_def_property_ui_text(prop, "Random Seed", "");
	RNA_def_property_update(prop, 0, "rna_OceanModifier_init_update");
	
	prop = RNA_def_property(srna, "frame_start", PROP_INT, PROP_UNSIGNED);
	RNA_def_property_int_sdna(prop, NULL, "bakestart");
	RNA_def_property_clear_flag(prop, PROP_ANIMATABLE);
	RNA_def_property_ui_text(prop, "Bake Start", "");
	RNA_def_property_update(prop, 0, "rna_OceanModifier_init_update");
	
	prop = RNA_def_property(srna, "frame_end", PROP_INT, PROP_UNSIGNED);
	RNA_def_property_int_sdna(prop, NULL, "bakeend");
	RNA_def_property_clear_flag(prop, PROP_ANIMATABLE);
	RNA_def_property_ui_text(prop, "Bake End", "");
	RNA_def_property_update(prop, 0, "rna_OceanModifier_init_update");
	
	prop = RNA_def_property(srna, "is_cached", PROP_BOOLEAN, PROP_NONE);
	RNA_def_property_boolean_sdna(prop, NULL, "cached", 1);
	RNA_def_property_clear_flag(prop, PROP_EDITABLE);
	RNA_def_property_ui_text(prop, "Ocean is Cached", "Whether the ocean is using cached data or simulating");

	prop = RNA_def_property(srna, "filepath", PROP_STRING, PROP_DIRPATH);
	RNA_def_property_string_sdna(prop, NULL, "cachepath");
	RNA_def_property_ui_text(prop, "Cache Path", "Path to a folder to store external baked images");
	/*RNA_def_property_update(prop, 0, "rna_Modifier_update"); */
	/* XXX how to update? */
}

static void rna_def_modifier_skin(BlenderRNA *brna)
{
	StructRNA *srna;
	PropertyRNA *prop;

	srna = RNA_def_struct(brna, "SkinModifier", "Modifier");
	RNA_def_struct_ui_text(srna, "Skin Modifier", "Generate Skin");
	RNA_def_struct_sdna(srna, "SkinModifierData");
	RNA_def_struct_ui_icon(srna, ICON_MOD_SKIN);

	prop = RNA_def_property(srna, "branch_smoothing", PROP_FLOAT, PROP_NONE);
	RNA_def_property_ui_text(prop, "Branch Smoothing", "Smooth complex geometry around branches");
	RNA_def_property_ui_range(prop, 0, 1, 1, 0);
	RNA_def_property_update(prop, 0, "rna_Modifier_update");

	prop = RNA_def_property(srna, "use_smooth_shade", PROP_BOOLEAN, PROP_NONE);
	RNA_def_property_boolean_sdna(prop, NULL, "flag", MOD_SKIN_SMOOTH_SHADING);
	RNA_def_property_ui_text(prop, "Smooth Shading", "Output faces with smooth shading rather than flat shaded");
	RNA_def_property_update(prop, 0, "rna_Modifier_update");

	prop = RNA_def_property(srna, "use_x_symmetry", PROP_BOOLEAN, PROP_NONE);
	RNA_def_property_boolean_sdna(prop, NULL, "symmetry_axes", MOD_SKIN_SYMM_X);
	RNA_def_property_ui_text(prop, "X", "Avoid making unsymmetrical quads across the X axis");
	RNA_def_property_update(prop, 0, "rna_Modifier_update");

	prop = RNA_def_property(srna, "use_y_symmetry", PROP_BOOLEAN, PROP_NONE);
	RNA_def_property_boolean_sdna(prop, NULL, "symmetry_axes", MOD_SKIN_SYMM_Y);
	RNA_def_property_ui_text(prop, "Y", "Avoid making unsymmetrical quads across the Y axis");
	RNA_def_property_update(prop, 0, "rna_Modifier_update");

	prop = RNA_def_property(srna, "use_z_symmetry", PROP_BOOLEAN, PROP_NONE);
	RNA_def_property_boolean_sdna(prop, NULL, "symmetry_axes", MOD_SKIN_SYMM_Z);
	RNA_def_property_ui_text(prop, "Z", "Avoid making unsymmetrical quads across the Z axis");
	RNA_def_property_update(prop, 0, "rna_Modifier_update");
}

void RNA_def_modifier(BlenderRNA *brna)
{
	StructRNA *srna;
	PropertyRNA *prop;
	
	/* data */
	srna = RNA_def_struct(brna, "Modifier", NULL);
	RNA_def_struct_ui_text(srna, "Modifier", "Modifier affecting the geometry data of an object");
	RNA_def_struct_refine_func(srna, "rna_Modifier_refine");
	RNA_def_struct_path_func(srna, "rna_Modifier_path");
	RNA_def_struct_sdna(srna, "ModifierData");
	
	/* strings */
	prop = RNA_def_property(srna, "name", PROP_STRING, PROP_NONE);
	RNA_def_property_string_funcs(prop, NULL, NULL, "rna_Modifier_name_set");
	RNA_def_property_ui_text(prop, "Name", "Modifier name");
	RNA_def_property_update(prop, NC_OBJECT | ND_MODIFIER | NA_RENAME, NULL);
	RNA_def_struct_name_property(srna, prop);
	
	/* enums */
	prop = RNA_def_property(srna, "type", PROP_ENUM, PROP_NONE);
	RNA_def_property_clear_flag(prop, PROP_EDITABLE);
	RNA_def_property_enum_sdna(prop, NULL, "type");
	RNA_def_property_enum_items(prop, modifier_type_items);
	RNA_def_property_ui_text(prop, "Type", "");
	
	/* flags */
	prop = RNA_def_property(srna, "show_viewport", PROP_BOOLEAN, PROP_NONE);
	RNA_def_property_boolean_sdna(prop, NULL, "mode", eModifierMode_Realtime);
	RNA_def_property_ui_text(prop, "Realtime", "Display modifier in realtime");
	RNA_def_property_flag(prop, PROP_LIB_EXCEPTION);
	RNA_def_property_update(prop, 0, "rna_Modifier_update");
	RNA_def_property_ui_icon(prop, ICON_RESTRICT_VIEW_OFF, 0);
	
	prop = RNA_def_property(srna, "show_render", PROP_BOOLEAN, PROP_NONE);
	RNA_def_property_boolean_sdna(prop, NULL, "mode", eModifierMode_Render);
	RNA_def_property_ui_text(prop, "Render", "Use modifier during rendering");
	RNA_def_property_ui_icon(prop, ICON_SCENE, 0);
	RNA_def_property_update(prop, NC_OBJECT | ND_MODIFIER, NULL);
	
	prop = RNA_def_property(srna, "show_in_editmode", PROP_BOOLEAN, PROP_NONE);
	RNA_def_property_boolean_sdna(prop, NULL, "mode", eModifierMode_Editmode);
	RNA_def_property_ui_text(prop, "Edit Mode", "Use modifier while in the Edit mode");
	RNA_def_property_update(prop, 0, "rna_Modifier_update");
	RNA_def_property_ui_icon(prop, ICON_EDITMODE_HLT, 0);
	
	prop = RNA_def_property(srna, "show_on_cage", PROP_BOOLEAN, PROP_NONE);
	RNA_def_property_boolean_sdna(prop, NULL, "mode", eModifierMode_OnCage);
	RNA_def_property_ui_text(prop, "On Cage", "Enable direct editing of modifier control cage");
	RNA_def_property_update(prop, 0, "rna_Modifier_update");
	
	prop = RNA_def_property(srna, "show_expanded", PROP_BOOLEAN, PROP_NONE);
	RNA_def_property_boolean_sdna(prop, NULL, "mode", eModifierMode_Expanded);
	RNA_def_property_ui_text(prop, "Expanded", "Set modifier expanded in the user interface");
	RNA_def_property_ui_icon(prop, ICON_TRIA_RIGHT, 1);

	prop = RNA_def_property(srna, "use_apply_on_spline", PROP_BOOLEAN, PROP_NONE);
	RNA_def_property_boolean_sdna(prop, NULL, "mode", eModifierMode_ApplyOnSpline);
	RNA_def_property_ui_text(prop, "Apply on spline",
	                         "Apply this and all preceding deformation modifiers on splines' points rather than "
	                         "on filled curve/surface");
	RNA_def_property_ui_icon(prop, ICON_SURFACE_DATA, 0);
	RNA_def_property_update(prop, 0, "rna_Modifier_update");

	/* types */
	rna_def_modifier_subsurf(brna);
	rna_def_modifier_lattice(brna);
	rna_def_modifier_curve(brna);
	rna_def_modifier_build(brna);
	rna_def_modifier_mirror(brna);
	rna_def_modifier_decimate(brna);
	rna_def_modifier_wave(brna);
	rna_def_modifier_armature(brna);
	rna_def_modifier_hook(brna);
	rna_def_modifier_softbody(brna);
	rna_def_modifier_boolean(brna);
	rna_def_modifier_array(brna);
	rna_def_modifier_edgesplit(brna);
	rna_def_modifier_displace(brna);
	rna_def_modifier_uvproject(brna);
	rna_def_modifier_smooth(brna);
	rna_def_modifier_cast(brna);
	rna_def_modifier_meshdeform(brna);
	rna_def_modifier_particlesystem(brna);
	rna_def_modifier_particleinstance(brna);
	rna_def_modifier_explode(brna);
	rna_def_modifier_cloth(brna);
	rna_def_modifier_collision(brna);
	rna_def_modifier_bevel(brna);
	rna_def_modifier_shrinkwrap(brna);
	rna_def_modifier_fluidsim(brna);
	rna_def_modifier_mask(brna);
	rna_def_modifier_simpledeform(brna);
	rna_def_modifier_warp(brna);
	rna_def_modifier_multires(brna);
	rna_def_modifier_surface(brna);
	rna_def_modifier_smoke(brna);
	rna_def_modifier_solidify(brna);
	rna_def_modifier_screw(brna);
	rna_def_modifier_weightvgedit(brna);
	rna_def_modifier_weightvgmix(brna);
	rna_def_modifier_weightvgproximity(brna);
	rna_def_modifier_dynamic_paint(brna);
	rna_def_modifier_ocean(brna);
	rna_def_modifier_remesh(brna);
<<<<<<< HEAD
	rna_def_modifier_laplaciansmooth(brna);
=======
	rna_def_modifier_skin(brna);
>>>>>>> 6e97ecee
}

#endif<|MERGE_RESOLUTION|>--- conflicted
+++ resolved
@@ -209,13 +209,10 @@
 			return &RNA_DynamicPaintModifier;
 		case eModifierType_Remesh:
 			return &RNA_RemeshModifier;
-<<<<<<< HEAD
+		case eModifierType_Skin:
+			return &RNA_SkinModifier;
 		case eModifierType_LaplacianSmooth:
 			return &RNA_LaplacianSmoothModifier;
-=======
-		case eModifierType_Skin:
-			return &RNA_SkinModifier;
->>>>>>> 6e97ecee
 		default:
 			return &RNA_Modifier;
 	}
@@ -3427,11 +3424,8 @@
 	rna_def_modifier_dynamic_paint(brna);
 	rna_def_modifier_ocean(brna);
 	rna_def_modifier_remesh(brna);
-<<<<<<< HEAD
+	rna_def_modifier_skin(brna);
 	rna_def_modifier_laplaciansmooth(brna);
-=======
-	rna_def_modifier_skin(brna);
->>>>>>> 6e97ecee
 }
 
 #endif