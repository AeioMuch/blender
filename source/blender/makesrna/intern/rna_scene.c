--- conflicted
+++ resolved
@@ -551,112 +551,8 @@
 	{
 		settings->custom_ipo = curvemapping_add(1, 0.0f, 0.0f, 1.0f, 1.0f);
 	}
-}
-
-<<<<<<< HEAD
-=======
-/* Grease pencil Drawing Brushes */
-static bGPDbrush *rna_GPencil_brush_new(ToolSettings *ts, const char *name, int setactive)
-{
-	bGPDbrush *brush = BKE_gpencil_brush_addnew(ts, name, setactive != 0);
-
-	WM_main_add_notifier(NC_GPENCIL | ND_DATA | NA_EDITED, NULL);
-
-	return brush;
-}
-
-static void rna_GPencil_brush_remove(ToolSettings *ts, ReportList *reports, PointerRNA *brush_ptr)
-{
-	bGPDbrush *brush = brush_ptr->data;
-	if (BLI_findindex(&ts->gp_brushes, brush) == -1) {
-		BKE_report(reports, RPT_ERROR, "Brush not found in grease pencil data");
-		return;
-	}
-
-	BKE_gpencil_brush_delete(ts, brush);
-	RNA_POINTER_INVALIDATE(brush_ptr);
-
-	WM_main_add_notifier(NC_GPENCIL | ND_DATA | NA_EDITED, NULL);
-}
-
-static PointerRNA rna_GPencilBrushes_active_get(PointerRNA *ptr)
-{
-	ToolSettings *ts = (ToolSettings *) ptr->data;
-
-	bGPDbrush *brush;
-
-	for (brush = ts->gp_brushes.first; brush; brush = brush->next) {
-		if (brush->flag & GP_BRUSH_ACTIVE) {
-			break;
-		}
-	}
-
-	if (brush) {
-		return rna_pointer_inherit_refine(ptr, &RNA_GPencilBrush, brush);
-	}
-
-	return rna_pointer_inherit_refine(ptr, NULL, NULL);
-}
-
-static void rna_GPencilBrushes_active_set(PointerRNA *ptr, PointerRNA value)
-{
-	ToolSettings *ts = (ToolSettings *) ptr->data;
-
-	bGPDbrush *brush;
-
-	for (brush = ts->gp_brushes.first; brush; brush = brush->next) {
-		if (brush == value.data) {
-			brush->flag |= GP_BRUSH_ACTIVE;
-		}
-		else {
-			brush->flag &= ~GP_BRUSH_ACTIVE;
-		}
-	}
-	WM_main_add_notifier(NC_GPENCIL | NA_EDITED, NULL);
-}
-
-static int rna_GPencilBrushes_index_get(PointerRNA *ptr)
-{
-	ToolSettings *ts = (ToolSettings *) ptr->data;
-	bGPDbrush *brush = BKE_gpencil_brush_getactive(ts);
-
-	return BLI_findindex(&ts->gp_brushes, brush);
-}
-
-static void rna_GPencilBrushes_index_set(PointerRNA *ptr, int value)
-{
-	ToolSettings *ts = (ToolSettings *) ptr->data;
-
-	bGPDbrush *brush = BLI_findlink(&ts->gp_brushes, value);
-
-	BKE_gpencil_brush_setactive(ts, brush);
-	WM_main_add_notifier(NC_GPENCIL | ND_DATA | NA_EDITED, NULL);
-}
-
-static void rna_GPencilBrushes_index_range(PointerRNA *ptr, int *min, int *max, int *softmin, int *softmax)
-{
-	ToolSettings *ts = (ToolSettings *) ptr->data;
-
-	*min = 0;
-	*max = max_ii(0, BLI_listbase_count(&ts->gp_brushes) - 1);
-
-	*softmin = *min;
-	*softmax = *max;
-}
-
-static void rna_GPencilBrush_name_set(PointerRNA *ptr, const char *value)
-{
-	ToolSettings *ts = ((Scene *) ptr->id.data)->toolsettings;
-	bGPDbrush *brush = ptr->data;
-
-	/* copy the new name into the name slot */
-	BLI_strncpy_utf8(brush->info, value, sizeof(brush->info));
-
-	BLI_uniquename(&ts->gp_brushes, brush, DATA_("GP_Brush"), '.', offsetof(bGPDbrush, info), sizeof(brush->info));
-}
-
-/* ----------------- end of Grease pencil drawing brushes ------------*/
-
+
+}
 static void rna_ToolSettings_manipulator_flag_update(Main *UNUSED(bmain), Scene *scene, PointerRNA *UNUSED(ptr))
 {
 	ToolSettings *ts = scene->toolsettings;
@@ -665,7 +561,6 @@
 	}
 }
 
->>>>>>> 575c71b6
 static void rna_SpaceImageEditor_uv_sculpt_update(Main *bmain, Scene *scene, PointerRNA *UNUSED(ptr))
 {
 	ED_space_image_uv_sculpt_update(bmain, bmain->wm.first, scene);
