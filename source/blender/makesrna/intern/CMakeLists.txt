# ***** BEGIN GPL LICENSE BLOCK *****
#
# This program is free software; you can redistribute it and/or
# modify it under the terms of the GNU General Public License
# as published by the Free Software Foundation; either version 2
# of the License, or (at your option) any later version.
#
# This program is distributed in the hope that it will be useful,
# but WITHOUT ANY WARRANTY; without even the implied warranty of
# MERCHANTABILITY or FITNESS FOR A PARTICULAR PURPOSE.  See the
# GNU General Public License for more details.
#
# You should have received a copy of the GNU General Public License
# along with this program; if not, write to the Free Software Foundation,
# Inc., 51 Franklin Street, Fifth Floor, Boston, MA 02110-1301, USA.
#
# The Original Code is Copyright (C) 2006, Blender Foundation
# All rights reserved.
# ***** END GPL LICENSE BLOCK *****

if(CMAKE_COMPILER_IS_GNUCC)
  # add here so we fail early.
  set(CMAKE_C_FLAGS "${CMAKE_C_FLAGS} -Werror=implicit-function-declaration")
endif()

# files rna_access.c rna_define.c makesrna.c intentionally excluded.
set(DEFSRC
  rna_ID.c
  rna_action.c
  rna_animation.c
  rna_animviz.c
  rna_armature.c
  rna_attribute.c
  rna_boid.c
  rna_brush.c
  rna_cachefile.c
  rna_camera.c
  rna_cloth.c
  rna_collection.c
  rna_color.c
  rna_constraint.c
  rna_context.c
  rna_curve.c
  rna_curveprofile.c
  rna_depsgraph.c
  rna_dynamicpaint.c
  rna_fcurve.c
  rna_fluid.c
  rna_gpencil.c
  rna_gpencil_modifier.c
  rna_image.c
  rna_key.c
  rna_lattice.c
  rna_layer.c
  rna_light.c
  rna_lightprobe.c
  rna_linestyle.c
  rna_main.c
  rna_mask.c
  rna_material.c
  rna_mesh.c
  rna_meta.c
  rna_modifier.c
  rna_movieclip.c
  rna_nla.c
  rna_nodetree.c
  rna_object.c
  rna_object_force.c
  rna_packedfile.c
  rna_palette.c
  rna_particle.c
  rna_pose.c
  rna_render.c
  rna_rigidbody.c
  rna_rna.c
  rna_scene.c
  rna_screen.c
  rna_sculpt_paint.c
  rna_sequencer.c
  rna_shader_fx.c
  rna_sound.c
  rna_space.c
  rna_speaker.c
  rna_test.c
  rna_text.c
  rna_texture.c
  rna_timeline.c
  rna_tracking.c
  rna_ui.c
  rna_userdef.c
  rna_vfont.c
  rna_volume.c
  rna_wm.c
  rna_wm_gizmo.c
  rna_workspace.c
  rna_world.c
  rna_xr.c
)

if(WITH_EXPERIMENTAL_FEATURES)
  add_definitions(-DWITH_PARTICLE_NODES)
  add_definitions(-DWITH_HAIR_NODES)
  list(APPEND DEFSRC
    rna_pointcloud.c
    rna_simulation.c
    rna_hair.c
  )
endif()

set(APISRC
  rna_action_api.c
  rna_animation_api.c
  rna_armature_api.c
  rna_camera_api.c
  rna_curve_api.c
  rna_fcurve_api.c
  rna_image_api.c
  rna_lattice_api.c
  rna_main_api.c
  rna_material_api.c
  rna_mesh_api.c
  rna_meta_api.c
  rna_object_api.c
  rna_pose_api.c
  rna_scene_api.c
  rna_sequencer_api.c
  rna_sound_api.c
  rna_space_api.c
  rna_text_api.c
  rna_texture_api.c
  rna_ui_api.c
  rna_vfont_api.c
  rna_wm_api.c
  rna_wm_gizmo_api.c
  rna_workspace_api.c
)

string(REGEX REPLACE "rna_([a-zA-Z0-9_-]*).c" "${CMAKE_CURRENT_BINARY_DIR}/rna_\\1_gen.c" GENSRC "${DEFSRC}")
list(APPEND GENSRC
  "${CMAKE_CURRENT_BINARY_DIR}/rna_prototypes_gen.h"
)
set_source_files_properties(${GENSRC} PROPERTIES GENERATED TRUE)

# --------------------------
# CFLAGS for Generated Files
#
# less strict flags for generated source
set(GENSRC_CFLAGS)
if(CMAKE_COMPILER_IS_GNUCC OR (CMAKE_C_COMPILER_ID MATCHES "Clang"))
  set(GENSRC_CFLAGS "-Wno-missing-prototypes")
endif()
if(CMAKE_C_COMPILER_ID MATCHES "Clang")
  set(GENSRC_CFLAGS "${GENSRC_CFLAGS} -Wno-missing-variable-declarations")
endif()

if(GENSRC_CFLAGS)
  set_source_files_properties(${GENSRC} PROPERTIES COMPILE_FLAGS "${GENSRC_CFLAGS}")
endif()
unset(GENSRC_CFLAGS)


# NOTE: Disable clang-tidy because generated files are stored outside of the source,
# so the clang-tidy can not find our .clang-tidy and fall-backs to own set of rules
# which are too noisy for Blender.
#
# In the future clang-tidy would either need to be inlined checks and passed via the
# command line (instead of using .clang-tidy file). Or, maybe, there is a way to
# pass configuration file to the clang-tidy command.
unset(CMAKE_C_CLANG_TIDY)
unset(CMAKE_CXX_CLANG_TIDY)

set(SRC_RNA_INC
  ../RNA_access.h
  ../RNA_define.h
  ../RNA_documentation.h
  ../RNA_enum_types.h
  ../RNA_types.h
)

set(SRC
  makesrna.c
  rna_define.c
  ${DEFSRC}
  ${APISRC}
  ../../../../intern/clog/clog.c
  ../../../../intern/guardedalloc/intern/leak_detector.cc
  ../../../../intern/guardedalloc/intern/mallocn.c
  ../../../../intern/guardedalloc/intern/mallocn_guarded_impl.c
  ../../../../intern/guardedalloc/intern/mallocn_lockfree_impl.c
  ../../../../intern/guardedalloc/intern/mmap_win.c

  # Needed for defaults.
  ../../../../release/datafiles/userdef/userdef_default.c
  ../../../../release/datafiles/userdef/userdef_default_theme.c
)

set(INC
  ../../../../intern/clog

  # Needed for defaults forward declarations.
  ../../blenloader

  ${CMAKE_BINARY_DIR}/source/blender/makesdna/intern
)

set(INC_SYS

)

if(WITH_CYCLES)
  add_definitions(-DWITH_CYCLES)
endif()

if(WITH_PYTHON)
  add_definitions(-DWITH_PYTHON)
  list(APPEND INC
    ../../python
  )
endif()

if(WITH_IMAGE_OPENEXR)
  add_definitions(-DWITH_OPENEXR)
endif()

if(WITH_OPENIMAGEIO)
  add_definitions(-DWITH_OPENIMAGEIO)
endif()

if(WITH_IMAGE_TIFF)
  add_definitions(-DWITH_TIFF)
endif()

if(WITH_IMAGE_OPENJPEG)
  add_definitions(-DWITH_OPENJPEG)
endif()

if(WITH_IMAGE_DDS)
  add_definitions(-DWITH_DDS)
endif()

if(WITH_IMAGE_CINEON)
  add_definitions(-DWITH_CINEON)
endif()

if(WITH_IMAGE_HDR)
  add_definitions(-DWITH_HDR)
endif()

if(WITH_AUDASPACE)
  add_definitions(-DWITH_AUDASPACE)

  list(APPEND INC_SYS
    ${AUDASPACE_C_INCLUDE_DIRS}
  )
  list(APPEND LIB
    ${AUDASPACE_C_LIBRARIES}
    ${AUDASPACE_PY_LIBRARIES}
  )
endif()

if(WITH_CODEC_FFMPEG)
  list(APPEND INC
    ../../../../intern/ffmpeg
  )
  list(APPEND INC_SYS
    ${FFMPEG_INCLUDE_DIRS}
  )
  list(APPEND LIB
    ${FFMPEG_LIBRARIES}
  )
  add_definitions(-DWITH_FFMPEG)
endif()

if(WITH_FFTW3)
  add_definitions(-DWITH_FFTW3)
endif()

if(WITH_MOD_FLUID)
  add_definitions(-DWITH_FLUID)
endif()

if(WITH_MOD_OCEANSIM)
  add_definitions(-DWITH_OCEANSIM)
endif()

if(WITH_SDL)
  if(WITH_SDL_DYNLOAD)
    add_definitions(-DWITH_SDL_DYNLOAD)
    list(APPEND INC
      ../../../../extern/sdlew/include
    )
  endif()
  add_definitions(-DWITH_SDL)
endif()

if(WITH_OPENAL)
  add_definitions(-DWITH_OPENAL)
endif()

if(WITH_JACK)
  add_definitions(-DWITH_JACK)
endif()

if(WITH_OPENCOLLADA)
  add_definitions(-DWITH_COLLADA)
endif()

if(WITH_INTERNATIONAL)
  add_definitions(-DWITH_INTERNATIONAL)
endif()

if(WITH_ALEMBIC)
  list(APPEND INC
    ../../io/alembic
  )
  add_definitions(-DWITH_ALEMBIC)
endif()

if(WITH_BULLET)
  list(APPEND INC
    ../../../../intern/rigidbody
  )
  add_definitions(-DWITH_BULLET)
endif()

if(WITH_FREESTYLE)
  list(APPEND INC
    ../../freestyle
  )
  add_definitions(-DWITH_FREESTYLE)
endif()

if(WITH_LINEART)
  add_definitions(-DWITH_LINEART)
endif()

if(WITH_OPENSUBDIV)
  list(APPEND INC
    ../../../../intern/opensubdiv
  )
  add_definitions(-DWITH_OPENSUBDIV)
endif()

if(WITH_OPENVDB)
  add_definitions(-DWITH_OPENVDB)

  if(WITH_OPENVDB_BLOSC)
    add_definitions(-DWITH_OPENVDB_BLOSC)
  endif()
endif()

if(WITH_INPUT_NDOF)
  add_definitions(-DWITH_INPUT_NDOF)
endif()

if(WITH_XR_OPENXR)
  add_definitions(-DWITH_XR_OPENXR)
endif()

if(WITH_GMP)
  add_definitions(-DWITH_GMP)
endif()

# Build makesrna executable
blender_include_dirs(
  .
  ..
  ../../blenfont
  ../../blenkernel
  ../../blenlib
  ../../blentranslation
  ../../bmesh
  ../../depsgraph
  ../../draw
  ../../gpu
  ../../ikplugin
  ../../imbuf
  ../../makesdna
  ../../nodes/
  ../../simulation
  ../../windowmanager
  ../../editors/include
  ../../render/extern/include
  ../../../../intern/cycles/blender
  ../../../../intern/atomic
  ../../../../intern/glew-mx
  ../../../../intern/guardedalloc
  ../../../../intern/memutil
  ../../../../intern/mantaflow/extern
)

add_cc_flags_custom_test(makesrna)
setup_platform_linker_flags()

add_executable(makesrna ${SRC} ${SRC_RNA_INC} ${SRC_DNA_INC})

target_link_libraries(makesrna bf_dna)
target_link_libraries(makesrna bf_dna_blenlib)

if(WIN32 AND NOT UNIX)
  target_link_libraries(makesrna ${PTHREADS_LIBRARIES})
endif()

# Output rna_*_gen.c
# note (linux only): with crashes try add this after COMMAND: valgrind --leak-check=full --track-origins=yes
add_custom_command(
  OUTPUT ${GENSRC}
  COMMAND "$<TARGET_FILE:makesrna>" ${CMAKE_CURRENT_BINARY_DIR}/
  DEPENDS makesrna
)

# Build bf_rna
set(SRC
  rna_access.c
  rna_access_compare_override.c
  ${GENSRC}

  ${SRC_RNA_INC}
  rna_access_internal.h
  rna_internal.h
  rna_internal_types.h
  rna_mesh_utils.h
)

set(LIB
  bf_dna
  bf_editor_space_api

  bf_editor_animation
  bf_editor_armature
  bf_editor_curve
  bf_editor_gizmo_library
  bf_editor_gpencil
  bf_editor_io
  bf_editor_mesh
  bf_editor_object
  bf_editor_physics
  bf_editor_render
  bf_editor_scene
  bf_editor_sculpt_paint
  bf_editor_sound
  bf_editor_transform
  bf_editor_undo
)

<<<<<<< HEAD
if(WITH_LINEART)
  list(APPEND LIB
    bf_editor_lineart
  )
endif()

add_definitions(${GL_DEFINITIONS})
=======
>>>>>>> 3ee2ca0d

blender_add_lib(bf_rna "${SRC}" "${INC}" "${INC_SYS}" "${LIB}")

# Needed so we can use dna_type_offsets.h for defaults initialization.
add_dependencies(bf_blenkernel bf_dna)<|MERGE_RESOLUTION|>--- conflicted
+++ resolved
@@ -443,7 +443,6 @@
   bf_editor_undo
 )
 
-<<<<<<< HEAD
 if(WITH_LINEART)
   list(APPEND LIB
     bf_editor_lineart
@@ -451,8 +450,6 @@
 endif()
 
 add_definitions(${GL_DEFINITIONS})
-=======
->>>>>>> 3ee2ca0d
 
 blender_add_lib(bf_rna "${SRC}" "${INC}" "${INC_SYS}" "${LIB}")
 
