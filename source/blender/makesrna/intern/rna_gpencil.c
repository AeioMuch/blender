--- conflicted
+++ resolved
@@ -152,7 +152,7 @@
   WM_main_add_notifier(NC_GPENCIL | NA_EDITED, NULL);
 }
 
-static void rna_GPencil_curve_edit_mode_update(Main *bmain, Scene *scene, PointerRNA *ptr)
+static void rna_GPencil_curve_edit_update(Main *bmain, Scene *scene, PointerRNA *ptr)
 {
   ToolSettings *ts = scene->toolsettings;
   bGPdata *gpd = (bGPdata *)ptr->owner_id;
@@ -2241,13 +2241,8 @@
 
   prop = RNA_def_property(srna, "use_curve_edit", PROP_BOOLEAN, PROP_NONE);
   RNA_def_property_boolean_sdna(prop, NULL, "flag", GP_DATA_CURVE_EDIT_MODE);
-<<<<<<< HEAD
-  RNA_def_property_ui_text(prop, "Curve Edit", "Edit strokes using curve handles");
-  RNA_def_property_update(prop, NC_GPENCIL | ND_DATA, "rna_GPencil_curve_edit_mode_update");
-=======
   RNA_def_property_ui_text(prop, "Curve Editing", "Edit strokes using curve handles");
   RNA_def_property_update(prop, NC_GPENCIL | ND_DATA, "rna_GPencil_curve_edit_update");
->>>>>>> b94abe67
 
   prop = RNA_def_property(srna, "use_autolock_layers", PROP_BOOLEAN, PROP_NONE);
   RNA_def_property_boolean_sdna(prop, NULL, "flag", GP_DATA_AUTOLOCK_LAYERS);
