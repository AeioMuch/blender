/*
 * ***** BEGIN GPL LICENSE BLOCK *****
 *
 * This program is free software; you can redistribute it and/or
 * modify it under the terms of the GNU General Public License
 * as published by the Free Software Foundation; either version 2
 * of the License, or (at your option) any later version.
 *
 * This program is distributed in the hope that it will be useful,
 * but WITHOUT ANY WARRANTY; without even the implied warranty of
 * MERCHANTABILITY or FITNESS FOR A PARTICULAR PURPOSE.  See the
 * GNU General Public License for more details.
 *
 * You should have received a copy of the GNU General Public License
 * along with this program; if not, write to the Free Software Foundation,
 * Inc., 51 Franklin Street, Fifth Floor, Boston, MA 02110-1301, USA.
 *
 * The Original Code is Copyright (C) 2001-2002 by NaN Holding BV.
 * All rights reserved.
 *
 * The Original Code is: all of this file.
 *
 * Contributor(s): none yet.
 *
 * ***** END GPL LICENSE BLOCK *****
 * blenloader readfile private function prototypes
 */

/** \file blender/blenloader/intern/readfile.h
 *  \ingroup blenloader
 */

#ifndef __READFILE_H__
#define __READFILE_H__

#include "zlib.h"
#include "DNA_sdna_types.h"
#include "DNA_space_types.h"
#include "DNA_windowmanager_types.h"  /* for ReportType */

struct OldNewMap;
struct MemFile;
struct ReportList;
struct Object;
struct PartEff;
struct View3D;
struct Key;

typedef struct FileData {
	// linked list of BHeadN's
	ListBase listbase;
	int flags;
	int eof;
	int buffersize;
	int seek;
	int (*read)(struct FileData *filedata, void *buffer, unsigned int size);

	// variables needed for reading from memory / stream
	const char *buffer;
	// variables needed for reading from memfile (undo)
	struct MemFile *memfile;

	// variables needed for reading from file
	int filedes;
	gzFile gzfiledes;

	// now only in use for library appending
	char relabase[FILE_MAX];
	
	// variables needed for reading from stream
	char headerdone;
	int inbuffer;
	
	// gzip stream for memory decompression
	z_stream strm;
	
	// general reading variables
	struct SDNA *filesdna;
	const struct SDNA *memsdna;
	const char *compflags;  /* array of eSDNA_StructCompare */
	
	int fileversion;
	int id_name_offs;       /* used to retrieve ID names from (bhead+1) */
	int globalf, fileflags; /* for do_versions patching */
	
	struct OldNewMap *datamap;
	struct OldNewMap *globmap;
	struct OldNewMap *libmap;
	struct OldNewMap *imamap;
	struct OldNewMap *movieclipmap;
	struct OldNewMap *soundmap;
	struct OldNewMap *packedmap;
	
	struct BHeadSort *bheadmap;
	int tot_bheadmap;

	/* see: USE_GHASH_BHEAD */
	struct GHash *bhead_idname_hash;
	
	ListBase *mainlist;
	ListBase *old_mainlist;  /* Used for undo. */

	/* ick ick, used to return
	 * data through streamglue.
	 */
	BlendFileData **bfd_r;
	struct ReportList *reports;
} FileData;

typedef struct BHeadN {
	struct BHeadN *next, *prev;
	struct BHead bhead;
} BHeadN;

/* FileData->flags */
enum {
	FD_FLAGS_SWITCH_ENDIAN         = 1 << 0,
	FD_FLAGS_FILE_POINTSIZE_IS_4   = 1 << 1,
	FD_FLAGS_POINTSIZE_DIFFERS     = 1 << 2,
	FD_FLAGS_FILE_OK               = 1 << 3,
	FD_FLAGS_NOT_MY_BUFFER         = 1 << 4,
	FD_FLAGS_NOT_MY_LIBMAP         = 1 << 5,  /* XXX Unused in practice (checked once but never set). */
};

#define SIZEOFBLENDERHEADER 12

/***/
struct Main;
void blo_join_main(ListBase *mainlist);
void blo_split_main(ListBase *mainlist, struct Main *main);

BlendFileData *blo_read_file_internal(FileData *fd, const char *filepath);

FileData *blo_openblenderfile(const char *filepath, struct ReportList *reports);
FileData *blo_openblendermemory(const void *buffer, int buffersize, struct ReportList *reports);
FileData *blo_openblendermemfile(struct MemFile *memfile, struct ReportList *reports);

void blo_clear_proxy_pointers_from_lib(Main *oldmain);
void blo_make_image_pointer_map(FileData *fd, Main *oldmain);
void blo_end_image_pointer_map(FileData *fd, Main *oldmain);
void blo_make_movieclip_pointer_map(FileData *fd, Main *oldmain);
void blo_end_movieclip_pointer_map(FileData *fd, Main *oldmain);
void blo_make_sound_pointer_map(FileData *fd, Main *oldmain);
void blo_end_sound_pointer_map(FileData *fd, Main *oldmain);
void blo_make_packed_pointer_map(FileData *fd, Main *oldmain);
void blo_end_packed_pointer_map(FileData *fd, Main *oldmain);
void blo_add_library_pointer_map(ListBase *old_mainlist, FileData *fd);

void blo_freefiledata(FileData *fd);

BHead *blo_firstbhead(FileData *fd);
BHead *blo_nextbhead(FileData *fd, BHead *thisblock);
BHead *blo_prevbhead(FileData *fd, BHead *thisblock);

const char *bhead_id_name(const FileData *fd, const BHead *bhead);

/* do versions stuff */

void blo_reportf_wrap(struct ReportList *reports, ReportType type, const char *format, ...) ATTR_PRINTF_FORMAT(3, 4);

void blo_do_versions_oldnewmap_insert(struct OldNewMap *onm, const void *oldaddr, void *newaddr, int nr);
void *blo_do_versions_newlibadr(struct FileData *fd, const void *lib, const void *adr);
void *blo_do_versions_newlibadr_us(struct FileData *fd, const void *lib, const void *adr);

struct PartEff *blo_do_version_give_parteff_245(struct Object *ob);
void blo_do_version_old_trackto_to_constraints(struct Object *ob);
void blo_do_versions_view3d_split_250(struct View3D *v3d, struct ListBase *regions);
void blo_do_versions_key_uidgen(struct Key *key);

void blo_do_versions_pre250(struct FileData *fd, struct Library *lib, struct Main *main);
void blo_do_versions_250(struct FileData *fd, struct Library *lib, struct Main *main);
void blo_do_versions_260(struct FileData *fd, struct Library *lib, struct Main *main);
void blo_do_versions_270(struct FileData *fd, struct Library *lib, struct Main *main);
<<<<<<< HEAD
void blo_do_versions_after_linking_270(struct FileData *fd, struct Main *main);
=======
void blo_do_versions_280(struct FileData *fd, struct Library *lib, struct Main *main);

void do_versions_after_linking_270(struct Main *main);
void do_versions_after_linking_280(struct Main *main);
>>>>>>> 0c0bdd83

#endif
<|MERGE_RESOLUTION|>--- conflicted
+++ resolved
@@ -171,13 +171,10 @@
 void blo_do_versions_250(struct FileData *fd, struct Library *lib, struct Main *main);
 void blo_do_versions_260(struct FileData *fd, struct Library *lib, struct Main *main);
 void blo_do_versions_270(struct FileData *fd, struct Library *lib, struct Main *main);
-<<<<<<< HEAD
-void blo_do_versions_after_linking_270(struct FileData *fd, struct Main *main);
-=======
 void blo_do_versions_280(struct FileData *fd, struct Library *lib, struct Main *main);
 
+void blo_do_versions_after_linking_270(struct FileData *fd, struct Main *main);
 void do_versions_after_linking_270(struct Main *main);
 void do_versions_after_linking_280(struct Main *main);
->>>>>>> 0c0bdd83
 
 #endif
