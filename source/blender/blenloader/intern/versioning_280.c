--- conflicted
+++ resolved
@@ -555,7 +555,60 @@
 		}
 	}
 
-<<<<<<< HEAD
+	{
+		for (WorkSpace *workspace = main->workspaces.first; workspace; workspace = workspace->id.next) {
+			if (workspace->view_layer) {
+				/* During 2.8 work we temporarly stored view-layer in the
+				 * workspace directly, but should be stored there per-scene. */
+				for (Scene *scene = main->scene.first; scene; scene = scene->id.next) {
+					if (BLI_findindex(&scene->view_layers, workspace->view_layer) > -1) {
+						BKE_workspace_view_layer_set(workspace, workspace->view_layer, scene);
+						workspace->view_layer = NULL;
+					}
+				}
+			}
+			BLI_assert(workspace->view_layer == NULL);
+		}
+	}
+
+	{
+		/* Since we don't have access to FileData we check the (always valid) master collection of the group. */
+		for (Group *group = main->group.first; group; group = group->id.next) {
+			if (group->collection == NULL) {
+				BKE_group_init(group);
+				SceneCollection *sc = GROUP_MASTER_COLLECTION(group);
+				SceneCollection *sc_hidden = NULL;
+
+				for (GroupObject *go = group->gobject.first; go; go = go->next) {
+					if (go->ob->lay & group->layer){
+						BKE_collection_object_add(&group->id, sc, go->ob);
+					}
+					else {
+						if (sc_hidden == NULL) {
+							sc_hidden = BKE_collection_add(&group->id, sc, COLLECTION_TYPE_GROUP_INTERNAL, "Hidden");
+						}
+				        BKE_collection_object_add(&group->id, sc_hidden, go->ob);
+					}
+				}
+
+				if (sc_hidden != NULL) {
+					LayerCollection *layer_collection_master, *layer_collection_hidden;
+
+					layer_collection_master = group->view_layer->layer_collections.first;
+					layer_collection_hidden = layer_collection_master->layer_collections.first;
+
+					layer_collection_hidden->flag &= ~COLLECTION_VISIBLE;
+				}
+			}
+
+			GroupObject *go;
+			while ((go = BLI_pophead(&group->gobject))) {
+				MEM_freeN(go);
+			}
+		}
+	}
+}
+
 	/* Grease Pencil Object */
 	if (!MAIN_VERSION_ATLEAST(main, 280, 2)) {
 		/* Convert grease pencil datablock to GP object */
@@ -622,59 +675,6 @@
 			}
 		}
 
-=======
-	{
-		for (WorkSpace *workspace = main->workspaces.first; workspace; workspace = workspace->id.next) {
-			if (workspace->view_layer) {
-				/* During 2.8 work we temporarly stored view-layer in the
-				 * workspace directly, but should be stored there per-scene. */
-				for (Scene *scene = main->scene.first; scene; scene = scene->id.next) {
-					if (BLI_findindex(&scene->view_layers, workspace->view_layer) > -1) {
-						BKE_workspace_view_layer_set(workspace, workspace->view_layer, scene);
-						workspace->view_layer = NULL;
-					}
-				}
-			}
-			BLI_assert(workspace->view_layer == NULL);
-		}
-	}
-
-	{
-		/* Since we don't have access to FileData we check the (always valid) master collection of the group. */
-		for (Group *group = main->group.first; group; group = group->id.next) {
-			if (group->collection == NULL) {
-				BKE_group_init(group);
-				SceneCollection *sc = GROUP_MASTER_COLLECTION(group);
-				SceneCollection *sc_hidden = NULL;
-
-				for (GroupObject *go = group->gobject.first; go; go = go->next) {
-					if (go->ob->lay & group->layer){
-						BKE_collection_object_add(&group->id, sc, go->ob);
-					}
-					else {
-						if (sc_hidden == NULL) {
-							sc_hidden = BKE_collection_add(&group->id, sc, COLLECTION_TYPE_GROUP_INTERNAL, "Hidden");
-						}
-				        BKE_collection_object_add(&group->id, sc_hidden, go->ob);
-					}
-				}
-
-				if (sc_hidden != NULL) {
-					LayerCollection *layer_collection_master, *layer_collection_hidden;
-
-					layer_collection_master = group->view_layer->layer_collections.first;
-					layer_collection_hidden = layer_collection_master->layer_collections.first;
-
-					layer_collection_hidden->flag &= ~COLLECTION_VISIBLE;
-				}
-			}
-
-			GroupObject *go;
-			while ((go = BLI_pophead(&group->gobject))) {
-				MEM_freeN(go);
-			}
-		}
->>>>>>> 0c37824b
 	}
 }
 
