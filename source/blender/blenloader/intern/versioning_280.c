--- conflicted
+++ resolved
@@ -1044,7 +1044,447 @@
 				}
 			}
 		}
-<<<<<<< HEAD
+
+		if (!DNA_struct_elem_find(fd->filesdna, "LightProbe", "float", "intensity")) {
+			for (LightProbe *probe = main->lightprobe.first; probe; probe = probe->id.next) {
+				probe->intensity = 1.0f;
+			}
+		}
+
+		for (Object *ob = main->object.first; ob; ob = ob->id.next) {
+			bConstraint *con, *con_next;
+			con = ob->constraints.first;
+			while (con) {
+				con_next = con->next;
+				if (con->type == 17) { /* CONSTRAINT_TYPE_RIGIDBODYJOINT */
+					BLI_remlink(&ob->constraints, con);
+					BKE_constraint_free_data(con);
+					MEM_freeN(con);
+				}
+				con = con_next;
+			}
+		}
+
+		if (!DNA_struct_elem_find(fd->filesdna, "Scene", "int", "orientation_index_custom")) {
+			for (Scene *scene = main->scene.first; scene; scene = scene->id.next) {
+				scene->orientation_index_custom = -1;
+			}
+		}
+
+		for (bScreen *sc = main->screen.first; sc; sc = sc->id.next) {
+			for (ScrArea *sa = sc->areabase.first; sa; sa = sa->next) {
+				for (SpaceLink *sl = sa->spacedata.first; sl; sl = sl->next) {
+					if (sl->spacetype == SPACE_VIEW3D) {
+						View3D *v3d = (View3D *)sl;
+						v3d->shading.light = V3D_LIGHTING_STUDIO;
+						v3d->shading.flag |= V3D_SHADING_OBJECT_OUTLINE;
+
+						/* Assume (demo) files written with 2.8 want to show
+						 * Eevee renders in the viewport. */
+						if (MAIN_VERSION_ATLEAST(main, 280, 0)) {
+							v3d->drawtype = OB_MATERIAL;
+						}
+					}
+				}
+			}
+		}
+	}
+
+	if (!MAIN_VERSION_ATLEAST(main, 280, 7)) {
+		/* Render engine storage moved elsewhere and back during 2.8
+		 * development, we assume any files saved in 2.8 had Eevee set
+		 * as scene render engine. */
+		if (MAIN_VERSION_ATLEAST(main, 280, 0)) {
+			for (Scene *scene = main->scene.first; scene; scene = scene->id.next) {
+				BLI_strncpy(scene->r.engine, RE_engine_id_BLENDER_EEVEE, sizeof(scene->r.engine));
+			}
+		}
+	}
+
+	if (!MAIN_VERSION_ATLEAST(main, 280, 8)) {
+		/* Blender Internal removal */
+		for (Scene *scene = main->scene.first; scene; scene = scene->id.next) {
+			if (STREQ(scene->r.engine, "BLENDER_RENDER") ||
+			    STREQ(scene->r.engine, "BLENDER_GAME"))
+			{
+				BLI_strncpy(scene->r.engine, RE_engine_id_BLENDER_EEVEE, sizeof(scene->r.engine));
+			}
+
+			scene->r.bake_mode = 0;
+		}
+
+		for (Tex *tex = main->tex.first; tex; tex = tex->id.next) {
+			/* Removed envmap, pointdensity, voxeldata, ocean textures. */
+			if (ELEM(tex->type, 10, 14, 15, 16)) {
+				tex->type = 0;
+			}
+		}
+	}
+
+	if (!MAIN_VERSION_ATLEAST(main, 280, 11)) {
+
+		/* Remove info editor, but only if at the top of the window. */
+		for (bScreen *screen = main->screen.first; screen; screen = screen->id.next) {
+			/* Calculate window width/height from screen vertices */
+			int win_width = 0, win_height = 0;
+			for (ScrVert *vert = screen->vertbase.first; vert; vert = vert->next) {
+				win_width  = MAX2(win_width, vert->vec.x);
+				win_height = MAX2(win_height, vert->vec.y);
+			}
+
+			for (ScrArea *area = screen->areabase.first, *area_next; area; area = area_next) {
+				area_next = area->next;
+
+				if (area->spacetype == SPACE_INFO) {
+					if ((area->v2->vec.y == win_height) && (area->v1->vec.x == 0) && (area->v4->vec.x == win_width)) {
+						BKE_screen_area_free(area);
+
+						BLI_remlink(&screen->areabase, area);
+
+						BKE_screen_remove_double_scredges(screen);
+						BKE_screen_remove_unused_scredges(screen);
+						BKE_screen_remove_unused_scrverts(screen);
+
+						MEM_freeN(area);
+					}
+				}
+				/* AREA_TEMP_INFO is deprecated from now on, it should only be set for info areas
+				 * which are deleted above, so don't need to unset it. Its slot/bit can be reused */
+			}
+		}
+	}
+
+	if (!MAIN_VERSION_ATLEAST(main, 280, 11)) {
+		for (Lamp *lamp = main->lamp.first; lamp; lamp = lamp->id.next) {
+			if (lamp->mode & (1 << 13)) { /* LA_SHAD_RAY */
+				lamp->mode |= LA_SHADOW;
+				lamp->mode &= ~(1 << 13);
+			}
+		}
+	}
+
+	if (!MAIN_VERSION_ATLEAST(main, 280, 12)) {
+		/* Remove tool property regions. */
+		for (bScreen *screen = main->screen.first; screen; screen = screen->id.next) {
+			for (ScrArea *sa = screen->areabase.first; sa; sa = sa->next) {
+				for (SpaceLink *sl = sa->spacedata.first; sl; sl = sl->next) {
+					if (ELEM(sl->spacetype, SPACE_VIEW3D, SPACE_CLIP)) {
+						ListBase *regionbase = (sl == sa->spacedata.first) ? &sa->regionbase : &sl->regionbase;
+
+						for (ARegion *region = regionbase->first, *region_next; region; region = region_next) {
+							region_next = region->next;
+
+							if (region->regiontype == RGN_TYPE_TOOL_PROPS) {
+								BKE_area_region_free(NULL, region);
+								BLI_freelinkN(regionbase, region);
+							}
+						}
+					}
+				}
+			}
+		}
+	}
+
+	if (!MAIN_VERSION_ATLEAST(main, 280, 13)) {
+		/* Initialize specular factor. */
+		if (!DNA_struct_elem_find(fd->filesdna, "Lamp", "float", "spec_fac")) {
+			for (Lamp *la = main->lamp.first; la; la = la->id.next) {
+				la->spec_fac = 1.0f;
+			}
+		}
+
+		/* Initialize new view3D options. */
+		for (bScreen *screen = main->screen.first; screen; screen = screen->id.next) {
+			for (ScrArea *sa = screen->areabase.first; sa; sa = sa->next) {
+				for (SpaceLink *sl = sa->spacedata.first; sl; sl = sl->next) {
+					if (sl->spacetype == SPACE_VIEW3D) {
+						View3D *v3d = (View3D *)sl;
+						v3d->shading.light = V3D_LIGHTING_STUDIO;
+						v3d->shading.color_type = V3D_SHADING_MATERIAL_COLOR;
+						copy_v3_fl(v3d->shading.single_color, 0.8f);
+						v3d->shading.shadow_intensity = 0.5;
+
+						v3d->overlay.backwire_opacity = 0.5f;
+						v3d->overlay.normals_length = 0.1f;
+						v3d->overlay.flag = V3D_OVERLAY_LOOK_DEV;
+					}
+				}
+			}
+		}
+
+		if (!DNA_struct_find(fd->filesdna, "View3DCursor")) {
+			for (Scene *scene = main->scene.first; scene; scene = scene->id.next) {
+				unit_qt(scene->cursor.rotation);
+			}
+			for (bScreen *screen = main->screen.first; screen; screen = screen->id.next) {
+				for (ScrArea *sa = screen->areabase.first; sa; sa = sa->next) {
+					for (SpaceLink *sl = sa->spacedata.first; sl; sl = sl->next) {
+						if (sl->spacetype == SPACE_VIEW3D) {
+							View3D *v3d = (View3D *)sl;
+							unit_qt(v3d->cursor.rotation);
+						}
+					}
+				}
+			}
+		}
+	}
+
+	if (!MAIN_VERSION_ATLEAST(main, 280, 14)) {
+		if (!DNA_struct_elem_find(fd->filesdna, "Scene", "SceneDisplay", "display")) {
+			/* Initialize new scene.SceneDisplay */
+			for (Scene *scene = main->scene.first; scene; scene = scene->id.next) {
+				copy_v3_v3(scene->display.light_direction, (float[3]){-M_SQRT1_3, -M_SQRT1_3, M_SQRT1_3});
+			}
+		}
+		if (!DNA_struct_elem_find(fd->filesdna, "SceneDisplay", "float", "shadow_shift")) {
+			for (Scene *scene = main->scene.first; scene; scene = scene->id.next) {
+				scene->display.shadow_shift = 0.1;
+			}
+		}
+
+		if (!DNA_struct_elem_find(fd->filesdna, "Object", "ObjectDisplay", "display")) {
+			/* Initialize new object.ObjectDisplay */
+			for (Object *ob = main->object.first; ob; ob = ob->id.next) {
+				ob->display.flag = OB_SHOW_SHADOW;
+			}
+		}
+
+		if (!DNA_struct_elem_find(fd->filesdna, "ToolSettings", "char", "transform_pivot_point")) {
+			for (Scene *scene = main->scene.first; scene; scene = scene->id.next) {
+				scene->toolsettings->transform_pivot_point = V3D_AROUND_CENTER_MEAN;
+			}
+		}
+
+		if (!DNA_struct_find(fd->filesdna, "SceneEEVEE")) {
+			for (Scene *scene = main->scene.first; scene; scene = scene->id.next) {
+				/* First set the default for all the properties. */
+
+				scene->eevee.gi_diffuse_bounces = 3;
+				scene->eevee.gi_cubemap_resolution = 512;
+				scene->eevee.gi_visibility_resolution = 32;
+
+				scene->eevee.taa_samples = 16;
+				scene->eevee.taa_render_samples = 64;
+
+				scene->eevee.sss_samples = 7;
+				scene->eevee.sss_jitter_threshold = 0.3f;
+
+				scene->eevee.ssr_quality = 0.25f;
+				scene->eevee.ssr_max_roughness = 0.5f;
+				scene->eevee.ssr_thickness = 0.2f;
+				scene->eevee.ssr_border_fade = 0.075f;
+				scene->eevee.ssr_firefly_fac = 10.0f;
+
+				scene->eevee.volumetric_start = 0.1f;
+				scene->eevee.volumetric_end = 100.0f;
+				scene->eevee.volumetric_tile_size = 8;
+				scene->eevee.volumetric_samples = 64;
+				scene->eevee.volumetric_sample_distribution = 0.8f;
+				scene->eevee.volumetric_light_clamp = 0.0f;
+				scene->eevee.volumetric_shadow_samples = 16;
+
+				scene->eevee.gtao_distance = 0.2f;
+				scene->eevee.gtao_factor = 1.0f;
+				scene->eevee.gtao_quality = 0.25f;
+
+				scene->eevee.bokeh_max_size = 100.0f;
+				scene->eevee.bokeh_threshold = 1.0f;
+
+				copy_v3_fl(scene->eevee.bloom_color, 1.0f);
+				scene->eevee.bloom_threshold = 0.8f;
+				scene->eevee.bloom_knee = 0.5f;
+				scene->eevee.bloom_intensity = 0.8f;
+				scene->eevee.bloom_radius = 6.5f;
+				scene->eevee.bloom_clamp = 1.0f;
+
+				scene->eevee.motion_blur_samples = 8;
+				scene->eevee.motion_blur_shutter = 1.0f;
+
+				scene->eevee.shadow_method = SHADOW_ESM;
+				scene->eevee.shadow_cube_size = 512;
+				scene->eevee.shadow_cascade_size = 1024;
+
+				scene->eevee.flag =
+					SCE_EEVEE_VOLUMETRIC_LIGHTS |
+					SCE_EEVEE_VOLUMETRIC_COLORED |
+					SCE_EEVEE_GTAO_BENT_NORMALS |
+					SCE_EEVEE_GTAO_BOUNCE |
+					SCE_EEVEE_TAA_REPROJECTION |
+					SCE_EEVEE_SSR_HALF_RESOLUTION;
+
+
+				/* If the file is pre-2.80 move on. */
+				if (scene->layer_properties == NULL) {
+					continue;
+				}
+
+				/* Now we handle eventual properties that may be set in the file. */
+#define EEVEE_GET_BOOL(_props, _name, _flag) \
+				{ \
+					IDProperty *_idprop = IDP_GetPropertyFromGroup(_props, #_name); \
+					if (_idprop != NULL) { \
+						const int _value = IDP_Int(_idprop); \
+						if (_value) { \
+							scene->eevee.flag |= _flag; \
+						} \
+						else { \
+							scene->eevee.flag &= ~_flag; \
+						} \
+					} \
+				}
+
+#define EEVEE_GET_INT(_props, _name) \
+				{ \
+					IDProperty *_idprop = IDP_GetPropertyFromGroup(_props, #_name); \
+					if (_idprop != NULL) { \
+						scene->eevee._name = IDP_Int(_idprop); \
+					} \
+				}
+
+#define EEVEE_GET_FLOAT(_props, _name) \
+				{ \
+					IDProperty *_idprop = IDP_GetPropertyFromGroup(_props, #_name); \
+					if (_idprop != NULL) { \
+						scene->eevee._name = IDP_Float(_idprop); \
+					} \
+				}
+
+#define EEVEE_GET_FLOAT_ARRAY(_props, _name, _length) \
+				{ \
+					IDProperty *_idprop = IDP_GetPropertyFromGroup(_props, #_name); \
+					if (_idprop != NULL) { \
+						const float *_values = IDP_Array(_idprop); \
+						for (int _i = 0; _i < _length; _i++) { \
+							scene->eevee._name [_i] = _values[_i]; \
+						} \
+					} \
+				}
+
+				IDProperty *props = IDP_GetPropertyFromGroup(scene->layer_properties, RE_engine_id_BLENDER_EEVEE);
+				EEVEE_GET_BOOL(props, volumetric_enable, SCE_EEVEE_VOLUMETRIC_ENABLED);
+				EEVEE_GET_BOOL(props, volumetric_lights, SCE_EEVEE_VOLUMETRIC_LIGHTS);
+				EEVEE_GET_BOOL(props, volumetric_shadows, SCE_EEVEE_VOLUMETRIC_SHADOWS);
+				EEVEE_GET_BOOL(props, volumetric_colored_transmittance, SCE_EEVEE_VOLUMETRIC_COLORED);
+				EEVEE_GET_BOOL(props, gtao_enable, SCE_EEVEE_GTAO_ENABLED);
+				EEVEE_GET_BOOL(props, gtao_use_bent_normals, SCE_EEVEE_GTAO_BENT_NORMALS);
+				EEVEE_GET_BOOL(props, gtao_bounce, SCE_EEVEE_GTAO_BOUNCE);
+				EEVEE_GET_BOOL(props, dof_enable, SCE_EEVEE_DOF_ENABLED);
+				EEVEE_GET_BOOL(props, bloom_enable, SCE_EEVEE_BLOOM_ENABLED);
+				EEVEE_GET_BOOL(props, motion_blur_enable, SCE_EEVEE_MOTION_BLUR_ENABLED);
+				EEVEE_GET_BOOL(props, shadow_high_bitdepth, SCE_EEVEE_SHADOW_HIGH_BITDEPTH);
+				EEVEE_GET_BOOL(props, taa_reprojection, SCE_EEVEE_TAA_REPROJECTION);
+				EEVEE_GET_BOOL(props, sss_enable, SCE_EEVEE_SSS_ENABLED);
+				EEVEE_GET_BOOL(props, sss_separate_albedo, SCE_EEVEE_SSS_SEPARATE_ALBEDO);
+				EEVEE_GET_BOOL(props, ssr_enable, SCE_EEVEE_SSR_ENABLED);
+				EEVEE_GET_BOOL(props, ssr_refraction, SCE_EEVEE_SSR_REFRACTION);
+				EEVEE_GET_BOOL(props, ssr_halfres, SCE_EEVEE_SSR_HALF_RESOLUTION);
+
+				EEVEE_GET_INT(props, gi_diffuse_bounces);
+				EEVEE_GET_INT(props, gi_diffuse_bounces);
+				EEVEE_GET_INT(props, gi_cubemap_resolution);
+				EEVEE_GET_INT(props, gi_visibility_resolution);
+
+				EEVEE_GET_INT(props, taa_samples);
+				EEVEE_GET_INT(props, taa_render_samples);
+
+				EEVEE_GET_INT(props, sss_samples);
+				EEVEE_GET_FLOAT(props, sss_jitter_threshold);
+
+				EEVEE_GET_FLOAT(props, ssr_quality);
+				EEVEE_GET_FLOAT(props, ssr_max_roughness);
+				EEVEE_GET_FLOAT(props, ssr_thickness);
+				EEVEE_GET_FLOAT(props, ssr_border_fade);
+				EEVEE_GET_FLOAT(props, ssr_firefly_fac);
+
+				EEVEE_GET_FLOAT(props, volumetric_start);
+				EEVEE_GET_FLOAT(props, volumetric_end);
+				EEVEE_GET_INT(props, volumetric_tile_size);
+				EEVEE_GET_INT(props, volumetric_samples);
+				EEVEE_GET_FLOAT(props, volumetric_sample_distribution);
+				EEVEE_GET_FLOAT(props, volumetric_light_clamp);
+				EEVEE_GET_INT(props, volumetric_shadow_samples);
+
+				EEVEE_GET_FLOAT(props, gtao_distance);
+				EEVEE_GET_FLOAT(props, gtao_factor);
+				EEVEE_GET_FLOAT(props, gtao_quality);
+
+				EEVEE_GET_FLOAT(props, bokeh_max_size);
+				EEVEE_GET_FLOAT(props, bokeh_threshold);
+
+				EEVEE_GET_FLOAT_ARRAY(props, bloom_color, 3);
+				EEVEE_GET_FLOAT(props, bloom_threshold);
+				EEVEE_GET_FLOAT(props, bloom_knee);
+				EEVEE_GET_FLOAT(props, bloom_intensity);
+				EEVEE_GET_FLOAT(props, bloom_radius);
+				EEVEE_GET_FLOAT(props, bloom_clamp);
+
+				EEVEE_GET_INT(props, motion_blur_samples);
+				EEVEE_GET_FLOAT(props, motion_blur_shutter);
+
+				EEVEE_GET_INT(props, shadow_method);
+				EEVEE_GET_INT(props, shadow_cube_size);
+				EEVEE_GET_INT(props, shadow_cascade_size);
+
+				/* Cleanup. */
+				IDP_FreeProperty(scene->layer_properties);
+				MEM_freeN(scene->layer_properties);
+				scene->layer_properties = NULL;
+
+#undef EEVEE_GET_FLOAT_ARRAY
+#undef EEVEE_GET_FLOAT
+#undef EEVEE_GET_INT
+#undef EEVEE_GET_BOOL
+			}
+		}
+
+		if (!DNA_struct_elem_find(fd->filesdna, "SceneDisplay", "int", "matcap_icon")) {
+			for (Scene *scene = main->scene.first; scene; scene = scene->id.next) {
+				scene->display.matcap_icon = 1;
+				scene->display.matcap_type = CLAY_MATCAP_NONE;
+				scene->display.matcap_hue = 0.5f;
+				scene->display.matcap_saturation = 0.5f;
+				scene->display.matcap_value = 0.5f;
+				scene->display.matcap_ssao_distance = 0.2f;
+				scene->display.matcap_ssao_attenuation = 1.0f;
+				scene->display.matcap_ssao_factor_cavity = 1.0f;
+				scene->display.matcap_ssao_factor_edge = 1.0f;
+				scene->display.matcap_ssao_samples = 16;
+			}
+		}
+
+		if (!DNA_struct_elem_find(fd->filesdna, "SpaceOops", "short", "filter_id_type")) {
+			for (bScreen *screen = main->screen.first; screen; screen = screen->id.next) {
+				for (ScrArea *sa = screen->areabase.first; sa; sa = sa->next) {
+					for (SpaceLink *sl = sa->spacedata.first; sl; sl = sl->next) {
+						if (sl->spacetype == SPACE_OUTLINER) {
+							SpaceOops *soops = (SpaceOops *)sl;
+							soops->filter_id_type = ID_GR;
+							soops->outlinevis = SO_VIEW_LAYER;
+						}
+					}
+				}
+			}
+		}
+
+		for (Scene *scene = main->scene.first; scene; scene = scene->id.next) {
+			switch (scene->toolsettings->snap_mode) {
+				case 0: scene->toolsettings->snap_mode = SCE_SNAP_MODE_INCREMENT; break;
+				case 1: scene->toolsettings->snap_mode = SCE_SNAP_MODE_VERTEX   ; break;
+				case 2: scene->toolsettings->snap_mode = SCE_SNAP_MODE_EDGE     ; break;
+				case 3: scene->toolsettings->snap_mode = SCE_SNAP_MODE_FACE     ; break;
+				case 4: scene->toolsettings->snap_mode = SCE_SNAP_MODE_VOLUME   ; break;
+			}
+			switch (scene->toolsettings->snap_node_mode) {
+				case 5: scene->toolsettings->snap_node_mode = SCE_SNAP_MODE_NODE_X; break;
+				case 6: scene->toolsettings->snap_node_mode = SCE_SNAP_MODE_NODE_Y; break;
+				case 7: scene->toolsettings->snap_node_mode = SCE_SNAP_MODE_NODE_X | SCE_SNAP_MODE_NODE_Y; break;
+				case 8: scene->toolsettings->snap_node_mode = SCE_SNAP_MODE_GRID  ; break;
+			}
+			switch (scene->toolsettings->snap_uv_mode) {
+				case 0: scene->toolsettings->snap_uv_mode = SCE_SNAP_MODE_INCREMENT; break;
+				case 1: scene->toolsettings->snap_uv_mode = SCE_SNAP_MODE_VERTEX   ; break;
+			}
+		}
 
 		if (1 || !DNA_struct_find(fd->filesdna, "AssetUUID")) {  /* struct_find will have to wait, not working for now... */
 			/* Move non-op filebrowsers to 'library browsing' type/mode. */
@@ -1072,448 +1512,4 @@
 			}
 		}
 	}
-=======
->>>>>>> 77e32e88
-
-		if (!DNA_struct_elem_find(fd->filesdna, "LightProbe", "float", "intensity")) {
-			for (LightProbe *probe = main->lightprobe.first; probe; probe = probe->id.next) {
-				probe->intensity = 1.0f;
-			}
-		}
-
-		for (Object *ob = main->object.first; ob; ob = ob->id.next) {
-			bConstraint *con, *con_next;
-			con = ob->constraints.first;
-			while (con) {
-				con_next = con->next;
-				if (con->type == 17) { /* CONSTRAINT_TYPE_RIGIDBODYJOINT */
-					BLI_remlink(&ob->constraints, con);
-					BKE_constraint_free_data(con);
-					MEM_freeN(con);
-				}
-				con = con_next;
-			}
-		}
-
-		if (!DNA_struct_elem_find(fd->filesdna, "Scene", "int", "orientation_index_custom")) {
-			for (Scene *scene = main->scene.first; scene; scene = scene->id.next) {
-				scene->orientation_index_custom = -1;
-			}
-		}
-
-		for (bScreen *sc = main->screen.first; sc; sc = sc->id.next) {
-			for (ScrArea *sa = sc->areabase.first; sa; sa = sa->next) {
-				for (SpaceLink *sl = sa->spacedata.first; sl; sl = sl->next) {
-					if (sl->spacetype == SPACE_VIEW3D) {
-						View3D *v3d = (View3D *)sl;
-						v3d->shading.light = V3D_LIGHTING_STUDIO;
-						v3d->shading.flag |= V3D_SHADING_OBJECT_OUTLINE;
-
-						/* Assume (demo) files written with 2.8 want to show
-						 * Eevee renders in the viewport. */
-						if (MAIN_VERSION_ATLEAST(main, 280, 0)) {
-							v3d->drawtype = OB_MATERIAL;
-						}
-					}
-				}
-			}
-		}
-	}
-
-	if (!MAIN_VERSION_ATLEAST(main, 280, 7)) {
-		/* Render engine storage moved elsewhere and back during 2.8
-		 * development, we assume any files saved in 2.8 had Eevee set
-		 * as scene render engine. */
-		if (MAIN_VERSION_ATLEAST(main, 280, 0)) {
-			for (Scene *scene = main->scene.first; scene; scene = scene->id.next) {
-				BLI_strncpy(scene->r.engine, RE_engine_id_BLENDER_EEVEE, sizeof(scene->r.engine));
-			}
-		}
-	}
-
-	if (!MAIN_VERSION_ATLEAST(main, 280, 8)) {
-		/* Blender Internal removal */
-		for (Scene *scene = main->scene.first; scene; scene = scene->id.next) {
-			if (STREQ(scene->r.engine, "BLENDER_RENDER") ||
-			    STREQ(scene->r.engine, "BLENDER_GAME"))
-			{
-				BLI_strncpy(scene->r.engine, RE_engine_id_BLENDER_EEVEE, sizeof(scene->r.engine));
-			}
-
-			scene->r.bake_mode = 0;
-		}
-
-		for (Tex *tex = main->tex.first; tex; tex = tex->id.next) {
-			/* Removed envmap, pointdensity, voxeldata, ocean textures. */
-			if (ELEM(tex->type, 10, 14, 15, 16)) {
-				tex->type = 0;
-			}
-		}
-	}
-
-	if (!MAIN_VERSION_ATLEAST(main, 280, 11)) {
-
-		/* Remove info editor, but only if at the top of the window. */
-		for (bScreen *screen = main->screen.first; screen; screen = screen->id.next) {
-			/* Calculate window width/height from screen vertices */
-			int win_width = 0, win_height = 0;
-			for (ScrVert *vert = screen->vertbase.first; vert; vert = vert->next) {
-				win_width  = MAX2(win_width, vert->vec.x);
-				win_height = MAX2(win_height, vert->vec.y);
-			}
-
-			for (ScrArea *area = screen->areabase.first, *area_next; area; area = area_next) {
-				area_next = area->next;
-
-				if (area->spacetype == SPACE_INFO) {
-					if ((area->v2->vec.y == win_height) && (area->v1->vec.x == 0) && (area->v4->vec.x == win_width)) {
-						BKE_screen_area_free(area);
-
-						BLI_remlink(&screen->areabase, area);
-
-						BKE_screen_remove_double_scredges(screen);
-						BKE_screen_remove_unused_scredges(screen);
-						BKE_screen_remove_unused_scrverts(screen);
-
-						MEM_freeN(area);
-					}
-				}
-				/* AREA_TEMP_INFO is deprecated from now on, it should only be set for info areas
-				 * which are deleted above, so don't need to unset it. Its slot/bit can be reused */
-			}
-		}
-	}
-
-	if (!MAIN_VERSION_ATLEAST(main, 280, 11)) {
-		for (Lamp *lamp = main->lamp.first; lamp; lamp = lamp->id.next) {
-			if (lamp->mode & (1 << 13)) { /* LA_SHAD_RAY */
-				lamp->mode |= LA_SHADOW;
-				lamp->mode &= ~(1 << 13);
-			}
-		}
-	}
-
-	if (!MAIN_VERSION_ATLEAST(main, 280, 12)) {
-		/* Remove tool property regions. */
-		for (bScreen *screen = main->screen.first; screen; screen = screen->id.next) {
-			for (ScrArea *sa = screen->areabase.first; sa; sa = sa->next) {
-				for (SpaceLink *sl = sa->spacedata.first; sl; sl = sl->next) {
-					if (ELEM(sl->spacetype, SPACE_VIEW3D, SPACE_CLIP)) {
-						ListBase *regionbase = (sl == sa->spacedata.first) ? &sa->regionbase : &sl->regionbase;
-
-						for (ARegion *region = regionbase->first, *region_next; region; region = region_next) {
-							region_next = region->next;
-
-							if (region->regiontype == RGN_TYPE_TOOL_PROPS) {
-								BKE_area_region_free(NULL, region);
-								BLI_freelinkN(regionbase, region);
-							}
-						}
-					}
-				}
-			}
-		}
-	}
-
-	if (!MAIN_VERSION_ATLEAST(main, 280, 13)) {
-		/* Initialize specular factor. */
-		if (!DNA_struct_elem_find(fd->filesdna, "Lamp", "float", "spec_fac")) {
-			for (Lamp *la = main->lamp.first; la; la = la->id.next) {
-				la->spec_fac = 1.0f;
-			}
-		}
-
-		/* Initialize new view3D options. */
-		for (bScreen *screen = main->screen.first; screen; screen = screen->id.next) {
-			for (ScrArea *sa = screen->areabase.first; sa; sa = sa->next) {
-				for (SpaceLink *sl = sa->spacedata.first; sl; sl = sl->next) {
-					if (sl->spacetype == SPACE_VIEW3D) {
-						View3D *v3d = (View3D *)sl;
-						v3d->shading.light = V3D_LIGHTING_STUDIO;
-						v3d->shading.color_type = V3D_SHADING_MATERIAL_COLOR;
-						copy_v3_fl(v3d->shading.single_color, 0.8f);
-						v3d->shading.shadow_intensity = 0.5;
-
-						v3d->overlay.backwire_opacity = 0.5f;
-						v3d->overlay.normals_length = 0.1f;
-						v3d->overlay.flag = V3D_OVERLAY_LOOK_DEV;
-					}
-				}
-			}
-		}
-
-		if (!DNA_struct_find(fd->filesdna, "View3DCursor")) {
-			for (Scene *scene = main->scene.first; scene; scene = scene->id.next) {
-				unit_qt(scene->cursor.rotation);
-			}
-			for (bScreen *screen = main->screen.first; screen; screen = screen->id.next) {
-				for (ScrArea *sa = screen->areabase.first; sa; sa = sa->next) {
-					for (SpaceLink *sl = sa->spacedata.first; sl; sl = sl->next) {
-						if (sl->spacetype == SPACE_VIEW3D) {
-							View3D *v3d = (View3D *)sl;
-							unit_qt(v3d->cursor.rotation);
-						}
-					}
-				}
-			}
-		}
-	}
-
-	if (!MAIN_VERSION_ATLEAST(main, 280, 14)) {
-		if (!DNA_struct_elem_find(fd->filesdna, "Scene", "SceneDisplay", "display")) {
-			/* Initialize new scene.SceneDisplay */
-			for (Scene *scene = main->scene.first; scene; scene = scene->id.next) {
-				copy_v3_v3(scene->display.light_direction, (float[3]){-M_SQRT1_3, -M_SQRT1_3, M_SQRT1_3});
-			}
-		}
-		if (!DNA_struct_elem_find(fd->filesdna, "SceneDisplay", "float", "shadow_shift")) {
-			for (Scene *scene = main->scene.first; scene; scene = scene->id.next) {
-				scene->display.shadow_shift = 0.1;
-			}
-		}
-
-		if (!DNA_struct_elem_find(fd->filesdna, "Object", "ObjectDisplay", "display")) {
-			/* Initialize new object.ObjectDisplay */
-			for (Object *ob = main->object.first; ob; ob = ob->id.next) {
-				ob->display.flag = OB_SHOW_SHADOW;
-			}
-		}
-
-		if (!DNA_struct_elem_find(fd->filesdna, "ToolSettings", "char", "transform_pivot_point")) {
-			for (Scene *scene = main->scene.first; scene; scene = scene->id.next) {
-				scene->toolsettings->transform_pivot_point = V3D_AROUND_CENTER_MEAN;
-			}
-		}
-
-		if (!DNA_struct_find(fd->filesdna, "SceneEEVEE")) {
-			for (Scene *scene = main->scene.first; scene; scene = scene->id.next) {
-				/* First set the default for all the properties. */
-
-				scene->eevee.gi_diffuse_bounces = 3;
-				scene->eevee.gi_cubemap_resolution = 512;
-				scene->eevee.gi_visibility_resolution = 32;
-
-				scene->eevee.taa_samples = 16;
-				scene->eevee.taa_render_samples = 64;
-
-				scene->eevee.sss_samples = 7;
-				scene->eevee.sss_jitter_threshold = 0.3f;
-
-				scene->eevee.ssr_quality = 0.25f;
-				scene->eevee.ssr_max_roughness = 0.5f;
-				scene->eevee.ssr_thickness = 0.2f;
-				scene->eevee.ssr_border_fade = 0.075f;
-				scene->eevee.ssr_firefly_fac = 10.0f;
-
-				scene->eevee.volumetric_start = 0.1f;
-				scene->eevee.volumetric_end = 100.0f;
-				scene->eevee.volumetric_tile_size = 8;
-				scene->eevee.volumetric_samples = 64;
-				scene->eevee.volumetric_sample_distribution = 0.8f;
-				scene->eevee.volumetric_light_clamp = 0.0f;
-				scene->eevee.volumetric_shadow_samples = 16;
-
-				scene->eevee.gtao_distance = 0.2f;
-				scene->eevee.gtao_factor = 1.0f;
-				scene->eevee.gtao_quality = 0.25f;
-
-				scene->eevee.bokeh_max_size = 100.0f;
-				scene->eevee.bokeh_threshold = 1.0f;
-
-				copy_v3_fl(scene->eevee.bloom_color, 1.0f);
-				scene->eevee.bloom_threshold = 0.8f;
-				scene->eevee.bloom_knee = 0.5f;
-				scene->eevee.bloom_intensity = 0.8f;
-				scene->eevee.bloom_radius = 6.5f;
-				scene->eevee.bloom_clamp = 1.0f;
-
-				scene->eevee.motion_blur_samples = 8;
-				scene->eevee.motion_blur_shutter = 1.0f;
-
-				scene->eevee.shadow_method = SHADOW_ESM;
-				scene->eevee.shadow_cube_size = 512;
-				scene->eevee.shadow_cascade_size = 1024;
-
-				scene->eevee.flag =
-					SCE_EEVEE_VOLUMETRIC_LIGHTS |
-					SCE_EEVEE_VOLUMETRIC_COLORED |
-					SCE_EEVEE_GTAO_BENT_NORMALS |
-					SCE_EEVEE_GTAO_BOUNCE |
-					SCE_EEVEE_TAA_REPROJECTION |
-					SCE_EEVEE_SSR_HALF_RESOLUTION;
-
-
-				/* If the file is pre-2.80 move on. */
-				if (scene->layer_properties == NULL) {
-					continue;
-				}
-
-				/* Now we handle eventual properties that may be set in the file. */
-#define EEVEE_GET_BOOL(_props, _name, _flag) \
-				{ \
-					IDProperty *_idprop = IDP_GetPropertyFromGroup(_props, #_name); \
-					if (_idprop != NULL) { \
-						const int _value = IDP_Int(_idprop); \
-						if (_value) { \
-							scene->eevee.flag |= _flag; \
-						} \
-						else { \
-							scene->eevee.flag &= ~_flag; \
-						} \
-					} \
-				}
-
-#define EEVEE_GET_INT(_props, _name) \
-				{ \
-					IDProperty *_idprop = IDP_GetPropertyFromGroup(_props, #_name); \
-					if (_idprop != NULL) { \
-						scene->eevee._name = IDP_Int(_idprop); \
-					} \
-				}
-
-#define EEVEE_GET_FLOAT(_props, _name) \
-				{ \
-					IDProperty *_idprop = IDP_GetPropertyFromGroup(_props, #_name); \
-					if (_idprop != NULL) { \
-						scene->eevee._name = IDP_Float(_idprop); \
-					} \
-				}
-
-#define EEVEE_GET_FLOAT_ARRAY(_props, _name, _length) \
-				{ \
-					IDProperty *_idprop = IDP_GetPropertyFromGroup(_props, #_name); \
-					if (_idprop != NULL) { \
-						const float *_values = IDP_Array(_idprop); \
-						for (int _i = 0; _i < _length; _i++) { \
-							scene->eevee._name [_i] = _values[_i]; \
-						} \
-					} \
-				}
-
-				IDProperty *props = IDP_GetPropertyFromGroup(scene->layer_properties, RE_engine_id_BLENDER_EEVEE);
-				EEVEE_GET_BOOL(props, volumetric_enable, SCE_EEVEE_VOLUMETRIC_ENABLED);
-				EEVEE_GET_BOOL(props, volumetric_lights, SCE_EEVEE_VOLUMETRIC_LIGHTS);
-				EEVEE_GET_BOOL(props, volumetric_shadows, SCE_EEVEE_VOLUMETRIC_SHADOWS);
-				EEVEE_GET_BOOL(props, volumetric_colored_transmittance, SCE_EEVEE_VOLUMETRIC_COLORED);
-				EEVEE_GET_BOOL(props, gtao_enable, SCE_EEVEE_GTAO_ENABLED);
-				EEVEE_GET_BOOL(props, gtao_use_bent_normals, SCE_EEVEE_GTAO_BENT_NORMALS);
-				EEVEE_GET_BOOL(props, gtao_bounce, SCE_EEVEE_GTAO_BOUNCE);
-				EEVEE_GET_BOOL(props, dof_enable, SCE_EEVEE_DOF_ENABLED);
-				EEVEE_GET_BOOL(props, bloom_enable, SCE_EEVEE_BLOOM_ENABLED);
-				EEVEE_GET_BOOL(props, motion_blur_enable, SCE_EEVEE_MOTION_BLUR_ENABLED);
-				EEVEE_GET_BOOL(props, shadow_high_bitdepth, SCE_EEVEE_SHADOW_HIGH_BITDEPTH);
-				EEVEE_GET_BOOL(props, taa_reprojection, SCE_EEVEE_TAA_REPROJECTION);
-				EEVEE_GET_BOOL(props, sss_enable, SCE_EEVEE_SSS_ENABLED);
-				EEVEE_GET_BOOL(props, sss_separate_albedo, SCE_EEVEE_SSS_SEPARATE_ALBEDO);
-				EEVEE_GET_BOOL(props, ssr_enable, SCE_EEVEE_SSR_ENABLED);
-				EEVEE_GET_BOOL(props, ssr_refraction, SCE_EEVEE_SSR_REFRACTION);
-				EEVEE_GET_BOOL(props, ssr_halfres, SCE_EEVEE_SSR_HALF_RESOLUTION);
-
-				EEVEE_GET_INT(props, gi_diffuse_bounces);
-				EEVEE_GET_INT(props, gi_diffuse_bounces);
-				EEVEE_GET_INT(props, gi_cubemap_resolution);
-				EEVEE_GET_INT(props, gi_visibility_resolution);
-
-				EEVEE_GET_INT(props, taa_samples);
-				EEVEE_GET_INT(props, taa_render_samples);
-
-				EEVEE_GET_INT(props, sss_samples);
-				EEVEE_GET_FLOAT(props, sss_jitter_threshold);
-
-				EEVEE_GET_FLOAT(props, ssr_quality);
-				EEVEE_GET_FLOAT(props, ssr_max_roughness);
-				EEVEE_GET_FLOAT(props, ssr_thickness);
-				EEVEE_GET_FLOAT(props, ssr_border_fade);
-				EEVEE_GET_FLOAT(props, ssr_firefly_fac);
-
-				EEVEE_GET_FLOAT(props, volumetric_start);
-				EEVEE_GET_FLOAT(props, volumetric_end);
-				EEVEE_GET_INT(props, volumetric_tile_size);
-				EEVEE_GET_INT(props, volumetric_samples);
-				EEVEE_GET_FLOAT(props, volumetric_sample_distribution);
-				EEVEE_GET_FLOAT(props, volumetric_light_clamp);
-				EEVEE_GET_INT(props, volumetric_shadow_samples);
-
-				EEVEE_GET_FLOAT(props, gtao_distance);
-				EEVEE_GET_FLOAT(props, gtao_factor);
-				EEVEE_GET_FLOAT(props, gtao_quality);
-
-				EEVEE_GET_FLOAT(props, bokeh_max_size);
-				EEVEE_GET_FLOAT(props, bokeh_threshold);
-
-				EEVEE_GET_FLOAT_ARRAY(props, bloom_color, 3);
-				EEVEE_GET_FLOAT(props, bloom_threshold);
-				EEVEE_GET_FLOAT(props, bloom_knee);
-				EEVEE_GET_FLOAT(props, bloom_intensity);
-				EEVEE_GET_FLOAT(props, bloom_radius);
-				EEVEE_GET_FLOAT(props, bloom_clamp);
-
-				EEVEE_GET_INT(props, motion_blur_samples);
-				EEVEE_GET_FLOAT(props, motion_blur_shutter);
-
-				EEVEE_GET_INT(props, shadow_method);
-				EEVEE_GET_INT(props, shadow_cube_size);
-				EEVEE_GET_INT(props, shadow_cascade_size);
-
-				/* Cleanup. */
-				IDP_FreeProperty(scene->layer_properties);
-				MEM_freeN(scene->layer_properties);
-				scene->layer_properties = NULL;
-
-#undef EEVEE_GET_FLOAT_ARRAY
-#undef EEVEE_GET_FLOAT
-#undef EEVEE_GET_INT
-#undef EEVEE_GET_BOOL
-			}
-		}
-
-		if (!DNA_struct_elem_find(fd->filesdna, "SceneDisplay", "int", "matcap_icon")) {
-			for (Scene *scene = main->scene.first; scene; scene = scene->id.next) {
-				scene->display.matcap_icon = 1;
-				scene->display.matcap_type = CLAY_MATCAP_NONE;
-				scene->display.matcap_hue = 0.5f;
-				scene->display.matcap_saturation = 0.5f;
-				scene->display.matcap_value = 0.5f;
-				scene->display.matcap_ssao_distance = 0.2f;
-				scene->display.matcap_ssao_attenuation = 1.0f;
-				scene->display.matcap_ssao_factor_cavity = 1.0f;
-				scene->display.matcap_ssao_factor_edge = 1.0f;
-				scene->display.matcap_ssao_samples = 16;
-			}
-		}
-
-		if (!DNA_struct_elem_find(fd->filesdna, "SpaceOops", "short", "filter_id_type")) {
-			for (bScreen *screen = main->screen.first; screen; screen = screen->id.next) {
-				for (ScrArea *sa = screen->areabase.first; sa; sa = sa->next) {
-					for (SpaceLink *sl = sa->spacedata.first; sl; sl = sl->next) {
-						if (sl->spacetype == SPACE_OUTLINER) {
-							SpaceOops *soops = (SpaceOops *)sl;
-							soops->filter_id_type = ID_GR;
-							soops->outlinevis = SO_VIEW_LAYER;
-						}
-					}
-				}
-			}
-		}
-
-		for (Scene *scene = main->scene.first; scene; scene = scene->id.next) {
-			switch (scene->toolsettings->snap_mode) {
-				case 0: scene->toolsettings->snap_mode = SCE_SNAP_MODE_INCREMENT; break;
-				case 1: scene->toolsettings->snap_mode = SCE_SNAP_MODE_VERTEX   ; break;
-				case 2: scene->toolsettings->snap_mode = SCE_SNAP_MODE_EDGE     ; break;
-				case 3: scene->toolsettings->snap_mode = SCE_SNAP_MODE_FACE     ; break;
-				case 4: scene->toolsettings->snap_mode = SCE_SNAP_MODE_VOLUME   ; break;
-			}
-			switch (scene->toolsettings->snap_node_mode) {
-				case 5: scene->toolsettings->snap_node_mode = SCE_SNAP_MODE_NODE_X; break;
-				case 6: scene->toolsettings->snap_node_mode = SCE_SNAP_MODE_NODE_Y; break;
-				case 7: scene->toolsettings->snap_node_mode = SCE_SNAP_MODE_NODE_X | SCE_SNAP_MODE_NODE_Y; break;
-				case 8: scene->toolsettings->snap_node_mode = SCE_SNAP_MODE_GRID  ; break;
-			}
-			switch (scene->toolsettings->snap_uv_mode) {
-				case 0: scene->toolsettings->snap_uv_mode = SCE_SNAP_MODE_INCREMENT; break;
-				case 1: scene->toolsettings->snap_uv_mode = SCE_SNAP_MODE_VERTEX   ; break;
-			}
-		}
-	}
 }