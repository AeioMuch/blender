/*
 * ***** BEGIN GPL LICENSE BLOCK *****
 *
 * This program is free software; you can redistribute it and/or
 * modify it under the terms of the GNU General Public License
 * as published by the Free Software Foundation; either version 2
 * of the License, or (at your option) any later version.
 *
 * This program is distributed in the hope that it will be useful,
 * but WITHOUT ANY WARRANTY; without even the implied warranty of
 * MERCHANTABILITY or FITNESS FOR A PARTICULAR PURPOSE.  See the
 * GNU General Public License for more details.
 *
 * You should have received a copy of the GNU General Public License
 * along with this program; if not, write to the Free Software Foundation,
 * Inc., 51 Franklin Street, Fifth Floor, Boston, MA 02110-1301, USA.
 *
 * Contributor(s): Dalai Felinto
 *
 * ***** END GPL LICENSE BLOCK *****
 *
 */

/** \file blender/blenloader/intern/versioning_280.c
 *  \ingroup blenloader
 */

/* allow readfile to use deprecated functionality */
#define DNA_DEPRECATED_ALLOW

#include "DNA_object_types.h"
#include "DNA_layer_types.h"
#include "DNA_material_types.h"
#include "DNA_scene_types.h"
#include "DNA_screen_types.h"
#include "DNA_genfile.h"

#include "BKE_blender.h"
#include "BKE_collection.h"
#include "BKE_idprop.h"
#include "BKE_layer.h"
#include "BKE_main.h"
#include "BKE_scene.h"
#include "BKE_workspace.h"

#include "BLI_listbase.h"
#include "BLI_mempool.h"
#include "BLI_string.h"

#include "BLO_readfile.h"
#include "readfile.h"

#include "MEM_guardedalloc.h"


static bScreen *screen_parent_get(bScreen *screen)
{
	for (ScrArea *sa = screen->areabase.first; sa; sa = sa->next) {
		if (sa->full && sa->full != screen) {
			return sa->full;
		}
	}
	return NULL;
}

/**
 * \brief Before lib-link versioning for new workspace design.
 *
 * Adds a workspace for each screen of the old file and adds the needed workspace-layout to wrap the screen.
 * Rest of the conversion is done in #do_version_workspaces_after_lib_link.
 *
 * Note that some of the created workspaces might be deleted again in case of reading the default startup.blend.
 */
static void do_version_workspaces_before_lib_link(Main *main)
{
	BLI_assert(BLI_listbase_is_empty(&main->workspaces));

	for (bScreen *screen = main->screen.first; screen; screen = screen->id.next) {

		// XXX, ideally we would use screen_get_unique_full here to avoid loading some screens.
		// but we didn't link yet so we can't tell .

		WorkSpace *ws = BKE_workspace_add(main, screen->id.name + 2);
		BKE_workspace_layout_add(ws, screen, screen->id.name + 2);

		/* For compatibility, the workspace should be activated that represents the active
		 * screen of the old file. This is done in blo_do_versions_after_linking_270. */
	}

	for (wmWindowManager *wm = main->wm.first; wm; wm = wm->id.next) {
		for (wmWindow *win = wm->windows.first; win; win = win->next) {
			win->workspace_hook = BKE_workspace_instance_hook_create(main);
		}
	}
}

/**
 * \brief After lib-link versioning for new workspace design.
 *
 *  *  Active screen isn't stored directly in window anymore, but in the active workspace.
 *     We already created a new workspace for each screen in #do_version_workspaces_before_lib_link,
 *     here we need to find and activate the workspace that contains the active screen of the old file.
 *  *  Active scene isn't stored in screen anymore, but in window.
 */
static void do_version_workspaces_after_lib_link(Main *bmain)
{
	for (bScreen *screen = bmain->screen.first; screen; screen = screen->id.next) {
		WorkSpace *workspace = BLI_findstring(&bmain->workspaces, screen->id.name + 2, offsetof(ID, name) + 2);
		BKE_workspace_render_layer_set(workspace, screen->scene->render_layers.first);
	}

	bool has_temp_workspaces = false;

	for (wmWindowManager *wm = bmain->wm.first; wm; wm = wm->id.next) {
		for (wmWindow *win = wm->windows.first; win; win = win->next) {
			bScreen *screen = win->screen;
			bScreen *screen_parent = screen_parent_get(screen);
			WorkSpace *workspace = BLI_findstring(&bmain->workspaces, screen->id.name + 2, offsetof(ID, name) + 2);

			if (screen_parent) {
				WorkSpace *workspace_parent = BLI_findstring(
				        &bmain->workspaces, screen_parent->id.name + 2, offsetof(ID, name) + 2);
				BKE_workspace_layouts_transfer(workspace_parent, workspace);

				workspace = workspace_parent;

				has_temp_workspaces = true;
			}

			ListBase *layouts = BKE_workspace_layouts_get(workspace);

			BKE_workspace_active_set(win->workspace_hook, workspace);
			win->scene = screen->scene;

			/* use last so the workspace_parent layout is used if it was added. */
			BKE_workspace_active_layout_set(win->workspace_hook, layouts->last);

			/* Deprecated from now on! */
			win->screen = NULL;
			screen->scene = NULL;
		}
	}

	/* Cleanup workspaces from temp screens */
	if (has_temp_workspaces) {
		BKE_WORKSPACE_ITER_BEGIN (workspace, bmain->workspaces.first) {
			ListBase *layouts = BKE_workspace_layouts_get((WorkSpace *)workspace);
			if (BLI_listbase_is_empty(layouts)) {
				BKE_workspace_remove(bmain, (WorkSpace *)workspace);
			}
		} BKE_WORKSPACE_ITER_END;
	}
}

void do_versions_after_linking_280(Main *main)
{
	if (!MAIN_VERSION_ATLEAST(main, 280, 0)) {
		char version[48];
		BKE_blender_version_string(version, sizeof(version), main->versionfile, main->subversionfile, false, false);

		for (Scene *scene = main->scene.first; scene; scene = scene->id.next) {
			/* since we don't have access to FileData we check the (always valid) first render layer instead */
			if (scene->render_layers.first == NULL) {
				SceneCollection *sc_master = BKE_collection_master(scene);
				BLI_strncpy(sc_master->name, "Master Collection", sizeof(sc_master->name));

				SceneCollection *collections[20] = {NULL};
				bool is_visible[20];

				int lay_used = 0;
				for (int i = 0; i < 20; i++) {
					char name[MAX_NAME];

					BLI_snprintf(name, sizeof(collections[i]->name), "Collection %d [converted from %s]", i + 1, version);
					collections[i] = BKE_collection_add(scene, sc_master, name);

					is_visible[i] = (scene->lay & (1 << i));
				}

				for (Base *base = scene->base.first; base; base = base->next) {
					lay_used |= base->lay & ((1 << 20) - 1); /* ignore localview */

					for (int i = 0; i < 20; i++) {
						if ((base->lay & (1 << i)) != 0) {
							BKE_collection_object_add(scene, collections[i], base->object);
						}
					}
				}

				scene->active_layer = 0;

				if (!BKE_scene_uses_blender_game(scene)) {
					for (SceneRenderLayer *srl = scene->r.layers.first; srl; srl = srl->next) {

						SceneLayer *sl = BKE_scene_layer_add(scene, srl->name);
						BKE_scene_layer_engine_set(sl, scene->r.engine);

						if (srl->mat_override) {
							BKE_collection_override_datablock_add((LayerCollection *)sl->layer_collections.first, "material", (ID *)srl->mat_override);
						}

						if (srl->light_override && BKE_scene_uses_blender_internal(scene)) {
							/* not sure how we handle this, pending until we design the override system */
							TODO_LAYER_OVERRIDE;
						}

						if (srl->lay != scene->lay) {
							/* unlink master collection  */
							BKE_collection_unlink(sl, sl->layer_collections.first);

							/* add new collection bases */
							for (int i = 0; i < 20; i++) {
								if ((srl->lay & (1 << i)) != 0) {
									BKE_collection_link(sl, collections[i]);
								}
							}
						}

						/* for convenience set the same active object in all the layers */
						if (scene->basact) {
							sl->basact = BKE_scene_layer_base_find(sl, scene->basact->object);
						}

						/* TODO: passes, samples, mask_layesr, exclude, ... */
					}

					if (BLI_findlink(&scene->render_layers, scene->r.actlay)) {
						scene->active_layer = scene->r.actlay;
					}
				}

				SceneLayer *sl = BKE_scene_layer_add(scene, "Viewport");

				/* In this particular case we can safely assume the data struct */
				LayerCollection *lc = ((LayerCollection *)sl->layer_collections.first)->layer_collections.first;
				for (int i = 0; i < 20; i++) {
					if (!is_visible[i]) {
						lc->flag &= ~COLLECTION_VISIBLE;
					}
					lc = lc->next;
				}

				/* convert active base */
				if (scene->basact) {
					sl->basact = BKE_scene_layer_base_find(sl, scene->basact->object);
				}

				/* convert selected bases */
				for (Base *base = scene->base.first; base; base = base->next) {
					Base *ob_base = BKE_scene_layer_base_find(sl, base->object);
					if ((base->flag & SELECT) != 0) {
						if ((ob_base->flag & BASE_SELECTABLED) != 0) {
							ob_base->flag |= BASE_SELECTED;
						}
					}
					else {
						ob_base->flag &= ~BASE_SELECTED;
					}

					/* keep lay around for forward compatibility (open those files in 2.79) */
					ob_base->lay = base->lay;
				}

				/* TODO: copy scene render data to layer */

				/* Cleanup */
				for (int i = 0; i < 20; i++) {
					if ((lay_used & (1 << i)) == 0) {
						BKE_collection_remove(scene, collections[i]);
					}
				}

				/* Fallback name if only one layer was found in the original file */
				if (BLI_listbase_count_ex(&sc_master->scene_collections, 2) == 1) {
					BKE_collection_rename(scene, sc_master->scene_collections.first, "Default Collection");
				}

				/* remove bases once and for all */
				for (Base *base = scene->base.first; base; base = base->next) {
					id_us_min(&base->object->id);
				}
				BLI_freelistN(&scene->base);
				scene->basact = NULL;
			}
		}
	}

	if (!MAIN_VERSION_ATLEAST(main, 280, 0)) {
		IDPropertyTemplate val = {0};
		for (Scene *scene = main->scene.first; scene; scene = scene->id.next) {
			scene->collection_properties = IDP_New(IDP_GROUP, &val, ROOT_PROP);
			BKE_layer_collection_engine_settings_create(scene->collection_properties);
		}

		for (bScreen *screen = main->screen.first; screen; screen = screen->id.next) {
			for (ScrArea *sa = screen->areabase.first; sa; sa = sa->next) {
				for (SpaceLink *sl = sa->spacedata.first; sl; sl = sl->next) {
					if (sl->spacetype == SPACE_OUTLINER) {
						SpaceOops *soutliner = (SpaceOops *)sl;
						SceneLayer *layer = BKE_scene_layer_context_active(screen->scene);

						soutliner->outlinevis = SO_ACT_LAYER;

						if (BLI_listbase_count_ex(&layer->layer_collections, 2) == 1) {
							if (soutliner->treestore == NULL) {
								soutliner->treestore = BLI_mempool_create(
								        sizeof(TreeStoreElem), 1, 512, BLI_MEMPOOL_ALLOW_ITER);
							}

							/* Create a tree store element for the collection. This is normally
							 * done in check_persistent (outliner_tree.c), but we need to access
							 * it here :/ (expand element if it's the only one) */
							TreeStoreElem *tselem = BLI_mempool_calloc(soutliner->treestore);
							tselem->type = TSE_LAYER_COLLECTION;
							tselem->id = layer->layer_collections.first;
							tselem->nr = tselem->used = 0;
							tselem->flag &= ~TSE_CLOSED;
						}
					}
				}
			}
		}
	}

	{
		/* New workspace design */
		if (!MAIN_VERSION_ATLEAST(main, 280, 1)) {
			do_version_workspaces_after_lib_link(main);
		}
	}
}

static void do_version_layer_collections_idproperties(ListBase *lb)
{
	IDPropertyTemplate val = {0};
	for (LayerCollection *lc = lb->first; lc; lc = lc->next) {
		lc->properties = IDP_New(IDP_GROUP, &val, ROOT_PROP);
		BKE_layer_collection_engine_settings_create(lc->properties);

		/* No overrides at first */
		for (IDProperty *prop = lc->properties->data.group.first; prop; prop = prop->next) {
			while (prop->data.group.first) {
				IDP_FreeFromGroup(prop, prop->data.group.first);
			}
		}

		/* Do it recursively */
		do_version_layer_collections_idproperties(&lc->layer_collections);
	}
}

void blo_do_versions_280(FileData *fd, Library *UNUSED(lib), Main *main)
{
	if (!MAIN_VERSION_ATLEAST(main, 280, 0)) {
		if (!DNA_struct_elem_find(fd->filesdna, "Scene", "ListBase", "render_layers")) {
			for (Scene *scene = main->scene.first; scene; scene = scene->id.next) {
				/* Master Collection */
				scene->collection = MEM_callocN(sizeof(SceneCollection), "Master Collection");
				BLI_strncpy(scene->collection->name, "Master Collection", sizeof(scene->collection->name));
			}
		}

		if (DNA_struct_elem_find(fd->filesdna, "LayerCollection", "ListBase", "engine_settings") &&
		    !DNA_struct_elem_find(fd->filesdna, "LayerCollection", "IDProperty", "properties"))
		{
			for (Scene *scene = main->scene.first; scene; scene = scene->id.next) {
				for (SceneLayer *sl = scene->render_layers.first; sl; sl = sl->next) {
					do_version_layer_collections_idproperties(&sl->layer_collections);
				}
			}
		}
	}

<<<<<<< HEAD
	{
		/* New workspace design */
		if (!DNA_struct_find(fd->filesdna, "WorkSpace")) {
			do_version_workspaces_before_lib_link(main);
=======
	if (!DNA_struct_elem_find(fd->filesdna, "SceneLayer", "IDProperty", "properties")) {
		for (Scene *scene = main->scene.first; scene; scene = scene->id.next) {
			for (SceneLayer *sl = scene->render_layers.first; sl; sl = sl->next) {
				IDPropertyTemplate val = {0};
				sl->properties = IDP_New(IDP_GROUP, &val, ROOT_PROP);
				BKE_scene_layer_engine_settings_create(sl->properties);
			}
>>>>>>> cffe15e9
		}
	}
}<|MERGE_RESOLUTION|>--- conflicted
+++ resolved
@@ -371,12 +371,6 @@
 		}
 	}
 
-<<<<<<< HEAD
-	{
-		/* New workspace design */
-		if (!DNA_struct_find(fd->filesdna, "WorkSpace")) {
-			do_version_workspaces_before_lib_link(main);
-=======
 	if (!DNA_struct_elem_find(fd->filesdna, "SceneLayer", "IDProperty", "properties")) {
 		for (Scene *scene = main->scene.first; scene; scene = scene->id.next) {
 			for (SceneLayer *sl = scene->render_layers.first; sl; sl = sl->next) {
@@ -384,7 +378,13 @@
 				sl->properties = IDP_New(IDP_GROUP, &val, ROOT_PROP);
 				BKE_scene_layer_engine_settings_create(sl->properties);
 			}
->>>>>>> cffe15e9
+		}
+	}
+
+	{
+		/* New workspace design */
+		if (!DNA_struct_find(fd->filesdna, "WorkSpace")) {
+			do_version_workspaces_before_lib_link(main);
 		}
 	}
 }