/*
 * ***** BEGIN GPL LICENSE BLOCK *****
 *
 * This program is free software; you can redistribute it and/or
 * modify it under the terms of the GNU General Public License
 * as published by the Free Software Foundation; either version 2
 * of the License, or (at your option) any later version.
 *
 * This program is distributed in the hope that it will be useful,
 * but WITHOUT ANY WARRANTY; without even the implied warranty of
 * MERCHANTABILITY or FITNESS FOR A PARTICULAR PURPOSE.  See the
 * GNU General Public License for more details.
 *
 * You should have received a copy of the GNU General Public License
 * along with this program; if not, write to the Free Software Foundation,
 * Inc., 51 Franklin Street, Fifth Floor, Boston, MA 02110-1301, USA.
 *
 * The Original Code is Copyright (C) 2001-2002 by NaN Holding BV.
 * All rights reserved.
 *
 *
 * Contributor(s): Blender Foundation
 *
 * ***** END GPL LICENSE BLOCK *****
 *
 */

/** \file blender/blenloader/intern/readfile.c
 *  \ingroup blenloader
 */


#include "zlib.h"

#include <limits.h>
#include <stdio.h> // for printf fopen fwrite fclose sprintf FILE
#include <stdlib.h> // for getenv atoi
#include <stddef.h> // for offsetof
#include <fcntl.h> // for open
#include <string.h> // for strrchr strncmp strstr
#include <math.h> // for fabs
#include <stdarg.h> /* for va_start/end */
#include <time.h> /* for gmtime */

#include "BLI_utildefines.h"
#ifndef WIN32
#  include <unistd.h> // for read close
#else
#  include <io.h> // for open close read
#  include "winsock2.h"
#  include "BLI_winstuff.h"
#endif

/* allow readfile to use deprecated functionality */
#define DNA_DEPRECATED_ALLOW

#include "DNA_anim_types.h"
#include "DNA_armature_types.h"
#include "DNA_actuator_types.h"
#include "DNA_brush_types.h"
#include "DNA_camera_types.h"
#include "DNA_cloth_types.h"
#include "DNA_controller_types.h"
#include "DNA_constraint_types.h"
#include "DNA_dynamicpaint_types.h"
#include "DNA_effect_types.h"
#include "DNA_fileglobal_types.h"
#include "DNA_genfile.h"
#include "DNA_group_types.h"
#include "DNA_gpencil_types.h"
#include "DNA_ipo_types.h"
#include "DNA_key_types.h"
#include "DNA_lattice_types.h"
#include "DNA_lamp_types.h"
#include "DNA_linestyle_types.h"
#include "DNA_meta_types.h"
#include "DNA_material_types.h"
#include "DNA_mesh_types.h"
#include "DNA_meshdata_types.h"
#include "DNA_nla_types.h"
#include "DNA_node_types.h"
#include "DNA_object_fluidsim.h" // NT
#include "DNA_object_types.h"
#include "DNA_packedFile_types.h"
#include "DNA_particle_types.h"
#include "DNA_property_types.h"
#include "DNA_rigidbody_types.h"
#include "DNA_text_types.h"
#include "DNA_view3d_types.h"
#include "DNA_screen_types.h"
#include "DNA_sensor_types.h"
#include "DNA_sdna_types.h"
#include "DNA_scene_types.h"
#include "DNA_sequence_types.h"
#include "DNA_smoke_types.h"
#include "DNA_speaker_types.h"
#include "DNA_sound_types.h"
#include "DNA_space_types.h"
#include "DNA_vfont_types.h"
#include "DNA_world_types.h"
#include "DNA_movieclip_types.h"
#include "DNA_mask_types.h"

#include "MEM_guardedalloc.h"

#include "BLI_endian_switch.h"
#include "BLI_blenlib.h"
#include "BLI_math.h"
#include "BLI_threads.h"
#include "BLI_mempool.h"

#include "BLT_translation.h"

#include "BKE_action.h"
#include "BKE_armature.h"
#include "BKE_brush.h"
#include "BKE_cloth.h"
#include "BKE_constraint.h"
#include "BKE_context.h"
#include "BKE_curve.h"
#include "BKE_depsgraph.h"
#include "BKE_effect.h"
#include "BKE_fcurve.h"
#include "BKE_global.h" // for G
#include "BKE_group.h"
#include "BKE_library.h" // for which_libbase
#include "BKE_library_query.h"
#include "BKE_idcode.h"
#include "BKE_material.h"
#include "BKE_main.h" // for Main
#include "BKE_mesh.h" // for ME_ defines (patching)
#include "BKE_modifier.h"
#include "BKE_multires.h"
#include "BKE_node.h" // for tree type defines
#include "BKE_object.h"
#include "BKE_paint.h"
#include "BKE_particle.h"
#include "BKE_pointcache.h"
#include "BKE_report.h"
#include "BKE_sca.h" // for init_actuator
#include "BKE_scene.h"
#include "BKE_screen.h"
#include "BKE_sequencer.h"
#include "BKE_outliner_treehash.h"
#include "BKE_sound.h"


#include "NOD_common.h"
#include "NOD_socket.h"

#include "BLO_readfile.h"
#include "BLO_undofile.h"
#include "BLO_blend_defs.h"

#include "RE_engine.h"

#include "readfile.h"


#include <errno.h>

/*
 * Remark: still a weak point is the newaddress() function, that doesnt solve reading from
 * multiple files at the same time
 *
 * (added remark: oh, i thought that was solved? will look at that... (ton)
 *
 * READ
 * - Existing Library (Main) push or free
 * - allocate new Main
 * - load file
 * - read SDNA
 * - for each LibBlock
 *     - read LibBlock
 *     - if a Library
 *         - make a new Main
 *         - attach ID's to it
 *     - else
 *         - read associated 'direct data'
 *         - link direct data (internal and to LibBlock)
 * - read FileGlobal
 * - read USER data, only when indicated (file is ~/X.XX/startup.blend)
 * - free file
 * - per Library (per Main)
 *     - read file
 *     - read SDNA
 *     - find LibBlocks and attach IDs to Main
 *         - if external LibBlock
 *             - search all Main's
 *                 - or it's already read,
 *                 - or not read yet
 *                 - or make new Main
 *     - per LibBlock
 *         - read recursive
 *         - read associated direct data
 *         - link direct data (internal and to LibBlock)
 *     - free file
 * - per Library with unread LibBlocks
 *     - read file
 *     - read SDNA
 *     - per LibBlock
 *                - read recursive
 *                - read associated direct data
 *                - link direct data (internal and to LibBlock)
 *         - free file
 * - join all Mains
 * - link all LibBlocks and indirect pointers to libblocks
 * - initialize FileGlobal and copy pointers to Global
 */

/* use GHash for BHead name-based lookups (speeds up linking) */
#define USE_GHASH_BHEAD

/***/

typedef struct OldNew {
	void *old, *newp;
	int nr;
} OldNew;

typedef struct OldNewMap {
	OldNew *entries;
	int nentries, entriessize;
	int sorted;
	int lasthit;
} OldNewMap;


/* local prototypes */
static void *read_struct(FileData *fd, BHead *bh, const char *blockname);
static void direct_link_modifiers(FileData *fd, ListBase *lb);
static void convert_tface_mt(FileData *fd, Main *main);
static BHead *find_bhead_from_code_name(FileData *fd, const short idcode, const char *name);
static BHead *find_bhead_from_idname(FileData *fd, const char *idname);

/* this function ensures that reports are printed,
 * in the case of libraray linking errors this is important!
 *
 * bit kludge but better then doubling up on prints,
 * we could alternatively have a versions of a report function which forces printing - campbell
 */

void blo_reportf_wrap(ReportList *reports, ReportType type, const char *format, ...)
{
	char fixed_buf[1024]; /* should be long enough */
	
	va_list args;
	
	va_start(args, format);
	vsnprintf(fixed_buf, sizeof(fixed_buf), format, args);
	va_end(args);
	
	fixed_buf[sizeof(fixed_buf) - 1] = '\0';
	
	BKE_report(reports, type, fixed_buf);
	
	if (G.background == 0) {
		printf("%s\n", fixed_buf);
	}
}

/* for reporting linking messages */
static const char *library_parent_filepath(Library *lib)
{
	return lib->parent ? lib->parent->filepath : "<direct>";
}

static OldNewMap *oldnewmap_new(void) 
{
	OldNewMap *onm= MEM_callocN(sizeof(*onm), "OldNewMap");
	
	onm->entriessize = 1024;
	onm->entries = MEM_mallocN(sizeof(*onm->entries)*onm->entriessize, "OldNewMap.entries");
	
	return onm;
}

static int verg_oldnewmap(const void *v1, const void *v2)
{
	const struct OldNew *x1=v1, *x2=v2;
	
	if (x1->old > x2->old) return 1;
	else if (x1->old < x2->old) return -1;
	return 0;
}


static void oldnewmap_sort(FileData *fd) 
{
	qsort(fd->libmap->entries, fd->libmap->nentries, sizeof(OldNew), verg_oldnewmap);
	fd->libmap->sorted = 1;
}

/* nr is zero for data, and ID code for libdata */
static void oldnewmap_insert(OldNewMap *onm, void *oldaddr, void *newaddr, int nr) 
{
	OldNew *entry;
	
	if (oldaddr==NULL || newaddr==NULL) return;
	
	if (UNLIKELY(onm->nentries == onm->entriessize)) {
		onm->entriessize *= 2;
		onm->entries = MEM_reallocN(onm->entries, sizeof(*onm->entries) * onm->entriessize);
	}

	entry = &onm->entries[onm->nentries++];
	entry->old = oldaddr;
	entry->newp = newaddr;
	entry->nr = nr;
}

void blo_do_versions_oldnewmap_insert(OldNewMap *onm, void *oldaddr, void *newaddr, int nr)
{
	oldnewmap_insert(onm, oldaddr, newaddr, nr);
}

/**
 * Do a full search (no state).
 *
 * \param lasthit: Use as a reference position to avoid a full search
 * from either end of the array, giving more efficient lookups.
 *
 * \note This would seem an ideal case for hash or btree lookups.
 * However the data is written in-order, using the \a lasthit will normally avoid calling this function.
 * Creating a btree/hash structure adds overhead for the common-case to optimize the corner-case
 * (since most entries will never be retrieved).
 * So just keep full lookups as a fall-back.
 */
static int oldnewmap_lookup_entry_full(const OldNewMap *onm, const void *addr, int lasthit)
{
	const int nentries = onm->nentries;
	const OldNew *entries = onm->entries;
	int i;

	/* search relative to lasthit where possible */
	if (lasthit >= 0 && lasthit < nentries) {

		/* search forwards */
		i = lasthit;
		while (++i != nentries) {
			if (entries[i].old == addr) {
				return i;
			}
		}

		/* search backwards */
		i = lasthit + 1;
		while (i--) {
			if (entries[i].old == addr) {
				return i;
			}
		}
	}
	else {
		/* search backwards (full) */
		i = nentries;
		while (i--) {
			if (entries[i].old == addr) {
				return i;
			}
		}
	}

	return -1;
}

static void *oldnewmap_lookup_and_inc(OldNewMap *onm, void *addr, bool increase_users) 
{
	int i;
	
	if (addr == NULL) return NULL;
	
	if (onm->lasthit < onm->nentries-1) {
		OldNew *entry = &onm->entries[++onm->lasthit];
		
		if (entry->old == addr) {
			if (increase_users)
				entry->nr++;
			return entry->newp;
		}
	}
	
	i = oldnewmap_lookup_entry_full(onm, addr, onm->lasthit);
	if (i != -1) {
		OldNew *entry = &onm->entries[i];
		BLI_assert(entry->old == addr);
		onm->lasthit = i;
		if (increase_users)
			entry->nr++;
		return entry->newp;
	}
	
	return NULL;
}

/* for libdata, nr has ID code, no increment */
static void *oldnewmap_liblookup(OldNewMap *onm, void *addr, void *lib)
{
	if (addr == NULL) {
		return NULL;
	}

	/* lasthit works fine for non-libdata, linking there is done in same sequence as writing */
	if (onm->sorted) {
		OldNew entry_s, *entry;

		entry_s.old = addr;

		entry = bsearch(&entry_s, onm->entries, onm->nentries, sizeof(OldNew), verg_oldnewmap);
		if (entry) {
			ID *id = entry->newp;

			if (id && (!lib || id->lib)) {
				return id;
			}
		}
	}
	else {
		/* note, this can be a bottle neck when loading some files */
		const int i = oldnewmap_lookup_entry_full(onm, addr, -1);
		if (i != -1) {
			OldNew *entry = &onm->entries[i];
			ID *id = entry->newp;
			BLI_assert(entry->old == addr);
			if (id && (!lib || id->lib)) {
				return id;
			}
		}
	}

	return NULL;
}

static void oldnewmap_free_unused(OldNewMap *onm) 
{
	int i;

	for (i = 0; i < onm->nentries; i++) {
		OldNew *entry = &onm->entries[i];
		if (entry->nr == 0) {
			MEM_freeN(entry->newp);
			entry->newp = NULL;
		}
	}
}

static void oldnewmap_clear(OldNewMap *onm) 
{
	onm->nentries = 0;
	onm->lasthit = 0;
}

static void oldnewmap_free(OldNewMap *onm) 
{
	MEM_freeN(onm->entries);
	MEM_freeN(onm);
}

/***/

static void read_libraries(FileData *basefd, ListBase *mainlist);

/* ************ help functions ***************** */

static void add_main_to_main(Main *mainvar, Main *from)
{
	ListBase *lbarray[MAX_LIBARRAY], *fromarray[MAX_LIBARRAY];
	int a;
	
	set_listbasepointers(mainvar, lbarray);
	a = set_listbasepointers(from, fromarray);
	while (a--) {
		BLI_movelisttolist(lbarray[a], fromarray[a]);
	}
}

void blo_join_main(ListBase *mainlist)
{
	Main *tojoin, *mainl;
	
	mainl = mainlist->first;
	while ((tojoin = mainl->next)) {
		add_main_to_main(mainl, tojoin);
		BLI_remlink(mainlist, tojoin);
		BKE_main_free(tojoin);
	}
}

static void split_libdata(ListBase *lb, Main *first)
{
	ListBase *lbn;
	ID *id, *idnext;
	Main *mainvar;
	
	id = lb->first;
	while (id) {
		idnext = id->next;
		if (id->lib) {
			mainvar = first;
			while (mainvar) {
				if (mainvar->curlib == id->lib) {
					lbn= which_libbase(mainvar, GS(id->name));
					BLI_remlink(lb, id);
					BLI_addtail(lbn, id);
					break;
				}
				mainvar = mainvar->next;
			}
			if (mainvar == NULL) printf("error split_libdata\n");
		}
		id = idnext;
	}
}

void blo_split_main(ListBase *mainlist, Main *main)
{
	ListBase *lbarray[MAX_LIBARRAY];
	Library *lib;
	int i;
	
	mainlist->first = mainlist->last = main;
	main->next = NULL;
	
	if (BLI_listbase_is_empty(&main->library))
		return;
	
	for (lib = main->library.first; lib; lib = lib->id.next) {
		Main *libmain = BKE_main_new();
		libmain->curlib = lib;
		BLI_addtail(mainlist, libmain);
	}
	
	i = set_listbasepointers(main, lbarray);
	while (i--)
		split_libdata(lbarray[i], main->next);
}

static void read_file_version(FileData *fd, Main *main)
{
	BHead *bhead;
	
	for (bhead= blo_firstbhead(fd); bhead; bhead= blo_nextbhead(fd, bhead)) {
		if (bhead->code == GLOB) {
			FileGlobal *fg= read_struct(fd, bhead, "Global");
			if (fg) {
				main->subversionfile= fg->subversion;
				main->minversionfile= fg->minversion;
				main->minsubversionfile= fg->minsubversion;
				MEM_freeN(fg);
			}
			else if (bhead->code == ENDB)
				break;
		}
	}
}

#ifdef USE_GHASH_BHEAD
static void read_file_bhead_idname_map_create(FileData *fd)
{
	BHead *bhead;

	/* dummy values */
	bool is_link = false;
	int code_prev = ENDB;
	unsigned int reserve = 0;

	for (bhead = blo_firstbhead(fd); bhead; bhead = blo_nextbhead(fd, bhead)) {
		if (code_prev != bhead->code) {
			code_prev = bhead->code;
			is_link = BKE_idcode_is_valid(code_prev) ? BKE_idcode_is_linkable(code_prev) : false;
		}

		if (is_link) {
			reserve += 1;
		}
	}

	BLI_assert(fd->bhead_idname_hash == NULL);

	fd->bhead_idname_hash = BLI_ghash_str_new_ex(__func__, reserve);

	for (bhead = blo_firstbhead(fd); bhead; bhead = blo_nextbhead(fd, bhead)) {
		if (code_prev != bhead->code) {
			code_prev = bhead->code;
			is_link = BKE_idcode_is_valid(code_prev) ? BKE_idcode_is_linkable(code_prev) : false;
		}

		if (is_link) {
			BLI_ghash_insert(fd->bhead_idname_hash, (void *)bhead_id_name(fd, bhead), bhead);
		}
	}
}
#endif


static Main *blo_find_main(FileData *fd, const char *filepath, const char *relabase)
{
	ListBase *mainlist = fd->mainlist;
	Main *m;
	Library *lib;
	char name1[FILE_MAX];
	
	BLI_strncpy(name1, filepath, sizeof(name1));
	BLI_cleanup_path(relabase, name1);
	
//	printf("blo_find_main: relabase  %s\n", relabase);
//	printf("blo_find_main: original in  %s\n", filepath);
//	printf("blo_find_main: converted to %s\n", name1);
	
	for (m = mainlist->first; m; m = m->next) {
		const char *libname = (m->curlib) ? m->curlib->filepath : m->name;
		
		if (BLI_path_cmp(name1, libname) == 0) {
			if (G.debug & G_DEBUG) printf("blo_find_main: found library %s\n", libname);
			return m;
		}
	}
	
	m = BKE_main_new();
	BLI_addtail(mainlist, m);
	
	/* Add library datablock itself to 'main' Main, since libraries are **never** linked data.
	 * Fixes bug where you could end with all ID_LI datablocks having the same name... */
	lib = BKE_libblock_alloc(mainlist->first, ID_LI, "Lib");
	BLI_strncpy(lib->name, filepath, sizeof(lib->name));
	BLI_strncpy(lib->filepath, name1, sizeof(lib->filepath));
	
	m->curlib = lib;
	
	read_file_version(fd, m);
	
	if (G.debug & G_DEBUG) printf("blo_find_main: added new lib %s\n", filepath);
	return m;
}


/* ************ FILE PARSING ****************** */

static void switch_endian_bh4(BHead4 *bhead)
{
	/* the ID_.. codes */
	if ((bhead->code & 0xFFFF)==0) bhead->code >>= 16;
	
	if (bhead->code != ENDB) {
		BLI_endian_switch_int32(&bhead->len);
		BLI_endian_switch_int32(&bhead->SDNAnr);
		BLI_endian_switch_int32(&bhead->nr);
	}
}

static void switch_endian_bh8(BHead8 *bhead)
{
	/* the ID_.. codes */
	if ((bhead->code & 0xFFFF)==0) bhead->code >>= 16;
	
	if (bhead->code != ENDB) {
		BLI_endian_switch_int32(&bhead->len);
		BLI_endian_switch_int32(&bhead->SDNAnr);
		BLI_endian_switch_int32(&bhead->nr);
	}
}

static void bh4_from_bh8(BHead *bhead, BHead8 *bhead8, int do_endian_swap)
{
	BHead4 *bhead4 = (BHead4 *) bhead;
	int64_t old;

	bhead4->code = bhead8->code;
	bhead4->len = bhead8->len;

	if (bhead4->code != ENDB) {
		/* perform a endian swap on 64bit pointers, otherwise the pointer might map to zero
		 * 0x0000000000000000000012345678 would become 0x12345678000000000000000000000000
		 */
		if (do_endian_swap) {
			BLI_endian_switch_int64(&bhead8->old);
		}
		
		/* this patch is to avoid a long long being read from not-eight aligned positions
		 * is necessary on any modern 64bit architecture) */
		memcpy(&old, &bhead8->old, 8);
		bhead4->old = (int) (old >> 3);
		
		bhead4->SDNAnr = bhead8->SDNAnr;
		bhead4->nr = bhead8->nr;
	}
}

static void bh8_from_bh4(BHead *bhead, BHead4 *bhead4)
{
	BHead8 *bhead8 = (BHead8 *) bhead;
	
	bhead8->code = bhead4->code;
	bhead8->len = bhead4->len;
	
	if (bhead8->code != ENDB) {
		bhead8->old = bhead4->old;
		bhead8->SDNAnr = bhead4->SDNAnr;
		bhead8->nr= bhead4->nr;
	}
}

static BHeadN *get_bhead(FileData *fd)
{
	BHeadN *new_bhead = NULL;
	int readsize;
	
	if (fd) {
		if (!fd->eof) {
			/* initializing to zero isn't strictly needed but shuts valgrind up
			 * since uninitialized memory gets compared */
			BHead8 bhead8 = {0};
			BHead4 bhead4 = {0};
			BHead  bhead = {0};
			
			/* First read the bhead structure.
			 * Depending on the platform the file was written on this can
			 * be a big or little endian BHead4 or BHead8 structure.
			 *
			 * As usual 'ENDB' (the last *partial* bhead of the file)
			 * needs some special handling. We don't want to EOF just yet.
			 */
			if (fd->flags & FD_FLAGS_FILE_POINTSIZE_IS_4) {
				bhead4.code = DATA;
				readsize = fd->read(fd, &bhead4, sizeof(bhead4));
				
				if (readsize == sizeof(bhead4) || bhead4.code == ENDB) {
					if (fd->flags & FD_FLAGS_SWITCH_ENDIAN) {
						switch_endian_bh4(&bhead4);
					}
					
					if (fd->flags & FD_FLAGS_POINTSIZE_DIFFERS) {
						bh8_from_bh4(&bhead, &bhead4);
					}
					else {
						memcpy(&bhead, &bhead4, sizeof(bhead));
					}
				}
				else {
					fd->eof = 1;
					bhead.len= 0;
				}
			}
			else {
				bhead8.code = DATA;
				readsize = fd->read(fd, &bhead8, sizeof(bhead8));
				
				if (readsize == sizeof(bhead8) || bhead8.code == ENDB) {
					if (fd->flags & FD_FLAGS_SWITCH_ENDIAN) {
						switch_endian_bh8(&bhead8);
					}
					
					if (fd->flags & FD_FLAGS_POINTSIZE_DIFFERS) {
						bh4_from_bh8(&bhead, &bhead8, (fd->flags & FD_FLAGS_SWITCH_ENDIAN));
					}
					else {
						memcpy(&bhead, &bhead8, sizeof(bhead));
					}
				}
				else {
					fd->eof = 1;
					bhead.len= 0;
				}
			}
			
			/* make sure people are not trying to pass bad blend files */
			if (bhead.len < 0) fd->eof = 1;
			
			/* bhead now contains the (converted) bhead structure. Now read
			 * the associated data and put everything in a BHeadN (creative naming !)
			 */
			if (!fd->eof) {
				new_bhead = MEM_mallocN(sizeof(BHeadN) + bhead.len, "new_bhead");
				if (new_bhead) {
					new_bhead->next = new_bhead->prev = NULL;
					new_bhead->bhead = bhead;
					
					readsize = fd->read(fd, new_bhead + 1, bhead.len);
					
					if (readsize != bhead.len) {
						fd->eof = 1;
						MEM_freeN(new_bhead);
						new_bhead = NULL;
					}
				}
				else {
					fd->eof = 1;
				}
			}
		}
	}

	/* We've read a new block. Now add it to the list
	 * of blocks.
	 */
	if (new_bhead) {
		BLI_addtail(&fd->listbase, new_bhead);
	}
	
	return(new_bhead);
}

BHead *blo_firstbhead(FileData *fd)
{
	BHeadN *new_bhead;
	BHead *bhead = NULL;
	
	/* Rewind the file
	 * Read in a new block if necessary
	 */
	new_bhead = fd->listbase.first;
	if (new_bhead == NULL) {
		new_bhead = get_bhead(fd);
	}
	
	if (new_bhead) {
		bhead = &new_bhead->bhead;
	}
	
	return(bhead);
}

BHead *blo_prevbhead(FileData *UNUSED(fd), BHead *thisblock)
{
	BHeadN *bheadn = (BHeadN *)POINTER_OFFSET(thisblock, -offsetof(BHeadN, bhead));
	BHeadN *prev = bheadn->prev;
	
	return (prev) ? &prev->bhead : NULL;
}

BHead *blo_nextbhead(FileData *fd, BHead *thisblock)
{
	BHeadN *new_bhead = NULL;
	BHead *bhead = NULL;
	
	if (thisblock) {
		/* bhead is actually a sub part of BHeadN
		 * We calculate the BHeadN pointer from the BHead pointer below */
		new_bhead = (BHeadN *)POINTER_OFFSET(thisblock, -offsetof(BHeadN, bhead));
		
		/* get the next BHeadN. If it doesn't exist we read in the next one */
		new_bhead = new_bhead->next;
		if (new_bhead == NULL) {
			new_bhead = get_bhead(fd);
		}
	}
	
	if (new_bhead) {
		/* here we do the reverse:
		 * go from the BHeadN pointer to the BHead pointer */
		bhead = &new_bhead->bhead;
	}
	
	return(bhead);
}

/* Warning! Caller's responsability to ensure given bhead **is** and ID one! */
const char *bhead_id_name(const FileData *fd, const BHead *bhead)
{
	return (const char *)POINTER_OFFSET(bhead, sizeof(*bhead) + fd->id_name_offs);
}

static void decode_blender_header(FileData *fd)
{
	char header[SIZEOFBLENDERHEADER], num[4];
	int readsize;
	
	/* read in the header data */
	readsize = fd->read(fd, header, sizeof(header));
	
	if (readsize == sizeof(header)) {
		if (STREQLEN(header, "BLENDER", 7)) {
			int remove_this_endian_test = 1;
			
			fd->flags |= FD_FLAGS_FILE_OK;
			
			/* what size are pointers in the file ? */
			if (header[7]=='_') {
				fd->flags |= FD_FLAGS_FILE_POINTSIZE_IS_4;
				if (sizeof(void *) != 4) {
					fd->flags |= FD_FLAGS_POINTSIZE_DIFFERS;
				}
			}
			else {
				if (sizeof(void *) != 8) {
					fd->flags |= FD_FLAGS_POINTSIZE_DIFFERS;
				}
			}
			
			/* is the file saved in a different endian
			 * than we need ?
			 */
			if (((((char *)&remove_this_endian_test)[0] == 1) ? L_ENDIAN : B_ENDIAN) != ((header[8] == 'v') ? L_ENDIAN : B_ENDIAN)) {
				fd->flags |= FD_FLAGS_SWITCH_ENDIAN;
			}
			
			/* get the version number */
			memcpy(num, header + 9, 3);
			num[3] = 0;
			fd->fileversion = atoi(num);
		}
	}
}

static int read_file_dna(FileData *fd)
{
	BHead *bhead;
	
	for (bhead = blo_firstbhead(fd); bhead; bhead = blo_nextbhead(fd, bhead)) {
		if (bhead->code == DNA1) {
			const bool do_endian_swap = (fd->flags & FD_FLAGS_SWITCH_ENDIAN) != 0;
			
			fd->filesdna = DNA_sdna_from_data(&bhead[1], bhead->len, do_endian_swap);
			if (fd->filesdna) {
				fd->compflags = DNA_struct_get_compareflags(fd->filesdna, fd->memsdna);
				/* used to retrieve ID names from (bhead+1) */
				fd->id_name_offs = DNA_elem_offset(fd->filesdna, "ID", "char", "name[]");
			}
			
			return 1;
		}
		else if (bhead->code == ENDB)
			break;
	}
	
	return 0;
}

static int *read_file_thumbnail(FileData *fd)
{
	BHead *bhead;
	int *blend_thumb = NULL;

	for (bhead = blo_firstbhead(fd); bhead; bhead = blo_nextbhead(fd, bhead)) {
		if (bhead->code == TEST) {
			const bool do_endian_swap = (fd->flags & FD_FLAGS_SWITCH_ENDIAN) != 0;
			int *data = (int *)(bhead + 1);

			if (bhead->len < (2 * sizeof(int))) {
				break;
			}

			if (do_endian_swap) {
				BLI_endian_switch_int32(&data[0]);
				BLI_endian_switch_int32(&data[1]);
			}

			if (bhead->len < BLEN_THUMB_MEMSIZE_FILE(data[0], data[1])) {
				break;
			}

			blend_thumb = data;
			break;
		}
		else if (bhead->code != REND) {
			/* Thumbnail is stored in TEST immediately after first REND... */
			break;
		}
	}

	return blend_thumb;
}

static int fd_read_from_file(FileData *filedata, void *buffer, unsigned int size)
{
	int readsize = read(filedata->filedes, buffer, size);
	
	if (readsize < 0) {
		readsize = EOF;
	}
	else {
		filedata->seek += readsize;
	}
	
	return readsize;
}

static int fd_read_gzip_from_file(FileData *filedata, void *buffer, unsigned int size)
{
	int readsize = gzread(filedata->gzfiledes, buffer, size);
	
	if (readsize < 0) {
		readsize = EOF;
	}
	else {
		filedata->seek += readsize;
	}
	
	return (readsize);
}

static int fd_read_from_memory(FileData *filedata, void *buffer, unsigned int size)
{
	/* don't read more bytes then there are available in the buffer */
	int readsize = (int)MIN2(size, (unsigned int)(filedata->buffersize - filedata->seek));
	
	memcpy(buffer, filedata->buffer + filedata->seek, readsize);
	filedata->seek += readsize;
	
	return (readsize);
}

static int fd_read_from_memfile(FileData *filedata, void *buffer, unsigned int size)
{
	static unsigned int seek = (1<<30);	/* the current position */
	static unsigned int offset = 0;		/* size of previous chunks */
	static MemFileChunk *chunk = NULL;
	unsigned int chunkoffset, readsize, totread;
	
	if (size == 0) return 0;
	
	if (seek != (unsigned int)filedata->seek) {
		chunk = filedata->memfile->chunks.first;
		seek = 0;
		
		while (chunk) {
			if (seek + chunk->size > (unsigned) filedata->seek) break;
			seek += chunk->size;
			chunk = chunk->next;
		}
		offset = seek;
		seek = filedata->seek;
	}
	
	if (chunk) {
		totread = 0;
		
		do {
			/* first check if it's on the end if current chunk */
			if (seek-offset == chunk->size) {
				offset += chunk->size;
				chunk = chunk->next;
			}
			
			/* debug, should never happen */
			if (chunk == NULL) {
				printf("illegal read, chunk zero\n");
				return 0;
			}
			
			chunkoffset = seek-offset;
			readsize = size-totread;
			
			/* data can be spread over multiple chunks, so clamp size
			 * to within this chunk, and then it will read further in
			 * the next chunk */
			if (chunkoffset+readsize > chunk->size)
				readsize= chunk->size-chunkoffset;
			
			memcpy(POINTER_OFFSET(buffer, totread), chunk->buf + chunkoffset, readsize);
			totread += readsize;
			filedata->seek += readsize;
			seek += readsize;
		} while (totread < size);
		
		return totread;
	}
	
	return 0;
}

static FileData *filedata_new(void)
{
	FileData *fd = MEM_callocN(sizeof(FileData), "FileData");
	
	fd->filedes = -1;
	fd->gzfiledes = NULL;
	
	/* XXX, this doesn't need to be done all the time,
	 * but it keeps us re-entrant,  remove once we have
	 * a lib that provides a nice lock. - zr
	 */
	fd->memsdna = DNA_sdna_from_data(DNAstr, DNAlen, false);
	
	fd->datamap = oldnewmap_new();
	fd->globmap = oldnewmap_new();
	fd->libmap = oldnewmap_new();
	
	return fd;
}

static FileData *blo_decode_and_check(FileData *fd, ReportList *reports)
{
	decode_blender_header(fd);
	
	if (fd->flags & FD_FLAGS_FILE_OK) {
		if (!read_file_dna(fd)) {
			BKE_reportf(reports, RPT_ERROR, "Failed to read blend file '%s', incomplete", fd->relabase);
			blo_freefiledata(fd);
			fd = NULL;
		}
	}
	else {
		BKE_reportf(reports, RPT_ERROR, "Failed to read blend file '%s', not a blend file", fd->relabase);
		blo_freefiledata(fd);
		fd = NULL;
	}
	
	return fd;
}

/* cannot be called with relative paths anymore! */
/* on each new library added, it now checks for the current FileData and expands relativeness */
FileData *blo_openblenderfile(const char *filepath, ReportList *reports)
{
	gzFile gzfile;
	errno = 0;
	gzfile = BLI_gzopen(filepath, "rb");
	
	if (gzfile == (gzFile)Z_NULL) {
		BKE_reportf(reports, RPT_WARNING, "Unable to open '%s': %s",
		            filepath, errno ? strerror(errno) : TIP_("unknown error reading file"));
		return NULL;
	}
	else {
		FileData *fd = filedata_new();
		fd->gzfiledes = gzfile;
		fd->read = fd_read_gzip_from_file;
		
		/* needed for library_append and read_libraries */
		BLI_strncpy(fd->relabase, filepath, sizeof(fd->relabase));
		
		return blo_decode_and_check(fd, reports);
	}
}

/**
 * Same as blo_openblenderfile(), but does not reads DNA data, only header. Use it for light access
 * (e.g. thumbnail reading).
 */
static FileData *blo_openblenderfile_minimal(const char *filepath)
{
	gzFile gzfile;
	errno = 0;
	gzfile = BLI_gzopen(filepath, "rb");

	if (gzfile != (gzFile)Z_NULL) {
		FileData *fd = filedata_new();
		fd->gzfiledes = gzfile;
		fd->read = fd_read_gzip_from_file;

		decode_blender_header(fd);

		if (fd->flags & FD_FLAGS_FILE_OK) {
			return fd;
		}

		blo_freefiledata(fd);
	}

	return NULL;
}

static int fd_read_gzip_from_memory(FileData *filedata, void *buffer, unsigned int size)
{
	int err;

	filedata->strm.next_out = (Bytef *) buffer;
	filedata->strm.avail_out = size;

	// Inflate another chunk.
	err = inflate (&filedata->strm, Z_SYNC_FLUSH);

	if (err == Z_STREAM_END) {
		return 0;
	}
	else if (err != Z_OK) {
		printf("fd_read_gzip_from_memory: zlib error\n");
		return 0;
	}

	filedata->seek += size;

	return (size);
}

static int fd_read_gzip_from_memory_init(FileData *fd)
{

	fd->strm.next_in = (Bytef *) fd->buffer;
	fd->strm.avail_in = fd->buffersize;
	fd->strm.total_out = 0;
	fd->strm.zalloc = Z_NULL;
	fd->strm.zfree = Z_NULL;
	
	if (inflateInit2(&fd->strm, (16+MAX_WBITS)) != Z_OK)
		return 0;

	fd->read = fd_read_gzip_from_memory;
	
	return 1;
}

FileData *blo_openblendermemory(const void *mem, int memsize, ReportList *reports)
{
	if (!mem || memsize<SIZEOFBLENDERHEADER) {
		BKE_report(reports, RPT_WARNING, (mem) ? TIP_("Unable to read"): TIP_("Unable to open"));
		return NULL;
	}
	else {
		FileData *fd = filedata_new();
		const char *cp = mem;
		
		fd->buffer = mem;
		fd->buffersize = memsize;
		
		/* test if gzip */
		if (cp[0] == 0x1f && cp[1] == 0x8b) {
			if (0 == fd_read_gzip_from_memory_init(fd)) {
				blo_freefiledata(fd);
				return NULL;
			}
		}
		else
			fd->read = fd_read_from_memory;
			
		fd->flags |= FD_FLAGS_NOT_MY_BUFFER;

		return blo_decode_and_check(fd, reports);
	}
}

FileData *blo_openblendermemfile(MemFile *memfile, ReportList *reports)
{
	if (!memfile) {
		BKE_report(reports, RPT_WARNING, "Unable to open blend <memory>");
		return NULL;
	}
	else {
		FileData *fd = filedata_new();
		fd->memfile = memfile;
		
		fd->read = fd_read_from_memfile;
		fd->flags |= FD_FLAGS_NOT_MY_BUFFER;
		
		return blo_decode_and_check(fd, reports);
	}
}


void blo_freefiledata(FileData *fd)
{
	if (fd) {
		if (fd->filedes != -1) {
			close(fd->filedes);
		}
		
		if (fd->gzfiledes != NULL) {
			gzclose(fd->gzfiledes);
		}
		
		if (fd->strm.next_in) {
			if (inflateEnd (&fd->strm) != Z_OK) {
				printf("close gzip stream error\n");
			}
		}
		
		if (fd->buffer && !(fd->flags & FD_FLAGS_NOT_MY_BUFFER)) {
			MEM_freeN((void *)fd->buffer);
			fd->buffer = NULL;
		}
		
		// Free all BHeadN data blocks
		BLI_freelistN(&fd->listbase);
		
		if (fd->memsdna)
			DNA_sdna_free(fd->memsdna);
		if (fd->filesdna)
			DNA_sdna_free(fd->filesdna);
		if (fd->compflags)
			MEM_freeN(fd->compflags);
		
		if (fd->datamap)
			oldnewmap_free(fd->datamap);
		if (fd->globmap)
			oldnewmap_free(fd->globmap);
		if (fd->imamap)
			oldnewmap_free(fd->imamap);
		if (fd->movieclipmap)
			oldnewmap_free(fd->movieclipmap);
		if (fd->soundmap)
			oldnewmap_free(fd->soundmap);
		if (fd->packedmap)
			oldnewmap_free(fd->packedmap);
		if (fd->libmap && !(fd->flags & FD_FLAGS_NOT_MY_LIBMAP))
			oldnewmap_free(fd->libmap);
		if (fd->bheadmap)
			MEM_freeN(fd->bheadmap);
		
#ifdef USE_GHASH_BHEAD
		if (fd->bhead_idname_hash) {
			BLI_ghash_free(fd->bhead_idname_hash, NULL, NULL);
		}
#endif

		MEM_freeN(fd);
	}
}

/* ************ DIV ****************** */

/**
 * Check whether given path ends with a blend file compatible extension (.blend, .ble or .blend.gz).
 *
 * \param str The path to check.
 * \return true is this path ends with a blender file extension.
 */
bool BLO_has_bfile_extension(const char *str)
{
	const char *ext_test[4] = {".blend", ".ble", ".blend.gz", NULL};
	return BLI_testextensie_array(str, ext_test);
}

/**
 * Try to explode given path into its 'library components' (i.e. a .blend file, id type/group, and datablock itself).
 *
 * \param path the full path to explode.
 * \param r_dir the string that'll contain path up to blend file itself ('library' path).
 * \param r_group the string that'll contain 'group' part of the path, if any. May be NULL.
 * \param r_name the string that'll contain data's name part of the path, if any. May be NULL.
 * \return true if path contains a blend file.
 */
bool BLO_library_path_explode(const char *path, char *r_dir, char **r_group, char **r_name)
{
	/* We might get some data names with slashes, so we have to go up in path until we find blend file itself,
	 * then we now next path item is group, and everything else is data name. */
	char *slash = NULL, *prev_slash = NULL, c = '\0';

	r_dir[0] = '\0';
	if (r_group) {
		*r_group = NULL;
	}
	if (r_name) {
		*r_name = NULL;
	}

	/* if path leads to an existing directory, we can be sure we're not (in) a library */
	if (BLI_is_dir(path)) {
		return false;
	}

	strcpy(r_dir, path);

	while ((slash = (char *)BLI_last_slash(r_dir))) {
		char tc = *slash;
		*slash = '\0';
		if (BLO_has_bfile_extension(r_dir)) {
			break;
		}

		if (prev_slash) {
			*prev_slash = c;
		}
		prev_slash = slash;
		c = tc;
	}

	if (!slash) {
		return false;
	}

	if (slash[1] != '\0') {
		BLI_assert(strlen(slash + 1) < BLO_GROUP_MAX);
		if (r_group) {
			*r_group = slash + 1;
		}
	}

	if (prev_slash && (prev_slash[1] != '\0')) {
		BLI_assert(strlen(prev_slash + 1) < MAX_ID_NAME - 2);
		if (r_name) {
			*r_name = prev_slash + 1;
		}
	}

	return true;
}

/**
 * Does a very light reading of given .blend file to extract its stored thumbnail.
 *
 * \param filepath The path of the file to extract thumbnail from.
 * \return The raw thumbnail
 *         (MEM-allocated, as stored in file, use BKE_main_thumbnail_to_imbuf() to convert it to ImBuf image).
 */
BlendThumbnail *BLO_thumbnail_from_file(const char *filepath)
{
	FileData *fd;
	BlendThumbnail *data;
	int *fd_data;

	fd = blo_openblenderfile_minimal(filepath);
	fd_data = fd ? read_file_thumbnail(fd) : NULL;

	if (fd_data) {
		const size_t sz = BLEN_THUMB_MEMSIZE(fd_data[0], fd_data[1]);
		data = MEM_mallocN(sz, __func__);

		BLI_assert((sz - sizeof(*data)) == (BLEN_THUMB_MEMSIZE_FILE(fd_data[0], fd_data[1]) - (sizeof(*fd_data) * 2)));
		data->width = fd_data[0];
		data->height = fd_data[1];
		memcpy(data->rect, &fd_data[2], sz - sizeof(*data));
	}
	else {
		data = NULL;
	}

	blo_freefiledata(fd);

	return data;
}

/* ************** OLD POINTERS ******************* */

static void *newdataadr(FileData *fd, void *adr)		/* only direct databocks */
{
	return oldnewmap_lookup_and_inc(fd->datamap, adr, true);
}

/* This is a special version of newdataadr() which allows us to keep lasthit of
 * map unchanged. In certain cases this makes file loading time significantly
 * faster.
 *
 * Use this function in cases like restoring pointer from one list element to
 * another list element, but keep lasthit value so we can continue restoring
 * pointers efficiently.
 *
 * Example of this could be found in direct_link_fcurves() which restores the
 * fcurve group pointer and keeps lasthit optimal for linking all further
 * fcurves.
 */
static void *newdataadr_ex(FileData *fd, void *adr, bool increase_lasthit)		/* only direct databocks */
{
	if (increase_lasthit) {
		return newdataadr(fd, adr);
	}
	else {
		int lasthit = fd->datamap->lasthit;
		void *newadr = newdataadr(fd, adr);
		fd->datamap->lasthit = lasthit;
		return newadr;
	}
}

static void *newdataadr_no_us(FileData *fd, void *adr)		/* only direct databocks */
{
	return oldnewmap_lookup_and_inc(fd->datamap, adr, false);
}

static void *newglobadr(FileData *fd, void *adr)	    /* direct datablocks with global linking */
{
	return oldnewmap_lookup_and_inc(fd->globmap, adr, true);
}

static void *newimaadr(FileData *fd, void *adr)		    /* used to restore image data after undo */
{
	if (fd->imamap && adr)
		return oldnewmap_lookup_and_inc(fd->imamap, adr, true);
	return NULL;
}

static void *newmclipadr(FileData *fd, void *adr)      /* used to restore movie clip data after undo */
{
	if (fd->movieclipmap && adr)
		return oldnewmap_lookup_and_inc(fd->movieclipmap, adr, true);
	return NULL;
}

static void *newsoundadr(FileData *fd, void *adr)      /* used to restore sound data after undo */
{
	if (fd->soundmap && adr)
		return oldnewmap_lookup_and_inc(fd->soundmap, adr, true);
	return NULL;
}

static void *newpackedadr(FileData *fd, void *adr)      /* used to restore packed data after undo */
{
	if (fd->packedmap && adr)
		return oldnewmap_lookup_and_inc(fd->packedmap, adr, true);
	
	return oldnewmap_lookup_and_inc(fd->datamap, adr, true);
}


static void *newlibadr(FileData *fd, void *lib, void *adr)		/* only lib data */
{
	return oldnewmap_liblookup(fd->libmap, adr, lib);
}

void *blo_do_versions_newlibadr(FileData *fd, void *lib, void *adr)		/* only lib data */
{
	return newlibadr(fd, lib, adr);
}

static void *newlibadr_us(FileData *fd, void *lib, void *adr)	/* increases user number */
{
	ID *id = newlibadr(fd, lib, adr);
	
	if (id)
		id->us++;
	
	return id;
}

void *blo_do_versions_newlibadr_us(FileData *fd, void *lib, void *adr)	/* increases user number */
{
	return newlibadr_us(fd, lib, adr);
}

static void change_idid_adr_fd(FileData *fd, void *old, void *new)
{
	int i;
	
	for (i = 0; i < fd->libmap->nentries; i++) {
		OldNew *entry = &fd->libmap->entries[i];
		
		if (old==entry->newp && entry->nr==ID_ID) {
			entry->newp = new;
			if (new) entry->nr = GS( ((ID *)new)->name );
		}
	}
}

static void change_idid_adr(ListBase *mainlist, FileData *basefd, void *old, void *new)
{
	Main *mainptr;
	
	for (mainptr = mainlist->first; mainptr; mainptr = mainptr->next) {
		FileData *fd;
		
		if (mainptr->curlib)
			fd = mainptr->curlib->filedata;
		else
			fd = basefd;
		
		if (fd) {
			change_idid_adr_fd(fd, old, new);
		}
	}
}

/* lib linked proxy objects point to our local data, we need
 * to clear that pointer before reading the undo memfile since
 * the object might be removed, it is set again in reading
 * if the local object still exists */
void blo_clear_proxy_pointers_from_lib(Main *oldmain)
{
	Object *ob = oldmain->object.first;
	
	for (; ob; ob= ob->id.next) {
		if (ob->id.lib)
			ob->proxy_from = NULL;
	}
}

void blo_make_image_pointer_map(FileData *fd, Main *oldmain)
{
	Image *ima = oldmain->image.first;
	Scene *sce = oldmain->scene.first;
	int a;
	
	fd->imamap = oldnewmap_new();
	
	for (; ima; ima = ima->id.next) {
		if (ima->cache)
			oldnewmap_insert(fd->imamap, ima->cache, ima->cache, 0);
		if (ima->gputexture)
			oldnewmap_insert(fd->imamap, ima->gputexture, ima->gputexture, 0);
		if (ima->rr)
			oldnewmap_insert(fd->imamap, ima->rr, ima->rr, 0);
		for (a=0; a < IMA_MAX_RENDER_SLOT; a++)
			if (ima->renders[a])
				oldnewmap_insert(fd->imamap, ima->renders[a], ima->renders[a], 0);
	}
	for (; sce; sce = sce->id.next) {
		if (sce->nodetree && sce->nodetree->previews) {
			bNodeInstanceHashIterator iter;
			NODE_INSTANCE_HASH_ITER(iter, sce->nodetree->previews) {
				bNodePreview *preview = BKE_node_instance_hash_iterator_get_value(&iter);
				oldnewmap_insert(fd->imamap, preview, preview, 0);
			}
		}
	}
}

/* set old main image ibufs to zero if it has been restored */
/* this works because freeing old main only happens after this call */
void blo_end_image_pointer_map(FileData *fd, Main *oldmain)
{
	OldNew *entry = fd->imamap->entries;
	Image *ima = oldmain->image.first;
	Scene *sce = oldmain->scene.first;
	int i;
	
	/* used entries were restored, so we put them to zero */
	for (i = 0; i < fd->imamap->nentries; i++, entry++) {
		if (entry->nr > 0)
			entry->newp = NULL;
	}
	
	for (; ima; ima = ima->id.next) {
		ima->cache = newimaadr(fd, ima->cache);
		if (ima->cache == NULL) {
			ima->bindcode = 0;
			ima->tpageflag &= ~IMA_GLBIND_IS_DATA;
			ima->gputexture = NULL;
			ima->rr = NULL;
		}
		for (i = 0; i < IMA_MAX_RENDER_SLOT; i++)
			ima->renders[i] = newimaadr(fd, ima->renders[i]);
		
		ima->gputexture = newimaadr(fd, ima->gputexture);
		ima->rr = newimaadr(fd, ima->rr);
	}
	for (; sce; sce = sce->id.next) {
		if (sce->nodetree && sce->nodetree->previews) {
			bNodeInstanceHash *new_previews = BKE_node_instance_hash_new("node previews");
			bNodeInstanceHashIterator iter;
			
			/* reconstruct the preview hash, only using remaining pointers */
			NODE_INSTANCE_HASH_ITER(iter, sce->nodetree->previews) {
				bNodePreview *preview = BKE_node_instance_hash_iterator_get_value(&iter);
				if (preview) {
					bNodePreview *new_preview = newimaadr(fd, preview);
					if (new_preview) {
						bNodeInstanceKey key = BKE_node_instance_hash_iterator_get_key(&iter);
						BKE_node_instance_hash_insert(new_previews, key, new_preview);
					}
				}
			}
			BKE_node_instance_hash_free(sce->nodetree->previews, NULL);
			sce->nodetree->previews = new_previews;
		}
	}
}

void blo_make_movieclip_pointer_map(FileData *fd, Main *oldmain)
{
	MovieClip *clip = oldmain->movieclip.first;
	Scene *sce = oldmain->scene.first;
	
	fd->movieclipmap = oldnewmap_new();
	
	for (; clip; clip = clip->id.next) {
		if (clip->cache)
			oldnewmap_insert(fd->movieclipmap, clip->cache, clip->cache, 0);
		
		if (clip->tracking.camera.intrinsics)
			oldnewmap_insert(fd->movieclipmap, clip->tracking.camera.intrinsics, clip->tracking.camera.intrinsics, 0);
	}
	
	for (; sce; sce = sce->id.next) {
		if (sce->nodetree) {
			bNode *node;
			for (node = sce->nodetree->nodes.first; node; node = node->next)
				if (node->type == CMP_NODE_MOVIEDISTORTION)
					oldnewmap_insert(fd->movieclipmap, node->storage, node->storage, 0);
		}
	}
}

/* set old main movie clips caches to zero if it has been restored */
/* this works because freeing old main only happens after this call */
void blo_end_movieclip_pointer_map(FileData *fd, Main *oldmain)
{
	OldNew *entry = fd->movieclipmap->entries;
	MovieClip *clip = oldmain->movieclip.first;
	Scene *sce = oldmain->scene.first;
	int i;
	
	/* used entries were restored, so we put them to zero */
	for (i=0; i < fd->movieclipmap->nentries; i++, entry++) {
		if (entry->nr > 0)
			entry->newp = NULL;
	}
	
	for (; clip; clip = clip->id.next) {
		clip->cache = newmclipadr(fd, clip->cache);
		clip->tracking.camera.intrinsics = newmclipadr(fd, clip->tracking.camera.intrinsics);
	}
	
	for (; sce; sce = sce->id.next) {
		if (sce->nodetree) {
			bNode *node;
			for (node = sce->nodetree->nodes.first; node; node = node->next)
				if (node->type == CMP_NODE_MOVIEDISTORTION)
					node->storage = newmclipadr(fd, node->storage);
		}
	}
}

void blo_make_sound_pointer_map(FileData *fd, Main *oldmain)
{
	bSound *sound = oldmain->sound.first;
	
	fd->soundmap = oldnewmap_new();
	
	for (; sound; sound = sound->id.next) {
		if (sound->waveform)
			oldnewmap_insert(fd->soundmap, sound->waveform, sound->waveform, 0);			
	}
}

/* set old main sound caches to zero if it has been restored */
/* this works because freeing old main only happens after this call */
void blo_end_sound_pointer_map(FileData *fd, Main *oldmain)
{
	OldNew *entry = fd->soundmap->entries;
	bSound *sound = oldmain->sound.first;
	int i;
	
	/* used entries were restored, so we put them to zero */
	for (i = 0; i < fd->soundmap->nentries; i++, entry++) {
		if (entry->nr > 0)
			entry->newp = NULL;
	}
	
	for (; sound; sound = sound->id.next) {
		sound->waveform = newsoundadr(fd, sound->waveform);
	}
}

/* XXX disabled this feature - packed files also belong in temp saves and quit.blend, to make restore work */

static void insert_packedmap(FileData *fd, PackedFile *pf)
{
	oldnewmap_insert(fd->packedmap, pf, pf, 0);
	oldnewmap_insert(fd->packedmap, pf->data, pf->data, 0);
}

void blo_make_packed_pointer_map(FileData *fd, Main *oldmain)
{
	Image *ima;
	VFont *vfont;
	bSound *sound;
	Library *lib;
	
	fd->packedmap = oldnewmap_new();
	
	for (ima = oldmain->image.first; ima; ima = ima->id.next) {
		ImagePackedFile *imapf;

		if (ima->packedfile)
			insert_packedmap(fd, ima->packedfile);

		for (imapf = ima->packedfiles.first; imapf; imapf = imapf->next)
			if (imapf->packedfile)
				insert_packedmap(fd, imapf->packedfile);
	}
			
	for (vfont = oldmain->vfont.first; vfont; vfont = vfont->id.next)
		if (vfont->packedfile)
			insert_packedmap(fd, vfont->packedfile);
	
	for (sound = oldmain->sound.first; sound; sound = sound->id.next)
		if (sound->packedfile)
			insert_packedmap(fd, sound->packedfile);
	
	for (lib = oldmain->library.first; lib; lib = lib->id.next)
		if (lib->packedfile)
			insert_packedmap(fd, lib->packedfile);

}

/* set old main packed data to zero if it has been restored */
/* this works because freeing old main only happens after this call */
void blo_end_packed_pointer_map(FileData *fd, Main *oldmain)
{
	Image *ima;
	VFont *vfont;
	bSound *sound;
	Library *lib;
	OldNew *entry = fd->packedmap->entries;
	int i;
	
	/* used entries were restored, so we put them to zero */
	for (i=0; i < fd->packedmap->nentries; i++, entry++) {
		if (entry->nr > 0)
			entry->newp = NULL;
	}
	
	for (ima = oldmain->image.first; ima; ima = ima->id.next) {
		ImagePackedFile *imapf;

		ima->packedfile = newpackedadr(fd, ima->packedfile);

		for (imapf = ima->packedfiles.first; imapf; imapf = imapf->next)
			imapf->packedfile = newpackedadr(fd, imapf->packedfile);
	}
	
	for (vfont = oldmain->vfont.first; vfont; vfont = vfont->id.next)
		vfont->packedfile = newpackedadr(fd, vfont->packedfile);

	for (sound = oldmain->sound.first; sound; sound = sound->id.next)
		sound->packedfile = newpackedadr(fd, sound->packedfile);
		
	for (lib = oldmain->library.first; lib; lib = lib->id.next)
		lib->packedfile = newpackedadr(fd, lib->packedfile);
}


/* undo file support: add all library pointers in lookup */
void blo_add_library_pointer_map(ListBase *old_mainlist, FileData *fd)
{
	Main *ptr = old_mainlist->first;
	ListBase *lbarray[MAX_LIBARRAY];
	
	for (ptr = ptr->next; ptr; ptr = ptr->next) {
		int i = set_listbasepointers(ptr, lbarray);
		while (i--) {
			ID *id;
			for (id = lbarray[i]->first; id; id = id->next)
				oldnewmap_insert(fd->libmap, id, id, GS(id->name));
		}
	}

	fd->old_mainlist = old_mainlist;
}


/* ********** END OLD POINTERS ****************** */
/* ********** READ FILE ****************** */

static void switch_endian_structs(struct SDNA *filesdna, BHead *bhead)
{
	int blocksize, nblocks;
	char *data;
	
	data = (char *)(bhead+1);
	blocksize = filesdna->typelens[ filesdna->structs[bhead->SDNAnr][0] ];
	
	nblocks = bhead->nr;
	while (nblocks--) {
		DNA_struct_switch_endian(filesdna, bhead->SDNAnr, data);
		
		data += blocksize;
	}
}

static void *read_struct(FileData *fd, BHead *bh, const char *blockname)
{
	void *temp = NULL;
	
	if (bh->len) {
		/* switch is based on file dna */
		if (bh->SDNAnr && (fd->flags & FD_FLAGS_SWITCH_ENDIAN))
			switch_endian_structs(fd->filesdna, bh);
		
		if (fd->compflags[bh->SDNAnr]) {	/* flag==0: doesn't exist anymore */
			if (fd->compflags[bh->SDNAnr] == 2) {
				temp = DNA_struct_reconstruct(fd->memsdna, fd->filesdna, fd->compflags, bh->SDNAnr, bh->nr, (bh+1));
			}
			else {
				temp = MEM_mallocN(bh->len, blockname);
				memcpy(temp, (bh+1), bh->len);
			}
		}
	}

	return temp;
}

typedef void (*link_list_cb)(FileData *fd, void *data);

static void link_list_ex(FileData *fd, ListBase *lb, link_list_cb callback)		/* only direct data */
{
	Link *ln, *prev;
	
	if (BLI_listbase_is_empty(lb)) return;
	
	lb->first = newdataadr(fd, lb->first);
	if (callback != NULL) {
		callback(fd, lb->first);
	}
	ln = lb->first;
	prev = NULL;
	while (ln) {
		ln->next = newdataadr(fd, ln->next);
		if (ln->next != NULL && callback != NULL) {
			callback(fd, ln->next);
		}
		ln->prev = prev;
		prev = ln;
		ln = ln->next;
	}
	lb->last = prev;
}

static void link_list(FileData *fd, ListBase *lb)		/* only direct data */
{
	link_list_ex(fd, lb, NULL);
}

static void link_glob_list(FileData *fd, ListBase *lb)		/* for glob data */
{
	Link *ln, *prev;
	void *poin;

	if (BLI_listbase_is_empty(lb)) return;
	poin = newdataadr(fd, lb->first);
	if (lb->first) {
		oldnewmap_insert(fd->globmap, lb->first, poin, 0);
	}
	lb->first = poin;
	
	ln = lb->first;
	prev = NULL;
	while (ln) {
		poin = newdataadr(fd, ln->next);
		if (ln->next) {
			oldnewmap_insert(fd->globmap, ln->next, poin, 0);
		}
		ln->next = poin;
		ln->prev = prev;
		prev = ln;
		ln = ln->next;
	}
	lb->last = prev;
}

static void test_pointer_array(FileData *fd, void **mat)
{
	int64_t *lpoin, *lmat;
	int *ipoin, *imat;
	size_t len;

		/* manually convert the pointer array in
		 * the old dna format to a pointer array in
		 * the new dna format.
		 */
	if (*mat) {
		len = MEM_allocN_len(*mat)/fd->filesdna->pointerlen;
			
		if (fd->filesdna->pointerlen==8 && fd->memsdna->pointerlen==4) {
			ipoin=imat= MEM_mallocN(len * 4, "newmatar");
			lpoin= *mat;
			
			while (len-- > 0) {
				if ((fd->flags & FD_FLAGS_SWITCH_ENDIAN))
					BLI_endian_switch_int64(lpoin);
				*ipoin = (int)((*lpoin) >> 3);
				ipoin++;
				lpoin++;
			}
			MEM_freeN(*mat);
			*mat = imat;
		}
		
		if (fd->filesdna->pointerlen==4 && fd->memsdna->pointerlen==8) {
			lpoin = lmat = MEM_mallocN(len * 8, "newmatar");
			ipoin = *mat;
			
			while (len-- > 0) {
				*lpoin = *ipoin;
				ipoin++;
				lpoin++;
			}
			MEM_freeN(*mat);
			*mat= lmat;
		}
	}
}

/* ************ READ ID Properties *************** */

static void IDP_DirectLinkProperty(IDProperty *prop, int switch_endian, FileData *fd);
static void IDP_LibLinkProperty(IDProperty *prop, int switch_endian, FileData *fd);

static void IDP_DirectLinkIDPArray(IDProperty *prop, int switch_endian, FileData *fd)
{
	IDProperty *array;
	int i;
	
	/* since we didn't save the extra buffer, set totallen to len */
	prop->totallen = prop->len;
	prop->data.pointer = newdataadr(fd, prop->data.pointer);

	array = (IDProperty *)prop->data.pointer;
	
	/* note!, idp-arrays didn't exist in 2.4x, so the pointer will be cleared
	 * theres not really anything we can do to correct this, at least don't crash */
	if (array == NULL) {
		prop->len = 0;
		prop->totallen = 0;
	}
	
	
	for (i = 0; i < prop->len; i++)
		IDP_DirectLinkProperty(&array[i], switch_endian, fd);
}

static void IDP_DirectLinkArray(IDProperty *prop, int switch_endian, FileData *fd)
{
	IDProperty **array;
	int i;
	
	/* since we didn't save the extra buffer, set totallen to len */
	prop->totallen = prop->len;
	prop->data.pointer = newdataadr(fd, prop->data.pointer);
	
	if (prop->subtype == IDP_GROUP) {
		test_pointer_array(fd, prop->data.pointer);
		array = prop->data.pointer;
		
		for (i = 0; i < prop->len; i++)
			IDP_DirectLinkProperty(array[i], switch_endian, fd);
	}
	else if (prop->subtype == IDP_DOUBLE) {
		if (switch_endian) {
			BLI_endian_switch_double_array(prop->data.pointer, prop->len);
		}
	}
	else {
		if (switch_endian) {
			/* also used for floats */
			BLI_endian_switch_int32_array(prop->data.pointer, prop->len);
		}
	}
}

static void IDP_DirectLinkString(IDProperty *prop, FileData *fd)
{
	/*since we didn't save the extra string buffer, set totallen to len.*/
	prop->totallen = prop->len;
	prop->data.pointer = newdataadr(fd, prop->data.pointer);
}

static void IDP_DirectLinkGroup(IDProperty *prop, int switch_endian, FileData *fd)
{
	ListBase *lb = &prop->data.group;
	IDProperty *loop;
	
	link_list(fd, lb);
	
	/*Link child id properties now*/
	for (loop=prop->data.group.first; loop; loop=loop->next) {
		IDP_DirectLinkProperty(loop, switch_endian, fd);
	}
}

static void IDP_DirectLinkProperty(IDProperty *prop, int switch_endian, FileData *fd)
{
	switch (prop->type) {
		case IDP_GROUP:
			IDP_DirectLinkGroup(prop, switch_endian, fd);
			break;
		case IDP_STRING:
			IDP_DirectLinkString(prop, fd);
			break;
		case IDP_ARRAY:
			IDP_DirectLinkArray(prop, switch_endian, fd);
			break;
		case IDP_IDPARRAY:
			IDP_DirectLinkIDPArray(prop, switch_endian, fd);
			break;
		case IDP_DOUBLE:
			/* erg, stupid doubles.  since I'm storing them
			 * in the same field as int val; val2 in the
			 * IDPropertyData struct, they have to deal with
			 * endianness specifically
			 *
			 * in theory, val and val2 would've already been swapped
			 * if switch_endian is true, so we have to first unswap
			 * them then reswap them as a single 64-bit entity.
			 */
			
			if (switch_endian) {
				BLI_endian_switch_int32(&prop->data.val);
				BLI_endian_switch_int32(&prop->data.val2);
				BLI_endian_switch_int64((int64_t *)&prop->data.val);
			}
			
			break;
	}
}

#define IDP_DirectLinkGroup_OrFree(prop, switch_endian, fd) \
       _IDP_DirectLinkGroup_OrFree(prop, switch_endian, fd, __func__)

static void _IDP_DirectLinkGroup_OrFree(IDProperty **prop, int switch_endian, FileData *fd,
                                        const char *caller_func_id)
{
	if (*prop) {
		if ((*prop)->type == IDP_GROUP) {
			IDP_DirectLinkGroup(*prop, switch_endian, fd);
		}
		else {
			/* corrupt file! */
			printf("%s: found non group data, freeing type %d!\n",
			       caller_func_id, (*prop)->type);
			/* don't risk id, data's likely corrupt. */
			// IDP_FreeProperty(*prop);
			*prop = NULL;
		}
	}
}

/* stub function */
static void IDP_LibLinkProperty(IDProperty *UNUSED(prop), int UNUSED(switch_endian), FileData *UNUSED(fd))
{
}

/* ************ READ IMAGE PREVIEW *************** */

static PreviewImage *direct_link_preview_image(FileData *fd, PreviewImage *old_prv)
{
	PreviewImage *prv = newdataadr(fd, old_prv);
	
	if (prv) {
		int i;
		for (i = 0; i < NUM_ICON_SIZES; ++i) {
			if (prv->rect[i]) {
				prv->rect[i] = newdataadr(fd, prv->rect[i]);
			}
			prv->gputexture[i] = NULL;
		}
	}
	
	return prv;
}

/* ************ READ ID *************** */

static void direct_link_id(FileData *fd, ID *id)
{
	/*link direct data of ID properties*/
	if (id->properties) {
		id->properties = newdataadr(fd, id->properties);
		/* this case means the data was written incorrectly, it should not happen */
		IDP_DirectLinkGroup_OrFree(&id->properties, (fd->flags & FD_FLAGS_SWITCH_ENDIAN), fd);
	}
}

/* ************ READ CurveMapping *************** */

/* cuma itself has been read! */
static void direct_link_curvemapping(FileData *fd, CurveMapping *cumap)
{
	int a;
	
	/* flag seems to be able to hang? Maybe old files... not bad to clear anyway */
	cumap->flag &= ~CUMA_PREMULLED;
	
	for (a = 0; a < CM_TOT; a++) {
		cumap->cm[a].curve = newdataadr(fd, cumap->cm[a].curve);
		cumap->cm[a].table = NULL;
		cumap->cm[a].premultable = NULL;
	}
}

/* ************ READ Brush *************** */
/* library brush linking after fileread */
static void lib_link_brush(FileData *fd, Main *main)
{
	Brush *brush;
	
	/* only link ID pointers */
	for (brush = main->brush.first; brush; brush = brush->id.next) {
		if (brush->id.flag & LIB_NEED_LINK) {
			brush->id.flag -= LIB_NEED_LINK;
			
			brush->mtex.tex = newlibadr_us(fd, brush->id.lib, brush->mtex.tex);
			brush->mask_mtex.tex = newlibadr_us(fd, brush->id.lib, brush->mask_mtex.tex);
			brush->clone.image = newlibadr_us(fd, brush->id.lib, brush->clone.image);
			brush->paint_curve = newlibadr_us(fd, brush->id.lib, brush->paint_curve);
		}
	}
}

static void direct_link_brush(FileData *fd, Brush *brush)
{
	/* brush itself has been read */

	/* fallof curve */
	brush->curve = newdataadr(fd, brush->curve);
	brush->gradient = newdataadr(fd, brush->gradient);

	if (brush->curve)
		direct_link_curvemapping(fd, brush->curve);
	else
		BKE_brush_curve_preset(brush, CURVE_PRESET_SHARP);

	brush->preview = NULL;
	brush->icon_imbuf = NULL;
}

/* ************ READ Palette *************** */
static void lib_link_palette(FileData *UNUSED(fd), Main *main)
{
	Palette *palette;

	/* only link ID pointers */
	for (palette = main->palettes.first; palette; palette = palette->id.next) {
		if (palette->id.flag & LIB_NEED_LINK) {
			palette->id.flag -= LIB_NEED_LINK;
		}
	}
}

static void direct_link_palette(FileData *fd, Palette *palette)
{
	/* palette itself has been read */
	link_list(fd, &palette->colors);
}

static void lib_link_paint_curve(FileData *UNUSED(fd), Main *main)
{
	PaintCurve *pc;

	/* only link ID pointers */
	for (pc = main->paintcurves.first; pc; pc = pc->id.next) {
		if (pc->id.flag & LIB_NEED_LINK) {
			pc->id.flag -= LIB_NEED_LINK;
		}
	}
}

static void direct_link_paint_curve(FileData *fd, PaintCurve *pc)
{
	pc->points = newdataadr(fd, pc->points);
}


static void direct_link_script(FileData *UNUSED(fd), Script *script)
{
	script->id.us = 1;
	SCRIPT_SET_NULL(script);
}


/* ************ READ PACKEDFILE *************** */

static PackedFile *direct_link_packedfile(FileData *fd, PackedFile *oldpf)
{
	PackedFile *pf = newpackedadr(fd, oldpf);

	if (pf) {
		pf->data = newpackedadr(fd, pf->data);
	}
	
	return pf;
}

/* ************ READ ANIMATION STUFF ***************** */

/* Legacy Data Support (for Version Patching) ----------------------------- */

// XXX deprecated - old animation system
static void lib_link_ipo(FileData *fd, Main *main)
{
	Ipo *ipo;
	
	for (ipo = main->ipo.first; ipo; ipo = ipo->id.next) {
		if (ipo->id.flag & LIB_NEED_LINK) {
			IpoCurve *icu;
			for (icu = ipo->curve.first; icu; icu = icu->next) {
				if (icu->driver)
					icu->driver->ob = newlibadr(fd, ipo->id.lib, icu->driver->ob);
			}
			ipo->id.flag -= LIB_NEED_LINK;
		}
	}
}

// XXX deprecated - old animation system
static void direct_link_ipo(FileData *fd, Ipo *ipo)
{
	IpoCurve *icu;

	link_list(fd, &(ipo->curve));
	
	for (icu = ipo->curve.first; icu; icu = icu->next) {
		icu->bezt = newdataadr(fd, icu->bezt);
		icu->bp = newdataadr(fd, icu->bp);
		icu->driver = newdataadr(fd, icu->driver);
	}
}

// XXX deprecated - old animation system
static void lib_link_nlastrips(FileData *fd, ID *id, ListBase *striplist)
{
	bActionStrip *strip;
	bActionModifier *amod;
	
	for (strip=striplist->first; strip; strip=strip->next) {
		strip->object = newlibadr(fd, id->lib, strip->object);
		strip->act = newlibadr_us(fd, id->lib, strip->act);
		strip->ipo = newlibadr(fd, id->lib, strip->ipo);
		for (amod = strip->modifiers.first; amod; amod = amod->next)
			amod->ob = newlibadr(fd, id->lib, amod->ob);
	}
}

// XXX deprecated - old animation system
static void direct_link_nlastrips(FileData *fd, ListBase *strips)
{
	bActionStrip *strip;
	
	link_list(fd, strips);
	
	for (strip = strips->first; strip; strip = strip->next)
		link_list(fd, &strip->modifiers);
}

// XXX deprecated - old animation system
static void lib_link_constraint_channels(FileData *fd, ID *id, ListBase *chanbase)
{
	bConstraintChannel *chan;

	for (chan=chanbase->first; chan; chan=chan->next) {
		chan->ipo = newlibadr_us(fd, id->lib, chan->ipo);
	}
}

/* Data Linking ----------------------------- */

static void lib_link_fmodifiers(FileData *fd, ID *id, ListBase *list)
{
	FModifier *fcm;
	
	for (fcm = list->first; fcm; fcm = fcm->next) {
		/* data for specific modifiers */
		switch (fcm->type) {
			case FMODIFIER_TYPE_PYTHON:
			{
				FMod_Python *data = (FMod_Python *)fcm->data;
				data->script = newlibadr(fd, id->lib, data->script);

				break;
			}
		}
	}
}

static void lib_link_fcurves(FileData *fd, ID *id, ListBase *list) 
{
	FCurve *fcu;
	
	if (list == NULL)
		return;
	
	/* relink ID-block references... */
	for (fcu = list->first; fcu; fcu = fcu->next) {
		/* driver data */
		if (fcu->driver) {
			ChannelDriver *driver = fcu->driver;
			DriverVar *dvar;
			
			for (dvar= driver->variables.first; dvar; dvar= dvar->next) {
				DRIVER_TARGETS_LOOPER(dvar)
				{
					/* only relink if still used */
					if (tarIndex < dvar->num_targets)
						dtar->id = newlibadr(fd, id->lib, dtar->id); 
					else
						dtar->id = NULL;
				}
				DRIVER_TARGETS_LOOPER_END
			}
		}
		
		/* modifiers */
		lib_link_fmodifiers(fd, id, &fcu->modifiers);
	}
}


/* NOTE: this assumes that link_list has already been called on the list */
static void direct_link_fmodifiers(FileData *fd, ListBase *list)
{
	FModifier *fcm;
	
	for (fcm = list->first; fcm; fcm = fcm->next) {
		/* relink general data */
		fcm->data  = newdataadr(fd, fcm->data);
		
		/* do relinking of data for specific types */
		switch (fcm->type) {
			case FMODIFIER_TYPE_GENERATOR:
			{
				FMod_Generator *data = (FMod_Generator *)fcm->data;
				
				data->coefficients = newdataadr(fd, data->coefficients);
				
				if (fd->flags & FD_FLAGS_SWITCH_ENDIAN) {
					BLI_endian_switch_float_array(data->coefficients, data->arraysize);
				}

				break;
			}
			case FMODIFIER_TYPE_ENVELOPE:
			{
				FMod_Envelope *data=  (FMod_Envelope *)fcm->data;
				
				data->data= newdataadr(fd, data->data);

				break;
			}
			case FMODIFIER_TYPE_PYTHON:
			{
				FMod_Python *data = (FMod_Python *)fcm->data;
				
				data->prop = newdataadr(fd, data->prop);
				IDP_DirectLinkGroup_OrFree(&data->prop, (fd->flags & FD_FLAGS_SWITCH_ENDIAN), fd);

				break;
			}
		}
	}
}

/* NOTE: this assumes that link_list has already been called on the list */
static void direct_link_fcurves(FileData *fd, ListBase *list)
{
	FCurve *fcu;
	
	/* link F-Curve data to F-Curve again (non ID-libs) */
	for (fcu = list->first; fcu; fcu = fcu->next) {
		/* curve data */
		fcu->bezt = newdataadr(fd, fcu->bezt);
		fcu->fpt = newdataadr(fd, fcu->fpt);
		
		/* rna path */
		fcu->rna_path = newdataadr(fd, fcu->rna_path);
		
		/* group */
		fcu->grp = newdataadr_ex(fd, fcu->grp, false);
		
		/* clear disabled flag - allows disabled drivers to be tried again ([#32155]),
		 * but also means that another method for "reviving disabled F-Curves" exists
		 */
		fcu->flag &= ~FCURVE_DISABLED;
		
		/* driver */
		fcu->driver= newdataadr(fd, fcu->driver);
		if (fcu->driver) {
			ChannelDriver *driver= fcu->driver;
			DriverVar *dvar;
			
			/* compiled expression data will need to be regenerated (old pointer may still be set here) */
			driver->expr_comp = NULL;
			
			/* give the driver a fresh chance - the operating environment may be different now 
			 * (addons, etc. may be different) so the driver namespace may be sane now [#32155]
			 */
			driver->flag &= ~DRIVER_FLAG_INVALID;
			
			/* relink variables, targets and their paths */
			link_list(fd, &driver->variables);
			for (dvar= driver->variables.first; dvar; dvar= dvar->next) {
				DRIVER_TARGETS_LOOPER(dvar)
				{
					/* only relink the targets being used */
					if (tarIndex < dvar->num_targets)
						dtar->rna_path = newdataadr(fd, dtar->rna_path);
					else
						dtar->rna_path = NULL;
				}
				DRIVER_TARGETS_LOOPER_END
			}
		}
		
		/* modifiers */
		link_list(fd, &fcu->modifiers);
		direct_link_fmodifiers(fd, &fcu->modifiers);
	}
}


static void lib_link_action(FileData *fd, Main *main)
{
	bAction *act;
	bActionChannel *chan;

	for (act = main->action.first; act; act = act->id.next) {
		if (act->id.flag & LIB_NEED_LINK) {
			act->id.flag -= LIB_NEED_LINK;
			
// XXX deprecated - old animation system <<<
			for (chan=act->chanbase.first; chan; chan=chan->next) {
				chan->ipo = newlibadr_us(fd, act->id.lib, chan->ipo);
				lib_link_constraint_channels(fd, &act->id, &chan->constraintChannels);
			}
// >>> XXX deprecated - old animation system
			
			lib_link_fcurves(fd, &act->id, &act->curves);
		}
	}
}

static void direct_link_action(FileData *fd, bAction *act)
{
	bActionChannel *achan; // XXX deprecated - old animation system
	bActionGroup *agrp;

	link_list(fd, &act->curves);
	link_list(fd, &act->chanbase); // XXX deprecated - old animation system
	link_list(fd, &act->groups);
	link_list(fd, &act->markers);

// XXX deprecated - old animation system <<<
	for (achan = act->chanbase.first; achan; achan=achan->next) {
		achan->grp = newdataadr(fd, achan->grp);
		
		link_list(fd, &achan->constraintChannels);
	}
// >>> XXX deprecated - old animation system

	direct_link_fcurves(fd, &act->curves);
	
	for (agrp = act->groups.first; agrp; agrp= agrp->next) {
		agrp->channels.first= newdataadr(fd, agrp->channels.first);
		agrp->channels.last= newdataadr(fd, agrp->channels.last);
	}
}

static void lib_link_nladata_strips(FileData *fd, ID *id, ListBase *list)
{
	NlaStrip *strip;
	
	for (strip = list->first; strip; strip = strip->next) {
		/* check strip's children */
		lib_link_nladata_strips(fd, id, &strip->strips);
		
		/* check strip's F-Curves */
		lib_link_fcurves(fd, id, &strip->fcurves);
		
		/* reassign the counted-reference to action */
		strip->act = newlibadr_us(fd, id->lib, strip->act);
		
		/* fix action id-root (i.e. if it comes from a pre 2.57 .blend file) */
		if ((strip->act) && (strip->act->idroot == 0))
			strip->act->idroot = GS(id->name);
	}
}

static void lib_link_nladata(FileData *fd, ID *id, ListBase *list)
{
	NlaTrack *nlt;
	
	/* we only care about the NLA strips inside the tracks */
	for (nlt = list->first; nlt; nlt = nlt->next) {
		lib_link_nladata_strips(fd, id, &nlt->strips);
	}
}

/* This handles Animato NLA-Strips linking 
 * NOTE: this assumes that link_list has already been called on the list 
 */
static void direct_link_nladata_strips(FileData *fd, ListBase *list)
{
	NlaStrip *strip;
	
	for (strip = list->first; strip; strip = strip->next) {
		/* strip's child strips */
		link_list(fd, &strip->strips);
		direct_link_nladata_strips(fd, &strip->strips);
		
		/* strip's F-Curves */
		link_list(fd, &strip->fcurves);
		direct_link_fcurves(fd, &strip->fcurves);
		
		/* strip's F-Modifiers */
		link_list(fd, &strip->modifiers);
		direct_link_fmodifiers(fd, &strip->modifiers);
	}
}

/* NOTE: this assumes that link_list has already been called on the list */
static void direct_link_nladata(FileData *fd, ListBase *list)
{
	NlaTrack *nlt;
	
	for (nlt = list->first; nlt; nlt = nlt->next) {
		/* relink list of strips */
		link_list(fd, &nlt->strips);
		
		/* relink strip data */
		direct_link_nladata_strips(fd, &nlt->strips);
	}
}

/* ------- */

static void lib_link_keyingsets(FileData *fd, ID *id, ListBase *list)
{
	KeyingSet *ks;
	KS_Path *ksp;
	
	/* here, we're only interested in the ID pointer stored in some of the paths */
	for (ks = list->first; ks; ks = ks->next) {
		for (ksp = ks->paths.first; ksp; ksp = ksp->next) {
			ksp->id= newlibadr(fd, id->lib, ksp->id); 
		}
	}
}

/* NOTE: this assumes that link_list has already been called on the list */
static void direct_link_keyingsets(FileData *fd, ListBase *list)
{
	KeyingSet *ks;
	KS_Path *ksp;
	
	/* link KeyingSet data to KeyingSet again (non ID-libs) */
	for (ks = list->first; ks; ks = ks->next) {
		/* paths */
		link_list(fd, &ks->paths);
		
		for (ksp = ks->paths.first; ksp; ksp = ksp->next) {
			/* rna path */
			ksp->rna_path= newdataadr(fd, ksp->rna_path);
		}
	}
}

/* ------- */

static void lib_link_animdata(FileData *fd, ID *id, AnimData *adt)
{
	if (adt == NULL)
		return;
	
	/* link action data */
	adt->action= newlibadr_us(fd, id->lib, adt->action);
	adt->tmpact= newlibadr_us(fd, id->lib, adt->tmpact);
	
	/* fix action id-roots (i.e. if they come from a pre 2.57 .blend file) */
	if ((adt->action) && (adt->action->idroot == 0))
		adt->action->idroot = GS(id->name);
	if ((adt->tmpact) && (adt->tmpact->idroot == 0))
		adt->tmpact->idroot = GS(id->name);
	
	/* link drivers */
	lib_link_fcurves(fd, id, &adt->drivers);
	
	/* overrides don't have lib-link for now, so no need to do anything */
	
	/* link NLA-data */
	lib_link_nladata(fd, id, &adt->nla_tracks);
}

static void direct_link_animdata(FileData *fd, AnimData *adt)
{
	/* NOTE: must have called newdataadr already before doing this... */
	if (adt == NULL)
		return;
	
	/* link drivers */
	link_list(fd, &adt->drivers);
	direct_link_fcurves(fd, &adt->drivers);
	
	/* link overrides */
	// TODO...
	
	/* link NLA-data */
	link_list(fd, &adt->nla_tracks);
	direct_link_nladata(fd, &adt->nla_tracks);
	
	/* relink active track/strip - even though strictly speaking this should only be used
	 * if we're in 'tweaking mode', we need to be able to have this loaded back for
	 * undo, but also since users may not exit tweakmode before saving (#24535)
	 */
	// TODO: it's not really nice that anyone should be able to save the file in this
	//		state, but it's going to be too hard to enforce this single case...
	adt->act_track = newdataadr(fd, adt->act_track);
	adt->actstrip = newdataadr(fd, adt->actstrip);
}	

/* ************ READ MOTION PATHS *************** */

/* direct data for cache */
static void direct_link_motionpath(FileData *fd, bMotionPath *mpath)
{
	/* sanity check */
	if (mpath == NULL)
		return;
	
	/* relink points cache */
	mpath->points = newdataadr(fd, mpath->points);
}

/* ************ READ NODE TREE *************** */

static void lib_link_node_socket(FileData *fd, ID *UNUSED(id), bNodeSocket *sock)
{
	/* Link ID Properties -- and copy this comment EXACTLY for easy finding
	 * of library blocks that implement this.*/
	if (sock->prop)
		IDP_LibLinkProperty(sock->prop, (fd->flags & FD_FLAGS_SWITCH_ENDIAN), fd);
}

/* singe node tree (also used for material/scene trees), ntree is not NULL */
static void lib_link_ntree(FileData *fd, ID *id, bNodeTree *ntree)
{
	bNode *node;
	bNodeSocket *sock;
	
	if (ntree->adt) lib_link_animdata(fd, &ntree->id, ntree->adt);
	
	ntree->gpd = newlibadr_us(fd, id->lib, ntree->gpd);
	
	for (node = ntree->nodes.first; node; node = node->next) {
		/* Link ID Properties -- and copy this comment EXACTLY for easy finding
		 * of library blocks that implement this.*/
		if (node->prop)
			IDP_LibLinkProperty(node->prop, (fd->flags & FD_FLAGS_SWITCH_ENDIAN), fd);
		
		node->id= newlibadr_us(fd, id->lib, node->id);

		for (sock = node->inputs.first; sock; sock = sock->next)
			lib_link_node_socket(fd, id, sock);
		for (sock = node->outputs.first; sock; sock = sock->next)
			lib_link_node_socket(fd, id, sock);
	}
	
	for (sock = ntree->inputs.first; sock; sock = sock->next)
		lib_link_node_socket(fd, id, sock);
	for (sock = ntree->outputs.first; sock; sock = sock->next)
		lib_link_node_socket(fd, id, sock);
}

/* library ntree linking after fileread */
static void lib_link_nodetree(FileData *fd, Main *main)
{
	bNodeTree *ntree;
	
	/* only link ID pointers */
	for (ntree = main->nodetree.first; ntree; ntree = ntree->id.next) {
		if (ntree->id.flag & LIB_NEED_LINK) {
			ntree->id.flag -= LIB_NEED_LINK;
			lib_link_ntree(fd, &ntree->id, ntree);
		}
	}
}

/* get node tree stored locally in other IDs */
static bNodeTree *nodetree_from_id(ID *id)
{
	if (!id)
		return NULL;
	switch (GS(id->name)) {
		case ID_SCE: return ((Scene *)id)->nodetree;
		case ID_MA: return ((Material *)id)->nodetree;
		case ID_WO: return ((World *)id)->nodetree;
		case ID_LA: return ((Lamp *)id)->nodetree;
		case ID_TE: return ((Tex *)id)->nodetree;
		case ID_LS: return ((FreestyleLineStyle *)id)->nodetree;
	}
	return NULL;
}

/* updates group node socket identifier so that
 * external links to/from the group node are preserved.
 */
static void lib_node_do_versions_group_indices(bNode *gnode)
{
	bNodeTree *ngroup = (bNodeTree*)gnode->id;
	bNodeSocket *sock;
	bNodeLink *link;
	
	for (sock=gnode->outputs.first; sock; sock = sock->next) {
		int old_index = sock->to_index;
		
		for (link = ngroup->links.first; link; link = link->next) {
			if (link->tonode == NULL && link->fromsock->own_index == old_index) {
				strcpy(sock->identifier, link->fromsock->identifier);
				/* deprecated */
				sock->own_index = link->fromsock->own_index;
				sock->to_index = 0;
				sock->groupsock = NULL;
			}
		}
	}
	for (sock=gnode->inputs.first; sock; sock = sock->next) {
		int old_index = sock->to_index;
		
		for (link = ngroup->links.first; link; link = link->next) {
			if (link->fromnode == NULL && link->tosock->own_index == old_index) {
				strcpy(sock->identifier, link->tosock->identifier);
				/* deprecated */
				sock->own_index = link->tosock->own_index;
				sock->to_index = 0;
				sock->groupsock = NULL;
			}
		}
	}
}

/* verify types for nodes and groups, all data has to be read */
/* open = 0: appending/linking, open = 1: open new file (need to clean out dynamic
 * typedefs */
static void lib_verify_nodetree(Main *main, int UNUSED(open))
{
	bNodeTree *ntree;
	
	/* this crashes blender on undo/redo */
#if 0
		if (open == 1) {
			reinit_nodesystem();
		}
#endif
	
	/* set node->typeinfo pointers */
	FOREACH_NODETREE(main, ntree, id) {
		ntreeSetTypes(NULL, ntree);
	} FOREACH_NODETREE_END
	
	/* verify static socket templates */
	FOREACH_NODETREE(main, ntree, id) {
		bNode *node;
		for (node=ntree->nodes.first; node; node=node->next)
			node_verify_socket_templates(ntree, node);
	} FOREACH_NODETREE_END
	
	{
		bool has_old_groups = false;
		/* XXX this should actually be part of do_versions, but since we need
		 * finished library linking, it is not possible there. Instead in do_versions
		 * we have set the NTREE_DO_VERSIONS_GROUP_EXPOSE_2_56_2 flag, so at this point we can do the
		 * actual group node updates.
		 */
		for (ntree = main->nodetree.first; ntree; ntree = ntree->id.next) {
			if (ntree->flag & NTREE_DO_VERSIONS_GROUP_EXPOSE_2_56_2)
				has_old_groups = 1;
		}
		
		if (has_old_groups) {
			FOREACH_NODETREE(main, ntree, id) {
				/* updates external links for all group nodes in a tree */
				bNode *node;
				for (node = ntree->nodes.first; node; node = node->next) {
					if (node->type == NODE_GROUP) {
						bNodeTree *ngroup = (bNodeTree*)node->id;
						if (ngroup && (ngroup->flag & NTREE_DO_VERSIONS_GROUP_EXPOSE_2_56_2))
							lib_node_do_versions_group_indices(node);
					}
				}
			} FOREACH_NODETREE_END
		}
		
		for (ntree = main->nodetree.first; ntree; ntree = ntree->id.next)
			ntree->flag &= ~NTREE_DO_VERSIONS_GROUP_EXPOSE_2_56_2;
	}
	
	{
		/* Convert the previously used ntree->inputs/ntree->outputs lists to interface nodes.
		 * Pre 2.56.2 node trees automatically have all unlinked sockets exposed already
		 * (see NTREE_DO_VERSIONS_GROUP_EXPOSE_2_56_2).
		 *
		 * XXX this should actually be part of do_versions,
		 * but needs valid typeinfo pointers to create interface nodes.
		 *
		 * Note: theoretically only needed in node groups (main->nodetree),
		 * but due to a temporary bug such links could have been added in all trees,
		 * so have to clean up all of them ...
		 */
		
		FOREACH_NODETREE(main, ntree, id) {
			if (ntree->flag & NTREE_DO_VERSIONS_CUSTOMNODES_GROUP) {
				bNode *input_node = NULL, *output_node = NULL;
				int num_inputs = 0, num_outputs = 0;
				bNodeLink *link, *next_link;
				/* Only create new interface nodes for actual older files.
				 * New file versions already have input/output nodes with duplicate links,
				 * in that case just remove the invalid links.
				 */
				const bool create_io_nodes = (ntree->flag & NTREE_DO_VERSIONS_CUSTOMNODES_GROUP_CREATE_INTERFACE) != 0;
				
				float input_locx = 1000000.0f, input_locy = 0.0f;
				float output_locx = -1000000.0f, output_locy = 0.0f;
				/* rough guess, not nice but we don't have access to UI constants here ... */
				static const float offsetx = 42 + 3*20 + 20;
				/*static const float offsety = 0.0f;*/
				
				if (create_io_nodes) {
					if (ntree->inputs.first)
						input_node = nodeAddStaticNode(NULL, ntree, NODE_GROUP_INPUT);
					
					if (ntree->outputs.first)
						output_node = nodeAddStaticNode(NULL, ntree, NODE_GROUP_OUTPUT);
				}
				
				/* Redirect links from/to the node tree interface to input/output node.
				 * If the fromnode/tonode pointers are NULL, this means a link from/to
				 * the ntree interface sockets, which need to be redirected to new interface nodes.
				 */
				for (link = ntree->links.first; link; link = next_link) {
					bool free_link = false;
					next_link = link->next;
					
					if (link->fromnode == NULL) {
						if (input_node) {
							link->fromnode = input_node;
							link->fromsock = node_group_input_find_socket(input_node, link->fromsock->identifier);
							++num_inputs;
							
							if (link->tonode) {
								if (input_locx > link->tonode->locx - offsetx)
									input_locx = link->tonode->locx - offsetx;
								input_locy += link->tonode->locy;
							}
						}
						else {
							free_link = true;
						}
					}
					
					if (link->tonode == NULL) {
						if (output_node) {
							link->tonode = output_node;
							link->tosock = node_group_output_find_socket(output_node, link->tosock->identifier);
							++num_outputs;
							
							if (link->fromnode) {
								if (output_locx < link->fromnode->locx + offsetx)
									output_locx = link->fromnode->locx + offsetx;
								output_locy += link->fromnode->locy;
							}
						}
						else {
							free_link = true;
						}
					}
					
					if (free_link)
						nodeRemLink(ntree, link);
				}
				
				if (num_inputs > 0) {
					input_locy /= num_inputs;
					input_node->locx = input_locx;
					input_node->locy = input_locy;
				}
				if (num_outputs > 0) {
					output_locy /= num_outputs;
					output_node->locx = output_locx;
					output_node->locy = output_locy;
				}
				
				/* clear do_versions flags */
				ntree->flag &= ~(NTREE_DO_VERSIONS_CUSTOMNODES_GROUP | NTREE_DO_VERSIONS_CUSTOMNODES_GROUP_CREATE_INTERFACE);
			}
		}
		FOREACH_NODETREE_END
	}
	
	/* verify all group user nodes */
	for (ntree = main->nodetree.first; ntree; ntree = ntree->id.next) {
		ntreeVerifyNodes(main, &ntree->id);
	}
	
	/* make update calls where necessary */
	{
		FOREACH_NODETREE(main, ntree, id) {
			/* make an update call for the tree */
			ntreeUpdateTree(main, ntree);
		} FOREACH_NODETREE_END
	}
}

static void direct_link_node_socket(FileData *fd, bNodeSocket *sock)
{
	sock->prop = newdataadr(fd, sock->prop);
	IDP_DirectLinkGroup_OrFree(&sock->prop, (fd->flags & FD_FLAGS_SWITCH_ENDIAN), fd);
	
	sock->link = newdataadr(fd, sock->link);
	sock->typeinfo = NULL;
	sock->storage = newdataadr(fd, sock->storage);
	sock->default_value = newdataadr(fd, sock->default_value);
	sock->cache = NULL;
}

/* ntree itself has been read! */
static void direct_link_nodetree(FileData *fd, bNodeTree *ntree)
{
	/* note: writing and reading goes in sync, for speed */
	bNode *node;
	bNodeSocket *sock;
	bNodeLink *link;
	
	ntree->init = 0;		/* to set callbacks and force setting types */
	ntree->is_updating = false;
	ntree->typeinfo= NULL;
	ntree->interface_type = NULL;
	
	ntree->progress = NULL;
	ntree->execdata = NULL;
	ntree->duplilock = NULL;

	ntree->adt = newdataadr(fd, ntree->adt);
	direct_link_animdata(fd, ntree->adt);
	
	ntree->id.flag &= ~(LIB_ID_RECALC|LIB_ID_RECALC_DATA);

	link_list(fd, &ntree->nodes);
	for (node = ntree->nodes.first; node; node = node->next) {
		node->typeinfo = NULL;
		
		link_list(fd, &node->inputs);
		link_list(fd, &node->outputs);
		
		node->prop = newdataadr(fd, node->prop);
		IDP_DirectLinkGroup_OrFree(&node->prop, (fd->flags & FD_FLAGS_SWITCH_ENDIAN), fd);
		
		link_list(fd, &node->internal_links);
		for (link = node->internal_links.first; link; link = link->next) {
			link->fromnode = newdataadr(fd, link->fromnode);
			link->fromsock = newdataadr(fd, link->fromsock);
			link->tonode = newdataadr(fd, link->tonode);
			link->tosock = newdataadr(fd, link->tosock);
		}
		
		if (node->type == CMP_NODE_MOVIEDISTORTION) {
			node->storage = newmclipadr(fd, node->storage);
		}
		else {
			node->storage = newdataadr(fd, node->storage);
		}
		
		if (node->storage) {
			/* could be handlerized at some point */
			if (ntree->type==NTREE_SHADER) {
				if (node->type==SH_NODE_CURVE_VEC || node->type==SH_NODE_CURVE_RGB) {
					direct_link_curvemapping(fd, node->storage);
				}
				else if (node->type==SH_NODE_SCRIPT) {
					NodeShaderScript *nss = (NodeShaderScript *) node->storage;
					nss->bytecode = newdataadr(fd, nss->bytecode);
				}
			}
			else if (ntree->type==NTREE_COMPOSIT) {
				if (ELEM(node->type, CMP_NODE_TIME, CMP_NODE_CURVE_VEC, CMP_NODE_CURVE_RGB, CMP_NODE_HUECORRECT))
					direct_link_curvemapping(fd, node->storage);
				else if (ELEM(node->type, CMP_NODE_IMAGE, CMP_NODE_VIEWER, CMP_NODE_SPLITVIEWER))
					((ImageUser *)node->storage)->ok = 1;
			}
			else if ( ntree->type==NTREE_TEXTURE) {
				if (node->type==TEX_NODE_CURVE_RGB || node->type==TEX_NODE_CURVE_TIME)
					direct_link_curvemapping(fd, node->storage);
				else if (node->type==TEX_NODE_IMAGE)
					((ImageUser *)node->storage)->ok = 1;
			}
		}
	}
	link_list(fd, &ntree->links);
	
	/* and we connect the rest */
	for (node = ntree->nodes.first; node; node = node->next) {
		node->parent = newdataadr(fd, node->parent);
		node->lasty = 0;
		
		for (sock = node->inputs.first; sock; sock = sock->next)
			direct_link_node_socket(fd, sock);
		for (sock = node->outputs.first; sock; sock = sock->next)
			direct_link_node_socket(fd, sock);
	}
	
	/* interface socket lists */
	link_list(fd, &ntree->inputs);
	link_list(fd, &ntree->outputs);
	for (sock = ntree->inputs.first; sock; sock = sock->next)
		direct_link_node_socket(fd, sock);
	for (sock = ntree->outputs.first; sock; sock = sock->next)
		direct_link_node_socket(fd, sock);
	
	for (link = ntree->links.first; link; link= link->next) {
		link->fromnode = newdataadr(fd, link->fromnode);
		link->tonode = newdataadr(fd, link->tonode);
		link->fromsock = newdataadr(fd, link->fromsock);
		link->tosock = newdataadr(fd, link->tosock);
	}
	
#if 0
	if (ntree->previews) {
		bNodeInstanceHash *new_previews = BKE_node_instance_hash_new("node previews");
		bNodeInstanceHashIterator iter;
		
		NODE_INSTANCE_HASH_ITER(iter, ntree->previews) {
			bNodePreview *preview = BKE_node_instance_hash_iterator_get_value(&iter);
			if (preview) {
				bNodePreview *new_preview = newimaadr(fd, preview);
				if (new_preview) {
					bNodeInstanceKey key = BKE_node_instance_hash_iterator_get_key(&iter);
					BKE_node_instance_hash_insert(new_previews, key, new_preview);
				}
			}
		}
		BKE_node_instance_hash_free(ntree->previews, NULL);
		ntree->previews = new_previews;
	}
#else
	/* XXX TODO */
	ntree->previews = NULL;
#endif
	
	/* type verification is in lib-link */
}

/* ************ READ ARMATURE ***************** */

/* temp struct used to transport needed info to lib_link_constraint_cb() */
typedef struct tConstraintLinkData {
	FileData *fd;
	ID *id;
} tConstraintLinkData;
/* callback function used to relink constraint ID-links */
static void lib_link_constraint_cb(bConstraint *UNUSED(con), ID **idpoin, bool is_reference, void *userdata)
{
	tConstraintLinkData *cld= (tConstraintLinkData *)userdata;
	
	/* for reference types, we need to increment the usercounts on load... */
	if (is_reference) {
		/* reference type - with usercount */
		*idpoin = newlibadr_us(cld->fd, cld->id->lib, *idpoin);
	}
	else {
		/* target type - no usercount needed */
		*idpoin = newlibadr(cld->fd, cld->id->lib, *idpoin);
	}
}

static void lib_link_constraints(FileData *fd, ID *id, ListBase *conlist)
{
	tConstraintLinkData cld;
	bConstraint *con;
	
	/* legacy fixes */
	for (con = conlist->first; con; con=con->next) {
		/* patch for error introduced by changing constraints (dunno how) */
		/* if con->data type changes, dna cannot resolve the pointer! (ton) */
		if (con->data == NULL) {
			con->type = CONSTRAINT_TYPE_NULL;
		}
		/* own ipo, all constraints have it */
		con->ipo = newlibadr_us(fd, id->lib, con->ipo); // XXX deprecated - old animation system
	}
	
	/* relink all ID-blocks used by the constraints */
	cld.fd = fd;
	cld.id = id;
	
	BKE_constraints_id_loop(conlist, lib_link_constraint_cb, &cld);
}

static void direct_link_constraints(FileData *fd, ListBase *lb)
{
	bConstraint *con;
	
	link_list(fd, lb);
	for (con=lb->first; con; con=con->next) {
		con->data = newdataadr(fd, con->data);
		
		switch (con->type) {
			case CONSTRAINT_TYPE_PYTHON:
			{
				bPythonConstraint *data= con->data;
				
				link_list(fd, &data->targets);
				
				data->prop = newdataadr(fd, data->prop);
				IDP_DirectLinkGroup_OrFree(&data->prop, (fd->flags & FD_FLAGS_SWITCH_ENDIAN), fd);
				break;
			}
			case CONSTRAINT_TYPE_SPLINEIK:
			{
				bSplineIKConstraint *data= con->data;

				data->points= newdataadr(fd, data->points);
				break;
			}
			case CONSTRAINT_TYPE_KINEMATIC:
			{
				bKinematicConstraint *data = con->data;

				con->lin_error = 0.f;
				con->rot_error = 0.f;

				/* version patch for runtime flag, was not cleared in some case */
				data->flag &= ~CONSTRAINT_IK_AUTO;
				break;
			}
			case CONSTRAINT_TYPE_CHILDOF:
			{
				/* XXX version patch, in older code this flag wasn't always set, and is inherent to type */
				if (con->ownspace == CONSTRAINT_SPACE_POSE)
					con->flag |= CONSTRAINT_SPACEONCE;
				break;
			}
		}
	}
}

static void lib_link_pose(FileData *fd, Main *bmain, Object *ob, bPose *pose)
{
	bPoseChannel *pchan;
	bArmature *arm = ob->data;
	int rebuild = 0;
	
	if (!pose || !arm)
		return;
	
	/* always rebuild to match proxy or lib changes, but on Undo */
	if (fd->memfile == NULL)
		if (ob->proxy || (ob->id.lib==NULL && arm->id.lib))
			rebuild = 1;
	
	if (ob->proxy) {
		/* sync proxy layer */
		if (pose->proxy_layer)
			arm->layer = pose->proxy_layer;
		
		/* sync proxy active bone */
		if (pose->proxy_act_bone[0]) {
			Bone *bone = BKE_armature_find_bone_name(arm, pose->proxy_act_bone);
			if (bone)
				arm->act_bone = bone;
		}
	}
	
	for (pchan = pose->chanbase.first; pchan; pchan=pchan->next) {
		lib_link_constraints(fd, (ID *)ob, &pchan->constraints);
		
		/* hurms... loop in a loop, but yah... later... (ton) */
		pchan->bone = BKE_armature_find_bone_name(arm, pchan->name);
		
		pchan->custom = newlibadr_us(fd, arm->id.lib, pchan->custom);
		if (pchan->bone == NULL)
			rebuild= 1;
		else if (ob->id.lib==NULL && arm->id.lib) {
			/* local pose selection copied to armature, bit hackish */
			pchan->bone->flag &= ~BONE_SELECTED;
			pchan->bone->flag |= pchan->selectflag;
		}
	}
	
	if (rebuild) {
		DAG_id_tag_update_ex(bmain, &ob->id, OB_RECALC_OB | OB_RECALC_DATA | OB_RECALC_TIME);
		BKE_pose_tag_recalc(bmain, pose);
	}
}

static void lib_link_armature(FileData *fd, Main *main)
{
	bArmature *arm;
	
	for (arm = main->armature.first; arm; arm = arm->id.next) {
		if (arm->id.flag & LIB_NEED_LINK) {
			if (arm->adt) lib_link_animdata(fd, &arm->id, arm->adt);
			arm->id.flag -= LIB_NEED_LINK;
		}
	}
}

static void direct_link_bones(FileData *fd, Bone *bone)
{
	Bone *child;
	
	bone->parent = newdataadr(fd, bone->parent);
	bone->prop = newdataadr(fd, bone->prop);
	IDP_DirectLinkGroup_OrFree(&bone->prop, (fd->flags & FD_FLAGS_SWITCH_ENDIAN), fd);
		
	bone->flag &= ~BONE_DRAW_ACTIVE;
	
	link_list(fd, &bone->childbase);
	
	for (child=bone->childbase.first; child; child=child->next)
		direct_link_bones(fd, child);
}

static void direct_link_armature(FileData *fd, bArmature *arm)
{
	Bone *bone;
	
	link_list(fd, &arm->bonebase);
	arm->edbo = NULL;
	arm->sketch = NULL;
	
	arm->adt = newdataadr(fd, arm->adt);
	direct_link_animdata(fd, arm->adt);
	
	for (bone = arm->bonebase.first; bone; bone = bone->next) {
		direct_link_bones(fd, bone);
	}
	
	arm->act_bone = newdataadr(fd, arm->act_bone);
	arm->act_edbone = NULL;
}

/* ************ READ CAMERA ***************** */

static void lib_link_camera(FileData *fd, Main *main)
{
	Camera *ca;
	
	for (ca = main->camera.first; ca; ca = ca->id.next) {
		if (ca->id.flag & LIB_NEED_LINK) {
			if (ca->adt) lib_link_animdata(fd, &ca->id, ca->adt);
			
			ca->ipo = newlibadr_us(fd, ca->id.lib, ca->ipo); // XXX deprecated - old animation system
			
			ca->dof_ob = newlibadr_us(fd, ca->id.lib, ca->dof_ob);
			
			ca->id.flag -= LIB_NEED_LINK;
		}
	}
}

static void direct_link_camera(FileData *fd, Camera *ca)
{
	ca->adt = newdataadr(fd, ca->adt);
	direct_link_animdata(fd, ca->adt);
}


/* ************ READ LAMP ***************** */

static void lib_link_lamp(FileData *fd, Main *main)
{
	Lamp *la;
	MTex *mtex;
	int a;
	
	for (la = main->lamp.first; la; la = la->id.next) {
		if (la->id.flag & LIB_NEED_LINK) {
			if (la->adt) lib_link_animdata(fd, &la->id, la->adt);
			
			for (a = 0; a < MAX_MTEX; a++) {
				mtex = la->mtex[a];
				if (mtex) {
					mtex->tex = newlibadr_us(fd, la->id.lib, mtex->tex);
					mtex->object = newlibadr(fd, la->id.lib, mtex->object);
				}
			}
			
			la->ipo = newlibadr_us(fd, la->id.lib, la->ipo); // XXX deprecated - old animation system
			
			if (la->nodetree) {
				lib_link_ntree(fd, &la->id, la->nodetree);
				la->nodetree->id.lib = la->id.lib;
			}
			
			la->id.flag -= LIB_NEED_LINK;
		}
	}
}

static void direct_link_lamp(FileData *fd, Lamp *la)
{
	int a;
	
	la->adt = newdataadr(fd, la->adt);
	direct_link_animdata(fd, la->adt);
	
	for (a=0; a<MAX_MTEX; a++) {
		la->mtex[a] = newdataadr(fd, la->mtex[a]);
	}
	
	la->curfalloff = newdataadr(fd, la->curfalloff);
	if (la->curfalloff)
		direct_link_curvemapping(fd, la->curfalloff);

	la->nodetree= newdataadr(fd, la->nodetree);
	if (la->nodetree) {
		direct_link_id(fd, &la->nodetree->id);
		direct_link_nodetree(fd, la->nodetree);
	}
	
	la->preview = direct_link_preview_image(fd, la->preview);
}

/* ************ READ keys ***************** */

void blo_do_versions_key_uidgen(Key *key)
{
	KeyBlock *block;

	key->uidgen = 1;
	for (block = key->block.first; block; block = block->next) {
		block->uid = key->uidgen++;
	}
}

static void lib_link_key(FileData *fd, Main *main)
{
	Key *key;
	
	for (key = main->key.first; key; key = key->id.next) {
		/*check if we need to generate unique ids for the shapekeys*/
		if (!key->uidgen) {
			blo_do_versions_key_uidgen(key);
		}
		
		if (key->id.flag & LIB_NEED_LINK) {
			if (key->adt) lib_link_animdata(fd, &key->id, key->adt);
			
			key->ipo = newlibadr_us(fd, key->id.lib, key->ipo); // XXX deprecated - old animation system
			key->from = newlibadr(fd, key->id.lib, key->from);
			
			key->id.flag -= LIB_NEED_LINK;
		}
	}
}

static void switch_endian_keyblock(Key *key, KeyBlock *kb)
{
	int elemsize, a, b;
	char *data;
	
	elemsize = key->elemsize;
	data = kb->data;
	
	for (a = 0; a < kb->totelem; a++) {
		const char *cp = key->elemstr;
		char *poin = data;
		
		while (cp[0]) {  /* cp[0] == amount */
			switch (cp[1]) {  /* cp[1] = type */
				case IPO_FLOAT:
				case IPO_BPOINT:
				case IPO_BEZTRIPLE:
					b = cp[0];
					BLI_endian_switch_float_array((float *)poin, b);
					poin += sizeof(float) * b;
					break;
			}
			
			cp += 2;
		}
		data += elemsize;
	}
}

static void direct_link_key(FileData *fd, Key *key)
{
	KeyBlock *kb;
	
	link_list(fd, &(key->block));
	
	key->adt = newdataadr(fd, key->adt);
	direct_link_animdata(fd, key->adt);
		
	key->refkey= newdataadr(fd, key->refkey);
	
	for (kb = key->block.first; kb; kb = kb->next) {
		kb->data = newdataadr(fd, kb->data);
		
		if (fd->flags & FD_FLAGS_SWITCH_ENDIAN)
			switch_endian_keyblock(key, kb);
	}
}

/* ************ READ mball ***************** */

static void lib_link_mball(FileData *fd, Main *main)
{
	MetaBall *mb;
	int a;
	
	for (mb = main->mball.first; mb; mb = mb->id.next) {
		if (mb->id.flag & LIB_NEED_LINK) {
			if (mb->adt) lib_link_animdata(fd, &mb->id, mb->adt);
			
			for (a = 0; a < mb->totcol; a++) 
				mb->mat[a] = newlibadr_us(fd, mb->id.lib, mb->mat[a]);
			
			mb->ipo = newlibadr_us(fd, mb->id.lib, mb->ipo); // XXX deprecated - old animation system
			
			mb->id.flag -= LIB_NEED_LINK;
		}
	}
}

static void direct_link_mball(FileData *fd, MetaBall *mb)
{
	mb->adt = newdataadr(fd, mb->adt);
	direct_link_animdata(fd, mb->adt);
	
	mb->mat = newdataadr(fd, mb->mat);
	test_pointer_array(fd, (void **)&mb->mat);
	
	link_list(fd, &(mb->elems));
	
	BLI_listbase_clear(&mb->disp);
	mb->editelems = NULL;
/*	mb->edit_elems.first= mb->edit_elems.last= NULL;*/
	mb->lastelem = NULL;
}

/* ************ READ WORLD ***************** */

static void lib_link_world(FileData *fd, Main *main)
{
	World *wrld;
	MTex *mtex;
	int a;
	
	for (wrld = main->world.first; wrld; wrld = wrld->id.next) {
		if (wrld->id.flag & LIB_NEED_LINK) {
			if (wrld->adt) lib_link_animdata(fd, &wrld->id, wrld->adt);
			
			wrld->ipo = newlibadr_us(fd, wrld->id.lib, wrld->ipo); // XXX deprecated - old animation system
			
			for (a=0; a < MAX_MTEX; a++) {
				mtex = wrld->mtex[a];
				if (mtex) {
					mtex->tex = newlibadr_us(fd, wrld->id.lib, mtex->tex);
					mtex->object = newlibadr(fd, wrld->id.lib, mtex->object);
				}
			}
			
			if (wrld->nodetree) {
				lib_link_ntree(fd, &wrld->id, wrld->nodetree);
				wrld->nodetree->id.lib = wrld->id.lib;
			}
			
			wrld->id.flag -= LIB_NEED_LINK;
		}
	}
}

static void direct_link_world(FileData *fd, World *wrld)
{
	int a;
	
	wrld->adt = newdataadr(fd, wrld->adt);
	direct_link_animdata(fd, wrld->adt);
	
	for (a = 0; a < MAX_MTEX; a++) {
		wrld->mtex[a] = newdataadr(fd, wrld->mtex[a]);
	}
	
	wrld->nodetree = newdataadr(fd, wrld->nodetree);
	if (wrld->nodetree) {
		direct_link_id(fd, &wrld->nodetree->id);
		direct_link_nodetree(fd, wrld->nodetree);
	}
	
	wrld->preview = direct_link_preview_image(fd, wrld->preview);
	BLI_listbase_clear(&wrld->gpumaterial);
}


/* ************ READ VFONT ***************** */

static void lib_link_vfont(FileData *UNUSED(fd), Main *main)
{
	VFont *vf;
	
	for (vf = main->vfont.first; vf; vf = vf->id.next) {
		if (vf->id.flag & LIB_NEED_LINK) {
			vf->id.flag -= LIB_NEED_LINK;
		}
	}
}

static void direct_link_vfont(FileData *fd, VFont *vf)
{
	vf->data = NULL;
	vf->temp_pf = NULL;
	vf->packedfile = direct_link_packedfile(fd, vf->packedfile);
}

/* ************ READ TEXT ****************** */

static void lib_link_text(FileData *UNUSED(fd), Main *main)
{
	Text *text;
	
	for (text = main->text.first; text; text = text->id.next) {
		if (text->id.flag & LIB_NEED_LINK) {
			text->id.flag -= LIB_NEED_LINK;
		}
	}
}

static void direct_link_text(FileData *fd, Text *text)
{
	TextLine *ln;
	
	text->name = newdataadr(fd, text->name);
	
	text->undo_pos = -1;
	text->undo_len = TXT_INIT_UNDO;
	text->undo_buf = MEM_mallocN(text->undo_len, "undo buf");
	
	text->compiled = NULL;
	
#if 0
	if (text->flags & TXT_ISEXT) {
		BKE_text_reload(text);
		}
		/* else { */
#endif
	
	link_list(fd, &text->lines);
	
	text->curl = newdataadr(fd, text->curl);
	text->sell = newdataadr(fd, text->sell);
	
	for (ln = text->lines.first; ln; ln = ln->next) {
		ln->line = newdataadr(fd, ln->line);
		ln->format = NULL;
		
		if (ln->len != (int) strlen(ln->line)) {
			printf("Error loading text, line lengths differ\n");
			ln->len = strlen(ln->line);
		}
	}
	
	text->flags = (text->flags) & ~TXT_ISEXT;
	
	text->id.us = 1;
}

/* ************ READ IMAGE ***************** */

static void lib_link_image(FileData *fd, Main *main)
{
	Image *ima;
	
	for (ima = main->image.first; ima; ima = ima->id.next) {
		if (ima->id.flag & LIB_NEED_LINK) {
			if (ima->id.properties) IDP_LibLinkProperty(ima->id.properties, (fd->flags & FD_FLAGS_SWITCH_ENDIAN), fd);
			
			ima->id.flag -= LIB_NEED_LINK;
		}
	}
}

static void direct_link_image(FileData *fd, Image *ima)
{
	ImagePackedFile *imapf;

	/* for undo system, pointers could be restored */
	if (fd->imamap)
		ima->cache = newimaadr(fd, ima->cache);
	else
		ima->cache = NULL;

	/* if not restored, we keep the binded opengl index */
	if (!ima->cache) {
		ima->bindcode = 0;
		ima->tpageflag &= ~IMA_GLBIND_IS_DATA;
		ima->gputexture = NULL;
		ima->rr = NULL;
	}

	ima->repbind = NULL;
	
	/* undo system, try to restore render buffers */
	if (fd->imamap) {
		int a;
		
		for (a = 0; a < IMA_MAX_RENDER_SLOT; a++)
			ima->renders[a] = newimaadr(fd, ima->renders[a]);
	}
	else {
		memset(ima->renders, 0, sizeof(ima->renders));
		ima->last_render_slot = ima->render_slot;
	}

	link_list(fd, &(ima->views));
	link_list(fd, &(ima->packedfiles));

	if (ima->packedfiles.first) {
		for (imapf = ima->packedfiles.first; imapf; imapf = imapf->next) {
			imapf->packedfile = direct_link_packedfile(fd, imapf->packedfile);
		}
		ima->packedfile = NULL;
	}
	else {
		ima->packedfile = direct_link_packedfile(fd, ima->packedfile);
	}

	BLI_listbase_clear(&ima->anims);
	ima->preview = direct_link_preview_image(fd, ima->preview);
	ima->stereo3d_format = newdataadr(fd, ima->stereo3d_format);
	ima->ok = 1;
}


/* ************ READ CURVE ***************** */

static void lib_link_curve(FileData *fd, Main *main)
{
	Curve *cu;
	int a;
	
	for (cu = main->curve.first; cu; cu = cu->id.next) {
		if (cu->id.flag & LIB_NEED_LINK) {
			if (cu->adt) lib_link_animdata(fd, &cu->id, cu->adt);
			
			for (a = 0; a < cu->totcol; a++) 
				cu->mat[a] = newlibadr_us(fd, cu->id.lib, cu->mat[a]);
			
			cu->bevobj = newlibadr(fd, cu->id.lib, cu->bevobj);
			cu->taperobj = newlibadr(fd, cu->id.lib, cu->taperobj);
			cu->textoncurve = newlibadr(fd, cu->id.lib, cu->textoncurve);
			cu->vfont = newlibadr_us(fd, cu->id.lib, cu->vfont);
			cu->vfontb = newlibadr_us(fd, cu->id.lib, cu->vfontb);
			cu->vfonti = newlibadr_us(fd, cu->id.lib, cu->vfonti);
			cu->vfontbi = newlibadr_us(fd, cu->id.lib, cu->vfontbi);
			
			cu->ipo = newlibadr_us(fd, cu->id.lib, cu->ipo); // XXX deprecated - old animation system
			cu->key = newlibadr_us(fd, cu->id.lib, cu->key);
			
			cu->id.flag -= LIB_NEED_LINK;
		}
	}
}


static void switch_endian_knots(Nurb *nu)
{
	if (nu->knotsu) {
		BLI_endian_switch_float_array(nu->knotsu, KNOTSU(nu));
	}
	if (nu->knotsv) {
		BLI_endian_switch_float_array(nu->knotsv, KNOTSV(nu));
	}
}

static void direct_link_curve(FileData *fd, Curve *cu)
{
	Nurb *nu;
	TextBox *tb;
	
	cu->adt= newdataadr(fd, cu->adt);
	direct_link_animdata(fd, cu->adt);
	
	cu->mat = newdataadr(fd, cu->mat);
	test_pointer_array(fd, (void **)&cu->mat);
	cu->str = newdataadr(fd, cu->str);
	cu->strinfo= newdataadr(fd, cu->strinfo);
	cu->tb = newdataadr(fd, cu->tb);

	if (cu->vfont == NULL) {
		link_list(fd, &(cu->nurb));
	}
	else {
		cu->nurb.first=cu->nurb.last= NULL;
		
		tb = MEM_callocN(MAXTEXTBOX*sizeof(TextBox), "TextBoxread");
		if (cu->tb) {
			memcpy(tb, cu->tb, cu->totbox*sizeof(TextBox));
			MEM_freeN(cu->tb);
			cu->tb = tb;
		}
		else {
			cu->totbox = 1;
			cu->actbox = 1;
			cu->tb = tb;
			cu->tb[0].w = cu->linewidth;
		}
		if (cu->wordspace == 0.0f) cu->wordspace = 1.0f;
	}

	cu->editnurb = NULL;
	cu->editfont = NULL;
	
	for (nu = cu->nurb.first; nu; nu = nu->next) {
		nu->bezt = newdataadr(fd, nu->bezt);
		nu->bp = newdataadr(fd, nu->bp);
		nu->knotsu = newdataadr(fd, nu->knotsu);
		nu->knotsv = newdataadr(fd, nu->knotsv);
		if (cu->vfont == NULL) nu->charidx = 0;
		
		if (fd->flags & FD_FLAGS_SWITCH_ENDIAN) {
			switch_endian_knots(nu);
		}
	}
	cu->bb = NULL;
}

/* ************ READ TEX ***************** */

static void lib_link_texture(FileData *fd, Main *main)
{
	Tex *tex;
	
	for (tex = main->tex.first; tex; tex = tex->id.next) {
		if (tex->id.flag & LIB_NEED_LINK) {
			if (tex->adt) lib_link_animdata(fd, &tex->id, tex->adt);
			
			tex->ima = newlibadr_us(fd, tex->id.lib, tex->ima);
			tex->ipo = newlibadr_us(fd, tex->id.lib, tex->ipo);
			if (tex->env)
				tex->env->object = newlibadr(fd, tex->id.lib, tex->env->object);
			if (tex->pd)
				tex->pd->object = newlibadr(fd, tex->id.lib, tex->pd->object);
			if (tex->vd)
				tex->vd->object = newlibadr(fd, tex->id.lib, tex->vd->object);
			if (tex->ot)
				tex->ot->object = newlibadr(fd, tex->id.lib, tex->ot->object);
			
			if (tex->nodetree) {
				lib_link_ntree(fd, &tex->id, tex->nodetree);
				tex->nodetree->id.lib = tex->id.lib;
			}
			
			tex->id.flag -= LIB_NEED_LINK;
		}
	}
}

static void direct_link_texture(FileData *fd, Tex *tex)
{
	tex->adt = newdataadr(fd, tex->adt);
	direct_link_animdata(fd, tex->adt);

	tex->coba = newdataadr(fd, tex->coba);
	tex->env = newdataadr(fd, tex->env);
	if (tex->env) {
		tex->env->ima = NULL;
		memset(tex->env->cube, 0, 6 * sizeof(void *));
		tex->env->ok= 0;
	}
	tex->pd = newdataadr(fd, tex->pd);
	if (tex->pd) {
		tex->pd->point_tree = NULL;
		tex->pd->coba = newdataadr(fd, tex->pd->coba);
		tex->pd->falloff_curve = newdataadr(fd, tex->pd->falloff_curve);
		if (tex->pd->falloff_curve) {
			direct_link_curvemapping(fd, tex->pd->falloff_curve);
		}
	}
	
	tex->vd = newdataadr(fd, tex->vd);
	if (tex->vd) {
		tex->vd->dataset = NULL;
		tex->vd->ok = 0;
	}
	else {
		if (tex->type == TEX_VOXELDATA)
			tex->vd = MEM_callocN(sizeof(VoxelData), "direct_link_texture VoxelData");
	}
	
	tex->ot = newdataadr(fd, tex->ot);
	
	tex->nodetree = newdataadr(fd, tex->nodetree);
	if (tex->nodetree) {
		direct_link_id(fd, &tex->nodetree->id);
		direct_link_nodetree(fd, tex->nodetree);
	}
	
	tex->preview = direct_link_preview_image(fd, tex->preview);
	
	tex->iuser.ok = 1;
}



/* ************ READ MATERIAL ***************** */

static void lib_link_material(FileData *fd, Main *main)
{
	Material *ma;
	MTex *mtex;
	int a;
	
	for (ma = main->mat.first; ma; ma = ma->id.next) {
		if (ma->id.flag & LIB_NEED_LINK) {
			if (ma->adt) lib_link_animdata(fd, &ma->id, ma->adt);
			
			/* Link ID Properties -- and copy this comment EXACTLY for easy finding
			 * of library blocks that implement this.*/
			if (ma->id.properties) IDP_LibLinkProperty(ma->id.properties, (fd->flags & FD_FLAGS_SWITCH_ENDIAN), fd);
			
			ma->ipo = newlibadr_us(fd, ma->id.lib, ma->ipo);
			ma->group = newlibadr_us(fd, ma->id.lib, ma->group);
			
			for (a = 0; a < MAX_MTEX; a++) {
				mtex = ma->mtex[a];
				if (mtex) {
					mtex->tex = newlibadr_us(fd, ma->id.lib, mtex->tex);
					mtex->object = newlibadr(fd, ma->id.lib, mtex->object);
				}
			}
			
			if (ma->nodetree) {
				lib_link_ntree(fd, &ma->id, ma->nodetree);
				ma->nodetree->id.lib = ma->id.lib;
			}
			
			ma->id.flag -= LIB_NEED_LINK;
		}
	}
}

static void direct_link_material(FileData *fd, Material *ma)
{
	int a;
	
	ma->adt = newdataadr(fd, ma->adt);
	direct_link_animdata(fd, ma->adt);
	
	for (a = 0; a < MAX_MTEX; a++) {
		ma->mtex[a] = newdataadr(fd, ma->mtex[a]);
	}
	ma->texpaintslot = NULL;

	ma->ramp_col = newdataadr(fd, ma->ramp_col);
	ma->ramp_spec = newdataadr(fd, ma->ramp_spec);
	
	ma->nodetree = newdataadr(fd, ma->nodetree);
	if (ma->nodetree) {
		direct_link_id(fd, &ma->nodetree->id);
		direct_link_nodetree(fd, ma->nodetree);
	}
	
	ma->preview = direct_link_preview_image(fd, ma->preview);
	BLI_listbase_clear(&ma->gpumaterial);
}

/* ************ READ PARTICLE SETTINGS ***************** */
/* update this also to writefile.c */
static const char *ptcache_data_struct[] = {
	"", // BPHYS_DATA_INDEX
	"", // BPHYS_DATA_LOCATION
	"", // BPHYS_DATA_VELOCITY
	"", // BPHYS_DATA_ROTATION
	"", // BPHYS_DATA_AVELOCITY / BPHYS_DATA_XCONST */
	"", // BPHYS_DATA_SIZE:
	"", // BPHYS_DATA_TIMES:
	"BoidData" // case BPHYS_DATA_BOIDS:
};

static void direct_link_pointcache_cb(FileData *fd, void *data)
{
	PTCacheMem *pm = data;
	PTCacheExtra *extra;
	int i;
	for (i = 0; i < BPHYS_TOT_DATA; i++) {
		pm->data[i] = newdataadr(fd, pm->data[i]);

		/* the cache saves non-struct data without DNA */
		if (pm->data[i] && ptcache_data_struct[i][0]=='\0' && (fd->flags & FD_FLAGS_SWITCH_ENDIAN)) {
			int tot = (BKE_ptcache_data_size (i) * pm->totpoint) / sizeof(int); /* data_size returns bytes */
			int *poin = pm->data[i];

			BLI_endian_switch_int32_array(poin, tot);
		}
	}

	link_list(fd, &pm->extradata);

	for (extra=pm->extradata.first; extra; extra=extra->next)
		extra->data = newdataadr(fd, extra->data);
}

static void direct_link_pointcache(FileData *fd, PointCache *cache)
{
	if ((cache->flag & PTCACHE_DISK_CACHE)==0) {
		link_list_ex(fd, &cache->mem_cache, direct_link_pointcache_cb);
	}
	else
		BLI_listbase_clear(&cache->mem_cache);
	
	cache->flag &= ~PTCACHE_SIMULATION_VALID;
	cache->simframe = 0;
	cache->edit = NULL;
	cache->free_edit = NULL;
	cache->cached_frames = NULL;
}

static void direct_link_pointcache_list(FileData *fd, ListBase *ptcaches, PointCache **ocache, int force_disk)
{
	if (ptcaches->first) {
		PointCache *cache= NULL;
		link_list(fd, ptcaches);
		for (cache=ptcaches->first; cache; cache=cache->next) {
			direct_link_pointcache(fd, cache);
			if (force_disk) {
				cache->flag |= PTCACHE_DISK_CACHE;
				cache->step = 1;
			}
		}
		
		*ocache = newdataadr(fd, *ocache);
	}
	else if (*ocache) {
		/* old "single" caches need to be linked too */
		*ocache = newdataadr(fd, *ocache);
		direct_link_pointcache(fd, *ocache);
		if (force_disk) {
			(*ocache)->flag |= PTCACHE_DISK_CACHE;
			(*ocache)->step = 1;
		}
		
		ptcaches->first = ptcaches->last = *ocache;
	}
}

static void lib_link_partdeflect(FileData *fd, ID *id, PartDeflect *pd)
{
	if (pd && pd->tex)
		pd->tex = newlibadr_us(fd, id->lib, pd->tex);
	if (pd && pd->f_source)
		pd->f_source = newlibadr_us(fd, id->lib, pd->f_source);
}

static void lib_link_particlesettings(FileData *fd, Main *main)
{
	ParticleSettings *part;
	ParticleDupliWeight *dw;
	MTex *mtex;
	int a;
	
	for (part = main->particle.first; part; part = part->id.next) {
		if (part->id.flag & LIB_NEED_LINK) {
			if (part->adt) lib_link_animdata(fd, &part->id, part->adt);
			part->ipo = newlibadr_us(fd, part->id.lib, part->ipo); // XXX deprecated - old animation system
			
			part->dup_ob = newlibadr(fd, part->id.lib, part->dup_ob);
			part->dup_group = newlibadr(fd, part->id.lib, part->dup_group);
			part->eff_group = newlibadr(fd, part->id.lib, part->eff_group);
			part->bb_ob = newlibadr(fd, part->id.lib, part->bb_ob);
			
			lib_link_partdeflect(fd, &part->id, part->pd);
			lib_link_partdeflect(fd, &part->id, part->pd2);
			
			if (part->effector_weights)
				part->effector_weights->group = newlibadr(fd, part->id.lib, part->effector_weights->group);
			
			if (part->dupliweights.first && part->dup_group) {
				int index_ok = 0;
				/* check for old files without indices (all indexes 0) */
				if (BLI_listbase_is_single(&part->dupliweights)) {
					/* special case for only one object in the group */
					index_ok = 1;
				}
				else {
					for (dw = part->dupliweights.first; dw; dw = dw->next) {
						if (dw->index > 0) {
							index_ok = 1;
							break;
						}
					}
				}

				if (index_ok) {
					/* if we have indexes, let's use them */
					for (dw = part->dupliweights.first; dw; dw = dw->next) {
						GroupObject *go = (GroupObject *)BLI_findlink(&part->dup_group->gobject, dw->index);
						dw->ob = go ? go->ob : NULL;
					}
				}
				else {
					/* otherwise try to get objects from own library (won't work on library linked groups) */
					for (dw = part->dupliweights.first; dw; dw = dw->next) {
						dw->ob = newlibadr(fd, part->id.lib, dw->ob);
					}
				}
			}
			else {
				BLI_listbase_clear(&part->dupliweights);
			}
			
			if (part->boids) {
				BoidState *state = part->boids->states.first;
				BoidRule *rule;
				for (; state; state=state->next) {
					rule = state->rules.first;
					for (; rule; rule=rule->next) {
						switch (rule->type) {
							case eBoidRuleType_Goal:
							case eBoidRuleType_Avoid:
							{
								BoidRuleGoalAvoid *brga = (BoidRuleGoalAvoid*)rule;
								brga->ob = newlibadr(fd, part->id.lib, brga->ob);
								break;
							}
							case eBoidRuleType_FollowLeader:
							{
								BoidRuleFollowLeader *brfl = (BoidRuleFollowLeader*)rule;
								brfl->ob = newlibadr(fd, part->id.lib, brfl->ob);
								break;
							}
						}
					}
				}
			}

			for (a = 0; a < MAX_MTEX; a++) {
				mtex= part->mtex[a];
				if (mtex) {
					mtex->tex = newlibadr_us(fd, part->id.lib, mtex->tex);
					mtex->object = newlibadr(fd, part->id.lib, mtex->object);
				}
			}
			
			part->id.flag -= LIB_NEED_LINK;
		}
	}
}

static void direct_link_partdeflect(PartDeflect *pd)
{
	if (pd) pd->rng = NULL;
}

static void direct_link_particlesettings(FileData *fd, ParticleSettings *part)
{
	int a;
	
	part->adt = newdataadr(fd, part->adt);
	part->pd = newdataadr(fd, part->pd);
	part->pd2 = newdataadr(fd, part->pd2);

	direct_link_animdata(fd, part->adt);
	direct_link_partdeflect(part->pd);
	direct_link_partdeflect(part->pd2);

	part->clumpcurve = newdataadr(fd, part->clumpcurve);
	if (part->clumpcurve)
		direct_link_curvemapping(fd, part->clumpcurve);
	part->roughcurve = newdataadr(fd, part->roughcurve);
	if (part->roughcurve)
		direct_link_curvemapping(fd, part->roughcurve);

	part->effector_weights = newdataadr(fd, part->effector_weights);
	if (!part->effector_weights)
		part->effector_weights = BKE_add_effector_weights(part->eff_group);

	link_list(fd, &part->dupliweights);

	part->boids = newdataadr(fd, part->boids);
	part->fluid = newdataadr(fd, part->fluid);

	if (part->boids) {
		BoidState *state;
		link_list(fd, &part->boids->states);
		
		for (state=part->boids->states.first; state; state=state->next) {
			link_list(fd, &state->rules);
			link_list(fd, &state->conditions);
			link_list(fd, &state->actions);
		}
	}
	for (a = 0; a < MAX_MTEX; a++) {
		part->mtex[a] = newdataadr(fd, part->mtex[a]);
	}
}

static void lib_link_particlesystems(FileData *fd, Object *ob, ID *id, ListBase *particles)
{
	ParticleSystem *psys, *psysnext;

	for (psys=particles->first; psys; psys=psysnext) {
		psysnext = psys->next;
		
		psys->part = newlibadr_us(fd, id->lib, psys->part);
		if (psys->part) {
			ParticleTarget *pt = psys->targets.first;
			
			for (; pt; pt=pt->next)
				pt->ob=newlibadr(fd, id->lib, pt->ob);
			
			psys->parent = newlibadr(fd, id->lib, psys->parent);
			psys->target_ob = newlibadr(fd, id->lib, psys->target_ob);
			
			if (psys->clmd) {
				/* XXX - from reading existing code this seems correct but intended usage of
				 * pointcache /w cloth should be added in 'ParticleSystem' - campbell */
				psys->clmd->point_cache = psys->pointcache;
				psys->clmd->ptcaches.first = psys->clmd->ptcaches.last= NULL;
				psys->clmd->coll_parms->group = newlibadr(fd, id->lib, psys->clmd->coll_parms->group);
				psys->clmd->modifier.error = NULL;
			}
		}
		else {
			/* particle modifier must be removed before particle system */
			ParticleSystemModifierData *psmd = psys_get_modifier(ob, psys);
			BLI_remlink(&ob->modifiers, psmd);
			modifier_free((ModifierData *)psmd);
			
			BLI_remlink(particles, psys);
			MEM_freeN(psys);
		}
	}
}
static void direct_link_particlesystems(FileData *fd, ListBase *particles)
{
	ParticleSystem *psys;
	ParticleData *pa;
	int a;
	
	for (psys=particles->first; psys; psys=psys->next) {
		psys->particles=newdataadr(fd, psys->particles);
		
		if (psys->particles && psys->particles->hair) {
			for (a=0, pa=psys->particles; a<psys->totpart; a++, pa++)
				pa->hair=newdataadr(fd, pa->hair);
		}
		
		if (psys->particles && psys->particles->keys) {
			for (a=0, pa=psys->particles; a<psys->totpart; a++, pa++) {
				pa->keys= NULL;
				pa->totkey= 0;
			}
			
			psys->flag &= ~PSYS_KEYED;
		}
		
		if (psys->particles && psys->particles->boid) {
			pa = psys->particles;
			pa->boid = newdataadr(fd, pa->boid);
			for (a=1, pa++; a<psys->totpart; a++, pa++)
				pa->boid = (pa-1)->boid + 1;
		}
		else if (psys->particles) {
			for (a=0, pa=psys->particles; a<psys->totpart; a++, pa++)
				pa->boid = NULL;
		}
		
		psys->fluid_springs = newdataadr(fd, psys->fluid_springs);
		
		psys->child = newdataadr(fd, psys->child);
		psys->effectors = NULL;
		
		link_list(fd, &psys->targets);
		
		psys->edit = NULL;
		psys->free_edit = NULL;
		psys->pathcache = NULL;
		psys->childcache = NULL;
		BLI_listbase_clear(&psys->pathcachebufs);
		BLI_listbase_clear(&psys->childcachebufs);
		psys->pdd = NULL;
		psys->renderdata = NULL;
		
		if (psys->clmd) {
			psys->clmd = newdataadr(fd, psys->clmd);
			psys->clmd->clothObject = NULL;
			psys->clmd->hairdata = NULL;
			
			psys->clmd->sim_parms= newdataadr(fd, psys->clmd->sim_parms);
			psys->clmd->coll_parms= newdataadr(fd, psys->clmd->coll_parms);
			
			if (psys->clmd->sim_parms) {
				psys->clmd->sim_parms->effector_weights = NULL;
				if (psys->clmd->sim_parms->presets > 10)
					psys->clmd->sim_parms->presets = 0;
			}
			
			psys->hair_in_dm = psys->hair_out_dm = NULL;
			psys->clmd->solver_result = NULL;
		}

		direct_link_pointcache_list(fd, &psys->ptcaches, &psys->pointcache, 0);
		if (psys->clmd) {
			psys->clmd->point_cache = psys->pointcache;
		}

		psys->tree = NULL;
		psys->bvhtree = NULL;
	}
	return;
}

/* ************ READ MESH ***************** */

static void lib_link_mtface(FileData *fd, Mesh *me, MTFace *mtface, int totface)
{
	MTFace *tf= mtface;
	int i;
	
	/* Add pseudo-references (not fake users!) to images used by texface. A
	 * little bogus; it would be better if each mesh consistently added one ref
	 * to each image it used. - z0r */
	for (i = 0; i < totface; i++, tf++) {
		tf->tpage= newlibadr(fd, me->id.lib, tf->tpage);
		if (tf->tpage && tf->tpage->id.us==0)
			tf->tpage->id.us= 1;
	}
}

static void lib_link_customdata_mtface(FileData *fd, Mesh *me, CustomData *fdata, int totface)
{
	int i;
	for (i = 0; i < fdata->totlayer; i++) {
		CustomDataLayer *layer = &fdata->layers[i];
		
		if (layer->type == CD_MTFACE)
			lib_link_mtface(fd, me, layer->data, totface);
	}

}

static void lib_link_customdata_mtpoly(FileData *fd, Mesh *me, CustomData *pdata, int totface)
{
	int i;

	for (i=0; i < pdata->totlayer; i++) {
		CustomDataLayer *layer = &pdata->layers[i];
		
		if (layer->type == CD_MTEXPOLY) {
			MTexPoly *tf= layer->data;
			int j;
			
			for (j = 0; j < totface; j++, tf++) {
				tf->tpage = newlibadr(fd, me->id.lib, tf->tpage);
				if (tf->tpage && tf->tpage->id.us == 0) {
					tf->tpage->id.us = 1;
				}
			}
		}
	}
}

static void lib_link_mesh(FileData *fd, Main *main)
{
	Mesh *me;
	
	for (me = main->mesh.first; me; me = me->id.next) {
		if (me->id.flag & LIB_NEED_LINK) {
			int i;
			
			/* Link ID Properties -- and copy this comment EXACTLY for easy finding
			 * of library blocks that implement this.*/
			if (me->id.properties) IDP_LibLinkProperty(me->id.properties, (fd->flags & FD_FLAGS_SWITCH_ENDIAN), fd);
			if (me->adt) lib_link_animdata(fd, &me->id, me->adt);
			
			/* this check added for python created meshes */
			if (me->mat) {
				for (i = 0; i < me->totcol; i++) {
					me->mat[i] = newlibadr_us(fd, me->id.lib, me->mat[i]);
				}
			}
			else {
				me->totcol = 0;
			}

			me->ipo = newlibadr_us(fd, me->id.lib, me->ipo); // XXX: deprecated: old anim sys
			me->key = newlibadr_us(fd, me->id.lib, me->key);
			me->texcomesh = newlibadr_us(fd, me->id.lib, me->texcomesh);
			
			lib_link_customdata_mtface(fd, me, &me->fdata, me->totface);
			lib_link_customdata_mtpoly(fd, me, &me->pdata, me->totpoly);
			if (me->mr && me->mr->levels.first)
				lib_link_customdata_mtface(fd, me, &me->mr->fdata,
							   ((MultiresLevel*)me->mr->levels.first)->totface);
		}
	}

	/* convert texface options to material */
	convert_tface_mt(fd, main);

	for (me = main->mesh.first; me; me = me->id.next) {
		if (me->id.flag & LIB_NEED_LINK) {
			/*check if we need to convert mfaces to mpolys*/
			if (me->totface && !me->totpoly) {
				/* temporarily switch main so that reading from
				 * external CustomData works */
				Main *gmain = G.main;
				G.main = main;
				
				BKE_mesh_do_versions_convert_mfaces_to_mpolys(me);
				
				G.main = gmain;
			}

			/*
			 * Re-tessellate, even if the polys were just created from tessfaces, this
			 * is important because it:
			 *  - fill the CD_ORIGINDEX layer
			 *  - gives consistency of tessface between loading from a file and
			 *    converting an edited BMesh back into a mesh (i.e. it replaces
			 *    quad tessfaces in a loaded mesh immediately, instead of lazily
			 *    waiting until edit mode has been entered/exited, making it easier
			 *    to recognize problems that would otherwise only show up after edits).
			 */
#ifdef USE_TESSFACE_DEFAULT
			BKE_mesh_tessface_calc(me);
#else
			BKE_mesh_tessface_clear(me);
#endif

			me->id.flag -= LIB_NEED_LINK;
		}
	}
}

static void direct_link_dverts(FileData *fd, int count, MDeformVert *mdverts)
{
	int i;
	
	if (mdverts == NULL) {
		return;
	}
	
	for (i = count; i > 0; i--, mdverts++) {
		/*convert to vgroup allocation system*/
		MDeformWeight *dw;
		if (mdverts->dw && (dw = newdataadr(fd, mdverts->dw))) {
			const ssize_t dw_len = mdverts->totweight * sizeof(MDeformWeight);
			void *dw_tmp = MEM_mallocN(dw_len, "direct_link_dverts");
			memcpy(dw_tmp, dw, dw_len);
			mdverts->dw = dw_tmp;
			MEM_freeN(dw);
		}
		else {
			mdverts->dw = NULL;
			mdverts->totweight = 0;
		}
	}
}

static void direct_link_mdisps(FileData *fd, int count, MDisps *mdisps, int external)
{
	if (mdisps) {
		int i;
		
		for (i = 0; i < count; ++i) {
			mdisps[i].disps = newdataadr(fd, mdisps[i].disps);
			mdisps[i].hidden = newdataadr(fd, mdisps[i].hidden);
			
			if (mdisps[i].totdisp && !mdisps[i].level) {
				/* this calculation is only correct for loop mdisps;
				 * if loading pre-BMesh face mdisps this will be
				 * overwritten with the correct value in
				 * bm_corners_to_loops() */
				float gridsize = sqrtf(mdisps[i].totdisp);
				mdisps[i].level = (int)(logf(gridsize - 1.0f) / (float)M_LN2) + 1;
			}
			
			if ((fd->flags & FD_FLAGS_SWITCH_ENDIAN) && (mdisps[i].disps)) {
				/* DNA_struct_switch_endian doesn't do endian swap for (*disps)[] */
				/* this does swap for data written at write_mdisps() - readfile.c */
				BLI_endian_switch_float_array(*mdisps[i].disps, mdisps[i].totdisp * 3);
			}
			if (!external && !mdisps[i].disps)
				mdisps[i].totdisp = 0;
		}
	}
}

static void direct_link_grid_paint_mask(FileData *fd, int count, GridPaintMask *grid_paint_mask)
{
	if (grid_paint_mask) {
		int i;
		
		for (i = 0; i < count; ++i) {
			GridPaintMask *gpm = &grid_paint_mask[i];
			if (gpm->data)
				gpm->data = newdataadr(fd, gpm->data);
		}
	}
}

/*this isn't really a public api function, so prototyped here*/
static void direct_link_customdata(FileData *fd, CustomData *data, int count)
{
	int i = 0;
	
	data->layers = newdataadr(fd, data->layers);
	
	/* annoying workaround for bug [#31079] loading legacy files with
	 * no polygons _but_ have stale customdata */
	if (UNLIKELY(count == 0 && data->layers == NULL && data->totlayer != 0)) {
		CustomData_reset(data);
		return;
	}
	
	data->external = newdataadr(fd, data->external);
	
	while (i < data->totlayer) {
		CustomDataLayer *layer = &data->layers[i];
		
		if (layer->flag & CD_FLAG_EXTERNAL)
			layer->flag &= ~CD_FLAG_IN_MEMORY;

		layer->flag &= ~CD_FLAG_NOFREE;
		
		if (CustomData_verify_versions(data, i)) {
			layer->data = newdataadr(fd, layer->data);
			if (layer->type == CD_MDISPS)
				direct_link_mdisps(fd, count, layer->data, layer->flag & CD_FLAG_EXTERNAL);
			else if (layer->type == CD_GRID_PAINT_MASK)
				direct_link_grid_paint_mask(fd, count, layer->data);
			i++;
		}
	}
	
	CustomData_update_typemap(data);
}

static void direct_link_mesh(FileData *fd, Mesh *mesh)
{
	mesh->mat= newdataadr(fd, mesh->mat);
	test_pointer_array(fd, (void **)&mesh->mat);
	
	mesh->mvert = newdataadr(fd, mesh->mvert);
	mesh->medge = newdataadr(fd, mesh->medge);
	mesh->mface = newdataadr(fd, mesh->mface);
	mesh->mloop = newdataadr(fd, mesh->mloop);
	mesh->mpoly = newdataadr(fd, mesh->mpoly);
	mesh->tface = newdataadr(fd, mesh->tface);
	mesh->mtface = newdataadr(fd, mesh->mtface);
	mesh->mcol = newdataadr(fd, mesh->mcol);
	mesh->dvert = newdataadr(fd, mesh->dvert);
	mesh->mloopcol = newdataadr(fd, mesh->mloopcol);
	mesh->mloopuv = newdataadr(fd, mesh->mloopuv);
	mesh->mtpoly = newdataadr(fd, mesh->mtpoly);
	mesh->mselect = newdataadr(fd, mesh->mselect);
	
	/* animdata */
	mesh->adt = newdataadr(fd, mesh->adt);
	direct_link_animdata(fd, mesh->adt);
	
	/* normally direct_link_dverts should be called in direct_link_customdata,
	 * but for backwards compat in do_versions to work we do it here */
	direct_link_dverts(fd, mesh->totvert, mesh->dvert);
	
	direct_link_customdata(fd, &mesh->vdata, mesh->totvert);
	direct_link_customdata(fd, &mesh->edata, mesh->totedge);
	direct_link_customdata(fd, &mesh->fdata, mesh->totface);
	direct_link_customdata(fd, &mesh->ldata, mesh->totloop);
	direct_link_customdata(fd, &mesh->pdata, mesh->totpoly);

	mesh->bb = NULL;
	mesh->edit_btmesh = NULL;
	
	/* happens with old files */
	if (mesh->mselect == NULL) {
		mesh->totselect = 0;
	}

	if (mesh->mloopuv || mesh->mtpoly) {
		/* for now we have to ensure texpoly and mloopuv layers are aligned
		 * in the future we may allow non-aligned layers */
		BKE_mesh_cd_validate(mesh);
	}

	/* Multires data */
	mesh->mr= newdataadr(fd, mesh->mr);
	if (mesh->mr) {
		MultiresLevel *lvl;
		
		link_list(fd, &mesh->mr->levels);
		lvl = mesh->mr->levels.first;
		
		direct_link_customdata(fd, &mesh->mr->vdata, lvl->totvert);
		direct_link_dverts(fd, lvl->totvert, CustomData_get(&mesh->mr->vdata, 0, CD_MDEFORMVERT));
		direct_link_customdata(fd, &mesh->mr->fdata, lvl->totface);
		
		mesh->mr->edge_flags = newdataadr(fd, mesh->mr->edge_flags);
		mesh->mr->edge_creases = newdataadr(fd, mesh->mr->edge_creases);
		
		mesh->mr->verts = newdataadr(fd, mesh->mr->verts);
		
		/* If mesh has the same number of vertices as the
		 * highest multires level, load the current mesh verts
		 * into multires and discard the old data. Needed
		 * because some saved files either do not have a verts
		 * array, or the verts array contains out-of-date
		 * data. */
		if (mesh->totvert == ((MultiresLevel*)mesh->mr->levels.last)->totvert) {
			if (mesh->mr->verts)
				MEM_freeN(mesh->mr->verts);
			mesh->mr->verts = MEM_dupallocN(mesh->mvert);
		}
			
		for (; lvl; lvl = lvl->next) {
			lvl->verts = newdataadr(fd, lvl->verts);
			lvl->faces = newdataadr(fd, lvl->faces);
			lvl->edges = newdataadr(fd, lvl->edges);
			lvl->colfaces = newdataadr(fd, lvl->colfaces);
		}
	}

	/* if multires is present but has no valid vertex data,
	 * there's no way to recover it; silently remove multires */
	if (mesh->mr && !mesh->mr->verts) {
		multires_free(mesh->mr);
		mesh->mr = NULL;
	}
	
	if ((fd->flags & FD_FLAGS_SWITCH_ENDIAN) && mesh->tface) {
		TFace *tf = mesh->tface;
		int i;
		
		for (i = 0; i < mesh->totface; i++, tf++) {
			BLI_endian_switch_uint32_array(tf->col, 4);
		}
	}
}

/* ************ READ LATTICE ***************** */

static void lib_link_latt(FileData *fd, Main *main)
{
	Lattice *lt;
	
	for (lt = main->latt.first; lt; lt = lt->id.next) {
		if (lt->id.flag & LIB_NEED_LINK) {
			if (lt->adt) lib_link_animdata(fd, &lt->id, lt->adt);
			
			lt->ipo = newlibadr_us(fd, lt->id.lib, lt->ipo); // XXX deprecated - old animation system
			lt->key = newlibadr_us(fd, lt->id.lib, lt->key);
			
			lt->id.flag -= LIB_NEED_LINK;
		}
	}
}

static void direct_link_latt(FileData *fd, Lattice *lt)
{
	lt->def = newdataadr(fd, lt->def);
	
	lt->dvert = newdataadr(fd, lt->dvert);
	direct_link_dverts(fd, lt->pntsu*lt->pntsv*lt->pntsw, lt->dvert);
	
	lt->editlatt = NULL;
	
	lt->adt = newdataadr(fd, lt->adt);
	direct_link_animdata(fd, lt->adt);
}


/* ************ READ OBJECT ***************** */

static void lib_link_modifiers__linkModifiers(
        void *userData, Object *ob, ID **idpoin, int cd_flag)
{
	FileData *fd = userData;

	*idpoin = newlibadr(fd, ob->id.lib, *idpoin);
	if (*idpoin != NULL && (cd_flag & IDWALK_USER) != 0) {
		(*idpoin)->us++;
	}
}
static void lib_link_modifiers(FileData *fd, Object *ob)
{
	modifiers_foreachIDLink(ob, lib_link_modifiers__linkModifiers, fd);
}

static void lib_link_object(FileData *fd, Main *main)
{
	Object *ob;
	PartEff *paf;
	bSensor *sens;
	bController *cont;
	bActuator *act;
	void *poin;
	int warn=0, a;
	
	for (ob = main->object.first; ob; ob = ob->id.next) {
		if (ob->id.flag & LIB_NEED_LINK) {
			if (ob->id.properties) IDP_LibLinkProperty(ob->id.properties, (fd->flags & FD_FLAGS_SWITCH_ENDIAN), fd);
			if (ob->adt) lib_link_animdata(fd, &ob->id, ob->adt);
			
// XXX deprecated - old animation system <<<
			ob->ipo = newlibadr_us(fd, ob->id.lib, ob->ipo);
			ob->action = newlibadr_us(fd, ob->id.lib, ob->action);
// >>> XXX deprecated - old animation system

			ob->parent = newlibadr(fd, ob->id.lib, ob->parent);
			ob->track = newlibadr(fd, ob->id.lib, ob->track);
			ob->poselib = newlibadr_us(fd, ob->id.lib, ob->poselib);
			ob->dup_group = newlibadr_us(fd, ob->id.lib, ob->dup_group);
			
			ob->proxy = newlibadr_us(fd, ob->id.lib, ob->proxy);
			if (ob->proxy) {
				/* paranoia check, actually a proxy_from pointer should never be written... */
				if (ob->proxy->id.lib == NULL) {
					ob->proxy->proxy_from = NULL;
					ob->proxy = NULL;
					
					if (ob->id.lib)
						printf("Proxy lost from  object %s lib %s\n", ob->id.name + 2, ob->id.lib->name);
					else
						printf("Proxy lost from  object %s lib <NONE>\n", ob->id.name + 2);
				}
				else {
					/* this triggers object_update to always use a copy */
					ob->proxy->proxy_from = ob;
				}
			}
			ob->proxy_group = newlibadr(fd, ob->id.lib, ob->proxy_group);
			
			poin = ob->data;
			ob->data = newlibadr_us(fd, ob->id.lib, ob->data);
			
			if (ob->data==NULL && poin!=NULL) {
				if (ob->id.lib)
					printf("Can't find obdata of %s lib %s\n", ob->id.name + 2, ob->id.lib->name);
				else
					printf("Object %s lost data.\n", ob->id.name + 2);
				
				ob->type = OB_EMPTY;
				warn = 1;
				
				if (ob->pose) {
					/* we can't call #BKE_pose_free() here because of library linking
					 * freeing will recurse down into every pose constraints ID pointers
					 * which are not always valid, so for now free directly and suffer
					 * some leaked memory rather then crashing immediately
					 * while bad this _is_ an exceptional case - campbell */
#if 0
					BKE_pose_free(ob->pose);
#else
					MEM_freeN(ob->pose);
#endif
					ob->pose= NULL;
					ob->mode &= ~OB_MODE_POSE;
				}
			}
			for (a=0; a < ob->totcol; a++) 
				ob->mat[a] = newlibadr_us(fd, ob->id.lib, ob->mat[a]);
			
			/* When the object is local and the data is library its possible
			 * the material list size gets out of sync. [#22663] */
			if (ob->data && ob->id.lib != ((ID *)ob->data)->lib) {
				const short *totcol_data = give_totcolp(ob);
				/* Only expand so as not to loose any object materials that might be set. */
				if (totcol_data && (*totcol_data > ob->totcol)) {
					/* printf("'%s' %d -> %d\n", ob->id.name, ob->totcol, *totcol_data); */
					BKE_material_resize_object(ob, *totcol_data, false);
				}
			}
			
			ob->gpd = newlibadr_us(fd, ob->id.lib, ob->gpd);
			ob->duplilist = NULL;
			
			ob->id.flag -= LIB_NEED_LINK;
			/* if id.us==0 a new base will be created later on */
			
			/* WARNING! Also check expand_object(), should reflect the stuff below. */
			lib_link_pose(fd, main, ob, ob->pose);
			lib_link_constraints(fd, &ob->id, &ob->constraints);
			
// XXX deprecated - old animation system <<<
			lib_link_constraint_channels(fd, &ob->id, &ob->constraintChannels);
			lib_link_nlastrips(fd, &ob->id, &ob->nlastrips);
// >>> XXX deprecated - old animation system
			
			for (paf = ob->effect.first; paf; paf = paf->next) {
				if (paf->type == EFF_PARTICLE) {
					paf->group = newlibadr_us(fd, ob->id.lib, paf->group);
				}
			}
			
			for (sens = ob->sensors.first; sens; sens = sens->next) {
				for (a = 0; a < sens->totlinks; a++)
					sens->links[a] = newglobadr(fd, sens->links[a]);

				if (sens->type == SENS_MESSAGE) {
					bMessageSensor *ms = sens->data;
					ms->fromObject =
						newlibadr(fd, ob->id.lib, ms->fromObject);
				}
			}
			
			for (cont = ob->controllers.first; cont; cont = cont->next) {
				for (a=0; a < cont->totlinks; a++)
					cont->links[a] = newglobadr(fd, cont->links[a]);
				
				if (cont->type == CONT_PYTHON) {
					bPythonCont *pc = cont->data;
					pc->text = newlibadr(fd, ob->id.lib, pc->text);
				}
				cont->slinks = NULL;
				cont->totslinks = 0;
			}
			
			for (act = ob->actuators.first; act; act = act->next) {
				if (act->type == ACT_SOUND) {
					bSoundActuator *sa = act->data;
					sa->sound= newlibadr_us(fd, ob->id.lib, sa->sound);
				}
				else if (act->type == ACT_GAME) {
					/* bGameActuator *ga= act->data; */
				}
				else if (act->type == ACT_CAMERA) {
					bCameraActuator *ca = act->data;
					ca->ob= newlibadr(fd, ob->id.lib, ca->ob);
				}
				/* leave this one, it's obsolete but necessary to read for conversion */
				else if (act->type == ACT_ADD_OBJECT) {
					bAddObjectActuator *eoa = act->data;
					if (eoa) eoa->ob= newlibadr(fd, ob->id.lib, eoa->ob);
				}
				else if (act->type == ACT_OBJECT) {
					bObjectActuator *oa = act->data;
					if (oa == NULL) {
						init_actuator(act);
					}
					else {
						oa->reference = newlibadr(fd, ob->id.lib, oa->reference);
					}
				}
				else if (act->type == ACT_EDIT_OBJECT) {
					bEditObjectActuator *eoa = act->data;
					if (eoa == NULL) {
						init_actuator(act);
					}
					else {
						eoa->ob= newlibadr(fd, ob->id.lib, eoa->ob);
						eoa->me= newlibadr(fd, ob->id.lib, eoa->me);
					}
				}
				else if (act->type == ACT_SCENE) {
					bSceneActuator *sa = act->data;
					sa->camera= newlibadr(fd, ob->id.lib, sa->camera);
					sa->scene= newlibadr(fd, ob->id.lib, sa->scene);
				}
				else if (act->type == ACT_ACTION) {
					bActionActuator *aa = act->data;
					aa->act= newlibadr_us(fd, ob->id.lib, aa->act);
				}
				else if (act->type == ACT_SHAPEACTION) {
					bActionActuator *aa = act->data;
					aa->act= newlibadr_us(fd, ob->id.lib, aa->act);
				}
				else if (act->type == ACT_PROPERTY) {
					bPropertyActuator *pa = act->data;
					pa->ob= newlibadr(fd, ob->id.lib, pa->ob);
				}
				else if (act->type == ACT_MESSAGE) {
					bMessageActuator *ma = act->data;
					ma->toObject= newlibadr(fd, ob->id.lib, ma->toObject);
				}
				else if (act->type == ACT_2DFILTER) {
					bTwoDFilterActuator *_2dfa = act->data; 
					_2dfa->text= newlibadr(fd, ob->id.lib, _2dfa->text);
				}
				else if (act->type == ACT_PARENT) {
					bParentActuator *parenta = act->data; 
					parenta->ob = newlibadr(fd, ob->id.lib, parenta->ob);
				}
				else if (act->type == ACT_STATE) {
					/* bStateActuator *statea = act->data; */
				}
				else if (act->type == ACT_ARMATURE) {
					bArmatureActuator *arma= act->data;
					arma->target= newlibadr(fd, ob->id.lib, arma->target);
					arma->subtarget= newlibadr(fd, ob->id.lib, arma->subtarget);
				}
				else if (act->type == ACT_STEERING) {
					bSteeringActuator *steeringa = act->data; 
					steeringa->target = newlibadr(fd, ob->id.lib, steeringa->target);
					steeringa->navmesh = newlibadr(fd, ob->id.lib, steeringa->navmesh);
				}
				else if (act->type == ACT_MOUSE) {
					/* bMouseActuator *moa= act->data; */
				}
			}
			
			{
				FluidsimModifierData *fluidmd = (FluidsimModifierData *)modifiers_findByType(ob, eModifierType_Fluidsim);
				
				if (fluidmd && fluidmd->fss)
					fluidmd->fss->ipo = newlibadr_us(fd, ob->id.lib, fluidmd->fss->ipo);
			}
			
			{
				SmokeModifierData *smd = (SmokeModifierData *)modifiers_findByType(ob, eModifierType_Smoke);
				
				if (smd && (smd->type == MOD_SMOKE_TYPE_DOMAIN) && smd->domain) {
					smd->domain->flags |= MOD_SMOKE_FILE_LOAD; /* flag for refreshing the simulation after loading */
				}
			}
			
			/* texture field */
			if (ob->pd)
				lib_link_partdeflect(fd, &ob->id, ob->pd);
			
			if (ob->soft)
				ob->soft->effector_weights->group = newlibadr(fd, ob->id.lib, ob->soft->effector_weights->group);
			
			lib_link_particlesystems(fd, ob, &ob->id, &ob->particlesystem);
			lib_link_modifiers(fd, ob);

			if (ob->rigidbody_constraint) {
				ob->rigidbody_constraint->ob1 = newlibadr(fd, ob->id.lib, ob->rigidbody_constraint->ob1);
				ob->rigidbody_constraint->ob2 = newlibadr(fd, ob->id.lib, ob->rigidbody_constraint->ob2);
			}

			{
				LodLevel *level;
				for (level = ob->lodlevels.first; level; level = level->next) {
					level->source = newlibadr(fd, ob->id.lib, level->source);

					if (!level->source && level == ob->lodlevels.first)
						level->source = ob;
				}
			}
		}
	}
	
	if (warn) {
		BKE_report(fd->reports, RPT_WARNING, "Warning in console");
	}
}


static void direct_link_pose(FileData *fd, bPose *pose)
{
	bPoseChannel *pchan;

	if (!pose)
		return;

	link_list(fd, &pose->chanbase);
	link_list(fd, &pose->agroups);

	pose->chanhash = NULL;

	for (pchan = pose->chanbase.first; pchan; pchan=pchan->next) {
		pchan->bone = NULL;
		pchan->parent = newdataadr(fd, pchan->parent);
		pchan->child = newdataadr(fd, pchan->child);
		pchan->custom_tx = newdataadr(fd, pchan->custom_tx);
		
		direct_link_constraints(fd, &pchan->constraints);
		
		pchan->prop = newdataadr(fd, pchan->prop);
		IDP_DirectLinkGroup_OrFree(&pchan->prop, (fd->flags & FD_FLAGS_SWITCH_ENDIAN), fd);
		
		pchan->mpath = newdataadr(fd, pchan->mpath);
		if (pchan->mpath)
			direct_link_motionpath(fd, pchan->mpath);
		
		BLI_listbase_clear(&pchan->iktree);
		BLI_listbase_clear(&pchan->siktree);
		
		/* in case this value changes in future, clamp else we get undefined behavior */
		CLAMP(pchan->rotmode, ROT_MODE_MIN, ROT_MODE_MAX);
	}
	pose->ikdata = NULL;
	if (pose->ikparam != NULL) {
		pose->ikparam = newdataadr(fd, pose->ikparam);
	}
}

static void direct_link_modifiers(FileData *fd, ListBase *lb)
{
	ModifierData *md;
	
	link_list(fd, lb);
	
	for (md=lb->first; md; md=md->next) {
		md->error = NULL;
		md->scene = NULL;
		
		/* if modifiers disappear, or for upward compatibility */
		if (NULL == modifierType_getInfo(md->type))
			md->type = eModifierType_None;
			
		if (md->type == eModifierType_Subsurf) {
			SubsurfModifierData *smd = (SubsurfModifierData *)md;
			
			smd->emCache = smd->mCache = NULL;
		}
		else if (md->type == eModifierType_Armature) {
			ArmatureModifierData *amd = (ArmatureModifierData *)md;
			
			amd->prevCos = NULL;
		}
		else if (md->type == eModifierType_Cloth) {
			ClothModifierData *clmd = (ClothModifierData *)md;
			
			clmd->clothObject = NULL;
			clmd->hairdata = NULL;
			
			clmd->sim_parms= newdataadr(fd, clmd->sim_parms);
			clmd->coll_parms= newdataadr(fd, clmd->coll_parms);
			
			direct_link_pointcache_list(fd, &clmd->ptcaches, &clmd->point_cache, 0);
			
			if (clmd->sim_parms) {
				if (clmd->sim_parms->presets > 10)
					clmd->sim_parms->presets = 0;
				
				clmd->sim_parms->reset = 0;
				
				clmd->sim_parms->effector_weights = newdataadr(fd, clmd->sim_parms->effector_weights);
				
				if (!clmd->sim_parms->effector_weights) {
					clmd->sim_parms->effector_weights = BKE_add_effector_weights(NULL);
				}
			}
			
			clmd->solver_result = NULL;
		}
		else if (md->type == eModifierType_Fluidsim) {
			FluidsimModifierData *fluidmd = (FluidsimModifierData *)md;
			
			fluidmd->fss = newdataadr(fd, fluidmd->fss);
			if (fluidmd->fss) {
				fluidmd->fss->fmd = fluidmd;
				fluidmd->fss->meshVelocities = NULL;
			}
		}
		else if (md->type == eModifierType_Smoke) {
			SmokeModifierData *smd = (SmokeModifierData *)md;
			
			if (smd->type == MOD_SMOKE_TYPE_DOMAIN) {
				smd->flow = NULL;
				smd->coll = NULL;
				smd->domain = newdataadr(fd, smd->domain);
				smd->domain->smd = smd;
				
				smd->domain->fluid = NULL;
				smd->domain->fluid_mutex = BLI_rw_mutex_alloc();
				smd->domain->wt = NULL;
				smd->domain->shadow = NULL;
				smd->domain->tex = NULL;
				smd->domain->tex_shadow = NULL;
				smd->domain->tex_wt = NULL;
				
				smd->domain->effector_weights = newdataadr(fd, smd->domain->effector_weights);
				if (!smd->domain->effector_weights)
					smd->domain->effector_weights = BKE_add_effector_weights(NULL);
				
				direct_link_pointcache_list(fd, &(smd->domain->ptcaches[0]), &(smd->domain->point_cache[0]), 1);
				
				/* Smoke uses only one cache from now on, so store pointer convert */
				if (smd->domain->ptcaches[1].first || smd->domain->point_cache[1]) {
					if (smd->domain->point_cache[1]) {
						PointCache *cache = newdataadr(fd, smd->domain->point_cache[1]);
						if (cache->flag & PTCACHE_FAKE_SMOKE) {
							/* Smoke was already saved in "new format" and this cache is a fake one. */
						}
						else {
							printf("High resolution smoke cache not available due to pointcache update. Please reset the simulation.\n");
						}
						BKE_ptcache_free(cache);
					}
					BLI_listbase_clear(&smd->domain->ptcaches[1]);
					smd->domain->point_cache[1] = NULL;
				}
			}
			else if (smd->type == MOD_SMOKE_TYPE_FLOW) {
				smd->domain = NULL;
				smd->coll = NULL;
				smd->flow = newdataadr(fd, smd->flow);
				smd->flow->smd = smd;
				smd->flow->dm = NULL;
				smd->flow->verts_old = NULL;
				smd->flow->numverts = 0;
				smd->flow->psys = newdataadr(fd, smd->flow->psys);
			}
			else if (smd->type == MOD_SMOKE_TYPE_COLL) {
				smd->flow = NULL;
				smd->domain = NULL;
				smd->coll = newdataadr(fd, smd->coll);
				if (smd->coll) {
					smd->coll->smd = smd;
					smd->coll->verts_old = NULL;
					smd->coll->numverts = 0;
					smd->coll->dm = NULL;
				}
				else {
					smd->type = 0;
					smd->flow = NULL;
					smd->domain = NULL;
					smd->coll = NULL;
				}
			}
		}
		else if (md->type == eModifierType_DynamicPaint) {
			DynamicPaintModifierData *pmd = (DynamicPaintModifierData *)md;
			
			if (pmd->canvas) {
				pmd->canvas = newdataadr(fd, pmd->canvas);
				pmd->canvas->pmd = pmd;
				pmd->canvas->dm = NULL;
				pmd->canvas->flags &= ~MOD_DPAINT_BAKING; /* just in case */
				
				if (pmd->canvas->surfaces.first) {
					DynamicPaintSurface *surface;
					link_list(fd, &pmd->canvas->surfaces);
					
					for (surface=pmd->canvas->surfaces.first; surface; surface=surface->next) {
						surface->canvas = pmd->canvas;
						surface->data = NULL;
						direct_link_pointcache_list(fd, &(surface->ptcaches), &(surface->pointcache), 1);
						
						if (!(surface->effector_weights = newdataadr(fd, surface->effector_weights)))
							surface->effector_weights = BKE_add_effector_weights(NULL);
					}
				}
			}
			if (pmd->brush) {
				pmd->brush = newdataadr(fd, pmd->brush);
				pmd->brush->pmd = pmd;
				pmd->brush->psys = newdataadr(fd, pmd->brush->psys);
				pmd->brush->paint_ramp = newdataadr(fd, pmd->brush->paint_ramp);
				pmd->brush->vel_ramp = newdataadr(fd, pmd->brush->vel_ramp);
				pmd->brush->dm = NULL;
			}
		}
		else if (md->type == eModifierType_Collision) {
			CollisionModifierData *collmd = (CollisionModifierData *)md;
#if 0
			// TODO: CollisionModifier should use pointcache 
			// + have proper reset events before enabling this
			collmd->x = newdataadr(fd, collmd->x);
			collmd->xnew = newdataadr(fd, collmd->xnew);
			collmd->mfaces = newdataadr(fd, collmd->mfaces);
			
			collmd->current_x = MEM_callocN(sizeof(MVert)*collmd->numverts, "current_x");
			collmd->current_xnew = MEM_callocN(sizeof(MVert)*collmd->numverts, "current_xnew");
			collmd->current_v = MEM_callocN(sizeof(MVert)*collmd->numverts, "current_v");
#endif
			
			collmd->x = NULL;
			collmd->xnew = NULL;
			collmd->current_x = NULL;
			collmd->current_xnew = NULL;
			collmd->current_v = NULL;
			collmd->time_x = collmd->time_xnew = -1000;
			collmd->mvert_num = 0;
			collmd->tri_num = 0;
			collmd->bvhtree = NULL;
			collmd->tri = NULL;
			
		}
		else if (md->type == eModifierType_Surface) {
			SurfaceModifierData *surmd = (SurfaceModifierData *)md;
			
			surmd->dm = NULL;
			surmd->bvhtree = NULL;
			surmd->x = NULL;
			surmd->v = NULL;
			surmd->numverts = 0;
		}
		else if (md->type == eModifierType_Hook) {
			HookModifierData *hmd = (HookModifierData *)md;
			
			hmd->indexar = newdataadr(fd, hmd->indexar);
			if (fd->flags & FD_FLAGS_SWITCH_ENDIAN) {
				BLI_endian_switch_int32_array(hmd->indexar, hmd->totindex);
			}

			hmd->curfalloff = newdataadr(fd, hmd->curfalloff);
			if (hmd->curfalloff) {
				direct_link_curvemapping(fd, hmd->curfalloff);
			}
		}
		else if (md->type == eModifierType_ParticleSystem) {
			ParticleSystemModifierData *psmd = (ParticleSystemModifierData *)md;
			
			psmd->dm= NULL;
			psmd->psys= newdataadr(fd, psmd->psys);
			psmd->flag &= ~eParticleSystemFlag_psys_updated;
			psmd->flag |= eParticleSystemFlag_file_loaded;
		}
		else if (md->type == eModifierType_Explode) {
			ExplodeModifierData *psmd = (ExplodeModifierData *)md;
			
			psmd->facepa = NULL;
		}
		else if (md->type == eModifierType_MeshDeform) {
			MeshDeformModifierData *mmd = (MeshDeformModifierData *)md;
			
			mmd->bindinfluences = newdataadr(fd, mmd->bindinfluences);
			mmd->bindoffsets = newdataadr(fd, mmd->bindoffsets);
			mmd->bindcagecos = newdataadr(fd, mmd->bindcagecos);
			mmd->dyngrid = newdataadr(fd, mmd->dyngrid);
			mmd->dyninfluences = newdataadr(fd, mmd->dyninfluences);
			mmd->dynverts = newdataadr(fd, mmd->dynverts);
			
			mmd->bindweights = newdataadr(fd, mmd->bindweights);
			mmd->bindcos = newdataadr(fd, mmd->bindcos);
			
			if (fd->flags & FD_FLAGS_SWITCH_ENDIAN) {
				if (mmd->bindoffsets)  BLI_endian_switch_int32_array(mmd->bindoffsets, mmd->totvert + 1);
				if (mmd->bindcagecos)  BLI_endian_switch_float_array(mmd->bindcagecos, mmd->totcagevert * 3);
				if (mmd->dynverts)     BLI_endian_switch_int32_array(mmd->dynverts, mmd->totvert);
				if (mmd->bindweights)  BLI_endian_switch_float_array(mmd->bindweights, mmd->totvert);
				if (mmd->bindcos)      BLI_endian_switch_float_array(mmd->bindcos, mmd->totcagevert * 3);
			}
		}
		else if (md->type == eModifierType_Ocean) {
			OceanModifierData *omd = (OceanModifierData *)md;
			omd->oceancache = NULL;
			omd->ocean = NULL;
			omd->refresh = (MOD_OCEAN_REFRESH_ADD|MOD_OCEAN_REFRESH_RESET|MOD_OCEAN_REFRESH_SIM);
		}
		else if (md->type == eModifierType_Warp) {
			WarpModifierData *tmd = (WarpModifierData *)md;
			
			tmd->curfalloff= newdataadr(fd, tmd->curfalloff);
			if (tmd->curfalloff)
				direct_link_curvemapping(fd, tmd->curfalloff);
		}
		else if (md->type == eModifierType_WeightVGEdit) {
			WeightVGEditModifierData *wmd = (WeightVGEditModifierData *)md;
			
			wmd->cmap_curve = newdataadr(fd, wmd->cmap_curve);
			if (wmd->cmap_curve)
				direct_link_curvemapping(fd, wmd->cmap_curve);
		}
		else if (md->type == eModifierType_LaplacianDeform) {
			LaplacianDeformModifierData *lmd = (LaplacianDeformModifierData *)md;

			lmd->vertexco = newdataadr(fd, lmd->vertexco);
			if (fd->flags & FD_FLAGS_SWITCH_ENDIAN) {
				BLI_endian_switch_float_array(lmd->vertexco, lmd->total_verts * 3);
			}
			lmd->cache_system = NULL;
		}
		else if (md->type == eModifierType_CorrectiveSmooth) {
			CorrectiveSmoothModifierData *csmd = (CorrectiveSmoothModifierData*)md;

			if (csmd->bind_coords) {
				csmd->bind_coords = newdataadr(fd, csmd->bind_coords);
				if (fd->flags & FD_FLAGS_SWITCH_ENDIAN) {
					BLI_endian_switch_float_array((float *)csmd->bind_coords, csmd->bind_coords_num * 3);
				}
			}

			/* runtime only */
			csmd->delta_cache = NULL;
			csmd->delta_cache_num = 0;
		}
	}
}

static void direct_link_object(FileData *fd, Object *ob)
{
	PartEff *paf;
	bProperty *prop;
	bSensor *sens;
	bController *cont;
	bActuator *act;
	
	/* weak weak... this was only meant as draw flag, now is used in give_base_to_objects too */
	ob->flag &= ~OB_FROMGROUP;

	/* This is a transient flag; clear in order to avoid unneeded object update pending from
	 * time when file was saved.
	 */
	ob->recalc = 0;

	/* loading saved files with editmode enabled works, but for undo we like
	 * to stay in object mode during undo presses so keep editmode disabled.
	 *
	 * Also when linking in a file don't allow edit and pose modes.
	 * See [#34776, #42780] for more information.
	 */
	if (fd->memfile || (ob->id.flag & (LIB_EXTERN | LIB_INDIRECT))) {
		ob->mode &= ~(OB_MODE_EDIT | OB_MODE_PARTICLE_EDIT);
		if (!fd->memfile) {
			ob->mode &= ~OB_MODE_POSE;
		}
	}
	
	ob->adt = newdataadr(fd, ob->adt);
	direct_link_animdata(fd, ob->adt);
	
	ob->pose = newdataadr(fd, ob->pose);
	direct_link_pose(fd, ob->pose);
	
	ob->mpath = newdataadr(fd, ob->mpath);
	if (ob->mpath)
		direct_link_motionpath(fd, ob->mpath);
	
	link_list(fd, &ob->defbase);
// XXX deprecated - old animation system <<<
	direct_link_nlastrips(fd, &ob->nlastrips);
	link_list(fd, &ob->constraintChannels);
// >>> XXX deprecated - old animation system
	
	ob->mat= newdataadr(fd, ob->mat);
	test_pointer_array(fd, (void **)&ob->mat);
	ob->matbits= newdataadr(fd, ob->matbits);
	
	/* do it here, below old data gets converted */
	direct_link_modifiers(fd, &ob->modifiers);
	
	link_list(fd, &ob->effect);
	paf= ob->effect.first;
	while (paf) {
		if (paf->type == EFF_PARTICLE) {
			paf->keys = NULL;
		}
		if (paf->type == EFF_WAVE) {
			WaveEff *wav = (WaveEff*) paf;
			PartEff *next = paf->next;
			WaveModifierData *wmd = (WaveModifierData*) modifier_new(eModifierType_Wave);
			
			wmd->damp = wav->damp;
			wmd->flag = wav->flag;
			wmd->height = wav->height;
			wmd->lifetime = wav->lifetime;
			wmd->narrow = wav->narrow;
			wmd->speed = wav->speed;
			wmd->startx = wav->startx;
			wmd->starty = wav->startx;
			wmd->timeoffs = wav->timeoffs;
			wmd->width = wav->width;
			
			BLI_addtail(&ob->modifiers, wmd);
			
			BLI_remlink(&ob->effect, paf);
			MEM_freeN(paf);
			
			paf = next;
			continue;
		}
		if (paf->type == EFF_BUILD) {
			BuildEff *baf = (BuildEff*) paf;
			PartEff *next = paf->next;
			BuildModifierData *bmd = (BuildModifierData*) modifier_new(eModifierType_Build);
			
			bmd->start = baf->sfra;
			bmd->length = baf->len;
			bmd->randomize = 0;
			bmd->seed = 1;
			
			BLI_addtail(&ob->modifiers, bmd);
			
			BLI_remlink(&ob->effect, paf);
			MEM_freeN(paf);
			
			paf = next;
			continue;
		}
		paf = paf->next;
	}
	
	ob->pd= newdataadr(fd, ob->pd);
	direct_link_partdeflect(ob->pd);
	ob->soft= newdataadr(fd, ob->soft);
	if (ob->soft) {
		SoftBody *sb = ob->soft;
		
		sb->bpoint = NULL;	// init pointers so it gets rebuilt nicely
		sb->bspring = NULL;
		sb->scratch = NULL;
		/* although not used anymore */
		/* still have to be loaded to be compatible with old files */
		sb->keys = newdataadr(fd, sb->keys);
		test_pointer_array(fd, (void **)&sb->keys);
		if (sb->keys) {
			int a;
			for (a = 0; a < sb->totkey; a++) {
				sb->keys[a] = newdataadr(fd, sb->keys[a]);
			}
		}
		
		sb->effector_weights = newdataadr(fd, sb->effector_weights);
		if (!sb->effector_weights)
			sb->effector_weights = BKE_add_effector_weights(NULL);
		
		direct_link_pointcache_list(fd, &sb->ptcaches, &sb->pointcache, 0);
	}
	ob->bsoft = newdataadr(fd, ob->bsoft);
	ob->fluidsimSettings= newdataadr(fd, ob->fluidsimSettings); /* NT */
	
	ob->rigidbody_object = newdataadr(fd, ob->rigidbody_object);
	if (ob->rigidbody_object) {
		RigidBodyOb *rbo = ob->rigidbody_object;
		
		/* must nullify the references to physics sim objects, since they no-longer exist 
		 * (and will need to be recalculated) 
		 */
		rbo->physics_object = NULL;
		rbo->physics_shape = NULL;
	}
	ob->rigidbody_constraint = newdataadr(fd, ob->rigidbody_constraint);
	if (ob->rigidbody_constraint)
		ob->rigidbody_constraint->physics_constraint = NULL;

	link_list(fd, &ob->particlesystem);
	direct_link_particlesystems(fd, &ob->particlesystem);
	
	link_list(fd, &ob->prop);
	for (prop = ob->prop.first; prop; prop = prop->next) {
		prop->poin = newdataadr(fd, prop->poin);
		if (prop->poin == NULL) 
			prop->poin = &prop->data;
	}

	link_list(fd, &ob->sensors);
	for (sens = ob->sensors.first; sens; sens = sens->next) {
		sens->data = newdataadr(fd, sens->data);
		sens->links = newdataadr(fd, sens->links);
		test_pointer_array(fd, (void **)&sens->links);
	}

	direct_link_constraints(fd, &ob->constraints);

	link_glob_list(fd, &ob->controllers);
	if (ob->init_state) {
		/* if a known first state is specified, set it so that the game will start ok */
		ob->state = ob->init_state;
	}
	else if (!ob->state) {
		ob->state = 1;
	}
	for (cont = ob->controllers.first; cont; cont = cont->next) {
		cont->data = newdataadr(fd, cont->data);
		cont->links = newdataadr(fd, cont->links);
		test_pointer_array(fd, (void **)&cont->links);
		if (cont->state_mask == 0)
			cont->state_mask = 1;
	}

	link_glob_list(fd, &ob->actuators);
	for (act = ob->actuators.first; act; act = act->next) {
		act->data = newdataadr(fd, act->data);
	}

	link_list(fd, &ob->hooks);
	while (ob->hooks.first) {
		ObHook *hook = ob->hooks.first;
		HookModifierData *hmd = (HookModifierData *)modifier_new(eModifierType_Hook);
		
		hook->indexar= newdataadr(fd, hook->indexar);
		if (fd->flags & FD_FLAGS_SWITCH_ENDIAN) {
			BLI_endian_switch_int32_array(hook->indexar, hook->totindex);
		}
		
		/* Do conversion here because if we have loaded
		 * a hook we need to make sure it gets converted
		 * and freed, regardless of version.
		 */
		copy_v3_v3(hmd->cent, hook->cent);
		hmd->falloff = hook->falloff;
		hmd->force = hook->force;
		hmd->indexar = hook->indexar;
		hmd->object = hook->parent;
		memcpy(hmd->parentinv, hook->parentinv, sizeof(hmd->parentinv));
		hmd->totindex = hook->totindex;
		
		BLI_addhead(&ob->modifiers, hmd);
		BLI_remlink(&ob->hooks, hook);
		
		modifier_unique_name(&ob->modifiers, (ModifierData*)hmd);
		
		MEM_freeN(hook);
	}
	
	ob->iuser = newdataadr(fd, ob->iuser);
	if (ob->type == OB_EMPTY && ob->empty_drawtype == OB_EMPTY_IMAGE && !ob->iuser) {
		BKE_object_empty_draw_type_set(ob, ob->empty_drawtype);
	}

	ob->customdata_mask = 0;
	ob->bb = NULL;
	ob->derivedDeform = NULL;
	ob->derivedFinal = NULL;
	BLI_listbase_clear(&ob->gpulamp);
	link_list(fd, &ob->pc_ids);

	/* Runtime curve data  */
	ob->curve_cache = NULL;

	/* in case this value changes in future, clamp else we get undefined behavior */
	CLAMP(ob->rotmode, ROT_MODE_MIN, ROT_MODE_MAX);

	if (ob->sculpt) {
		ob->sculpt = MEM_callocN(sizeof(SculptSession), "reload sculpt session");
	}

	link_list(fd, &ob->lodlevels);
	ob->currentlod = ob->lodlevels.first;

	ob->preview = direct_link_preview_image(fd, ob->preview);
}

/* ************ READ SCENE ***************** */

/* patch for missing scene IDs, can't be in do-versions */
static void composite_patch(bNodeTree *ntree, Scene *scene)
{
	bNode *node;
	
	for (node = ntree->nodes.first; node; node = node->next) {
		if (node->id==NULL && node->type == CMP_NODE_R_LAYERS)
			node->id = &scene->id;
	}
}

static void link_paint(FileData *fd, Scene *sce, Paint *p)
{
	if (p) {
		p->brush = newlibadr_us(fd, sce->id.lib, p->brush);
		p->palette = newlibadr_us(fd, sce->id.lib, p->palette);
		p->paint_cursor = NULL;
	}
}

static void lib_link_sequence_modifiers(FileData *fd, Scene *scene, ListBase *lb)
{
	SequenceModifierData *smd;

	for (smd = lb->first; smd; smd = smd->next) {
		if (smd->mask_id)
			smd->mask_id = newlibadr_us(fd, scene->id.lib, smd->mask_id);
	}
}

/* check for cyclic set-scene,
 * libs can cause this case which is normally prevented, see (T#####) */
#define USE_SETSCENE_CHECK

#ifdef USE_SETSCENE_CHECK
/**
 * A version of #BKE_scene_validate_setscene with special checks for linked libs.
 */
static bool scene_validate_setscene__liblink(Scene *sce, const int totscene)
{
	Scene *sce_iter;
	int a;

	if (sce->set == NULL) return 1;

	for (a = 0, sce_iter = sce; sce_iter->set; sce_iter = sce_iter->set, a++) {
		if (sce_iter->id.flag & LIB_NEED_LINK) {
			return 1;
		}

		if (a > totscene) {
			sce->set = NULL;
			return 0;
		}
	}

	return 1;
}
#endif

static void lib_link_scene(FileData *fd, Main *main)
{
	Scene *sce;
	Base *base, *next;
	Sequence *seq;
	SceneRenderLayer *srl;
	TimeMarker *marker;
	FreestyleModuleConfig *fmc;
	FreestyleLineSet *fls;

#ifdef USE_SETSCENE_CHECK
	bool need_check_set = false;
	int totscene = 0;
#endif
	
	for (sce = main->scene.first; sce; sce = sce->id.next) {
		if (sce->id.flag & LIB_NEED_LINK) {
			/* Link ID Properties -- and copy this comment EXACTLY for easy finding
			 * of library blocks that implement this.*/
			if (sce->id.properties) IDP_LibLinkProperty(sce->id.properties, (fd->flags & FD_FLAGS_SWITCH_ENDIAN), fd);
			if (sce->adt) lib_link_animdata(fd, &sce->id, sce->adt);
			
			lib_link_keyingsets(fd, &sce->id, &sce->keyingsets);
			
			sce->camera = newlibadr(fd, sce->id.lib, sce->camera);
			sce->world = newlibadr_us(fd, sce->id.lib, sce->world);
			sce->set = newlibadr(fd, sce->id.lib, sce->set);
			sce->gpd = newlibadr_us(fd, sce->id.lib, sce->gpd);
			
			link_paint(fd, sce, &sce->toolsettings->sculpt->paint);
			link_paint(fd, sce, &sce->toolsettings->vpaint->paint);
			link_paint(fd, sce, &sce->toolsettings->wpaint->paint);
			link_paint(fd, sce, &sce->toolsettings->imapaint.paint);
			link_paint(fd, sce, &sce->toolsettings->uvsculpt->paint);

			if (sce->toolsettings->sculpt)
				sce->toolsettings->sculpt->gravity_object =
						newlibadr_us(fd, sce->id.lib, sce->toolsettings->sculpt->gravity_object);

			if (sce->toolsettings->imapaint.stencil)
				sce->toolsettings->imapaint.stencil =
				        newlibadr_us(fd, sce->id.lib, sce->toolsettings->imapaint.stencil);

			if (sce->toolsettings->imapaint.clone)
				sce->toolsettings->imapaint.clone =
				        newlibadr_us(fd, sce->id.lib, sce->toolsettings->imapaint.clone);

			if (sce->toolsettings->imapaint.canvas)
				sce->toolsettings->imapaint.canvas =
				        newlibadr_us(fd, sce->id.lib, sce->toolsettings->imapaint.canvas);
			
			sce->toolsettings->skgen_template = newlibadr(fd, sce->id.lib, sce->toolsettings->skgen_template);
			
			sce->toolsettings->particle.shape_object = newlibadr(fd, sce->id.lib, sce->toolsettings->particle.shape_object);
			
			for (base = sce->base.first; base; base = next) {
				next = base->next;
				
				/* base->object= newlibadr_us(fd, sce->id.lib, base->object); */
				base->object = newlibadr_us(fd, sce->id.lib, base->object);
				
				if (base->object == NULL) {
					blo_reportf_wrap(fd->reports, RPT_WARNING, TIP_("LIB ERROR: object lost from scene: '%s'"),
					                 sce->id.name + 2);
					BLI_remlink(&sce->base, base);
					if (base == sce->basact) sce->basact = NULL;
					MEM_freeN(base);
				}
			}
			
			SEQ_BEGIN (sce->ed, seq)
			{
				if (seq->ipo) seq->ipo = newlibadr_us(fd, sce->id.lib, seq->ipo);
				seq->scene_sound = NULL;
				if (seq->scene) {
					seq->scene = newlibadr(fd, sce->id.lib, seq->scene);
					if (seq->scene) {
						seq->scene_sound = BKE_sound_scene_add_scene_sound_defaults(sce, seq);
					}
				}
				if (seq->clip) {
					seq->clip = newlibadr_us(fd, sce->id.lib, seq->clip);
				}
				if (seq->mask) {
					seq->mask = newlibadr_us(fd, sce->id.lib, seq->mask);
				}
				if (seq->scene_camera) {
					seq->scene_camera = newlibadr(fd, sce->id.lib, seq->scene_camera);
				}
				if (seq->sound) {
					seq->scene_sound = NULL;
					if (seq->type == SEQ_TYPE_SOUND_HD) {
						seq->type = SEQ_TYPE_SOUND_RAM;
					}
					else {
						seq->sound = newlibadr(fd, sce->id.lib, seq->sound);
					}
					if (seq->sound) {
						seq->sound->id.us++;
						seq->scene_sound = BKE_sound_add_scene_sound_defaults(sce, seq);
					}
				}
				BLI_listbase_clear(&seq->anims);

				lib_link_sequence_modifiers(fd, sce, &seq->modifiers);
			}
			SEQ_END

#ifdef DURIAN_CAMERA_SWITCH
			for (marker = sce->markers.first; marker; marker = marker->next) {
				if (marker->camera) {
					marker->camera = newlibadr(fd, sce->id.lib, marker->camera);
				}
			}
#else
			(void)marker;
#endif
			
			BKE_sequencer_update_muting(sce->ed);
			BKE_sequencer_update_sound_bounds_all(sce);
			
			
			/* rigidbody world relies on it's linked groups */
			if (sce->rigidbody_world) {
				RigidBodyWorld *rbw = sce->rigidbody_world;
				if (rbw->group)
					rbw->group = newlibadr(fd, sce->id.lib, rbw->group);
				if (rbw->constraints)
					rbw->constraints = newlibadr(fd, sce->id.lib, rbw->constraints);
				if (rbw->effector_weights)
					rbw->effector_weights->group = newlibadr(fd, sce->id.lib, rbw->effector_weights->group);
			}
			
			if (sce->nodetree) {
				lib_link_ntree(fd, &sce->id, sce->nodetree);
				sce->nodetree->id.lib = sce->id.lib;
				composite_patch(sce->nodetree, sce);
			}
			
			for (srl = sce->r.layers.first; srl; srl = srl->next) {
				srl->mat_override = newlibadr_us(fd, sce->id.lib, srl->mat_override);
				srl->light_override = newlibadr_us(fd, sce->id.lib, srl->light_override);
				for (fmc = srl->freestyleConfig.modules.first; fmc; fmc = fmc->next) {
					fmc->script = newlibadr(fd, sce->id.lib, fmc->script);
				}
				for (fls = srl->freestyleConfig.linesets.first; fls; fls = fls->next) {
					fls->linestyle = newlibadr_us(fd, sce->id.lib, fls->linestyle);
					fls->group = newlibadr_us(fd, sce->id.lib, fls->group);
				}
			}
			/*Game Settings: Dome Warp Text*/
			sce->gm.dome.warptext = newlibadr(fd, sce->id.lib, sce->gm.dome.warptext);
			
			/* Motion Tracking */
			sce->clip = newlibadr_us(fd, sce->id.lib, sce->clip);

#ifdef USE_SETSCENE_CHECK
			if (sce->set != NULL) {
				/* link flag for scenes with set would be reset later,
				 * so this way we only check cyclic for newly linked scenes.
				 */
				need_check_set = true;
			}
			else {
				/* postpone un-setting the flag until we've checked the set-scene */
				sce->id.flag &= ~LIB_NEED_LINK;
			}
#else
			sce->id.flag &= ~LIB_NEED_LINK;
#endif
		}

#ifdef USE_SETSCENE_CHECK
		totscene++;
#endif
	}

#ifdef USE_SETSCENE_CHECK
	if (need_check_set) {
		for (sce = main->scene.first; sce; sce = sce->id.next) {
			if (sce->id.flag & LIB_NEED_LINK) {
				sce->id.flag &= ~LIB_NEED_LINK;
				if (!scene_validate_setscene__liblink(sce, totscene)) {
					printf("Found cyclic background scene when linking %s\n", sce->id.name + 2);
				}
			}
		}
	}
#endif
}

#undef USE_SETSCENE_CHECK


static void link_recurs_seq(FileData *fd, ListBase *lb)
{
	Sequence *seq;
	
	link_list(fd, lb);
	
	for (seq = lb->first; seq; seq = seq->next) {
		if (seq->seqbase.first)
			link_recurs_seq(fd, &seq->seqbase);
	}
}

static void direct_link_paint(FileData *fd, Paint *p)
{
	if (p->num_input_samples < 1)
		p->num_input_samples = 1;

	p->cavity_curve = newdataadr(fd, p->cavity_curve);
	if (p->cavity_curve)
		direct_link_curvemapping(fd, p->cavity_curve);
	else
		BKE_paint_cavity_curve_preset(p, CURVE_PRESET_LINE);
}

static void direct_link_paint_helper(FileData *fd, Paint **paint)
{
	/* TODO. is this needed */
	(*paint) = newdataadr(fd, (*paint));

	if (*paint) {
		direct_link_paint(fd, *paint);
	}
}

static void direct_link_sequence_modifiers(FileData *fd, ListBase *lb)
{
	SequenceModifierData *smd;

	link_list(fd, lb);

	for (smd = lb->first; smd; smd = smd->next) {
		if (smd->mask_sequence)
			smd->mask_sequence = newdataadr(fd, smd->mask_sequence);

		if (smd->type == seqModifierType_Curves) {
			CurvesModifierData *cmd = (CurvesModifierData *) smd;

			direct_link_curvemapping(fd, &cmd->curve_mapping);
		}
		else if (smd->type == seqModifierType_HueCorrect) {
			HueCorrectModifierData *hcmd = (HueCorrectModifierData *) smd;

			direct_link_curvemapping(fd, &hcmd->curve_mapping);
		}
	}
}

static void direct_link_view_settings(FileData *fd, ColorManagedViewSettings *view_settings)
{
	view_settings->curve_mapping = newdataadr(fd, view_settings->curve_mapping);

	if (view_settings->curve_mapping)
		direct_link_curvemapping(fd, view_settings->curve_mapping);
}

static void direct_link_scene(FileData *fd, Scene *sce)
{
	Editing *ed;
	Sequence *seq;
	MetaStack *ms;
	RigidBodyWorld *rbw;
	SceneRenderLayer *srl;
	
	sce->theDag = NULL;
	sce->depsgraph = NULL;
	sce->obedit = NULL;
	sce->stats = NULL;
	sce->fps_info = NULL;
	sce->customdata_mask_modal = 0;
	sce->lay_updated = 0;
	
	BKE_sound_create_scene(sce);
	
	/* set users to one by default, not in lib-link, this will increase it for compo nodes */
	sce->id.us = 1;
	
	link_list(fd, &(sce->base));
	
	sce->adt = newdataadr(fd, sce->adt);
	direct_link_animdata(fd, sce->adt);
	
	link_list(fd, &sce->keyingsets);
	direct_link_keyingsets(fd, &sce->keyingsets);
	
	sce->basact = newdataadr(fd, sce->basact);
	
	sce->toolsettings= newdataadr(fd, sce->toolsettings);
	if (sce->toolsettings) {
		direct_link_paint_helper(fd, (Paint**)&sce->toolsettings->sculpt);
		direct_link_paint_helper(fd, (Paint**)&sce->toolsettings->vpaint);
		direct_link_paint_helper(fd, (Paint**)&sce->toolsettings->wpaint);
		direct_link_paint_helper(fd, (Paint**)&sce->toolsettings->uvsculpt);
		
		direct_link_paint(fd, &sce->toolsettings->imapaint.paint);

		sce->toolsettings->imapaint.paintcursor = NULL;
		sce->toolsettings->particle.paintcursor = NULL;
		sce->toolsettings->particle.scene = NULL;
		sce->toolsettings->particle.object = NULL;

		/* in rare cases this is needed, see [#33806] */
		if (sce->toolsettings->vpaint) {
			sce->toolsettings->vpaint->vpaint_prev = NULL;
			sce->toolsettings->vpaint->tot = 0;
		}
		if (sce->toolsettings->wpaint) {
			sce->toolsettings->wpaint->wpaint_prev = NULL;
			sce->toolsettings->wpaint->tot = 0;
		}
	}

	if (sce->ed) {
		ListBase *old_seqbasep = &sce->ed->seqbase;
		
		ed = sce->ed = newdataadr(fd, sce->ed);
		
		ed->act_seq = newdataadr(fd, ed->act_seq);
		
		/* recursive link sequences, lb will be correctly initialized */
		link_recurs_seq(fd, &ed->seqbase);
		
		SEQ_BEGIN (ed, seq)
		{
			seq->seq1= newdataadr(fd, seq->seq1);
			seq->seq2= newdataadr(fd, seq->seq2);
			seq->seq3= newdataadr(fd, seq->seq3);
			
			/* a patch: after introduction of effects with 3 input strips */
			if (seq->seq3 == NULL) seq->seq3 = seq->seq2;
			
			seq->effectdata = newdataadr(fd, seq->effectdata);
			seq->stereo3d_format = newdataadr(fd, seq->stereo3d_format);
			
			if (seq->type & SEQ_TYPE_EFFECT)
				seq->flag |= SEQ_EFFECT_NOT_LOADED;
			
			if (seq->type == SEQ_TYPE_SPEED) {
				SpeedControlVars *s = seq->effectdata;
				s->frameMap = NULL;
			}

			seq->prop = newdataadr(fd, seq->prop);
			IDP_DirectLinkGroup_OrFree(&seq->prop, (fd->flags & FD_FLAGS_SWITCH_ENDIAN), fd);

			seq->strip = newdataadr(fd, seq->strip);
			if (seq->strip && seq->strip->done==0) {
				seq->strip->done = true;
				
				if (ELEM(seq->type, SEQ_TYPE_IMAGE, SEQ_TYPE_MOVIE, SEQ_TYPE_SOUND_RAM, SEQ_TYPE_SOUND_HD)) {
					seq->strip->stripdata = newdataadr(fd, seq->strip->stripdata);
				}
				else {
					seq->strip->stripdata = NULL;
				}
				if (seq->flag & SEQ_USE_CROP) {
					seq->strip->crop = newdataadr(
						fd, seq->strip->crop);
				}
				else {
					seq->strip->crop = NULL;
				}
				if (seq->flag & SEQ_USE_TRANSFORM) {
					seq->strip->transform = newdataadr(
						fd, seq->strip->transform);
				}
				else {
					seq->strip->transform = NULL;
				}
				if (seq->flag & SEQ_USE_PROXY) {
					seq->strip->proxy = newdataadr(
						fd, seq->strip->proxy);
					seq->strip->proxy->anim = NULL;
				}
				else {
					seq->strip->proxy = NULL;
				}

				/* need to load color balance to it could be converted to modifier */
				seq->strip->color_balance = newdataadr(fd, seq->strip->color_balance);
			}

			direct_link_sequence_modifiers(fd, &seq->modifiers);
		}
		SEQ_END
		
		/* link metastack, slight abuse of structs here, have to restore pointer to internal part in struct */
		{
			Sequence temp;
			void *poin;
			intptr_t offset;
			
			offset = ((intptr_t)&(temp.seqbase)) - ((intptr_t)&temp);
			
			/* root pointer */
			if (ed->seqbasep == old_seqbasep) {
				ed->seqbasep = &ed->seqbase;
			}
			else {
				poin = POINTER_OFFSET(ed->seqbasep, -offset);
				
				poin = newdataadr(fd, poin);
				if (poin)
					ed->seqbasep = (ListBase *)POINTER_OFFSET(poin, offset);
				else
					ed->seqbasep = &ed->seqbase;
			}
			/* stack */
			link_list(fd, &(ed->metastack));
			
			for (ms = ed->metastack.first; ms; ms= ms->next) {
				ms->parseq = newdataadr(fd, ms->parseq);
				
				if (ms->oldbasep == old_seqbasep)
					ms->oldbasep= &ed->seqbase;
				else {
					poin = POINTER_OFFSET(ms->oldbasep, -offset);
					poin = newdataadr(fd, poin);
					if (poin) 
						ms->oldbasep = (ListBase *)POINTER_OFFSET(poin, offset);
					else 
						ms->oldbasep = &ed->seqbase;
				}
			}
		}
	}
	
	sce->r.avicodecdata = newdataadr(fd, sce->r.avicodecdata);
	if (sce->r.avicodecdata) {
		sce->r.avicodecdata->lpFormat = newdataadr(fd, sce->r.avicodecdata->lpFormat);
		sce->r.avicodecdata->lpParms = newdataadr(fd, sce->r.avicodecdata->lpParms);
	}
	
	sce->r.qtcodecdata = newdataadr(fd, sce->r.qtcodecdata);
	if (sce->r.qtcodecdata) {
		sce->r.qtcodecdata->cdParms = newdataadr(fd, sce->r.qtcodecdata->cdParms);
	}
	if (sce->r.ffcodecdata.properties) {
		sce->r.ffcodecdata.properties = newdataadr(fd, sce->r.ffcodecdata.properties);
		IDP_DirectLinkGroup_OrFree(&sce->r.ffcodecdata.properties, (fd->flags & FD_FLAGS_SWITCH_ENDIAN), fd);
	}
	
	link_list(fd, &(sce->markers));
	link_list(fd, &(sce->transform_spaces));
	link_list(fd, &(sce->r.layers));
	link_list(fd, &(sce->r.views));

	for (srl = sce->r.layers.first; srl; srl = srl->next) {
		link_list(fd, &(srl->freestyleConfig.modules));
	}
	for (srl = sce->r.layers.first; srl; srl = srl->next) {
		link_list(fd, &(srl->freestyleConfig.linesets));
	}
	
	sce->nodetree = newdataadr(fd, sce->nodetree);
	if (sce->nodetree) {
		direct_link_id(fd, &sce->nodetree->id);
		direct_link_nodetree(fd, sce->nodetree);
	}

	direct_link_view_settings(fd, &sce->view_settings);
	
	sce->rigidbody_world = newdataadr(fd, sce->rigidbody_world);
	rbw = sce->rigidbody_world;
	if (rbw) {
		/* must nullify the reference to physics sim object, since it no-longer exist 
		 * (and will need to be recalculated) 
		 */
		rbw->physics_world = NULL;
		rbw->objects = NULL;
		rbw->numbodies = 0;

		/* set effector weights */
		rbw->effector_weights = newdataadr(fd, rbw->effector_weights);
		if (!rbw->effector_weights)
			rbw->effector_weights = BKE_add_effector_weights(NULL);

		/* link cache */
		direct_link_pointcache_list(fd, &rbw->ptcaches, &rbw->pointcache, false);
		/* make sure simulation starts from the beginning after loading file */
		if (rbw->pointcache) {
			rbw->ltime = (float)rbw->pointcache->startframe;
		}
	}

	sce->preview = direct_link_preview_image(fd, sce->preview);
}

/* ************ READ WM ***************** */

static void direct_link_windowmanager(FileData *fd, wmWindowManager *wm)
{
	wmWindow *win;
	
	wm->id.us = 1;
	link_list(fd, &wm->windows);
	
	for (win = wm->windows.first; win; win = win->next) {
		win->ghostwin = NULL;
		win->eventstate = NULL;
		win->curswin = NULL;
		win->tweak = NULL;
#ifdef WIN32
		win->ime_data = NULL;
#endif
		
		BLI_listbase_clear(&win->queue);
		BLI_listbase_clear(&win->handlers);
		BLI_listbase_clear(&win->modalhandlers);
		BLI_listbase_clear(&win->subwindows);
		BLI_listbase_clear(&win->gesture);
		BLI_listbase_clear(&win->drawdata);
		
		win->drawmethod = -1;
		win->drawfail = 0;
		win->active = 0;

		win->cursor      = 0;
		win->lastcursor  = 0;
		win->modalcursor = 0;
		win->stereo3d_format = newdataadr(fd, win->stereo3d_format);

		/* multiview always fallback to anaglyph at file opening
		 * otherwise quadbuffer saved files can break Blender */
		if (win->stereo3d_format) {
			win->stereo3d_format->display_mode = S3D_DISPLAY_ANAGLYPH;
		}
	}
	
	BLI_listbase_clear(&wm->timers);
	BLI_listbase_clear(&wm->operators);
	BLI_listbase_clear(&wm->paintcursors);
	BLI_listbase_clear(&wm->queue);
	BKE_reports_init(&wm->reports, RPT_STORE);
	
	BLI_listbase_clear(&wm->keyconfigs);
	wm->defaultconf = NULL;
	wm->addonconf = NULL;
	wm->userconf = NULL;
	
	BLI_listbase_clear(&wm->jobs);
	BLI_listbase_clear(&wm->drags);
	
	wm->windrawable = NULL;
	wm->winactive = NULL;
	wm->initialized = 0;
	wm->op_undo_depth = 0;
	wm->is_interface_locked = 0;
}

static void lib_link_windowmanager(FileData *fd, Main *main)
{
	wmWindowManager *wm;
	wmWindow *win;
	
	for (wm = main->wm.first; wm; wm = wm->id.next) {
		if (wm->id.flag & LIB_NEED_LINK) {
			for (win = wm->windows.first; win; win = win->next)
				win->screen = newlibadr(fd, NULL, win->screen);
			
			wm->id.flag -= LIB_NEED_LINK;
		}
	}
}

/* ****************** READ GREASE PENCIL ***************** */

/* relink's grease pencil data's refs */
static void lib_link_gpencil(FileData *fd, Main *main)
{
	bGPdata *gpd;
	
	for (gpd = main->gpencil.first; gpd; gpd = gpd->id.next) {
		if (gpd->id.flag & LIB_NEED_LINK) {
			gpd->id.flag -= LIB_NEED_LINK;
			
			if (gpd->adt)
				lib_link_animdata(fd, &gpd->id, gpd->adt);
		}
	}
}

/* relinks grease-pencil data - used for direct_link and old file linkage */
static void direct_link_gpencil(FileData *fd, bGPdata *gpd)
{
	bGPDlayer *gpl;
	bGPDframe *gpf;
	bGPDstroke *gps;
	
	/* we must firstly have some grease-pencil data to link! */
	if (gpd == NULL)
		return;
	
	/* relink animdata */
	gpd->adt = newdataadr(fd, gpd->adt);
	direct_link_animdata(fd, gpd->adt);
	
	/* relink layers */
	link_list(fd, &gpd->layers);
	
	for (gpl = gpd->layers.first; gpl; gpl = gpl->next) {
		/* relink frames */
		link_list(fd, &gpl->frames);
		gpl->actframe = newdataadr(fd, gpl->actframe);
		
		for (gpf = gpl->frames.first; gpf; gpf = gpf->next) {
			/* relink strokes (and their points) */
			link_list(fd, &gpf->strokes);
			
			for (gps = gpf->strokes.first; gps; gps = gps->next) {
				gps->points = newdataadr(fd, gps->points);
			}
		}
	}
}

/* ****************** READ SCREEN ***************** */

/* note: file read without screens option G_FILE_NO_UI; 
 * check lib pointers in call below */
static void lib_link_screen(FileData *fd, Main *main)
{
	bScreen *sc;
	ScrArea *sa;
	
	for (sc = main->screen.first; sc; sc = sc->id.next) {
		if (sc->id.flag & LIB_NEED_LINK) {
			sc->id.us = 1;
			sc->scene = newlibadr(fd, sc->id.lib, sc->scene);

			/* this should not happen, but apparently it does somehow. Until we figure out the cause,
			 * just assign first available scene */
			if (!sc->scene)
				sc->scene = main->scene.first;

			sc->animtimer = NULL; /* saved in rare cases */
			sc->scrubbing = false;
			
			for (sa = sc->areabase.first; sa; sa = sa->next) {
				SpaceLink *sl;
				
				sa->full = newlibadr(fd, sc->id.lib, sa->full);
				
				for (sl = sa->spacedata.first; sl; sl= sl->next) {
					if (sl->spacetype == SPACE_VIEW3D) {
						View3D *v3d = (View3D*) sl;
						BGpic *bgpic = NULL;
						
						v3d->camera= newlibadr(fd, sc->id.lib, v3d->camera);
						v3d->ob_centre= newlibadr(fd, sc->id.lib, v3d->ob_centre);
						
						/* should be do_versions but not easy adding into the listbase */
						if (v3d->bgpic) {
							v3d->bgpic = newlibadr(fd, sc->id.lib, v3d->bgpic);
							BLI_addtail(&v3d->bgpicbase, bgpic);
							v3d->bgpic = NULL;
						}
						
						for (bgpic = v3d->bgpicbase.first; bgpic; bgpic = bgpic->next) {
							bgpic->ima = newlibadr_us(fd, sc->id.lib, bgpic->ima);
							bgpic->clip = newlibadr_us(fd, sc->id.lib, bgpic->clip);
						}
						if (v3d->localvd) {
							v3d->localvd->camera = newlibadr(fd, sc->id.lib, v3d->localvd->camera);
						}
					}
					else if (sl->spacetype == SPACE_IPO) {
						SpaceIpo *sipo = (SpaceIpo *)sl;
						bDopeSheet *ads = sipo->ads;
						
						if (ads) {
							ads->source = newlibadr(fd, sc->id.lib, ads->source);
							ads->filter_grp = newlibadr(fd, sc->id.lib, ads->filter_grp);
						}
					}
					else if (sl->spacetype == SPACE_BUTS) {
						SpaceButs *sbuts = (SpaceButs *)sl;
						sbuts->pinid = newlibadr(fd, sc->id.lib, sbuts->pinid);
						if (sbuts->pinid == NULL) {
							sbuts->flag &= ~SB_PIN_CONTEXT;
						}
					}
					else if (sl->spacetype == SPACE_FILE) {
						;
					}
					else if (sl->spacetype == SPACE_ACTION) {
						SpaceAction *saction = (SpaceAction *)sl;
						bDopeSheet *ads = &saction->ads;
						
						if (ads) {
							ads->source = newlibadr(fd, sc->id.lib, ads->source);
							ads->filter_grp = newlibadr(fd, sc->id.lib, ads->filter_grp);
						}
						
						saction->action = newlibadr(fd, sc->id.lib, saction->action);
					}
					else if (sl->spacetype == SPACE_IMAGE) {
						SpaceImage *sima = (SpaceImage *)sl;
						
						sima->image = newlibadr_us(fd, sc->id.lib, sima->image);
						sima->mask_info.mask = newlibadr_us(fd, sc->id.lib, sima->mask_info.mask);

						/* NOTE: pre-2.5, this was local data not lib data, but now we need this as lib data
						 * so fingers crossed this works fine!
						 */
						sima->gpd = newlibadr_us(fd, sc->id.lib, sima->gpd);
					}
					else if (sl->spacetype == SPACE_SEQ) {
						SpaceSeq *sseq = (SpaceSeq *)sl;
						
						/* NOTE: pre-2.5, this was local data not lib data, but now we need this as lib data
						 * so fingers crossed this works fine!
						 */
						sseq->gpd = newlibadr_us(fd, sc->id.lib, sseq->gpd);

					}
					else if (sl->spacetype == SPACE_NLA) {
						SpaceNla *snla= (SpaceNla *)sl;
						bDopeSheet *ads= snla->ads;
						
						if (ads) {
							ads->source = newlibadr(fd, sc->id.lib, ads->source);
							ads->filter_grp = newlibadr(fd, sc->id.lib, ads->filter_grp);
						}
					}
					else if (sl->spacetype == SPACE_TEXT) {
						SpaceText *st= (SpaceText *)sl;
						
						st->text= newlibadr(fd, sc->id.lib, st->text);
					}
					else if (sl->spacetype == SPACE_SCRIPT) {
						SpaceScript *scpt = (SpaceScript *)sl;
						/*scpt->script = NULL; - 2.45 set to null, better re-run the script */
						if (scpt->script) {
							scpt->script = newlibadr(fd, sc->id.lib, scpt->script);
							if (scpt->script) {
								SCRIPT_SET_NULL(scpt->script);
							}
						}
					}
					else if (sl->spacetype == SPACE_OUTLINER) {
						SpaceOops *so= (SpaceOops *)sl;
						so->search_tse.id = newlibadr(fd, NULL, so->search_tse.id);
						
						if (so->treestore) {
							TreeStoreElem *tselem;
							BLI_mempool_iter iter;

							BLI_mempool_iternew(so->treestore, &iter);
							while ((tselem = BLI_mempool_iterstep(&iter))) {
								tselem->id = newlibadr(fd, NULL, tselem->id);
							}
							if (so->treehash) {
								/* rebuild hash table, because it depends on ids too */
								so->storeflag |= SO_TREESTORE_REBUILD;
							}
						}
					}
					else if (sl->spacetype == SPACE_NODE) {
						SpaceNode *snode = (SpaceNode *)sl;
						bNodeTreePath *path, *path_next;
						bNodeTree *ntree;
						
						/* node tree can be stored locally in id too, link this first */
						snode->id = newlibadr(fd, sc->id.lib, snode->id);
						snode->from = newlibadr(fd, sc->id.lib, snode->from);
						
						ntree = nodetree_from_id(snode->id);
						if (ntree)
							snode->nodetree = ntree;
						else {
							snode->nodetree = newlibadr_us(fd, sc->id.lib, snode->nodetree);
						}
						
						for (path = snode->treepath.first; path; path = path->next) {
							if (path == snode->treepath.first) {
								/* first nodetree in path is same as snode->nodetree */
								path->nodetree = snode->nodetree;
							}
							else
								path->nodetree = newlibadr_us(fd, sc->id.lib, path->nodetree);
							
							if (!path->nodetree)
								break;
						}
						
						/* remaining path entries are invalid, remove */
						for (; path; path = path_next) {
							path_next = path->next;
							
							BLI_remlink(&snode->treepath, path);
							MEM_freeN(path);
						}
						
						/* edittree is just the last in the path,
						 * set this directly since the path may have been shortened above */
						if (snode->treepath.last) {
							path = snode->treepath.last;
							snode->edittree = path->nodetree;
						}
						else
							snode->edittree = NULL;
					}
					else if (sl->spacetype == SPACE_CLIP) {
						SpaceClip *sclip = (SpaceClip *)sl;
						
						sclip->clip = newlibadr_us(fd, sc->id.lib, sclip->clip);
						sclip->mask_info.mask = newlibadr_us(fd, sc->id.lib, sclip->mask_info.mask);
					}
					else if (sl->spacetype == SPACE_LOGIC) {
						SpaceLogic *slogic = (SpaceLogic *)sl;
						
						slogic->gpd = newlibadr_us(fd, sc->id.lib, slogic->gpd);
					}
				}
			}
			sc->id.flag -= LIB_NEED_LINK;
		}
	}
}

/* how to handle user count on pointer restore */
typedef enum ePointerUserMode {
	USER_IGNORE = 0,  /* ignore user count */
	USER_ONE    = 1,  /* ensure at least one user (fake also counts) */
	USER_REAL   = 2,  /* ensure at least one real user (fake user ignored) */
} ePointerUserMode;

static bool restore_pointer(ID *id, ID *newid, ePointerUserMode user)
{
	if (STREQ(newid->name + 2, id->name + 2)) {
		if (newid->lib == id->lib) {
			if (user == USER_ONE) {
				if (newid->us == 0) {
					newid->us++;
				}
			}
			else if (user == USER_REAL) {
				id_us_ensure_real(newid);
			}
			return true;
		}
	}
	return false;
}

/**
 * Only for undo files, or to restore a screen after reading without UI...
 *
 * user
 * - USER_IGNORE: no usercount change
 * - USER_ONE: ensure a user
 * - USER_REAL: ensure a real user (even if a fake one is set)
 */
static void *restore_pointer_by_name(Main *mainp, ID *id, ePointerUserMode user)
{
	if (id) {
		ListBase *lb = which_libbase(mainp, GS(id->name));
		if (lb) {	// there's still risk of checking corrupt mem (freed Ids in oops)
			ID *idn = lb->first;
			
			for (; idn; idn = idn->next) {
				if (restore_pointer(id, idn, user))
					break;
			}
			
			return idn;
		}
	}
	return NULL;
}

static void lib_link_seq_clipboard_pt_restore(ID *id, Main *newmain)
{
	if (id) {
		/* clipboard must ensure this */
		BLI_assert(id->newid != NULL);
		id->newid = restore_pointer_by_name(newmain, (ID *)id->newid, USER_ONE);
	}
}
static int lib_link_seq_clipboard_cb(Sequence *seq, void *arg_pt)
{
	Main *newmain = (Main *)arg_pt;

	lib_link_seq_clipboard_pt_restore((ID *)seq->scene, newmain);
	lib_link_seq_clipboard_pt_restore((ID *)seq->scene_camera, newmain);
	lib_link_seq_clipboard_pt_restore((ID *)seq->clip, newmain);
	lib_link_seq_clipboard_pt_restore((ID *)seq->mask, newmain);
	lib_link_seq_clipboard_pt_restore((ID *)seq->sound, newmain);
	return 1;
}

static void lib_link_clipboard_restore(Main *newmain)
{
	/* update IDs stored in sequencer clipboard */
	BKE_sequencer_base_recursive_apply(&seqbase_clipboard, lib_link_seq_clipboard_cb, newmain);
}

/* called from kernel/blender.c */
/* used to link a file (without UI) to the current UI */
/* note that it assumes the old pointers in UI are still valid, so old Main is not freed */
void blo_lib_link_screen_restore(Main *newmain, bScreen *curscreen, Scene *curscene)
{
	wmWindow *win;
	wmWindowManager *wm;
	bScreen *sc;
	ScrArea *sa;
	
	/* first windowmanager */
	for (wm = newmain->wm.first; wm; wm = wm->id.next) {
		for (win= wm->windows.first; win; win= win->next) {
			win->screen = restore_pointer_by_name(newmain, (ID *)win->screen, USER_ONE);
			
			if (win->screen == NULL)
				win->screen = curscreen;
			
			win->screen->winid = win->winid;
		}
	}
	
	
	for (sc = newmain->screen.first; sc; sc = sc->id.next) {
		Scene *oldscene = sc->scene;
		
		sc->scene= restore_pointer_by_name(newmain, (ID *)sc->scene, USER_ONE);
		if (sc->scene == NULL)
			sc->scene = curscene;
		
		/* keep cursor location through undo */
		copy_v3_v3(sc->scene->cursor, oldscene->cursor);
		
		for (sa = sc->areabase.first; sa; sa = sa->next) {
			SpaceLink *sl;
			
			for (sl = sa->spacedata.first; sl; sl = sl->next) {
				if (sl->spacetype == SPACE_VIEW3D) {
					View3D *v3d = (View3D *)sl;
					BGpic *bgpic;
					ARegion *ar;
					
					if (v3d->scenelock)
						v3d->camera = NULL; /* always get from scene */
					else
						v3d->camera = restore_pointer_by_name(newmain, (ID *)v3d->camera, USER_ONE);
					if (v3d->camera == NULL)
						v3d->camera = sc->scene->camera;
					v3d->ob_centre = restore_pointer_by_name(newmain, (ID *)v3d->ob_centre, USER_ONE);
					
					for (bgpic= v3d->bgpicbase.first; bgpic; bgpic= bgpic->next) {
						if ((bgpic->ima = restore_pointer_by_name(newmain, (ID *)bgpic->ima, USER_IGNORE))) {
							id_us_plus((ID *)bgpic->ima);
						}
						if ((bgpic->clip = restore_pointer_by_name(newmain, (ID *)bgpic->clip, USER_IGNORE))) {
							id_us_plus((ID *)bgpic->clip);
						}
					}
					if (v3d->localvd) {
						/*Base *base;*/
						
						v3d->localvd->camera = sc->scene->camera;
						
						/* localview can become invalid during undo/redo steps, so we exit it when no could be found */
#if 0					/* XXX  regionlocalview ? */
						for (base= sc->scene->base.first; base; base= base->next) {
							if (base->lay & v3d->lay) break;
						}
						if (base==NULL) {
							v3d->lay= v3d->localvd->lay;
							v3d->layact= v3d->localvd->layact;
							MEM_freeN(v3d->localvd); 
							v3d->localvd= NULL;
						}
#endif
					}
					else if (v3d->scenelock) {
						v3d->lay = sc->scene->lay;
					}
					
					/* not very nice, but could help */
					if ((v3d->layact & v3d->lay) == 0) v3d->layact = v3d->lay;

					/* free render engines for now */
					for (ar = sa->regionbase.first; ar; ar = ar->next) {
						RegionView3D *rv3d= ar->regiondata;
						
						if (rv3d && rv3d->render_engine) {
							RE_engine_free(rv3d->render_engine);
							rv3d->render_engine = NULL;
						}
					}
				}
				else if (sl->spacetype == SPACE_IPO) {
					SpaceIpo *sipo = (SpaceIpo *)sl;
					bDopeSheet *ads = sipo->ads;
					
					if (ads) {
						ads->source = restore_pointer_by_name(newmain, (ID *)ads->source, USER_ONE);
						
						if (ads->filter_grp)
							ads->filter_grp = restore_pointer_by_name(newmain, (ID *)ads->filter_grp, USER_IGNORE);
					}
					
					/* force recalc of list of channels (i.e. includes calculating F-Curve colors)
					 * thus preventing the "black curves" problem post-undo
					 */
					sipo->flag |= SIPO_TEMP_NEEDCHANSYNC;
				}
				else if (sl->spacetype == SPACE_BUTS) {
					SpaceButs *sbuts = (SpaceButs *)sl;
					sbuts->pinid = restore_pointer_by_name(newmain, sbuts->pinid, USER_IGNORE);
					if (sbuts->pinid == NULL) {
						sbuts->flag &= ~SB_PIN_CONTEXT;
					}

					/* TODO: restore path pointers: T40046
					 * (complicated because this contains data pointers too, not just ID)*/
					MEM_SAFE_FREE(sbuts->path);
				}
				else if (sl->spacetype == SPACE_FILE) {
					SpaceFile *sfile = (SpaceFile *)sl;
					sfile->op = NULL;
					sfile->previews_timer = NULL;
				}
				else if (sl->spacetype == SPACE_ACTION) {
					SpaceAction *saction = (SpaceAction *)sl;
					
					saction->action = restore_pointer_by_name(newmain, (ID *)saction->action, USER_ONE);
					saction->ads.source = restore_pointer_by_name(newmain, (ID *)saction->ads.source, USER_ONE);
					
					if (saction->ads.filter_grp)
						saction->ads.filter_grp = restore_pointer_by_name(newmain, (ID *)saction->ads.filter_grp, USER_IGNORE);
						
					
					/* force recalc of list of channels, potentially updating the active action 
					 * while we're at it (as it can only be updated that way) [#28962] 
					 */
					saction->flag |= SACTION_TEMP_NEEDCHANSYNC;
				}
				else if (sl->spacetype == SPACE_IMAGE) {
					SpaceImage *sima = (SpaceImage *)sl;
					
					sima->image = restore_pointer_by_name(newmain, (ID *)sima->image, USER_REAL);
					
					/* this will be freed, not worth attempting to find same scene,
					 * since it gets initialized later */
					sima->iuser.scene = NULL;
					
					sima->scopes.waveform_1 = NULL;
					sima->scopes.waveform_2 = NULL;
					sima->scopes.waveform_3 = NULL;
					sima->scopes.vecscope = NULL;
					sima->scopes.ok = 0;
					
					/* NOTE: pre-2.5, this was local data not lib data, but now we need this as lib data
					 * so assume that here we're doing for undo only...
					 */
					sima->gpd = restore_pointer_by_name(newmain, (ID *)sima->gpd, USER_ONE);
					sima->mask_info.mask = restore_pointer_by_name(newmain, (ID *)sima->mask_info.mask, USER_REAL);
				}
				else if (sl->spacetype == SPACE_SEQ) {
					SpaceSeq *sseq = (SpaceSeq *)sl;
					
					/* NOTE: pre-2.5, this was local data not lib data, but now we need this as lib data
					 * so assume that here we're doing for undo only...
					 */
					sseq->gpd = restore_pointer_by_name(newmain, (ID *)sseq->gpd, USER_ONE);
				}
				else if (sl->spacetype == SPACE_NLA) {
					SpaceNla *snla = (SpaceNla *)sl;
					bDopeSheet *ads = snla->ads;
					
					if (ads) {
						ads->source = restore_pointer_by_name(newmain, (ID *)ads->source, USER_ONE);
						
						if (ads->filter_grp)
							ads->filter_grp = restore_pointer_by_name(newmain, (ID *)ads->filter_grp, USER_IGNORE);
					}
				}
				else if (sl->spacetype == SPACE_TEXT) {
					SpaceText *st = (SpaceText *)sl;
					
					st->text = restore_pointer_by_name(newmain, (ID *)st->text, USER_ONE);
					if (st->text == NULL) st->text = newmain->text.first;
				}
				else if (sl->spacetype == SPACE_SCRIPT) {
					SpaceScript *scpt = (SpaceScript *)sl;
					
					scpt->script = restore_pointer_by_name(newmain, (ID *)scpt->script, USER_ONE);
					
					/*sc->script = NULL; - 2.45 set to null, better re-run the script */
					if (scpt->script) {
						SCRIPT_SET_NULL(scpt->script);
					}
				}
				else if (sl->spacetype == SPACE_OUTLINER) {
					SpaceOops *so= (SpaceOops *)sl;
					
					so->search_tse.id = restore_pointer_by_name(newmain, so->search_tse.id, USER_IGNORE);
					
					if (so->treestore) {
						TreeStoreElem *tselem;
						BLI_mempool_iter iter;

						BLI_mempool_iternew(so->treestore, &iter);
						while ((tselem = BLI_mempool_iterstep(&iter))) {
							/* Do not try to restore pointers to drivers/sequence/etc., can crash in undo case! */
							if (TSE_IS_REAL_ID(tselem)) {
								tselem->id = restore_pointer_by_name(newmain, tselem->id, USER_IGNORE);
							}
							else {
								tselem->id = NULL;
							}
						}
						if (so->treehash) {
							/* rebuild hash table, because it depends on ids too */
							so->storeflag |= SO_TREESTORE_REBUILD;
						}
					}
				}
				else if (sl->spacetype == SPACE_NODE) {
					SpaceNode *snode= (SpaceNode *)sl;
					bNodeTreePath *path, *path_next;
					bNodeTree *ntree;
					
					/* node tree can be stored locally in id too, link this first */
					snode->id = restore_pointer_by_name(newmain, snode->id, USER_ONE);
					snode->from = restore_pointer_by_name(newmain, snode->from, USER_IGNORE);
					
					ntree = nodetree_from_id(snode->id);
					if (ntree)
						snode->nodetree = ntree;
					else
						snode->nodetree = restore_pointer_by_name(newmain, (ID*)snode->nodetree, USER_REAL);
					
					for (path = snode->treepath.first; path; path = path->next) {
						if (path == snode->treepath.first) {
							/* first nodetree in path is same as snode->nodetree */
							path->nodetree = snode->nodetree;
						}
						else
							path->nodetree= restore_pointer_by_name(newmain, (ID*)path->nodetree, USER_REAL);
						
						if (!path->nodetree)
							break;
					}
					
					/* remaining path entries are invalid, remove */
					for (; path; path = path_next) {
						path_next = path->next;
						
						BLI_remlink(&snode->treepath, path);
						MEM_freeN(path);
					}
					
					/* edittree is just the last in the path,
					 * set this directly since the path may have been shortened above */
					if (snode->treepath.last) {
						path = snode->treepath.last;
						snode->edittree = path->nodetree;
					}
					else
						snode->edittree = NULL;
				}
				else if (sl->spacetype == SPACE_CLIP) {
					SpaceClip *sclip = (SpaceClip *)sl;
					
					sclip->clip = restore_pointer_by_name(newmain, (ID *)sclip->clip, USER_REAL);
					sclip->mask_info.mask = restore_pointer_by_name(newmain, (ID *)sclip->mask_info.mask, USER_REAL);
					
					sclip->scopes.ok = 0;
				}
				else if (sl->spacetype == SPACE_LOGIC) {
					SpaceLogic *slogic = (SpaceLogic *)sl;
					
					slogic->gpd = restore_pointer_by_name(newmain, (ID *)slogic->gpd, USER_ONE);
				}
			}
		}
	}

	/* update IDs stored in all possible clipboards */
	lib_link_clipboard_restore(newmain);
}

static void direct_link_region(FileData *fd, ARegion *ar, int spacetype)
{
	Panel *pa;
	uiList *ui_list;

	link_list(fd, &ar->panels);

	for (pa = ar->panels.first; pa; pa = pa->next) {
		pa->paneltab = newdataadr(fd, pa->paneltab);
		pa->runtime_flag = 0;
		pa->activedata = NULL;
		pa->type = NULL;
	}

	link_list(fd, &ar->panels_category_active);

	link_list(fd, &ar->ui_lists);

	for (ui_list = ar->ui_lists.first; ui_list; ui_list = ui_list->next) {
		ui_list->type = NULL;
		ui_list->dyn_data = NULL;
		ui_list->properties = newdataadr(fd, ui_list->properties);
		IDP_DirectLinkGroup_OrFree(&ui_list->properties, (fd->flags & FD_FLAGS_SWITCH_ENDIAN), fd);
	}

	link_list(fd, &ar->ui_previews);

	if (spacetype == SPACE_EMPTY) {
		/* unkown space type, don't leak regiondata */
		ar->regiondata = NULL;
	}
	else {
		ar->regiondata = newdataadr(fd, ar->regiondata);
		if (ar->regiondata) {
			if (spacetype == SPACE_VIEW3D) {
				RegionView3D *rv3d = ar->regiondata;

				rv3d->localvd = newdataadr(fd, rv3d->localvd);
				rv3d->clipbb = newdataadr(fd, rv3d->clipbb);

				rv3d->depths = NULL;
				rv3d->gpuoffscreen = NULL;
				rv3d->render_engine = NULL;
				rv3d->sms = NULL;
				rv3d->smooth_timer = NULL;
				rv3d->compositor = NULL;
			}
		}
	}
	
	ar->v2d.tab_offset = NULL;
	ar->v2d.tab_num = 0;
	ar->v2d.tab_cur = 0;
	ar->v2d.sms = NULL;
	BLI_listbase_clear(&ar->panels_category);
	BLI_listbase_clear(&ar->handlers);
	BLI_listbase_clear(&ar->uiblocks);
	ar->headerstr = NULL;
	ar->swinid = 0;
	ar->type = NULL;
	ar->swap = 0;
	ar->do_draw = 0;
	ar->regiontimer = NULL;
	memset(&ar->drawrct, 0, sizeof(ar->drawrct));
}

/* for the saved 2.50 files without regiondata */
/* and as patch for 2.48 and older */
void blo_do_versions_view3d_split_250(View3D *v3d, ListBase *regions)
{
	ARegion *ar;
	
	for (ar = regions->first; ar; ar = ar->next) {
		if (ar->regiontype==RGN_TYPE_WINDOW && ar->regiondata==NULL) {
			RegionView3D *rv3d;
			
			rv3d = ar->regiondata = MEM_callocN(sizeof(RegionView3D), "region v3d patch");
			rv3d->persp = (char)v3d->persp;
			rv3d->view = (char)v3d->view;
			rv3d->dist = v3d->dist;
			copy_v3_v3(rv3d->ofs, v3d->ofs);
			copy_qt_qt(rv3d->viewquat, v3d->viewquat);
		}
	}
	
	/* this was not initialized correct always */
	if (v3d->twtype == 0)
		v3d->twtype = V3D_MANIP_TRANSLATE;
	if (v3d->gridsubdiv == 0)
		v3d->gridsubdiv = 10;
}

static bool direct_link_screen(FileData *fd, bScreen *sc)
{
	ScrArea *sa;
	ScrVert *sv;
	ScrEdge *se;
	bool wrong_id = false;
	
	link_list(fd, &(sc->vertbase));
	link_list(fd, &(sc->edgebase));
	link_list(fd, &(sc->areabase));
	sc->regionbase.first = sc->regionbase.last= NULL;
	sc->context = NULL;
	
	sc->mainwin = sc->subwinactive= 0;	/* indices */
	sc->swap = 0;

	/* edges */
	for (se = sc->edgebase.first; se; se = se->next) {
		se->v1 = newdataadr(fd, se->v1);
		se->v2 = newdataadr(fd, se->v2);
		if ((intptr_t)se->v1 > (intptr_t)se->v2) {
			sv = se->v1;
			se->v1 = se->v2;
			se->v2 = sv;
		}
		
		if (se->v1 == NULL) {
			printf("Error reading Screen %s... removing it.\n", sc->id.name+2);
			BLI_remlink(&sc->edgebase, se);
			wrong_id = true;
		}
	}
	
	/* areas */
	for (sa = sc->areabase.first; sa; sa = sa->next) {
		SpaceLink *sl;
		ARegion *ar;
		
		link_list(fd, &(sa->spacedata));
		link_list(fd, &(sa->regionbase));
		
		BLI_listbase_clear(&sa->handlers);
		sa->type = NULL;	/* spacetype callbacks */
		sa->region_active_win = -1;

		/* if we do not have the spacetype registered (game player), we cannot
		 * free it, so don't allocate any new memory for such spacetypes. */
		if (!BKE_spacetype_exists(sa->spacetype))
			sa->spacetype = SPACE_EMPTY;
		
		for (ar = sa->regionbase.first; ar; ar = ar->next)
			direct_link_region(fd, ar, sa->spacetype);
		
		/* accident can happen when read/save new file with older version */
		/* 2.50: we now always add spacedata for info */
		if (sa->spacedata.first==NULL) {
			SpaceInfo *sinfo= MEM_callocN(sizeof(SpaceInfo), "spaceinfo");
			sa->spacetype= sinfo->spacetype= SPACE_INFO;
			BLI_addtail(&sa->spacedata, sinfo);
		}
		/* add local view3d too */
		else if (sa->spacetype == SPACE_VIEW3D)
			blo_do_versions_view3d_split_250(sa->spacedata.first, &sa->regionbase);

		/* incase we set above */
		sa->butspacetype = sa->spacetype;

		for (sl = sa->spacedata.first; sl; sl = sl->next) {
			link_list(fd, &(sl->regionbase));

			/* if we do not have the spacetype registered (game player), we cannot
			 * free it, so don't allocate any new memory for such spacetypes. */
			if (!BKE_spacetype_exists(sl->spacetype))
				sl->spacetype = SPACE_EMPTY;

			for (ar = sl->regionbase.first; ar; ar = ar->next)
				direct_link_region(fd, ar, sl->spacetype);
			
			if (sl->spacetype == SPACE_VIEW3D) {
				View3D *v3d= (View3D*) sl;
				BGpic *bgpic;
				
				v3d->flag |= V3D_INVALID_BACKBUF;
				
				link_list(fd, &v3d->bgpicbase);
				
				/* should be do_versions except this doesnt fit well there */
				if (v3d->bgpic) {
					bgpic = newdataadr(fd, v3d->bgpic);
					BLI_addtail(&v3d->bgpicbase, bgpic);
					v3d->bgpic = NULL;
				}
			
				for (bgpic = v3d->bgpicbase.first; bgpic; bgpic = bgpic->next)
					bgpic->iuser.ok = 1;
				
				if (v3d->gpd) {
					v3d->gpd = newdataadr(fd, v3d->gpd);
					direct_link_gpencil(fd, v3d->gpd);
				}
				v3d->localvd = newdataadr(fd, v3d->localvd);
				BLI_listbase_clear(&v3d->afterdraw_transp);
				BLI_listbase_clear(&v3d->afterdraw_xray);
				BLI_listbase_clear(&v3d->afterdraw_xraytransp);
				v3d->properties_storage = NULL;
				v3d->defmaterial = NULL;
				
				/* render can be quite heavy, set to solid on load */
				if (v3d->drawtype == OB_RENDER)
					v3d->drawtype = OB_SOLID;

				if (v3d->fx_settings.dof)
					v3d->fx_settings.dof = newdataadr(fd, v3d->fx_settings.dof);
				if (v3d->fx_settings.ssao)
					v3d->fx_settings.ssao = newdataadr(fd, v3d->fx_settings.ssao);
				
				blo_do_versions_view3d_split_250(v3d, &sl->regionbase);
			}
			else if (sl->spacetype == SPACE_IPO) {
				SpaceIpo *sipo = (SpaceIpo *)sl;
				
				sipo->ads = newdataadr(fd, sipo->ads);
				BLI_listbase_clear(&sipo->ghostCurves);
			}
			else if (sl->spacetype == SPACE_NLA) {
				SpaceNla *snla = (SpaceNla *)sl;
				
				snla->ads = newdataadr(fd, snla->ads);
			}
			else if (sl->spacetype == SPACE_OUTLINER) {
				SpaceOops *soops = (SpaceOops *) sl;
				
				/* use newdataadr_no_us and do not free old memory avoiding double
				 * frees and use of freed memory. this could happen because of a
				 * bug fixed in revision 58959 where the treestore memory address
				 * was not unique */
				TreeStore *ts = newdataadr_no_us(fd, soops->treestore);
				soops->treestore = NULL;
				if (ts) {
					TreeStoreElem *elems = newdataadr_no_us(fd, ts->data);
					
					soops->treestore = BLI_mempool_create(sizeof(TreeStoreElem), ts->usedelem,
					                                      512, BLI_MEMPOOL_ALLOW_ITER);
					if (ts->usedelem && elems) {
						int i;
						for (i = 0; i < ts->usedelem; i++) {
							TreeStoreElem *new_elem = BLI_mempool_alloc(soops->treestore);
							*new_elem = elems[i];
						}
					}
					/* we only saved what was used */
					soops->storeflag |= SO_TREESTORE_CLEANUP;	// at first draw
				}
				soops->treehash = NULL;
				soops->tree.first = soops->tree.last= NULL;
			}
			else if (sl->spacetype == SPACE_IMAGE) {
				SpaceImage *sima = (SpaceImage *)sl;
				
				sima->cumap = newdataadr(fd, sima->cumap);
				if (sima->cumap)
					direct_link_curvemapping(fd, sima->cumap);
				
				sima->iuser.scene = NULL;
				sima->iuser.ok = 1;
				sima->scopes.waveform_1 = NULL;
				sima->scopes.waveform_2 = NULL;
				sima->scopes.waveform_3 = NULL;
				sima->scopes.vecscope = NULL;
				sima->scopes.ok = 0;
				
				/* WARNING: gpencil data is no longer stored directly in sima after 2.5 
				 * so sacrifice a few old files for now to avoid crashes with new files!
				 * committed: r28002 */
#if 0
				sima->gpd = newdataadr(fd, sima->gpd);
				if (sima->gpd)
					direct_link_gpencil(fd, sima->gpd);
#endif
			}
			else if (sl->spacetype == SPACE_NODE) {
				SpaceNode *snode = (SpaceNode *)sl;
				
				if (snode->gpd) {
					snode->gpd = newdataadr(fd, snode->gpd);
					direct_link_gpencil(fd, snode->gpd);
				}
				
				link_list(fd, &snode->treepath);
				snode->edittree = NULL;
				snode->iofsd = NULL;
				BLI_listbase_clear(&snode->linkdrag);
			}
			else if (sl->spacetype == SPACE_TEXT) {
				SpaceText *st= (SpaceText *)sl;
				
				st->drawcache = NULL;
				st->scroll_accum[0] = 0.0f;
				st->scroll_accum[1] = 0.0f;
			}
			else if (sl->spacetype == SPACE_TIME) {
				SpaceTime *stime = (SpaceTime *)sl;
				BLI_listbase_clear(&stime->caches);
			}
			else if (sl->spacetype == SPACE_LOGIC) {
				SpaceLogic *slogic = (SpaceLogic *)sl;
				
				/* XXX: this is new stuff, which shouldn't be directly linking to gpd... */
				if (slogic->gpd) {
					slogic->gpd = newdataadr(fd, slogic->gpd);
					direct_link_gpencil(fd, slogic->gpd);
				}
			}
			else if (sl->spacetype == SPACE_SEQ) {
				SpaceSeq *sseq = (SpaceSeq *)sl;
				
				/* grease pencil data is not a direct data and can't be linked from direct_link*
				 * functions, it should be linked from lib_link* functions instead
				 *
				 * otherwise it'll lead to lost grease data on open because it'll likely be
				 * read from file after all other users of grease pencil and newdataadr would
				 * simple return NULL here (sergey)
				 */
#if 0
				if (sseq->gpd) {
					sseq->gpd = newdataadr(fd, sseq->gpd);
					direct_link_gpencil(fd, sseq->gpd);
				}
#endif
				sseq->scopes.reference_ibuf = NULL;
				sseq->scopes.zebra_ibuf = NULL;
				sseq->scopes.waveform_ibuf = NULL;
				sseq->scopes.sep_waveform_ibuf = NULL;
				sseq->scopes.vector_ibuf = NULL;
				sseq->scopes.histogram_ibuf = NULL;

			}
			else if (sl->spacetype == SPACE_BUTS) {
				SpaceButs *sbuts = (SpaceButs *)sl;
				
				sbuts->path= NULL;
				sbuts->texuser= NULL;
				sbuts->mainbo = sbuts->mainb;
				sbuts->mainbuser = sbuts->mainb;
			}
			else if (sl->spacetype == SPACE_CONSOLE) {
				SpaceConsole *sconsole = (SpaceConsole *)sl;
				ConsoleLine *cl, *cl_next;
				
				link_list(fd, &sconsole->scrollback);
				link_list(fd, &sconsole->history);
				
				//for (cl= sconsole->scrollback.first; cl; cl= cl->next)
				//	cl->line= newdataadr(fd, cl->line);
				
				/* comma expressions, (e.g. expr1, expr2, expr3) evaluate each expression,
				 * from left to right.  the right-most expression sets the result of the comma
				 * expression as a whole*/
				for (cl = sconsole->history.first; cl; cl = cl_next) {
					cl_next = cl->next;
					cl->line = newdataadr(fd, cl->line);
					if (cl->line) {
						/* the allocted length is not written, so reset here */
						cl->len_alloc = cl->len + 1;
					}
					else {
						BLI_remlink(&sconsole->history, cl);
						MEM_freeN(cl);
					}
				}
			}
			else if (sl->spacetype == SPACE_FILE) {
				SpaceFile *sfile = (SpaceFile *)sl;
				
				/* this sort of info is probably irrelevant for reloading...
				 * plus, it isn't saved to files yet!
				 */
				sfile->folders_prev = sfile->folders_next = NULL;
				sfile->files = NULL;
				sfile->layout = NULL;
				sfile->op = NULL;
				sfile->previews_timer = NULL;
				sfile->params = newdataadr(fd, sfile->params);
			}
			else if (sl->spacetype == SPACE_CLIP) {
				SpaceClip *sclip = (SpaceClip *)sl;
				
				sclip->scopes.track_search = NULL;
				sclip->scopes.track_preview = NULL;
				sclip->scopes.ok = 0;
			}
		}
		
		BLI_listbase_clear(&sa->actionzones);
		
		sa->v1 = newdataadr(fd, sa->v1);
		sa->v2 = newdataadr(fd, sa->v2);
		sa->v3 = newdataadr(fd, sa->v3);
		sa->v4 = newdataadr(fd, sa->v4);
	}
	
	return wrong_id;
}

/* ********** READ LIBRARY *************** */


static void direct_link_library(FileData *fd, Library *lib, Main *main)
{
	Main *newmain;
	
	/* check if the library was already read */
	for (newmain = fd->mainlist->first; newmain; newmain = newmain->next) {
		if (newmain->curlib) {
			if (BLI_path_cmp(newmain->curlib->filepath, lib->filepath) == 0) {
				blo_reportf_wrap(fd->reports, RPT_WARNING,
				                 TIP_("Library '%s', '%s' had multiple instances, save and reload!"),
				                 lib->name, lib->filepath);
				
				change_idid_adr(fd->mainlist, fd, lib, newmain->curlib);
/*				change_idid_adr_fd(fd, lib, newmain->curlib); */
				
				BLI_remlink(&main->library, lib);
				MEM_freeN(lib);
				
				
				return;
			}
		}
	}
	/* make sure we have full path in lib->filepath */
	BLI_strncpy(lib->filepath, lib->name, sizeof(lib->name));
	BLI_cleanup_path(fd->relabase, lib->filepath);
	
//	printf("direct_link_library: name %s\n", lib->name);
//	printf("direct_link_library: filepath %s\n", lib->filepath);
	
	lib->packedfile = direct_link_packedfile(fd, lib->packedfile);
	
	/* new main */
	newmain = BKE_main_new();
	BLI_addtail(fd->mainlist, newmain);
	newmain->curlib = lib;
	
	lib->parent = NULL;
}

static void lib_link_library(FileData *UNUSED(fd), Main *main)
{
	Library *lib;
	for (lib = main->library.first; lib; lib = lib->id.next) {
		lib->id.us = 1;
	}
}

/* Always call this once you have loaded new library data to set the relative paths correctly in relation to the blend file */
static void fix_relpaths_library(const char *basepath, Main *main)
{
	Library *lib;
	/* BLO_read_from_memory uses a blank filename */
	if (basepath == NULL || basepath[0] == '\0') {
		for (lib = main->library.first; lib; lib= lib->id.next) {
			/* when loading a linked lib into a file which has not been saved,
			 * there is nothing we can be relative to, so instead we need to make
			 * it absolute. This can happen when appending an object with a relative
			 * link into an unsaved blend file. See [#27405].
			 * The remap relative option will make it relative again on save - campbell */
			if (BLI_path_is_rel(lib->name)) {
				BLI_strncpy(lib->name, lib->filepath, sizeof(lib->name));
			}
		}
	}
	else {
		for (lib = main->library.first; lib; lib = lib->id.next) {
			/* Libraries store both relative and abs paths, recreate relative paths,
			 * relative to the blend file since indirectly linked libs will be relative to their direct linked library */
			if (BLI_path_is_rel(lib->name)) {  /* if this is relative to begin with? */
				BLI_strncpy(lib->name, lib->filepath, sizeof(lib->name));
				BLI_path_rel(lib->name, basepath);
			}
		}
	}
}

/* ************ READ SPEAKER ***************** */

static void lib_link_speaker(FileData *fd, Main *main)
{
	Speaker *spk;
	
	for (spk = main->speaker.first; spk; spk = spk->id.next) {
		if (spk->id.flag & LIB_NEED_LINK) {
			if (spk->adt) lib_link_animdata(fd, &spk->id, spk->adt);
			
			spk->sound = newlibadr_us(fd, spk->id.lib, spk->sound);
			spk->id.flag -= LIB_NEED_LINK;
		}
	}
}

static void direct_link_speaker(FileData *fd, Speaker *spk)
{
	spk->adt = newdataadr(fd, spk->adt);
	direct_link_animdata(fd, spk->adt);

#if 0
	spk->sound = newdataadr(fd, spk->sound);
	direct_link_sound(fd, spk->sound);
#endif
}

/* ************** READ SOUND ******************* */

static void direct_link_sound(FileData *fd, bSound *sound)
{
	sound->handle = NULL;
	sound->playback_handle = NULL;

	/* versioning stuff, if there was a cache, then we enable caching: */
	if (sound->cache) {
		sound->flags |= SOUND_FLAGS_CACHING;
		sound->cache = NULL;
	}

	if (fd->soundmap) {
		sound->waveform = newsoundadr(fd, sound->waveform);
	}	
	else {
		sound->waveform = NULL;
	}
		
	if (sound->spinlock) {
		sound->spinlock = MEM_mallocN(sizeof(SpinLock), "sound_spinlock");
		BLI_spin_init(sound->spinlock);
	}
	/* clear waveform loading flag */
	sound->flags &= ~SOUND_FLAGS_WAVEFORM_LOADING;

	sound->packedfile = direct_link_packedfile(fd, sound->packedfile);
	sound->newpackedfile = direct_link_packedfile(fd, sound->newpackedfile);
}

static void lib_link_sound(FileData *fd, Main *main)
{
	bSound *sound;
	
	for (sound = main->sound.first; sound; sound = sound->id.next) {
		if (sound->id.flag & LIB_NEED_LINK) {
			sound->id.flag -= LIB_NEED_LINK;
			sound->ipo = newlibadr_us(fd, sound->id.lib, sound->ipo); // XXX deprecated - old animation system
			
			BKE_sound_load(main, sound);
		}
	}
}
/* ***************** READ GROUP *************** */

static void direct_link_group(FileData *fd, Group *group)
{
	link_list(fd, &group->gobject);

	group->preview = direct_link_preview_image(fd, group->preview);
}

static void lib_link_group(FileData *fd, Main *main)
{
	Group *group;
	GroupObject *go;
	int add_us;
	
	for (group = main->group.first; group; group = group->id.next) {
		if (group->id.flag & LIB_NEED_LINK) {
			group->id.flag -= LIB_NEED_LINK;
			
			add_us = 0;
			
			for (go = group->gobject.first; go; go = go->next) {
				go->ob= newlibadr(fd, group->id.lib, go->ob);
				if (go->ob) {
					go->ob->flag |= OB_FROMGROUP;
					/* if group has an object, it increments user... */
					add_us = 1;
					if (go->ob->id.us == 0)
						go->ob->id.us = 1;
				}
			}
			if (add_us) group->id.us++;
			BKE_group_object_unlink(group, NULL, NULL, NULL);	/* removes NULL entries */
		}
	}
}

/* ***************** READ MOVIECLIP *************** */

static void direct_link_movieReconstruction(FileData *fd, MovieTrackingReconstruction *reconstruction)
{
	reconstruction->cameras = newdataadr(fd, reconstruction->cameras);
}

static void direct_link_movieTracks(FileData *fd, ListBase *tracksbase)
{
	MovieTrackingTrack *track;
	
	link_list(fd, tracksbase);
	
	for (track = tracksbase->first; track; track = track->next) {
		track->markers = newdataadr(fd, track->markers);
	}
}

static void direct_link_moviePlaneTracks(FileData *fd, ListBase *plane_tracks_base)
{
	MovieTrackingPlaneTrack *plane_track;

	link_list(fd, plane_tracks_base);

	for (plane_track = plane_tracks_base->first;
	     plane_track;
	     plane_track = plane_track->next)
	{
		int i;

		plane_track->point_tracks = newdataadr(fd, plane_track->point_tracks);
		test_pointer_array(fd, (void**)&plane_track->point_tracks);
		for (i = 0; i < plane_track->point_tracksnr; i++) {
			plane_track->point_tracks[i] = newdataadr(fd, plane_track->point_tracks[i]);
		}

		plane_track->markers = newdataadr(fd, plane_track->markers);
	}
}

static void direct_link_movieclip(FileData *fd, MovieClip *clip)
{
	MovieTracking *tracking = &clip->tracking;
	MovieTrackingObject *object;

	clip->adt= newdataadr(fd, clip->adt);

	if (fd->movieclipmap) clip->cache = newmclipadr(fd, clip->cache);
	else clip->cache = NULL;

	if (fd->movieclipmap) clip->tracking.camera.intrinsics = newmclipadr(fd, clip->tracking.camera.intrinsics);
	else clip->tracking.camera.intrinsics = NULL;

	direct_link_movieTracks(fd, &tracking->tracks);
	direct_link_moviePlaneTracks(fd, &tracking->plane_tracks);
	direct_link_movieReconstruction(fd, &tracking->reconstruction);

	clip->tracking.act_track = newdataadr(fd, clip->tracking.act_track);
	clip->tracking.act_plane_track = newdataadr(fd, clip->tracking.act_plane_track);

	clip->anim = NULL;
	clip->tracking_context = NULL;
	clip->tracking.stats = NULL;

	clip->tracking.stabilization.ok = 0;
	clip->tracking.stabilization.rot_track = newdataadr(fd, clip->tracking.stabilization.rot_track);

	clip->tracking.dopesheet.ok = 0;
	BLI_listbase_clear(&clip->tracking.dopesheet.channels);
	BLI_listbase_clear(&clip->tracking.dopesheet.coverage_segments);

	link_list(fd, &tracking->objects);
	
	for (object = tracking->objects.first; object; object = object->next) {
		direct_link_movieTracks(fd, &object->tracks);
		direct_link_moviePlaneTracks(fd, &object->plane_tracks);
		direct_link_movieReconstruction(fd, &object->reconstruction);
	}
}

static void lib_link_movieTracks(FileData *fd, MovieClip *clip, ListBase *tracksbase)
{
	MovieTrackingTrack *track;

	for (track = tracksbase->first; track; track = track->next) {
		track->gpd = newlibadr_us(fd, clip->id.lib, track->gpd);
	}
}

static void lib_link_moviePlaneTracks(FileData *fd, MovieClip *clip, ListBase *tracksbase)
{
	MovieTrackingPlaneTrack *plane_track;

	for (plane_track = tracksbase->first; plane_track; plane_track = plane_track->next) {
		plane_track->image = newlibadr_us(fd, clip->id.lib, plane_track->image);
	}
}

static void lib_link_movieclip(FileData *fd, Main *main)
{
	MovieClip *clip;
	
	for (clip = main->movieclip.first; clip; clip = clip->id.next) {
		if (clip->id.flag & LIB_NEED_LINK) {
			MovieTracking *tracking = &clip->tracking;
			MovieTrackingObject *object;

			if (clip->adt)
				lib_link_animdata(fd, &clip->id, clip->adt);
			
			clip->gpd = newlibadr_us(fd, clip->id.lib, clip->gpd);
			
			lib_link_movieTracks(fd, clip, &tracking->tracks);
			lib_link_moviePlaneTracks(fd, clip, &tracking->plane_tracks);

			for (object = tracking->objects.first; object; object = object->next) {
				lib_link_movieTracks(fd, clip, &object->tracks);
			}

			clip->id.flag -= LIB_NEED_LINK;
		}
	}
}

/* ***************** READ MOVIECLIP *************** */

static void direct_link_mask(FileData *fd, Mask *mask)
{
	MaskLayer *masklay;

	mask->adt = newdataadr(fd, mask->adt);

	link_list(fd, &mask->masklayers);

	for (masklay = mask->masklayers.first; masklay; masklay = masklay->next) {
		MaskSpline *spline;
		MaskLayerShape *masklay_shape;

		link_list(fd, &masklay->splines);

		for (spline = masklay->splines.first; spline; spline = spline->next) {
			int i;

			spline->points = newdataadr(fd, spline->points);

			for (i = 0; i < spline->tot_point; i++) {
				MaskSplinePoint *point = &spline->points[i];

				if (point->tot_uw)
					point->uw = newdataadr(fd, point->uw);
			}
		}

		link_list(fd, &masklay->splines_shapes);

		for (masklay_shape = masklay->splines_shapes.first; masklay_shape; masklay_shape = masklay_shape->next) {
			masklay_shape->data = newdataadr(fd, masklay_shape->data);

			if (masklay_shape->tot_vert) {
				if (fd->flags & FD_FLAGS_SWITCH_ENDIAN) {
					BLI_endian_switch_float_array(masklay_shape->data,
					                              masklay_shape->tot_vert * sizeof(float) * MASK_OBJECT_SHAPE_ELEM_SIZE);

				}
			}
		}

		masklay->act_spline = newdataadr(fd, masklay->act_spline);
		masklay->act_point = newdataadr(fd, masklay->act_point);
	}
}

static void lib_link_mask_parent(FileData *fd, Mask *mask, MaskParent *parent)
{
	parent->id = newlibadr_us(fd, mask->id.lib, parent->id);
}

static void lib_link_mask(FileData *fd, Main *main)
{
	Mask *mask;

	mask = main->mask.first;
	while (mask) {
		if (mask->id.flag & LIB_NEED_LINK) {
			MaskLayer *masklay;

			if (mask->adt)
				lib_link_animdata(fd, &mask->id, mask->adt);

			for (masklay = mask->masklayers.first; masklay; masklay = masklay->next) {
				MaskSpline *spline;

				spline = masklay->splines.first;
				while (spline) {
					int i;

					for (i = 0; i < spline->tot_point; i++) {
						MaskSplinePoint *point = &spline->points[i];

						lib_link_mask_parent(fd, mask, &point->parent);
					}

					lib_link_mask_parent(fd, mask, &spline->parent);

					spline = spline->next;
				}
			}

			mask->id.flag -= LIB_NEED_LINK;
		}
		mask = mask->id.next;
	}
}

/* ************ READ LINE STYLE ***************** */

static void lib_link_linestyle(FileData *fd, Main *main)
{
	FreestyleLineStyle *linestyle;
	LineStyleModifier *m;
	MTex *mtex;
	int a;

	linestyle = main->linestyle.first;
	while (linestyle) {
		if (linestyle->id.flag & LIB_NEED_LINK) {
			linestyle->id.flag -= LIB_NEED_LINK;

			if (linestyle->id.properties)
				IDP_LibLinkProperty(linestyle->id.properties, (fd->flags & FD_FLAGS_SWITCH_ENDIAN), fd);
			if (linestyle->adt)
				lib_link_animdata(fd, &linestyle->id, linestyle->adt);
			for (m = linestyle->color_modifiers.first; m; m = m->next) {
				switch (m->type) {
				case LS_MODIFIER_DISTANCE_FROM_OBJECT:
					{
						LineStyleColorModifier_DistanceFromObject *cm = (LineStyleColorModifier_DistanceFromObject *)m;
						cm->target = newlibadr(fd, linestyle->id.lib, cm->target);
					}
					break;
				}
			}
			for (m = linestyle->alpha_modifiers.first; m; m = m->next) {
				switch (m->type) {
				case LS_MODIFIER_DISTANCE_FROM_OBJECT:
					{
						LineStyleAlphaModifier_DistanceFromObject *am = (LineStyleAlphaModifier_DistanceFromObject *)m;
						am->target = newlibadr(fd, linestyle->id.lib, am->target);
					}
					break;
				}
			}
			for (m = linestyle->thickness_modifiers.first; m; m = m->next) {
				switch (m->type) {
				case LS_MODIFIER_DISTANCE_FROM_OBJECT:
					{
						LineStyleThicknessModifier_DistanceFromObject *tm = (LineStyleThicknessModifier_DistanceFromObject *)m;
						tm->target = newlibadr(fd, linestyle->id.lib, tm->target);
					}
					break;
				}
			}
			for (a=0; a < MAX_MTEX; a++) {
				mtex = linestyle->mtex[a];
				if (mtex) {
					mtex->tex = newlibadr_us(fd, linestyle->id.lib, mtex->tex);
					mtex->object = newlibadr(fd, linestyle->id.lib, mtex->object);
				}
			}
			if (linestyle->nodetree) {
				lib_link_ntree(fd, &linestyle->id, linestyle->nodetree);
				linestyle->nodetree->id.lib = linestyle->id.lib;
			}
		}
		linestyle = linestyle->id.next;
	}
}

static void direct_link_linestyle_color_modifier(FileData *fd, LineStyleModifier *modifier)
{
	switch (modifier->type) {
	case LS_MODIFIER_ALONG_STROKE:
		{
			LineStyleColorModifier_AlongStroke *m = (LineStyleColorModifier_AlongStroke *)modifier;
			m->color_ramp = newdataadr(fd, m->color_ramp);
		}
		break;
	case LS_MODIFIER_DISTANCE_FROM_CAMERA:
		{
			LineStyleColorModifier_DistanceFromCamera *m = (LineStyleColorModifier_DistanceFromCamera *)modifier;
			m->color_ramp = newdataadr(fd, m->color_ramp);
		}
		break;
	case LS_MODIFIER_DISTANCE_FROM_OBJECT:
		{
			LineStyleColorModifier_DistanceFromObject *m = (LineStyleColorModifier_DistanceFromObject *)modifier;
			m->color_ramp = newdataadr(fd, m->color_ramp);
		}
		break;
	case LS_MODIFIER_MATERIAL:
		{
			LineStyleColorModifier_Material *m = (LineStyleColorModifier_Material *)modifier;
			m->color_ramp = newdataadr(fd, m->color_ramp);
		}
		break;
	case LS_MODIFIER_TANGENT:
		{
			LineStyleColorModifier_Tangent *m = (LineStyleColorModifier_Tangent *)modifier;
			m->color_ramp = newdataadr(fd, m->color_ramp);
		}
		break;
	case LS_MODIFIER_NOISE:
		{
			LineStyleColorModifier_Noise *m = (LineStyleColorModifier_Noise *)modifier;
			m->color_ramp = newdataadr(fd, m->color_ramp);
		}
		break;
	case LS_MODIFIER_CREASE_ANGLE:
		{
			LineStyleColorModifier_CreaseAngle *m = (LineStyleColorModifier_CreaseAngle *)modifier;
			m->color_ramp = newdataadr(fd, m->color_ramp);
		}
		break;
	case LS_MODIFIER_CURVATURE_3D:
		{
			LineStyleColorModifier_Curvature_3D *m = (LineStyleColorModifier_Curvature_3D *)modifier;
			m->color_ramp = newdataadr(fd, m->color_ramp);
		}
		break;
	}
}

static void direct_link_linestyle_alpha_modifier(FileData *fd, LineStyleModifier *modifier)
{
	switch (modifier->type) {
	case LS_MODIFIER_ALONG_STROKE:
		{
			LineStyleAlphaModifier_AlongStroke *m = (LineStyleAlphaModifier_AlongStroke *)modifier;
			m->curve = newdataadr(fd, m->curve);
			direct_link_curvemapping(fd, m->curve);
		}
		break;
	case LS_MODIFIER_DISTANCE_FROM_CAMERA:
		{
			LineStyleAlphaModifier_DistanceFromCamera *m = (LineStyleAlphaModifier_DistanceFromCamera *)modifier;
			m->curve = newdataadr(fd, m->curve);
			direct_link_curvemapping(fd, m->curve);
		}
		break;
	case LS_MODIFIER_DISTANCE_FROM_OBJECT:
		{
			LineStyleAlphaModifier_DistanceFromObject *m = (LineStyleAlphaModifier_DistanceFromObject *)modifier;
			m->curve = newdataadr(fd, m->curve);
			direct_link_curvemapping(fd, m->curve);
		}
		break;
	case LS_MODIFIER_MATERIAL:
		{
			LineStyleAlphaModifier_Material *m = (LineStyleAlphaModifier_Material *)modifier;
			m->curve = newdataadr(fd, m->curve);
			direct_link_curvemapping(fd, m->curve);
		}
		break;
	case LS_MODIFIER_TANGENT:
		{
			LineStyleAlphaModifier_Tangent *m = (LineStyleAlphaModifier_Tangent *)modifier;
			m->curve = newdataadr(fd, m->curve);
			direct_link_curvemapping(fd, m->curve);
		}
		break;
	case LS_MODIFIER_NOISE:
		{
			LineStyleAlphaModifier_Noise *m = (LineStyleAlphaModifier_Noise *)modifier;
			m->curve = newdataadr(fd, m->curve);
			direct_link_curvemapping(fd, m->curve);
		}
		break;
	case LS_MODIFIER_CREASE_ANGLE:
		{
			LineStyleAlphaModifier_CreaseAngle *m = (LineStyleAlphaModifier_CreaseAngle *)modifier;
			m->curve = newdataadr(fd, m->curve);
			direct_link_curvemapping(fd, m->curve);
		}
		break;
	case LS_MODIFIER_CURVATURE_3D:
		{
			LineStyleAlphaModifier_Curvature_3D *m = (LineStyleAlphaModifier_Curvature_3D *)modifier;
			m->curve = newdataadr(fd, m->curve);
			direct_link_curvemapping(fd, m->curve);
		}
		break;
	}
}

static void direct_link_linestyle_thickness_modifier(FileData *fd, LineStyleModifier *modifier)
{
	switch (modifier->type) {
	case LS_MODIFIER_ALONG_STROKE:
		{
			LineStyleThicknessModifier_AlongStroke *m = (LineStyleThicknessModifier_AlongStroke *)modifier;
			m->curve = newdataadr(fd, m->curve);
			direct_link_curvemapping(fd, m->curve);
		}
		break;
	case LS_MODIFIER_DISTANCE_FROM_CAMERA:
		{
			LineStyleThicknessModifier_DistanceFromCamera *m = (LineStyleThicknessModifier_DistanceFromCamera *)modifier;
			m->curve = newdataadr(fd, m->curve);
			direct_link_curvemapping(fd, m->curve);
		}
		break;
	case LS_MODIFIER_DISTANCE_FROM_OBJECT:
		{
			LineStyleThicknessModifier_DistanceFromObject *m = (LineStyleThicknessModifier_DistanceFromObject *)modifier;
			m->curve = newdataadr(fd, m->curve);
			direct_link_curvemapping(fd, m->curve);
		}
		break;
	case LS_MODIFIER_MATERIAL:
		{
			LineStyleThicknessModifier_Material *m = (LineStyleThicknessModifier_Material *)modifier;
			m->curve = newdataadr(fd, m->curve);
			direct_link_curvemapping(fd, m->curve);
		}
		break;
	case LS_MODIFIER_TANGENT:
		{
			LineStyleThicknessModifier_Tangent *m = (LineStyleThicknessModifier_Tangent *)modifier;
			m->curve = newdataadr(fd, m->curve);
			direct_link_curvemapping(fd, m->curve);
		}
		break;
	case LS_MODIFIER_CREASE_ANGLE:
		{
			LineStyleThicknessModifier_CreaseAngle *m = (LineStyleThicknessModifier_CreaseAngle *)modifier;
			m->curve = newdataadr(fd, m->curve);
			direct_link_curvemapping(fd, m->curve);
		}
		break;
	case LS_MODIFIER_CURVATURE_3D:
		{
			LineStyleThicknessModifier_Curvature_3D *m = (LineStyleThicknessModifier_Curvature_3D *)modifier;
			m->curve = newdataadr(fd, m->curve);
			direct_link_curvemapping(fd, m->curve);
		}
		break;
	}
}

static void direct_link_linestyle_geometry_modifier(FileData *UNUSED(fd), LineStyleModifier *UNUSED(modifier))
{
}

static void direct_link_linestyle(FileData *fd, FreestyleLineStyle *linestyle)
{
	int a;
	LineStyleModifier *modifier;

	linestyle->adt= newdataadr(fd, linestyle->adt);
	direct_link_animdata(fd, linestyle->adt);
	link_list(fd, &linestyle->color_modifiers);
	for (modifier = linestyle->color_modifiers.first; modifier; modifier = modifier->next)
		direct_link_linestyle_color_modifier(fd, modifier);
	link_list(fd, &linestyle->alpha_modifiers);
	for (modifier = linestyle->alpha_modifiers.first; modifier; modifier = modifier->next)
		direct_link_linestyle_alpha_modifier(fd, modifier);
	link_list(fd, &linestyle->thickness_modifiers);
	for (modifier = linestyle->thickness_modifiers.first; modifier; modifier = modifier->next)
		direct_link_linestyle_thickness_modifier(fd, modifier);
	link_list(fd, &linestyle->geometry_modifiers);
	for (modifier = linestyle->geometry_modifiers.first; modifier; modifier = modifier->next)
		direct_link_linestyle_geometry_modifier(fd, modifier);
	for (a = 0; a < MAX_MTEX; a++) {
		linestyle->mtex[a] = newdataadr(fd, linestyle->mtex[a]);
	}
	linestyle->nodetree = newdataadr(fd, linestyle->nodetree);
	if (linestyle->nodetree) {
		direct_link_id(fd, &linestyle->nodetree->id);
		direct_link_nodetree(fd, linestyle->nodetree);
	}
}

/* ************** GENERAL & MAIN ******************** */


static const char *dataname(short id_code)
{
	switch (id_code) {
		case ID_OB: return "Data from OB";
		case ID_ME: return "Data from ME";
		case ID_IP: return "Data from IP";
		case ID_SCE: return "Data from SCE";
		case ID_MA: return "Data from MA";
		case ID_TE: return "Data from TE";
		case ID_CU: return "Data from CU";
		case ID_GR: return "Data from GR";
		case ID_AR: return "Data from AR";
		case ID_AC: return "Data from AC";
		case ID_LI: return "Data from LI";
		case ID_MB: return "Data from MB";
		case ID_IM: return "Data from IM";
		case ID_LT: return "Data from LT";
		case ID_LA: return "Data from LA";
		case ID_CA: return "Data from CA";
		case ID_KE: return "Data from KE";
		case ID_WO: return "Data from WO";
		case ID_SCR: return "Data from SCR";
		case ID_VF: return "Data from VF";
		case ID_TXT	: return "Data from TXT";
		case ID_SPK: return "Data from SPK";
		case ID_SO: return "Data from SO";
		case ID_NT: return "Data from NT";
		case ID_BR: return "Data from BR";
		case ID_PA: return "Data from PA";
		case ID_PAL: return "Data from PAL";
		case ID_PC: return "Data from PCRV";
		case ID_GD: return "Data from GD";
		case ID_WM: return "Data from WM";
		case ID_MC: return "Data from MC";
		case ID_MSK: return "Data from MSK";
		case ID_LS: return "Data from LS";
	}
	return "Data from Lib Block";
	
}

static BHead *read_data_into_oldnewmap(FileData *fd, BHead *bhead, const char *allocname)
{
	bhead = blo_nextbhead(fd, bhead);
	
	while (bhead && bhead->code==DATA) {
		void *data;
#if 0
		/* XXX DUMB DEBUGGING OPTION TO GIVE NAMES for guarded malloc errors */
		short *sp = fd->filesdna->structs[bhead->SDNAnr];
		char *tmp = malloc(100);
		allocname = fd->filesdna->types[ sp[0] ];
		strcpy(tmp, allocname);
		data = read_struct(fd, bhead, tmp);
#else
		data = read_struct(fd, bhead, allocname);
#endif
		
		if (data) {
			oldnewmap_insert(fd->datamap, bhead->old, data, 0);
		}
		
		bhead = blo_nextbhead(fd, bhead);
	}
	
	return bhead;
}

static BHead *read_libblock(FileData *fd, Main *main, BHead *bhead, int flag, ID **r_id)
{
	/* this routine reads a libblock and its direct data. Use link functions to connect it all
	 */
	ID *id;
	ListBase *lb;
	const char *allocname;
	bool wrong_id = false;

	/* In undo case, most libs and linked data should be kept as is from previous state (see BLO_read_from_memfile).
	 * However, some needed by the snapshot being read may have been removed in previous one, and would go missing.
	 * This leads e.g. to desappearing objects in some undo/redo case, see T34446.
     * That means we have to carefully check whether current lib or libdata already exits in old main, if it does
     * we merely copy it over into new main area, otherwise we have to do a full read of that bhead... */
	if (fd->memfile && ELEM(bhead->code, ID_LI, ID_ID)) {
		const char *idname = bhead_id_name(fd, bhead);

		/* printf("Checking %s...\n", idname); */

		if (bhead->code == ID_LI) {
			Main *libmain = fd->old_mainlist->first;
			/* Skip oldmain itself... */
			for (libmain = libmain->next; libmain; libmain = libmain->next) {
				/* printf("... against %s: ", libmain->curlib ? libmain->curlib->id.name : "<NULL>"); */
				if (libmain->curlib && STREQ(idname, libmain->curlib->id.name)) {
					Main *oldmain = fd->old_mainlist->first;
					/* printf("FOUND!\n"); */
					/* In case of a library, we need to re-add its main to fd->mainlist, because if we have later
					 * a missing ID_ID, we need to get the correct lib it is linked to!
					 * Order is crucial, we cannot bulk-add it in BLO_read_from_memfile() like it used to be... */
					BLI_remlink(fd->old_mainlist, libmain);
					BLI_remlink_safe(&oldmain->library, libmain->curlib);
					BLI_addtail(fd->mainlist, libmain);
					BLI_addtail(&main->library, libmain->curlib);

					if (r_id) {
						*r_id = NULL;  /* Just in case... */
					}
					return blo_nextbhead(fd, bhead);
				}
				/* printf("nothing...\n"); */
			}
		}
		else {
			/* printf("... in %s (%s): ", main->curlib ? main->curlib->id.name : "<NULL>", main->curlib ? main->curlib->name : "<NULL>"); */
			if ((id = BKE_libblock_find_name_ex(main, GS(idname), idname + 2))) {
				/* printf("FOUND!\n"); */
				/* Even though we found our linked ID, there is no guarantee its address is still the same... */
				if (id != bhead->old) {
					oldnewmap_insert(fd->libmap, bhead->old, id, GS(id->name));
				}

				/* No need to do anything else for ID_ID, it's assumed already present in its lib's main... */
				if (r_id) {
					*r_id = NULL;  /* Just in case... */
				}
				return blo_nextbhead(fd, bhead);
			}
			/* printf("nothing...\n"); */
		}
	}

	/* read libblock */
	id = read_struct(fd, bhead, "lib block");
	if (r_id)
		*r_id = id;
	if (!id)
		return blo_nextbhead(fd, bhead);
	
	oldnewmap_insert(fd->libmap, bhead->old, id, bhead->code);	/* for ID_ID check */
	
	/* do after read_struct, for dna reconstruct */
	if (bhead->code == ID_ID) {
		lb = which_libbase(main, GS(id->name));
	}
	else {
		lb = which_libbase(main, bhead->code);
	}
	
	BLI_addtail(lb, id);
	
	/* clear first 8 bits */
	id->flag = (id->flag & 0xFF00) | flag | LIB_NEED_LINK;
	id->lib = main->curlib;
	if (id->flag & LIB_FAKEUSER) id->us= 1;
	else id->us = 0;
	id->icon_id = 0;
	id->flag &= ~(LIB_ID_RECALC | LIB_ID_RECALC_DATA | LIB_DOIT | LIB_MISSING);
	
	/* this case cannot be direct_linked: it's just the ID part */
	if (bhead->code == ID_ID) {
		return blo_nextbhead(fd, bhead);
	}
	
	/* need a name for the mallocN, just for debugging and sane prints on leaks */
	allocname = dataname(GS(id->name));
	
	/* read all data into fd->datamap */
	bhead = read_data_into_oldnewmap(fd, bhead, allocname);
	
	/* init pointers direct data */
	direct_link_id(fd, id);
	
	switch (GS(id->name)) {
		case ID_WM:
			direct_link_windowmanager(fd, (wmWindowManager *)id);
			break;
		case ID_SCR:
			wrong_id = direct_link_screen(fd, (bScreen *)id);
			break;
		case ID_SCE:
			direct_link_scene(fd, (Scene *)id);
			break;
		case ID_OB:
			direct_link_object(fd, (Object *)id);
			break;
		case ID_ME:
			direct_link_mesh(fd, (Mesh *)id);
			break;
		case ID_CU:
			direct_link_curve(fd, (Curve *)id);
			break;
		case ID_MB:
			direct_link_mball(fd, (MetaBall *)id);
			break;
		case ID_MA:
			direct_link_material(fd, (Material *)id);
			break;
		case ID_TE:
			direct_link_texture(fd, (Tex *)id);
			break;
		case ID_IM:
			direct_link_image(fd, (Image *)id);
			break;
		case ID_LA:
			direct_link_lamp(fd, (Lamp *)id);
			break;
		case ID_VF:
			direct_link_vfont(fd, (VFont *)id);
			break;
		case ID_TXT:
			direct_link_text(fd, (Text *)id);
			break;
		case ID_IP:
			direct_link_ipo(fd, (Ipo *)id);
			break;
		case ID_KE:
			direct_link_key(fd, (Key *)id);
			break;
		case ID_LT:
			direct_link_latt(fd, (Lattice *)id);
			break;
		case ID_WO:
			direct_link_world(fd, (World *)id);
			break;
		case ID_LI:
			direct_link_library(fd, (Library *)id, main);
			break;
		case ID_CA:
			direct_link_camera(fd, (Camera *)id);
			break;
		case ID_SPK:
			direct_link_speaker(fd, (Speaker *)id);
			break;
		case ID_SO:
			direct_link_sound(fd, (bSound *)id);
			break;
		case ID_GR:
			direct_link_group(fd, (Group *)id);
			break;
		case ID_AR:
			direct_link_armature(fd, (bArmature*)id);
			break;
		case ID_AC:
			direct_link_action(fd, (bAction*)id);
			break;
		case ID_NT:
			direct_link_nodetree(fd, (bNodeTree*)id);
			break;
		case ID_BR:
			direct_link_brush(fd, (Brush*)id);
			break;
		case ID_PA:
			direct_link_particlesettings(fd, (ParticleSettings*)id);
			break;
		case ID_SCRIPT:
			direct_link_script(fd, (Script*)id);
			break;
		case ID_GD:
			direct_link_gpencil(fd, (bGPdata *)id);
			break;
		case ID_MC:
			direct_link_movieclip(fd, (MovieClip *)id);
			break;
		case ID_MSK:
			direct_link_mask(fd, (Mask *)id);
			break;
		case ID_LS:
			direct_link_linestyle(fd, (FreestyleLineStyle *)id);
			break;
		case ID_PAL:
			direct_link_palette(fd, (Palette *)id);
			break;
		case ID_PC:
			direct_link_paint_curve(fd, (PaintCurve *)id);
			break;
	}
	
	oldnewmap_free_unused(fd->datamap);
	oldnewmap_clear(fd->datamap);
	
	if (wrong_id) {
		BKE_libblock_free(main, id);
	}
	
	return (bhead);
}

/* note, this has to be kept for reading older files... */
/* also version info is written here */
static BHead *read_global(BlendFileData *bfd, FileData *fd, BHead *bhead)
{
	FileGlobal *fg = read_struct(fd, bhead, "Global");
	
	/* copy to bfd handle */
	bfd->main->subversionfile = fg->subversion;
	bfd->main->minversionfile = fg->minversion;
	bfd->main->minsubversionfile = fg->minsubversion;
	bfd->main->build_commit_timestamp = fg->build_commit_timestamp;
	BLI_strncpy(bfd->main->build_hash, fg->build_hash, sizeof(bfd->main->build_hash));
	
	bfd->fileflags = fg->fileflags;
	bfd->globalf = fg->globalf;
	BLI_strncpy(bfd->filename, fg->filename, sizeof(bfd->filename));
	
	/* error in 2.65 and older: main->name was not set if you save from startup (not after loading file) */
	if (bfd->filename[0] == 0) {
		if (fd->fileversion < 265 || (fd->fileversion == 265 && fg->subversion < 1))
			if ((G.fileflags & G_FILE_RECOVER)==0)
				BLI_strncpy(bfd->filename, bfd->main->name, sizeof(bfd->filename));
		
		/* early 2.50 version patch - filename not in FileGlobal struct at all */
		if (fd->fileversion <= 250)
			BLI_strncpy(bfd->filename, bfd->main->name, sizeof(bfd->filename));
	}
	
	if (G.fileflags & G_FILE_RECOVER)
		BLI_strncpy(fd->relabase, fg->filename, sizeof(fd->relabase));
	
	bfd->curscreen = fg->curscreen;
	bfd->curscene = fg->curscene;
	
	MEM_freeN(fg);
	
	fd->globalf = bfd->globalf;
	fd->fileflags = bfd->fileflags;
	
	return blo_nextbhead(fd, bhead);
}

/* note, this has to be kept for reading older files... */
static void link_global(FileData *fd, BlendFileData *bfd)
{
	bfd->curscreen = newlibadr(fd, NULL, bfd->curscreen);
	bfd->curscene = newlibadr(fd, NULL, bfd->curscene);
	// this happens in files older than 2.35
	if (bfd->curscene == NULL) {
		if (bfd->curscreen) bfd->curscene = bfd->curscreen->scene;
	}
}

static void convert_tface_mt(FileData *fd, Main *main)
{
	Main *gmain;
	
	/* this is a delayed do_version (so it can create new materials) */
	if (main->versionfile < 259 || (main->versionfile == 259 && main->subversionfile < 3)) {
		//XXX hack, material.c uses G.main all over the place, instead of main
		// temporarily set G.main to the current main
		gmain = G.main;
		G.main = main;
		
		if (!(do_version_tface(main))) {
			BKE_report(fd->reports, RPT_WARNING, "Texface conversion problem (see error in console)");
		}
		
		//XXX hack, material.c uses G.main allover the place, instead of main
		G.main = gmain;
	}
}

/* initialize userdef with non-UI dependency stuff */
/* other initializers (such as theme color defaults) go to resources.c */
static void do_versions_userdef(FileData *fd, BlendFileData *bfd)
{
	Main *bmain = bfd->main;
	UserDef *user = bfd->user;
	
	if (user == NULL) return;
	
	if (MAIN_VERSION_OLDER(bmain, 266, 4)) {
		bTheme *btheme;
		
		/* themes for Node and Sequence editor were not using grid color, but back. we copy this over then */
		for (btheme = user->themes.first; btheme; btheme = btheme->next) {
			copy_v4_v4_char(btheme->tnode.grid, btheme->tnode.back);
			copy_v4_v4_char(btheme->tseq.grid, btheme->tseq.back);
		}
	}

	if (!DNA_struct_elem_find(fd->filesdna, "UserDef", "WalkNavigation", "walk_navigation")) {
		user->walk_navigation.mouse_speed = 1.0f;
		user->walk_navigation.walk_speed = 2.5f;       /* m/s */
		user->walk_navigation.walk_speed_factor = 5.0f;
		user->walk_navigation.view_height =  1.6f;   /* m */
		user->walk_navigation.jump_height = 0.4f;      /* m */
		user->walk_navigation.teleport_time = 0.2f; /* s */
	}
}

static void do_versions(FileData *fd, Library *lib, Main *main)
{
	/* WATCH IT!!!: pointers from libdata have not been converted */
	
	if (G.debug & G_DEBUG) {
		char build_commit_datetime[32];
		time_t temp_time = main->build_commit_timestamp;
		struct tm *tm = (temp_time) ? gmtime(&temp_time) : NULL;
		if (LIKELY(tm)) {
			strftime(build_commit_datetime, sizeof(build_commit_datetime), "%Y-%m-%d %H:%M", tm);
		}
		else {
			BLI_strncpy(build_commit_datetime, "unknown", sizeof(build_commit_datetime));
		}

		printf("read file %s\n  Version %d sub %d date %s hash %s\n",
		       fd->relabase, main->versionfile, main->subversionfile,
		       build_commit_datetime, main->build_hash);
	}
	
	blo_do_versions_pre250(fd, lib, main);
	blo_do_versions_250(fd, lib, main);
	blo_do_versions_260(fd, lib, main);
	blo_do_versions_270(fd, lib, main);

	/* WATCH IT!!!: pointers from libdata have not been converted yet here! */
	/* WATCH IT 2!: Userdef struct init see do_versions_userdef() above! */

	/* don't forget to set version number in BKE_blender.h! */
}

#if 0 // XXX: disabled for now... we still don't have this in the right place in the loading code for it to work
static void do_versions_after_linking(FileData *fd, Library *lib, Main *main)
{
	/* old Animation System (using IPO's) needs to be converted to the new Animato system */
	if (main->versionfile < 250)
		do_versions_ipos_to_animato(main);
}
#endif

static void lib_link_all(FileData *fd, Main *main)
{
	oldnewmap_sort(fd);
	
	/* No load UI for undo memfiles */
	if (fd->memfile == NULL) {
		lib_link_windowmanager(fd, main);
	}
	/* DO NOT skip screens here, 3Dview may contains pointers to other ID data (like bgpic)! See T41411. */
	lib_link_screen(fd, main);
	lib_link_scene(fd, main);
	lib_link_object(fd, main);
	lib_link_curve(fd, main);
	lib_link_mball(fd, main);
	lib_link_material(fd, main);
	lib_link_texture(fd, main);
	lib_link_image(fd, main);
	lib_link_ipo(fd, main);		// XXX deprecated... still needs to be maintained for version patches still
	lib_link_key(fd, main);
	lib_link_world(fd, main);
	lib_link_lamp(fd, main);
	lib_link_latt(fd, main);
	lib_link_text(fd, main);
	lib_link_camera(fd, main);
	lib_link_speaker(fd, main);
	lib_link_sound(fd, main);
	lib_link_group(fd, main);
	lib_link_armature(fd, main);
	lib_link_action(fd, main);
	lib_link_vfont(fd, main);
	lib_link_nodetree(fd, main);	/* has to be done after scene/materials, this will verify group nodes */
	lib_link_brush(fd, main);
	lib_link_palette(fd, main);
	lib_link_paint_curve(fd, main);
	lib_link_particlesettings(fd, main);
	lib_link_movieclip(fd, main);
	lib_link_mask(fd, main);
	lib_link_linestyle(fd, main);
	lib_link_gpencil(fd, main);

	lib_link_mesh(fd, main);		/* as last: tpage images with users at zero */
	
	lib_link_library(fd, main);		/* only init users */
}

static void direct_link_keymapitem(FileData *fd, wmKeyMapItem *kmi)
{
	kmi->properties = newdataadr(fd, kmi->properties);
	IDP_DirectLinkGroup_OrFree(&kmi->properties, (fd->flags & FD_FLAGS_SWITCH_ENDIAN), fd);
	kmi->ptr = NULL;
	kmi->flag &= ~KMI_UPDATE;
}

static BHead *read_userdef(BlendFileData *bfd, FileData *fd, BHead *bhead)
{
	UserDef *user;
	wmKeyMap *keymap;
	wmKeyMapItem *kmi;
	wmKeyMapDiffItem *kmdi;
	bAddon *addon;
	
	bfd->user = user= read_struct(fd, bhead, "user def");
	
	/* User struct has separate do-version handling */
	user->versionfile = bfd->main->versionfile;
	user->subversionfile = bfd->main->subversionfile;
	
	/* read all data into fd->datamap */
	bhead = read_data_into_oldnewmap(fd, bhead, "user def");
	
	if (user->keymaps.first) {
		/* backwards compatibility */
		user->user_keymaps= user->keymaps;
		user->keymaps.first= user->keymaps.last= NULL;
	}
	
	link_list(fd, &user->themes);
	link_list(fd, &user->user_keymaps);
	link_list(fd, &user->addons);
	link_list(fd, &user->autoexec_paths);

	for (keymap=user->user_keymaps.first; keymap; keymap=keymap->next) {
		keymap->modal_items= NULL;
		keymap->poll = NULL;
		keymap->flag &= ~KEYMAP_UPDATE;
		
		link_list(fd, &keymap->diff_items);
		link_list(fd, &keymap->items);
		
		for (kmdi=keymap->diff_items.first; kmdi; kmdi=kmdi->next) {
			kmdi->remove_item= newdataadr(fd, kmdi->remove_item);
			kmdi->add_item= newdataadr(fd, kmdi->add_item);
			
			if (kmdi->remove_item)
				direct_link_keymapitem(fd, kmdi->remove_item);
			if (kmdi->add_item)
				direct_link_keymapitem(fd, kmdi->add_item);
		}
		
		for (kmi=keymap->items.first; kmi; kmi=kmi->next)
			direct_link_keymapitem(fd, kmi);
	}

	for (addon = user->addons.first; addon; addon = addon->next) {
		addon->prop = newdataadr(fd, addon->prop);
		IDP_DirectLinkGroup_OrFree(&addon->prop, (fd->flags & FD_FLAGS_SWITCH_ENDIAN), fd);
	}

	// XXX
	user->uifonts.first = user->uifonts.last= NULL;
	
	link_list(fd, &user->uistyles);
	
	/* free fd->datamap again */
	oldnewmap_free_unused(fd->datamap);
	oldnewmap_clear(fd->datamap);
	
	return bhead;
}

BlendFileData *blo_read_file_internal(FileData *fd, const char *filepath)
{
	BHead *bhead = blo_firstbhead(fd);
	BlendFileData *bfd;
	ListBase mainlist = {NULL, NULL};
	
	bfd = MEM_callocN(sizeof(BlendFileData), "blendfiledata");
	bfd->main = BKE_main_new();
	BLI_addtail(&mainlist, bfd->main);
	fd->mainlist = &mainlist;
	
	bfd->main->versionfile = fd->fileversion;
	
	bfd->type = BLENFILETYPE_BLEND;
	BLI_strncpy(bfd->main->name, filepath, sizeof(bfd->main->name));

	if (G.background) {
		/* We only read & store .blend thumbnail in background mode
		 * (because we cannot re-generate it, no OpenGL available).
		 */
		const int *data = read_file_thumbnail(fd);

		if (data) {
			const size_t sz = BLEN_THUMB_MEMSIZE(data[0], data[1]);
			bfd->main->blen_thumb = MEM_mallocN(sz, __func__);

			BLI_assert((sz - sizeof(*bfd->main->blen_thumb)) ==
			           (BLEN_THUMB_MEMSIZE_FILE(data[0], data[1]) - (sizeof(*data) * 2)));
			bfd->main->blen_thumb->width = data[0];
			bfd->main->blen_thumb->height = data[1];
			memcpy(bfd->main->blen_thumb->rect, &data[2], sz - sizeof(*bfd->main->blen_thumb));
		}
	}

	while (bhead) {
		switch (bhead->code) {
		case DATA:
		case DNA1:
		case TEST: /* used as preview since 2.5x */
		case REND:
			bhead = blo_nextbhead(fd, bhead);
			break;
		case GLOB:
			bhead = read_global(bfd, fd, bhead);
			break;
		case USER:
			bhead = read_userdef(bfd, fd, bhead);
			break;
		case ENDB:
			bhead = NULL;
			break;
		
		case ID_ID:
			/* Always adds to the most recently loaded ID_LI block, see direct_link_library.
			 * This is part of the file format definition. */
			bhead = read_libblock(fd, mainlist.last, bhead, LIB_READ | LIB_EXTERN, NULL);
			break;
			
			/* in 2.50+ files, the file identifier for screens is patched, forward compatibility */
		case ID_SCRN:
			bhead->code = ID_SCR;
			/* deliberate pass on to default */
		default:
			bhead = read_libblock(fd, bfd->main, bhead, LIB_LOCAL, NULL);
		}
	}
	
	/* do before read_libraries, but skip undo case */
	if (fd->memfile == NULL) {
		do_versions(fd, NULL, bfd->main);
		do_versions_userdef(fd, bfd);
	}
	
	read_libraries(fd, &mainlist);
	
	blo_join_main(&mainlist);
	
	lib_link_all(fd, bfd->main);
	//do_versions_after_linking(fd, NULL, bfd->main); // XXX: not here (or even in this function at all)! this causes crashes on many files - Aligorith (July 04, 2010)
	lib_verify_nodetree(bfd->main, true);
	fix_relpaths_library(fd->relabase, bfd->main); /* make all relative paths, relative to the open blend file */
	
	link_global(fd, bfd);	/* as last */
	
	fd->mainlist = NULL;  /* Safety, this is local variable, shall not be used afterward. */

	return bfd;
}

/* ************* APPEND LIBRARY ************** */

struct BHeadSort {
	BHead *bhead;
	void *old;
};

static int verg_bheadsort(const void *v1, const void *v2)
{
	const struct BHeadSort *x1=v1, *x2=v2;
	
	if (x1->old > x2->old) return 1;
	else if (x1->old < x2->old) return -1;
	return 0;
}

static void sort_bhead_old_map(FileData *fd)
{
	BHead *bhead;
	struct BHeadSort *bhs;
	int tot = 0;
	
	for (bhead = blo_firstbhead(fd); bhead; bhead = blo_nextbhead(fd, bhead))
		tot++;
	
	fd->tot_bheadmap = tot;
	if (tot == 0) return;
	
	bhs = fd->bheadmap = MEM_mallocN(tot * sizeof(struct BHeadSort), "BHeadSort");
	
	for (bhead = blo_firstbhead(fd); bhead; bhead = blo_nextbhead(fd, bhead), bhs++) {
		bhs->bhead = bhead;
		bhs->old = bhead->old;
	}
	
	qsort(fd->bheadmap, tot, sizeof(struct BHeadSort), verg_bheadsort);
}

static BHead *find_previous_lib(FileData *fd, BHead *bhead)
{
	/* skip library datablocks in undo, see comment in read_libblock */
	if (fd->memfile)
		return NULL;

	for (; bhead; bhead = blo_prevbhead(fd, bhead)) {
		if (bhead->code == ID_LI)
			break;
	}

	return bhead;
}

static BHead *find_bhead(FileData *fd, void *old)
{
#if 0
	BHead *bhead;
#endif
	struct BHeadSort *bhs, bhs_s;
	
	if (!old)
		return NULL;

	if (fd->bheadmap == NULL)
		sort_bhead_old_map(fd);
	
	bhs_s.old = old;
	bhs = bsearch(&bhs_s, fd->bheadmap, fd->tot_bheadmap, sizeof(struct BHeadSort), verg_bheadsort);

	if (bhs)
		return bhs->bhead;
	
#if 0
	for (bhead = blo_firstbhead(fd); bhead; bhead= blo_nextbhead(fd, bhead)) {
		if (bhead->old == old)
			return bhead;
	}
#endif

	return NULL;
}

static BHead *find_bhead_from_code_name(FileData *fd, const short idcode, const char *name)
{
#ifdef USE_GHASH_BHEAD

	char idname_full[MAX_ID_NAME];

	*((short *)idname_full) = idcode;
	BLI_strncpy(idname_full + 2, name, sizeof(idname_full) - 2);

	return BLI_ghash_lookup(fd->bhead_idname_hash, idname_full);

#else
	BHead *bhead;

	for (bhead = blo_firstbhead(fd); bhead; bhead = blo_nextbhead(fd, bhead)) {
		if (bhead->code == idcode) {
			const char *idname_test = bhead_id_name(fd, bhead);
			if (STREQ(idname_test + 2, name)) {
				return bhead;
			}
		}
		else if (bhead->code == ENDB) {
			break;
		}
	}

	return NULL;
#endif
}

static BHead *find_bhead_from_idname(FileData *fd, const char *idname)
{
#ifdef USE_GHASH_BHEAD
	return BLI_ghash_lookup(fd->bhead_idname_hash, idname);
#else
	return find_bhead_from_code_name(fd, GS(idname), idname + 2);
#endif
}

static ID *is_yet_read(FileData *fd, Main *mainvar, BHead *bhead)
{
	const char *idname= bhead_id_name(fd, bhead);
	/* which_libbase can be NULL, intentionally not using idname+2 */
	return BLI_findstring(which_libbase(mainvar, GS(idname)), idname, offsetof(ID, name));
}

static void expand_doit_library(void *fdhandle, Main *mainvar, void *old)
{
	BHead *bhead;
	FileData *fd = fdhandle;
	ID *id;
	
	bhead = find_bhead(fd, old);
	if (bhead) {
		/* from another library? */
		if (bhead->code == ID_ID) {
			BHead *bheadlib= find_previous_lib(fd, bhead);
			
			if (bheadlib) {
				Library *lib = read_struct(fd, bheadlib, "Library");
				Main *ptr = blo_find_main(fd, lib->name, fd->relabase);
				
				if (ptr->curlib == NULL) {
					const char *idname= bhead_id_name(fd, bhead);
					
					blo_reportf_wrap(fd->reports, RPT_WARNING, TIP_("LIB ERROR: Data refers to main .blend file: '%s' from %s"),
					                 idname, mainvar->curlib->filepath);
					return;
				}
				else
					id = is_yet_read(fd, ptr, bhead);
				
				if (id == NULL) {
					read_libblock(fd, ptr, bhead, LIB_READ+LIB_INDIRECT, NULL);
					// commented because this can print way too much
					// if (G.debug & G_DEBUG) printf("expand_doit: other lib %s\n", lib->name);
					
					/* for outliner dependency only */
					ptr->curlib->parent = mainvar->curlib;
				}
				else {
					/* The line below was commented by Ton (I assume), when Hos did the merge from the orange branch. rev 6568
					 * This line is NEEDED, the case is that you have 3 blend files...
					 * user.blend, lib.blend and lib_indirect.blend - if user.blend already references a "tree" from
					 * lib_indirect.blend but lib.blend does too, linking in a Scene or Group from lib.blend can result in an
					 * empty without the dupli group referenced. Once you save and reload the group would appear. - Campbell */
					/* This crashes files, must look further into it */
					
					/* Update: the issue is that in file reading, the oldnewmap is OK, but for existing data, it has to be
					 * inserted in the map to be found! */
					
					/* Update: previously it was checking for id->flag & LIB_PRE_EXISTING, however that does not affect file
					 * reading. For file reading we may need to insert it into the libmap as well, because you might have
					 * two files indirectly linking the same datablock, and in that case we need this in the libmap for the
					 * fd of both those files.
					 *
					 * The crash that this check avoided earlier was because bhead->code wasn't properly passed in, making
					 * change_idid_adr not detect the mapping was for an ID_ID datablock. */
					oldnewmap_insert(fd->libmap, bhead->old, id, bhead->code);
					change_idid_adr_fd(fd, bhead->old, id);
					
					// commented because this can print way too much
					// if (G.debug & G_DEBUG) printf("expand_doit: already linked: %s lib: %s\n", id->name, lib->name);
				}
				
				MEM_freeN(lib);
			}
		}
		else {
			id = is_yet_read(fd, mainvar, bhead);
			if (id == NULL) {
				read_libblock(fd, mainvar, bhead, LIB_TESTIND, NULL);
			}
			else {
				/* this is actually only needed on UI call? when ID was already read before, and another append
				 * happens which invokes same ID... in that case the lookup table needs this entry */
				oldnewmap_insert(fd->libmap, bhead->old, id, bhead->code);
				// commented because this can print way too much
				// if (G.debug & G_DEBUG) printf("expand: already read %s\n", id->name);
			}
		}
	}
}

static BLOExpandDoitCallback expand_doit;

// XXX deprecated - old animation system
static void expand_ipo(FileData *fd, Main *mainvar, Ipo *ipo)
{
	IpoCurve *icu;
	for (icu = ipo->curve.first; icu; icu = icu->next) {
		if (icu->driver)
			expand_doit(fd, mainvar, icu->driver->ob);
	}
}

// XXX deprecated - old animation system
static void expand_constraint_channels(FileData *fd, Main *mainvar, ListBase *chanbase)
{
	bConstraintChannel *chan;
	for (chan = chanbase->first; chan; chan = chan->next) {
		expand_doit(fd, mainvar, chan->ipo);
	}
}

static void expand_fmodifiers(FileData *fd, Main *mainvar, ListBase *list)
{
	FModifier *fcm;
	
	for (fcm = list->first; fcm; fcm = fcm->next) {
		/* library data for specific F-Modifier types */
		switch (fcm->type) {
			case FMODIFIER_TYPE_PYTHON:
			{
				FMod_Python *data = (FMod_Python *)fcm->data;
				
				expand_doit(fd, mainvar, data->script);

				break;
			}
		}
	}
}

static void expand_fcurves(FileData *fd, Main *mainvar, ListBase *list)
{
	FCurve *fcu;
	
	for (fcu = list->first; fcu; fcu = fcu->next) {
		/* Driver targets if there is a driver */
		if (fcu->driver) {
			ChannelDriver *driver = fcu->driver;
			DriverVar *dvar;
			
			for (dvar = driver->variables.first; dvar; dvar = dvar->next) {
				DRIVER_TARGETS_LOOPER(dvar) 
				{
					// TODO: only expand those that are going to get used?
					expand_doit(fd, mainvar, dtar->id);
				}
				DRIVER_TARGETS_LOOPER_END
			}
		}
		
		/* F-Curve Modifiers */
		expand_fmodifiers(fd, mainvar, &fcu->modifiers);
	}
}

static void expand_action(FileData *fd, Main *mainvar, bAction *act)
{
	bActionChannel *chan;
	
	// XXX deprecated - old animation system --------------
	for (chan=act->chanbase.first; chan; chan=chan->next) {
		expand_doit(fd, mainvar, chan->ipo);
		expand_constraint_channels(fd, mainvar, &chan->constraintChannels);
	}
	// ---------------------------------------------------
	
	/* F-Curves in Action */
	expand_fcurves(fd, mainvar, &act->curves);
}

static void expand_keyingsets(FileData *fd, Main *mainvar, ListBase *list)
{
	KeyingSet *ks;
	KS_Path *ksp;
	
	/* expand the ID-pointers in KeyingSets's paths */
	for (ks = list->first; ks; ks = ks->next) {
		for (ksp = ks->paths.first; ksp; ksp = ksp->next) {
			expand_doit(fd, mainvar, ksp->id);
		}
	}
}

static void expand_animdata_nlastrips(FileData *fd, Main *mainvar, ListBase *list)
{
	NlaStrip *strip;
	
	for (strip= list->first; strip; strip= strip->next) {
		/* check child strips */
		expand_animdata_nlastrips(fd, mainvar, &strip->strips);
		
		/* check F-Curves */
		expand_fcurves(fd, mainvar, &strip->fcurves);
		
		/* check F-Modifiers */
		expand_fmodifiers(fd, mainvar, &strip->modifiers);
		
		/* relink referenced action */
		expand_doit(fd, mainvar, strip->act);
	}
}

static void expand_animdata(FileData *fd, Main *mainvar, AnimData *adt)
{
	NlaTrack *nlt;
	
	/* own action */
	expand_doit(fd, mainvar, adt->action);
	expand_doit(fd, mainvar, adt->tmpact);
	
	/* drivers - assume that these F-Curves have driver data to be in this list... */
	expand_fcurves(fd, mainvar, &adt->drivers);
	
	/* nla-data - referenced actions */
	for (nlt = adt->nla_tracks.first; nlt; nlt = nlt->next) 
		expand_animdata_nlastrips(fd, mainvar, &nlt->strips);
}	

static void expand_particlesettings(FileData *fd, Main *mainvar, ParticleSettings *part)
{
	int a;
	
	expand_doit(fd, mainvar, part->dup_ob);
	expand_doit(fd, mainvar, part->dup_group);
	expand_doit(fd, mainvar, part->eff_group);
	expand_doit(fd, mainvar, part->bb_ob);
	
	if (part->adt)
		expand_animdata(fd, mainvar, part->adt);
	
	for (a = 0; a < MAX_MTEX; a++) {
		if (part->mtex[a]) {
			expand_doit(fd, mainvar, part->mtex[a]->tex);
			expand_doit(fd, mainvar, part->mtex[a]->object);
		}
	}
}

static void expand_group(FileData *fd, Main *mainvar, Group *group)
{
	GroupObject *go;
	
	for (go = group->gobject.first; go; go = go->next) {
		expand_doit(fd, mainvar, go->ob);
	}
}

static void expand_key(FileData *fd, Main *mainvar, Key *key)
{
	expand_doit(fd, mainvar, key->ipo); // XXX deprecated - old animation system
	
	if (key->adt)
		expand_animdata(fd, mainvar, key->adt);
}

static void expand_nodetree(FileData *fd, Main *mainvar, bNodeTree *ntree)
{
	bNode *node;
	
	if (ntree->adt)
		expand_animdata(fd, mainvar, ntree->adt);
		
	if (ntree->gpd)
		expand_doit(fd, mainvar, ntree->gpd);
	
	for (node = ntree->nodes.first; node; node = node->next) {
		if (node->id && node->type != CMP_NODE_R_LAYERS)
			expand_doit(fd, mainvar, node->id);
	}

}

static void expand_texture(FileData *fd, Main *mainvar, Tex *tex)
{
	expand_doit(fd, mainvar, tex->ima);
	expand_doit(fd, mainvar, tex->ipo); // XXX deprecated - old animation system
	
	if (tex->adt)
		expand_animdata(fd, mainvar, tex->adt);
	
	if (tex->nodetree)
		expand_nodetree(fd, mainvar, tex->nodetree);
}

static void expand_brush(FileData *fd, Main *mainvar, Brush *brush)
{
	expand_doit(fd, mainvar, brush->mtex.tex);
	expand_doit(fd, mainvar, brush->mask_mtex.tex);
	expand_doit(fd, mainvar, brush->clone.image);
	expand_doit(fd, mainvar, brush->paint_curve);
}

static void expand_material(FileData *fd, Main *mainvar, Material *ma)
{
	int a;
	
	for (a = 0; a < MAX_MTEX; a++) {
		if (ma->mtex[a]) {
			expand_doit(fd, mainvar, ma->mtex[a]->tex);
			expand_doit(fd, mainvar, ma->mtex[a]->object);
		}
	}
	
	expand_doit(fd, mainvar, ma->ipo); // XXX deprecated - old animation system
	
	if (ma->adt)
		expand_animdata(fd, mainvar, ma->adt);
	
	if (ma->nodetree)
		expand_nodetree(fd, mainvar, ma->nodetree);
	
	if (ma->group)
		expand_doit(fd, mainvar, ma->group);
}

static void expand_lamp(FileData *fd, Main *mainvar, Lamp *la)
{
	int a;
	
	for (a = 0; a < MAX_MTEX; a++) {
		if (la->mtex[a]) {
			expand_doit(fd, mainvar, la->mtex[a]->tex);
			expand_doit(fd, mainvar, la->mtex[a]->object);
		}
	}
	
	expand_doit(fd, mainvar, la->ipo); // XXX deprecated - old animation system
	
	if (la->adt)
		expand_animdata(fd, mainvar, la->adt);
	
	if (la->nodetree)
		expand_nodetree(fd, mainvar, la->nodetree);
}

static void expand_lattice(FileData *fd, Main *mainvar, Lattice *lt)
{
	expand_doit(fd, mainvar, lt->ipo); // XXX deprecated - old animation system
	expand_doit(fd, mainvar, lt->key);
	
	if (lt->adt)
		expand_animdata(fd, mainvar, lt->adt);
}


static void expand_world(FileData *fd, Main *mainvar, World *wrld)
{
	int a;
	
	for (a = 0; a < MAX_MTEX; a++) {
		if (wrld->mtex[a]) {
			expand_doit(fd, mainvar, wrld->mtex[a]->tex);
			expand_doit(fd, mainvar, wrld->mtex[a]->object);
		}
	}
	
	expand_doit(fd, mainvar, wrld->ipo); // XXX deprecated - old animation system
	
	if (wrld->adt)
		expand_animdata(fd, mainvar, wrld->adt);
	
	if (wrld->nodetree)
		expand_nodetree(fd, mainvar, wrld->nodetree);
}


static void expand_mball(FileData *fd, Main *mainvar, MetaBall *mb)
{
	int a;
	
	for (a = 0; a < mb->totcol; a++) {
		expand_doit(fd, mainvar, mb->mat[a]);
	}
	
	if (mb->adt)
		expand_animdata(fd, mainvar, mb->adt);
}

static void expand_curve(FileData *fd, Main *mainvar, Curve *cu)
{
	int a;
	
	for (a = 0; a < cu->totcol; a++) {
		expand_doit(fd, mainvar, cu->mat[a]);
	}
	
	expand_doit(fd, mainvar, cu->vfont);
	expand_doit(fd, mainvar, cu->vfontb);
	expand_doit(fd, mainvar, cu->vfonti);
	expand_doit(fd, mainvar, cu->vfontbi);
	expand_doit(fd, mainvar, cu->key);
	expand_doit(fd, mainvar, cu->ipo); // XXX deprecated - old animation system
	expand_doit(fd, mainvar, cu->bevobj);
	expand_doit(fd, mainvar, cu->taperobj);
	expand_doit(fd, mainvar, cu->textoncurve);
	
	if (cu->adt)
		expand_animdata(fd, mainvar, cu->adt);
}

static void expand_mesh(FileData *fd, Main *mainvar, Mesh *me)
{
	CustomDataLayer *layer;
	TFace *tf;
	int a, i;
	
	if (me->adt)
		expand_animdata(fd, mainvar, me->adt);
		
	for (a = 0; a < me->totcol; a++) {
		expand_doit(fd, mainvar, me->mat[a]);
	}
	
	expand_doit(fd, mainvar, me->key);
	expand_doit(fd, mainvar, me->texcomesh);
	
	if (me->tface) {
		tf = me->tface;
		for (i=0; i<me->totface; i++, tf++) {
			if (tf->tpage)
				expand_doit(fd, mainvar, tf->tpage);
		}
	}

	if (me->mface && !me->mpoly) {
		MTFace *mtf;

		for (a = 0; a < me->fdata.totlayer; a++) {
			layer = &me->fdata.layers[a];

			if (layer->type == CD_MTFACE) {
				mtf = (MTFace *) layer->data;
				for (i = 0; i < me->totface; i++, mtf++) {
					if (mtf->tpage)
						expand_doit(fd, mainvar, mtf->tpage);
				}
			}
		}
	}
	else {
		MTexPoly *mtp;

		for (a = 0; a < me->pdata.totlayer; a++) {
			layer = &me->pdata.layers[a];

			if (layer->type == CD_MTEXPOLY) {
				mtp = (MTexPoly *) layer->data;

				for (i = 0; i < me->totpoly; i++, mtp++) {
					if (mtp->tpage)
						expand_doit(fd, mainvar, mtp->tpage);
				}
			}
		}
	}
}

/* temp struct used to transport needed info to expand_constraint_cb() */
typedef struct tConstraintExpandData {
	FileData *fd;
	Main *mainvar;
} tConstraintExpandData;
/* callback function used to expand constraint ID-links */
static void expand_constraint_cb(bConstraint *UNUSED(con), ID **idpoin, bool UNUSED(is_reference), void *userdata)
{
	tConstraintExpandData *ced = (tConstraintExpandData *)userdata;
	expand_doit(ced->fd, ced->mainvar, *idpoin);
}

static void expand_constraints(FileData *fd, Main *mainvar, ListBase *lb)
{
	tConstraintExpandData ced;
	bConstraint *curcon;
	
	/* relink all ID-blocks used by the constraints */
	ced.fd = fd;
	ced.mainvar = mainvar;
	
	BKE_constraints_id_loop(lb, expand_constraint_cb, &ced);
	
	/* deprecated manual expansion stuff */
	for (curcon = lb->first; curcon; curcon = curcon->next) {
		if (curcon->ipo)
			expand_doit(fd, mainvar, curcon->ipo); // XXX deprecated - old animation system
	}
}

#if 0 /* Disabled as it doesn't actually do anything except recurse... */
static void expand_bones(FileData *fd, Main *mainvar, Bone *bone)
{
	Bone *curBone;
	
	for (curBone = bone->childbase.first; curBone; curBone=curBone->next) {
		expand_bones(fd, mainvar, curBone);
	}
}
#endif

static void expand_pose(FileData *fd, Main *mainvar, bPose *pose)
{
	bPoseChannel *chan;
	
	if (!pose)
		return;
	
	for (chan = pose->chanbase.first; chan; chan = chan->next) {
		expand_constraints(fd, mainvar, &chan->constraints);
		expand_doit(fd, mainvar, chan->custom);
	}
}

static void expand_armature(FileData *fd, Main *mainvar, bArmature *arm)
{	
	if (arm->adt)
		expand_animdata(fd, mainvar, arm->adt);
	
#if 0 /* Disabled as this currently only recurses down the chain doing nothing */
	{
		Bone *curBone;
		
		for (curBone = arm->bonebase.first; curBone; curBone=curBone->next) {
			expand_bones(fd, mainvar, curBone);
		}
	}
#endif
}

static void expand_object_expandModifiers(
        void *userData, Object *UNUSED(ob), ID **idpoin, int UNUSED(cd_flag))
{
	struct { FileData *fd; Main *mainvar; } *data= userData;
	
	FileData *fd = data->fd;
	Main *mainvar = data->mainvar;
	
	expand_doit(fd, mainvar, *idpoin);
}

static void expand_object(FileData *fd, Main *mainvar, Object *ob)
{
	ParticleSystem *psys;
	bSensor *sens;
	bController *cont;
	bActuator *act;
	bActionStrip *strip;
	PartEff *paf;
	int a;
	
	expand_doit(fd, mainvar, ob->data);
	
	/* expand_object_expandModifier() */
	if (ob->modifiers.first) {
		struct { FileData *fd; Main *mainvar; } data;
		data.fd = fd;
		data.mainvar = mainvar;
		
		modifiers_foreachIDLink(ob, expand_object_expandModifiers, (void *)&data);
	}
	
	expand_pose(fd, mainvar, ob->pose);
	expand_doit(fd, mainvar, ob->poselib);
	expand_constraints(fd, mainvar, &ob->constraints);
	
	expand_doit(fd, mainvar, ob->gpd);
	
// XXX deprecated - old animation system (for version patching only)
	expand_doit(fd, mainvar, ob->ipo);
	expand_doit(fd, mainvar, ob->action);
	
	expand_constraint_channels(fd, mainvar, &ob->constraintChannels);
	
	for (strip=ob->nlastrips.first; strip; strip=strip->next) {
		expand_doit(fd, mainvar, strip->object);
		expand_doit(fd, mainvar, strip->act);
		expand_doit(fd, mainvar, strip->ipo);
	}
// XXX deprecated - old animation system (for version patching only)
	
	if (ob->adt)
		expand_animdata(fd, mainvar, ob->adt);
	
	for (a = 0; a < ob->totcol; a++) {
		expand_doit(fd, mainvar, ob->mat[a]);
	}
	
	paf = blo_do_version_give_parteff_245(ob);
	if (paf && paf->group) 
		expand_doit(fd, mainvar, paf->group);
	
	if (ob->dup_group)
		expand_doit(fd, mainvar, ob->dup_group);
	
	if (ob->proxy)
		expand_doit(fd, mainvar, ob->proxy);
	if (ob->proxy_group)
		expand_doit(fd, mainvar, ob->proxy_group);
	
	for (psys = ob->particlesystem.first; psys; psys = psys->next)
		expand_doit(fd, mainvar, psys->part);
	
	for (sens = ob->sensors.first; sens; sens = sens->next) {
		if (sens->type == SENS_MESSAGE) {
			bMessageSensor *ms = sens->data;
			expand_doit(fd, mainvar, ms->fromObject);
		}
	}
	
	for (cont = ob->controllers.first; cont; cont = cont->next) {
		if (cont->type == CONT_PYTHON) {
			bPythonCont *pc = cont->data;
			expand_doit(fd, mainvar, pc->text);
		}
	}
	
	for (act = ob->actuators.first; act; act = act->next) {
		if (act->type == ACT_SOUND) {
			bSoundActuator *sa = act->data;
			expand_doit(fd, mainvar, sa->sound);
		}
		else if (act->type == ACT_CAMERA) {
			bCameraActuator *ca = act->data;
			expand_doit(fd, mainvar, ca->ob);
		}
		else if (act->type == ACT_EDIT_OBJECT) {
			bEditObjectActuator *eoa = act->data;
			if (eoa) {
				expand_doit(fd, mainvar, eoa->ob);
				expand_doit(fd, mainvar, eoa->me);
			}
		}
		else if (act->type == ACT_OBJECT) {
			bObjectActuator *oa = act->data;
			expand_doit(fd, mainvar, oa->reference);
		}
		else if (act->type == ACT_ADD_OBJECT) {
			bAddObjectActuator *aoa = act->data;
			expand_doit(fd, mainvar, aoa->ob);
		}
		else if (act->type == ACT_SCENE) {
			bSceneActuator *sa = act->data;
			expand_doit(fd, mainvar, sa->camera);
			expand_doit(fd, mainvar, sa->scene);
		}
		else if (act->type == ACT_2DFILTER) {
			bTwoDFilterActuator *tdfa = act->data;
			expand_doit(fd, mainvar, tdfa->text);
		}
		else if (act->type == ACT_ACTION) {
			bActionActuator *aa = act->data;
			expand_doit(fd, mainvar, aa->act);
		}
		else if (act->type == ACT_SHAPEACTION) {
			bActionActuator *aa = act->data;
			expand_doit(fd, mainvar, aa->act);
		}
		else if (act->type == ACT_PROPERTY) {
			bPropertyActuator *pa = act->data;
			expand_doit(fd, mainvar, pa->ob);
		}
		else if (act->type == ACT_MESSAGE) {
			bMessageActuator *ma = act->data;
			expand_doit(fd, mainvar, ma->toObject);
		}
		else if (act->type==ACT_PARENT) {
			bParentActuator *pa = act->data;
			expand_doit(fd, mainvar, pa->ob);
		}
		else if (act->type == ACT_ARMATURE) {
			bArmatureActuator *arma = act->data;
			expand_doit(fd, mainvar, arma->target);
		}
		else if (act->type == ACT_STEERING) {
			bSteeringActuator *sta = act->data;
			expand_doit(fd, mainvar, sta->target);
			expand_doit(fd, mainvar, sta->navmesh);
		}
	}
	
	if (ob->pd && ob->pd->tex)
		expand_doit(fd, mainvar, ob->pd->tex);

	if (ob->rigidbody_constraint) {
		expand_doit(fd, mainvar, ob->rigidbody_constraint->ob1);
		expand_doit(fd, mainvar, ob->rigidbody_constraint->ob2);
	}

	if (ob->currentlod) {
		LodLevel *level;
		for (level = ob->lodlevels.first; level; level = level->next) {
			expand_doit(fd, mainvar, level->source);
		}
	}
}

static void expand_scene(FileData *fd, Main *mainvar, Scene *sce)
{
	Base *base;
	SceneRenderLayer *srl;
	FreestyleModuleConfig *module;
	FreestyleLineSet *lineset;
	
	for (base = sce->base.first; base; base = base->next) {
		expand_doit(fd, mainvar, base->object);
	}
	expand_doit(fd, mainvar, sce->camera);
	expand_doit(fd, mainvar, sce->world);
	
	if (sce->adt)
		expand_animdata(fd, mainvar, sce->adt);
	expand_keyingsets(fd, mainvar, &sce->keyingsets);
	
	if (sce->set)
		expand_doit(fd, mainvar, sce->set);
	
	if (sce->nodetree)
		expand_nodetree(fd, mainvar, sce->nodetree);
	
	for (srl = sce->r.layers.first; srl; srl = srl->next) {
		expand_doit(fd, mainvar, srl->mat_override);
		expand_doit(fd, mainvar, srl->light_override);
		for (module = srl->freestyleConfig.modules.first; module; module = module->next) {
			if (module->script)
				expand_doit(fd, mainvar, module->script);
		}
		for (lineset = srl->freestyleConfig.linesets.first; lineset; lineset = lineset->next) {
			if (lineset->group)
				expand_doit(fd, mainvar, lineset->group);
			expand_doit(fd, mainvar, lineset->linestyle);
		}
	}
	
	if (sce->r.dometext)
		expand_doit(fd, mainvar, sce->gm.dome.warptext);
	
	if (sce->gpd)
		expand_doit(fd, mainvar, sce->gpd);
		
	if (sce->ed) {
		Sequence *seq;
		
		SEQ_BEGIN (sce->ed, seq)
		{
			if (seq->scene) expand_doit(fd, mainvar, seq->scene);
			if (seq->scene_camera) expand_doit(fd, mainvar, seq->scene_camera);
			if (seq->clip) expand_doit(fd, mainvar, seq->clip);
			if (seq->mask) expand_doit(fd, mainvar, seq->mask);
			if (seq->sound) expand_doit(fd, mainvar, seq->sound);
		}
		SEQ_END
	}
	
	if (sce->rigidbody_world) {
		expand_doit(fd, mainvar, sce->rigidbody_world->group);
		expand_doit(fd, mainvar, sce->rigidbody_world->constraints);
	}

#ifdef DURIAN_CAMERA_SWITCH
	{
		TimeMarker *marker;
		
		for (marker = sce->markers.first; marker; marker = marker->next) {
			if (marker->camera) {
				expand_doit(fd, mainvar, marker->camera);
			}
		}
	}
#endif

	expand_doit(fd, mainvar, sce->clip);
}

static void expand_camera(FileData *fd, Main *mainvar, Camera *ca)
{
	expand_doit(fd, mainvar, ca->ipo); // XXX deprecated - old animation system
	
	if (ca->adt)
		expand_animdata(fd, mainvar, ca->adt);
}

static void expand_speaker(FileData *fd, Main *mainvar, Speaker *spk)
{
	expand_doit(fd, mainvar, spk->sound);

	if (spk->adt)
		expand_animdata(fd, mainvar, spk->adt);
}

static void expand_sound(FileData *fd, Main *mainvar, bSound *snd)
{
	expand_doit(fd, mainvar, snd->ipo); // XXX deprecated - old animation system
}

static void expand_movieclip(FileData *fd, Main *mainvar, MovieClip *clip)
{
	if (clip->adt)
		expand_animdata(fd, mainvar, clip->adt);
}

static void expand_mask_parent(FileData *fd, Main *mainvar, MaskParent *parent)
{
	if (parent->id) {
		expand_doit(fd, mainvar, parent->id);
	}
}

static void expand_mask(FileData *fd, Main *mainvar, Mask *mask)
{
	MaskLayer *mask_layer;

	if (mask->adt)
		expand_animdata(fd, mainvar, mask->adt);

	for (mask_layer = mask->masklayers.first; mask_layer; mask_layer = mask_layer->next) {
		MaskSpline *spline;

		for (spline = mask_layer->splines.first; spline; spline = spline->next) {
			int i;

			for (i = 0; i < spline->tot_point; i++) {
				MaskSplinePoint *point = &spline->points[i];

				expand_mask_parent(fd, mainvar, &point->parent);
			}

			expand_mask_parent(fd, mainvar, &spline->parent);
		}
	}
}

static void expand_linestyle(FileData *fd, Main *mainvar, FreestyleLineStyle *linestyle)
{
	int a;
	LineStyleModifier *m;

	for (a = 0; a < MAX_MTEX; a++) {
		if (linestyle->mtex[a]) {
			expand_doit(fd, mainvar, linestyle->mtex[a]->tex);
			expand_doit(fd, mainvar, linestyle->mtex[a]->object);
		}
	}
	if (linestyle->nodetree)
		expand_nodetree(fd, mainvar, linestyle->nodetree);

	if (linestyle->adt)
		expand_animdata(fd, mainvar, linestyle->adt);
	for (m = linestyle->color_modifiers.first; m; m = m->next) {
		if (m->type == LS_MODIFIER_DISTANCE_FROM_OBJECT)
			expand_doit(fd, mainvar, ((LineStyleColorModifier_DistanceFromObject *)m)->target);
	}
	for (m = linestyle->alpha_modifiers.first; m; m = m->next) {
		if (m->type == LS_MODIFIER_DISTANCE_FROM_OBJECT)
			expand_doit(fd, mainvar, ((LineStyleAlphaModifier_DistanceFromObject *)m)->target);
	}
	for (m = linestyle->thickness_modifiers.first; m; m = m->next) {
		if (m->type == LS_MODIFIER_DISTANCE_FROM_OBJECT)
			expand_doit(fd, mainvar, ((LineStyleThicknessModifier_DistanceFromObject *)m)->target);
	}
}

static void expand_gpencil(FileData *fd, Main *mainvar, bGPdata *gpd)
{
	if (gpd->adt)
		expand_animdata(fd, mainvar, gpd->adt);
}

/**
 * Set the callback func used over all ID data found by \a BLO_expand_main func.
 *
 * \param expand_doit_func Called for each ID block it finds.
 */
void BLO_main_expander(BLOExpandDoitCallback expand_doit_func)
{
	expand_doit = expand_doit_func;
}

/**
 * Loop over all ID data in Main to mark relations.
 * Set (id->flag & LIB_NEED_EXPAND) to mark expanding. Flags get cleared after expanding.
 *
 * \param fdhandle usually filedata, or own handle.
 * \param mainvar the Main database to expand.
 */
void BLO_expand_main(void *fdhandle, Main *mainvar)
{
	ListBase *lbarray[MAX_LIBARRAY];
	FileData *fd = fdhandle;
	ID *id;
	int a;
	bool do_it = true;
	
	while (do_it) {
		do_it = false;
		
		a = set_listbasepointers(mainvar, lbarray);
		while (a--) {
			id = lbarray[a]->first;
			while (id) {
				if (id->flag & LIB_NEED_EXPAND) {
					switch (GS(id->name)) {
					case ID_OB:
						expand_object(fd, mainvar, (Object *)id);
						break;
					case ID_ME:
						expand_mesh(fd, mainvar, (Mesh *)id);
						break;
					case ID_CU:
						expand_curve(fd, mainvar, (Curve *)id);
						break;
					case ID_MB:
						expand_mball(fd, mainvar, (MetaBall *)id);
						break;
					case ID_SCE:
						expand_scene(fd, mainvar, (Scene *)id);
						break;
					case ID_MA:
						expand_material(fd, mainvar, (Material *)id);
						break;
					case ID_TE:
						expand_texture(fd, mainvar, (Tex *)id);
						break;
					case ID_WO:
						expand_world(fd, mainvar, (World *)id);
						break;
					case ID_LT:
						expand_lattice(fd, mainvar, (Lattice *)id);
						break;
					case ID_LA:
						expand_lamp(fd, mainvar, (Lamp *)id);
						break;
					case ID_KE:
						expand_key(fd, mainvar, (Key *)id);
						break;
					case ID_CA:
						expand_camera(fd, mainvar, (Camera *)id);
						break;
					case ID_SPK:
						expand_speaker(fd, mainvar, (Speaker *)id);
						break;
					case ID_SO:
						expand_sound(fd, mainvar, (bSound *)id);
						break;
					case ID_AR:
						expand_armature(fd, mainvar, (bArmature *)id);
						break;
					case ID_AC:
						expand_action(fd, mainvar, (bAction *)id); // XXX deprecated - old animation system
						break;
					case ID_GR:
						expand_group(fd, mainvar, (Group *)id);
						break;
					case ID_NT:
						expand_nodetree(fd, mainvar, (bNodeTree *)id);
						break;
					case ID_BR:
						expand_brush(fd, mainvar, (Brush *)id);
						break;
					case ID_IP:
						expand_ipo(fd, mainvar, (Ipo *)id); // XXX deprecated - old animation system
						break;
					case ID_PA:
						expand_particlesettings(fd, mainvar, (ParticleSettings *)id);
						break;
					case ID_MC:
						expand_movieclip(fd, mainvar, (MovieClip *)id);
						break;
					case ID_MSK:
						expand_mask(fd, mainvar, (Mask *)id);
						break;
					case ID_LS:
						expand_linestyle(fd, mainvar, (FreestyleLineStyle *)id);
						break;
					case ID_GD:
						expand_gpencil(fd, mainvar, (bGPdata *)id);
						break;
					}
					
					do_it = true;
					id->flag -= LIB_NEED_EXPAND;
					
				}
				id = id->next;
			}
		}
	}
}


/* ***************************** */
	
static bool object_in_any_scene(Main *mainvar, Object *ob)
{
	Scene *sce;
	
	for (sce = mainvar->scene.first; sce; sce = sce->id.next) {
		if (BKE_scene_base_find(sce, ob)) {
			return true;
		}
	}
	
	return false;
}

static void give_base_to_objects(Main *mainvar, Scene *scene, View3D *v3d, Library *lib, const short flag)
{
	Object *ob;
	Base *base;
	const unsigned int active_lay = (flag & FILE_ACTIVELAY) ? BKE_screen_view3d_layer_active(v3d, scene) : 0;
	const bool is_link = (flag & FILE_LINK) != 0;

	BLI_assert(scene);

	/* give all objects which are LIB_INDIRECT a base, or for a group when *lib has been set */
	for (ob = mainvar->object.first; ob; ob = ob->id.next) {
		if ((ob->id.flag & LIB_INDIRECT) && (ob->id.flag & LIB_PRE_EXISTING) == 0) {
			bool do_it = false;

			if (ob->id.us == 0) {
				do_it = true;
			}
			else if (!is_link && (ob->id.lib == lib) && (object_in_any_scene(mainvar, ob) == 0)) {
				/* When appending, make sure any indirectly loaded objects get a base, else they cant be accessed at all
				 * (see T27437). */
				do_it = true;
			}

			if (do_it) {
				base = MEM_callocN(sizeof(Base), __func__);
				BLI_addtail(&scene->base, base);

				if (active_lay) {
					ob->lay = active_lay;
				}

				base->lay = ob->lay;
				base->object = ob;
				base->flag = ob->flag;

				CLAMP_MIN(ob->id.us, 0);
				ob->id.us += 1;

				ob->id.flag &= ~LIB_INDIRECT;
				ob->id.flag |= LIB_EXTERN;
			}
		}
	}
}

static void give_base_to_groups(
        Main *mainvar, Scene *scene, View3D *v3d, Library *UNUSED(lib), const short UNUSED(flag))
{
	Group *group;
	Base *base;
	Object *ob;
	const unsigned int active_lay = BKE_screen_view3d_layer_active(v3d, scene);

	/* give all objects which are tagged a base */
	for (group = mainvar->group.first; group; group = group->id.next) {
		if (group->id.flag & LIB_DOIT) {
			/* any indirect group should not have been tagged */
			BLI_assert((group->id.flag & LIB_INDIRECT) == 0);

			/* BKE_object_add(...) messes with the selection */
			ob = BKE_object_add_only_object(mainvar, OB_EMPTY, group->id.name + 2);
			ob->type = OB_EMPTY;
			ob->lay = active_lay;

			/* assign the base */
			base = BKE_scene_base_add(scene, ob);
			base->flag |= SELECT;
			base->object->flag = base->flag;
			DAG_id_tag_update(&ob->id, OB_RECALC_OB | OB_RECALC_DATA | OB_RECALC_TIME);
			scene->basact = base;

			/* assign the group */
			ob->dup_group = group;
			ob->transflag |= OB_DUPLIGROUP;
			copy_v3_v3(ob->loc, scene->cursor);
		}
	}
}

static ID *create_placeholder(Main *mainvar, const short idcode, const char *idname, const short flag)
{
	ListBase *lb = which_libbase(mainvar, idcode);
	ID *ph_id = BKE_libblock_alloc_notest(idcode);

	*((short *)ph_id->name) = idcode;
	BLI_strncpy(ph_id->name + 2, idname, sizeof(ph_id->name) - 2);
	BKE_libblock_init_empty(ph_id);
	ph_id->lib = mainvar->curlib;
	ph_id->flag = flag | LIB_MISSING;
	ph_id->us = (flag & LIB_FAKEUSER) ? 1 : 0;
	ph_id->icon_id = 0;

	BLI_addtail(lb, ph_id);
	id_sort_by_name(lb, ph_id);

	return ph_id;
}

/* returns true if the item was found
 * but it may already have already been appended/linked */
<<<<<<< HEAD
static ID *link_named_part(
        Main *mainl, FileData *fd, const char *idname, const short idcode,
        const bool use_placeholders, const bool force_indirect)
=======
static ID *link_named_part(Main *mainl, FileData *fd, const short idcode, const char *name)
>>>>>>> 59ff3b54
{
	BHead *bhead = find_bhead_from_code_name(fd, idcode, name);
	ID *id;

	if (bhead) {
		id = is_yet_read(fd, mainl, bhead);
		if (id == NULL) {
			/* not read yet */
			read_libblock(fd, mainl, bhead, force_indirect ? LIB_TESTIND : LIB_TESTEXT, &id);

			if (id) {
				/* sort by name in list */
				ListBase *lb = which_libbase(mainl, idcode);
				id_sort_by_name(lb, id);
			}
		}
		else {
			/* already linked */
			if (G.debug)
				printf("append: already linked\n");
			oldnewmap_insert(fd->libmap, bhead->old, id, bhead->code);
			if (!force_indirect && (id->flag & LIB_INDIRECT)) {
				id->flag &= ~LIB_INDIRECT;
				id->flag |= LIB_EXTERN;
			}
		}
	}
	else if (use_placeholders) {
		/* XXX flag part is weak! */
		id = create_placeholder(mainl, idcode, idname, force_indirect ? LIB_INDIRECT : LIB_EXTERN);
	}
	else {
		id = NULL;
	}
	
	/* if we found the id but the id is NULL, this is really bad */
	BLI_assert(!((bhead != NULL) && (id == NULL)));
	
	return id;
}

/**
 * Simple reader for copy/paste buffers.
 */
void BLO_library_link_all(Main *mainl, BlendHandle *bh)
{
	FileData *fd = (FileData *)(bh);
	BHead *bhead;
	ID *id = NULL;
	
	for (bhead = blo_firstbhead(fd); bhead; bhead = blo_nextbhead(fd, bhead)) {
		if (bhead->code == ENDB)
			break;
		if (bhead->code == ID_OB)
			read_libblock(fd, mainl, bhead, LIB_TESTIND, &id);
			
		if (id) {
			/* sort by name in list */
			ListBase *lb = which_libbase(mainl, GS(id->name));
			id_sort_by_name(lb, id);
		}
	}
}

static ID *link_named_part_ex(
<<<<<<< HEAD
        Main *mainl, FileData *fd, const char *idname, const int idcode, const short flag,
		Scene *scene, View3D *v3d, const bool use_placeholders, const bool force_indirect)
{
	ID *id = link_named_part(mainl, fd, idname, idcode, use_placeholders, force_indirect);
=======
        Main *mainl, FileData *fd, const short idcode, const char *name, const short flag,
		Scene *scene, View3D *v3d)
{
	ID *id = link_named_part(mainl, fd, idcode, name);
>>>>>>> 59ff3b54

	if (id && (GS(id->name) == ID_OB)) {	/* loose object: give a base */
		if (scene) {
			Base *base;
			Object *ob;

			base = MEM_callocN(sizeof(Base), "app_nam_part");
			BLI_addtail(&scene->base, base);

			ob = (Object *)id;

			/* link at active layer (view3d if available in context, else scene one */
			if (flag & FILE_ACTIVELAY) {
				ob->lay = BKE_screen_view3d_layer_active(v3d, scene);
			}

			ob->mode = OB_MODE_OBJECT;
			base->lay = ob->lay;
			base->object = ob;
			base->flag = ob->flag;
			ob->id.us++;

			if (flag & FILE_AUTOSELECT) {
				base->flag |= SELECT;
				base->object->flag = base->flag;
				/* do NOT make base active here! screws up GUI stuff, if you want it do it on src/ level */
			}
		}
	}
	else if (id && (GS(id->name) == ID_GR)) {
		/* tag as needing to be instantiated */
		if (flag & FILE_GROUP_INSTANCE)
			id->flag |= LIB_DOIT;
	}

	return id;
}

/**
 * Link a named datablock from an external blend file.
 *
 * \param mainl The main database to link from (not the active one).
 * \param bh The blender file handle.
 * \param idcode The kind of datablock to link.
 * \param name The name of the datablock (without the 2 char ID prefix).
 * \return the linked ID when found.
 */
ID *BLO_library_link_named_part(Main *mainl, BlendHandle **bh, const short idcode, const char *name)
{
	FileData *fd = (FileData*)(*bh);
<<<<<<< HEAD
	return link_named_part(mainl, fd, idname, idcode, false, false);
=======
	return link_named_part(mainl, fd, idcode, name);
>>>>>>> 59ff3b54
}

/**
 * Link a named datablock from an external blend file.
 * Optionally instantiate the object/group in the scene when the flags are set.
 *
 * \param mainl The main database to link from (not the active one).
 * \param bh The blender file handle.
 * \param idcode The kind of datablock to link.
 * \param name The name of the datablock (without the 2 char ID prefix).
 * \param flag Options for linking, used for instantiating.
 * \param scene The scene in which to instantiate objects/groups (if NULL, no instantiation is done).
 * \param v3d The active View3D (only to define active layers for instantiated objects & groups, can be NULL).
<<<<<<< HEAD
 * \param use_placeholders If true, generate a placeholder (empty ID) if not found in current lib file.
 * \param force_indirect If true, force loaded ID to be tagged as LIB_INDIRECT (used in reload context only).
 * \return the appended ID when found.
 */
ID *BLO_library_link_named_part_ex(
        Main *mainl, BlendHandle **bh, const char *idname, const int idcode, const short flag,
        Scene *scene, View3D *v3d, const bool use_placeholders, const bool force_indirect)
{
	FileData *fd = (FileData*)(*bh);
	return link_named_part_ex(mainl, fd, idname, idcode, flag, scene, v3d, use_placeholders, force_indirect);
=======
 * \return the linked ID when found.
 */
ID *BLO_library_link_named_part_ex(
        Main *mainl, BlendHandle **bh,
        const short idcode, const char *name, const short flag,
        Scene *scene, View3D *v3d)
{
	FileData *fd = (FileData*)(*bh);
	return link_named_part_ex(mainl, fd, idcode, name, flag, scene, v3d);
>>>>>>> 59ff3b54
}

static void link_id_part(ReportList *reports, FileData *fd, Main *mainvar, ID *id, ID **r_id)
{
	BHead *bhead = NULL;

	if (fd) {
		bhead = find_bhead_from_idname(fd, id->name);
	}

	id->flag &= ~LIB_READ;

	if (bhead) {
		id->flag |= LIB_NEED_EXPAND;
		// printf("read lib block %s\n", id->name);
		read_libblock(fd, mainvar, bhead, id->flag, r_id);
	}
	else {
		blo_reportf_wrap(
				reports, RPT_WARNING,
				TIP_("LIB ERROR: %s: '%s' missing from '%s', parent '%s'"),
				BKE_idcode_to_name(GS(id->name)),
				id->name + 2,
				mainvar->curlib->filepath,
				library_parent_filepath(mainvar->curlib));

		/* Generate a placeholder for this ID (simplified version of read_libblock actually...). */
		if (r_id) {
			*r_id = create_placeholder(mainvar, GS(id->name), id->name + 2, id->flag);
		}
	}
}

/* common routine to append/link something from a library */

static Main *library_link_begin(Main *mainvar, FileData **fd, const char *filepath)
{
	Main *mainl;

	(*fd)->mainlist = MEM_callocN(sizeof(ListBase), "FileData.mainlist");
	
	/* clear for group instantiating tag */
	BKE_main_id_tag_listbase(&(mainvar->group), false);

	/* make mains */
	blo_split_main((*fd)->mainlist, mainvar);
	
	/* which one do we need? */
	mainl = blo_find_main(*fd, filepath, G.main->name);
	
	/* needed for do_version */
	mainl->versionfile = (*fd)->fileversion;
	read_file_version(*fd, mainl);
#ifdef USE_GHASH_BHEAD
	read_file_bhead_idname_map_create(*fd);
#endif
	
	return mainl;
}

/**
 * Initialize the BlendHandle for linking library data.
 *
 * \param mainvar The current main database, e.g. G.main or CTX_data_main(C).
 * \param bh A blender file handle as returned by \a BLO_blendhandle_from_file or \a BLO_blendhandle_from_memory.
 * \param filepath Used for relative linking, copied to the \a lib->name.
 * \return the library Main, to be passed to \a BLO_library_append_named_part as \a mainl.
 */
Main *BLO_library_link_begin(Main *mainvar, BlendHandle **bh, const char *filepath)
{
	FileData *fd = (FileData*)(*bh);
	return library_link_begin(mainvar, &fd, filepath);
}

/* scene and v3d may be NULL. */
static void library_link_end(Main *mainl, FileData **fd, const short flag, Scene *scene, View3D *v3d)
{
	Main *mainvar;
	Library *curlib;

	/* expander now is callback function */
	BLO_main_expander(expand_doit_library);

	/* make main consistent */
	BLO_expand_main(*fd, mainl);

	/* do this when expand found other libs */
	read_libraries(*fd, (*fd)->mainlist);

	curlib = mainl->curlib;

	/* make the lib path relative if required */
	if (flag & FILE_RELPATH) {
		/* use the full path, this could have been read by other library even */
		BLI_strncpy(curlib->name, curlib->filepath, sizeof(curlib->name));

		/* uses current .blend file as reference */
		BLI_path_rel(curlib->name, G.main->name);
	}

	blo_join_main((*fd)->mainlist);
	mainvar = (*fd)->mainlist->first;
	MEM_freeN((*fd)->mainlist);
	mainl = NULL; /* blo_join_main free's mainl, cant use anymore */

	lib_link_all(*fd, mainvar);
	lib_verify_nodetree(mainvar, false);
	fix_relpaths_library(G.main->name, mainvar); /* make all relative paths, relative to the open blend file */

	/* Give a base to loose objects. If group append, do it for objects too.
	 * Only directly linked objects & groups are instantiated by `BLO_library_link_named_part_ex()` & co,
	 * here we handle indirect ones and other possible edge-cases. */
	if (scene) {
		give_base_to_objects(mainvar, scene, v3d, curlib, flag);

		if (flag & FILE_GROUP_INSTANCE) {
			give_base_to_groups(mainvar, scene, v3d, curlib, flag);
		}
	}
	else {
		/* printf("library_append_end, scene is NULL (objects wont get bases)\n"); */
	}

	/* clear group instantiating tag */
	BKE_main_id_tag_listbase(&(mainvar->group), false);

	/* patch to prevent switch_endian happens twice */
	if ((*fd)->flags & FD_FLAGS_SWITCH_ENDIAN) {
		blo_freefiledata(*fd);
		*fd = NULL;
	}
}

/**
 * Finalize linking from a given .blend file (library).
 * Optionally instance the indirect object/group in the scene when the flags are set.
 * \note Do not use \a bh after calling this function, it may frees it.
 *
 * \param mainl The main database to link from (not the active one).
 * \param bh The blender file handle (WARNING! may be freed by this function!).
 * \param flag Options for linking, used for instantiating.
 * \param scene The scene in which to instantiate objects/groups (if NULL, no instantiation is done).
 * \param v3d The active View3D (only to define active layers for instantiated objects & groups, can be NULL).
 */
void BLO_library_link_end(Main *mainl, BlendHandle **bh, short flag, Scene *scene, View3D *v3d)
{
	FileData *fd = (FileData*)(*bh);
	library_link_end(mainl, &fd, flag, scene, v3d);
	*bh = (BlendHandle*)fd;
}

void *BLO_library_read_struct(FileData *fd, BHead *bh, const char *blockname)
{
	return read_struct(fd, bh, blockname);
}

/* ************* READ LIBRARY ************** */

static int mainvar_count_libread_blocks(Main *mainvar)
{
	ListBase *lbarray[MAX_LIBARRAY];
	int a, tot = 0;
	
	a = set_listbasepointers(mainvar, lbarray);
	while (a--) {
		ID *id;
		
		for (id = lbarray[a]->first; id; id = id->next) {
			if (id->flag & LIB_READ)
				tot++;
		}
	}
	return tot;
}

static void read_libraries(FileData *basefd, ListBase *mainlist)
{
	Main *mainl = mainlist->first;
	Main *mainptr;
	ListBase *lbarray[MAX_LIBARRAY];
	int a;
	bool do_it = true;
	
	/* expander now is callback function */
	BLO_main_expander(expand_doit_library);
	
	while (do_it) {
		do_it = false;
		
		/* test 1: read libdata */
		mainptr= mainl->next;
		while (mainptr) {
			int tot = mainvar_count_libread_blocks(mainptr);
			
			// printf("found LIB_READ %s\n", mainptr->curlib->name);
			if (tot) {
				FileData *fd = mainptr->curlib->filedata;
				
				if (fd == NULL) {
					
					/* printf and reports for now... its important users know this */
					
					/* if packed file... */
					if (mainptr->curlib->packedfile) {
						PackedFile *pf = mainptr->curlib->packedfile;
						
						blo_reportf_wrap(
						        basefd->reports, RPT_INFO, TIP_("Read packed library:  '%s', parent '%s'"),
						        mainptr->curlib->name,
						        library_parent_filepath(mainptr->curlib));
						fd = blo_openblendermemory(pf->data, pf->size, basefd->reports);
						
						
						/* needed for library_append and read_libraries */
						BLI_strncpy(fd->relabase, mainptr->curlib->filepath, sizeof(fd->relabase));
					}
					else {
						blo_reportf_wrap(
						        basefd->reports, RPT_INFO, TIP_("Read library:  '%s', '%s', parent '%s'"),
						        mainptr->curlib->filepath,
						        mainptr->curlib->name,
						        library_parent_filepath(mainptr->curlib));
						fd = blo_openblenderfile(mainptr->curlib->filepath, basefd->reports);
					}
					/* allow typing in a new lib path */
					if (G.debug_value == -666) {
						while (fd == NULL) {
							char newlib_path[FILE_MAX] = {0};
							printf("Missing library...'\n");
							printf("	current file: %s\n", G.main->name);
							printf("	absolute lib: %s\n", mainptr->curlib->filepath);
							printf("	relative lib: %s\n", mainptr->curlib->name);
							printf("  enter a new path:\n");
							
							if (scanf("%s", newlib_path) > 0) {
								BLI_strncpy(mainptr->curlib->name, newlib_path, sizeof(mainptr->curlib->name));
								BLI_strncpy(mainptr->curlib->filepath, newlib_path, sizeof(mainptr->curlib->filepath));
								BLI_cleanup_path(G.main->name, mainptr->curlib->filepath);
								
								fd = blo_openblenderfile(mainptr->curlib->filepath, basefd->reports);

								if (fd) {
									fd->mainlist = mainlist;
									printf("found: '%s', party on macuno!\n", mainptr->curlib->filepath);
								}
							}
						}
					}
					
					if (fd) {
						/* share the mainlist, so all libraries are added immediately in a
						 * single list. it used to be that all FileData's had their own list,
						 * but with indirectly linking this meant we didn't catch duplicate
						 * libraries properly */
						fd->mainlist = mainlist;

						fd->reports = basefd->reports;
						
						if (fd->libmap)
							oldnewmap_free(fd->libmap);
						
						fd->libmap = oldnewmap_new();
						
						mainptr->curlib->filedata = fd;
						mainptr->versionfile=  fd->fileversion;
						
						/* subversion */
						read_file_version(fd, mainptr);
#ifdef USE_GHASH_BHEAD
						read_file_bhead_idname_map_create(fd);
#endif

					}
					else {
						mainptr->curlib->filedata = NULL;
						mainptr->curlib->id.flag |= LIB_MISSING;
					}
					
					if (fd == NULL) {
						blo_reportf_wrap(basefd->reports, RPT_WARNING, TIP_("Cannot find lib '%s'"),
						                 mainptr->curlib->filepath);
					}
				}
				if (fd) {
					do_it = true;
				}
				a = set_listbasepointers(mainptr, lbarray);
				while (a--) {
					ID *id = lbarray[a]->first;

					while (id) {
						ID *idn = id->next;
						if (id->flag & LIB_READ) {
							ID *realid = NULL;
							BLI_remlink(lbarray[a], id);

							link_id_part(basefd->reports, fd, mainptr, id, &realid);

							BLI_assert(realid != NULL);

							change_idid_adr(mainlist, basefd, id, realid);

							MEM_freeN(id);
						}
						id = idn;
					}
				}
				BLO_expand_main(fd, mainptr);
			}
			
			mainptr = mainptr->next;
		}
	}
	
	/* test if there are unread libblocks */
	for (mainptr = mainl->next; mainptr; mainptr = mainptr->next) {
		a = set_listbasepointers(mainptr, lbarray);
		while (a--) {
			ID *id, *idn = NULL;
			
			for (id = lbarray[a]->first; id; id = idn) {
				idn = id->next;
				if (id->flag & LIB_READ) {
					printf("SHALL NOT HAPPEN ANYMORE!!!!!!!\n");
					BLI_remlink(lbarray[a], id);
					blo_reportf_wrap(
					        basefd->reports, RPT_WARNING,
					        TIP_("LIB ERROR: %s: '%s' unread lib block missing from '%s', parent '%s'"),
					        BKE_idcode_to_name(GS(id->name)),
					        id->name + 2,
					        mainptr->curlib->filepath,
					        library_parent_filepath(mainptr->curlib));
					change_idid_adr(mainlist, basefd, id, NULL);
					
					MEM_freeN(id);
				}
			}
		}
	}
	
	/* do versions, link, and free */
	for (mainptr = mainl->next; mainptr; mainptr = mainptr->next) {
		/* some mains still have to be read, then
		 * versionfile is still zero! */
		if (mainptr->versionfile) {
			if (mainptr->curlib->filedata) // can be zero... with shift+f1 append
				do_versions(mainptr->curlib->filedata, mainptr->curlib, mainptr);
			else
				do_versions(basefd, NULL, mainptr);
		}
		
		if (mainptr->curlib->filedata)
			lib_link_all(mainptr->curlib->filedata, mainptr);
		
		if (mainptr->curlib->filedata) blo_freefiledata(mainptr->curlib->filedata);
		mainptr->curlib->filedata = NULL;
	}
}


/* reading runtime */

BlendFileData *blo_read_blendafterruntime(int file, const char *name, int actualsize, ReportList *reports)
{
	BlendFileData *bfd = NULL;
	FileData *fd = filedata_new();
	fd->filedes = file;
	fd->buffersize = actualsize;
	fd->read = fd_read_from_file;
	
	/* needed for library_append and read_libraries */
	BLI_strncpy(fd->relabase, name, sizeof(fd->relabase));
	
	fd = blo_decode_and_check(fd, reports);
	if (!fd)
		return NULL;
	
	fd->reports = reports;
	bfd = blo_read_file_internal(fd, "");
	blo_freefiledata(fd);
	
	return bfd;
}<|MERGE_RESOLUTION|>--- conflicted
+++ resolved
@@ -9636,13 +9636,9 @@
 
 /* returns true if the item was found
  * but it may already have already been appended/linked */
-<<<<<<< HEAD
 static ID *link_named_part(
-        Main *mainl, FileData *fd, const char *idname, const short idcode,
+        Main *mainl, FileData *fd, const short idcode, const char *name,
         const bool use_placeholders, const bool force_indirect)
-=======
-static ID *link_named_part(Main *mainl, FileData *fd, const short idcode, const char *name)
->>>>>>> 59ff3b54
 {
 	BHead *bhead = find_bhead_from_code_name(fd, idcode, name);
 	ID *id;
@@ -9672,7 +9668,7 @@
 	}
 	else if (use_placeholders) {
 		/* XXX flag part is weak! */
-		id = create_placeholder(mainl, idcode, idname, force_indirect ? LIB_INDIRECT : LIB_EXTERN);
+		id = create_placeholder(mainl, idcode, name, force_indirect ? LIB_INDIRECT : LIB_EXTERN);
 	}
 	else {
 		id = NULL;
@@ -9708,17 +9704,10 @@
 }
 
 static ID *link_named_part_ex(
-<<<<<<< HEAD
-        Main *mainl, FileData *fd, const char *idname, const int idcode, const short flag,
+        Main *mainl, FileData *fd, const int idcode, const char *name, const short flag,
 		Scene *scene, View3D *v3d, const bool use_placeholders, const bool force_indirect)
 {
-	ID *id = link_named_part(mainl, fd, idname, idcode, use_placeholders, force_indirect);
-=======
-        Main *mainl, FileData *fd, const short idcode, const char *name, const short flag,
-		Scene *scene, View3D *v3d)
-{
-	ID *id = link_named_part(mainl, fd, idcode, name);
->>>>>>> 59ff3b54
+	ID *id = link_named_part(mainl, fd, idcode, name, use_placeholders, force_indirect);
 
 	if (id && (GS(id->name) == ID_OB)) {	/* loose object: give a base */
 		if (scene) {
@@ -9769,11 +9758,7 @@
 ID *BLO_library_link_named_part(Main *mainl, BlendHandle **bh, const short idcode, const char *name)
 {
 	FileData *fd = (FileData*)(*bh);
-<<<<<<< HEAD
-	return link_named_part(mainl, fd, idname, idcode, false, false);
-=======
-	return link_named_part(mainl, fd, idcode, name);
->>>>>>> 59ff3b54
+	return link_named_part(mainl, fd, idcode, name, false, false);
 }
 
 /**
@@ -9787,28 +9772,16 @@
  * \param flag Options for linking, used for instantiating.
  * \param scene The scene in which to instantiate objects/groups (if NULL, no instantiation is done).
  * \param v3d The active View3D (only to define active layers for instantiated objects & groups, can be NULL).
-<<<<<<< HEAD
  * \param use_placeholders If true, generate a placeholder (empty ID) if not found in current lib file.
  * \param force_indirect If true, force loaded ID to be tagged as LIB_INDIRECT (used in reload context only).
- * \return the appended ID when found.
- */
-ID *BLO_library_link_named_part_ex(
-        Main *mainl, BlendHandle **bh, const char *idname, const int idcode, const short flag,
-        Scene *scene, View3D *v3d, const bool use_placeholders, const bool force_indirect)
-{
-	FileData *fd = (FileData*)(*bh);
-	return link_named_part_ex(mainl, fd, idname, idcode, flag, scene, v3d, use_placeholders, force_indirect);
-=======
  * \return the linked ID when found.
  */
 ID *BLO_library_link_named_part_ex(
-        Main *mainl, BlendHandle **bh,
-        const short idcode, const char *name, const short flag,
-        Scene *scene, View3D *v3d)
+        Main *mainl, BlendHandle **bh, const int idcode, const char *name, const short flag,
+        Scene *scene, View3D *v3d, const bool use_placeholders, const bool force_indirect)
 {
 	FileData *fd = (FileData*)(*bh);
-	return link_named_part_ex(mainl, fd, idcode, name, flag, scene, v3d);
->>>>>>> 59ff3b54
+	return link_named_part_ex(mainl, fd, idcode, name, flag, scene, v3d, use_placeholders, force_indirect);
 }
 
 static void link_id_part(ReportList *reports, FileData *fd, Main *mainvar, ID *id, ID **r_id)
