--- conflicted
+++ resolved
@@ -11648,14 +11648,14 @@
 				}
 			}
 		}
-<<<<<<< HEAD
 		{
 			/* Initialize BGE exit key to esc key */
 			Scene *scene;
 			for(scene= main->scene.first; scene; scene= scene->id.next) {
 				if (!scene->gm.exitkey)
 					scene->gm.exitkey = 218; //218 is the Blender key code for ESC
-=======
+			}
+		}
 
 		{
 			/* add default value for behind strength of camera actuator */
@@ -11669,7 +11669,6 @@
 						ba->damping = 1.0/32.0;
 					}
 				}
->>>>>>> 08c15584
 			}
 		}
 	}
