/*
 * ***** BEGIN GPL LICENSE BLOCK *****
 *
 * This program is free software; you can redistribute it and/or
 * modify it under the terms of the GNU General Public License
 * as published by the Free Software Foundation; either version 2
 * of the License, or (at your option) any later version.
 *
 * This program is distributed in the hope that it will be useful,
 * but WITHOUT ANY WARRANTY; without even the implied warranty of
 * MERCHANTABILITY or FITNESS FOR A PARTICULAR PURPOSE.  See the
 * GNU General Public License for more details.
 *
 * You should have received a copy of the GNU General Public License
 * along with this program; if not, write to the Free Software Foundation,
 * Inc., 51 Franklin Street, Fifth Floor, Boston, MA 02110-1301, USA.
 *
 * Contributor(s): Blender Foundation
 *
 * ***** END GPL LICENSE BLOCK *****
 *
 */

/** \file blender/blenloader/intern/versioning_270.c
 *  \ingroup blenloader
 */

#include "BLI_utildefines.h"
#include "BLI_compiler_attrs.h"
#include "BLI_string.h"

/* for MinGW32 definition of NULL, could use BLI_blenlib.h instead too */
#include <stddef.h>

/* allow readfile to use deprecated functionality */
#define DNA_DEPRECATED_ALLOW

#include "DNA_constraint_types.h"
#include "DNA_sdna_types.h"
#include "DNA_space_types.h"
#include "DNA_screen_types.h"
#include "DNA_object_types.h"
#include "DNA_mesh_types.h"
#include "DNA_modifier_types.h"
#include "DNA_camera_types.h"
#include "DNA_view3d_types.h"

#include "DNA_genfile.h"

#include "BLI_blenlib.h"
#include "BLI_math.h"

#include "BKE_main.h"
#include "BKE_node.h"
#include "BKE_scene.h"

#include "BLI_math.h"
#include "BLI_string.h"

#include "BLO_readfile.h"

#include "readfile.h"


static void do_version_constraints_radians_degrees_270_1(ListBase *lb)
{
	bConstraint *con;

	for (con = lb->first; con; con = con->next) {
		if (con->type == CONSTRAINT_TYPE_TRANSFORM) {
			bTransformConstraint *data = (bTransformConstraint *)con->data;
			const float deg_to_rad_f = DEG2RADF(1.0f);

			if (data->from == TRANS_ROTATION) {
				mul_v3_fl(data->from_min, deg_to_rad_f);
				mul_v3_fl(data->from_max, deg_to_rad_f);
			}

			if (data->to == TRANS_ROTATION) {
				mul_v3_fl(data->to_min, deg_to_rad_f);
				mul_v3_fl(data->to_max, deg_to_rad_f);
			}
		}
	}
}

static void do_version_constraints_radians_degrees_270_5(ListBase *lb)
{
	bConstraint *con;

	for (con = lb->first; con; con = con->next) {
		if (con->type == CONSTRAINT_TYPE_TRANSFORM) {
			bTransformConstraint *data = (bTransformConstraint *)con->data;

			if (data->from == TRANS_ROTATION) {
				copy_v3_v3(data->from_min_rot, data->from_min);
				copy_v3_v3(data->from_max_rot, data->from_max);
			}
			else if (data->from == TRANS_SCALE) {
				copy_v3_v3(data->from_min_scale, data->from_min);
				copy_v3_v3(data->from_max_scale, data->from_max);
			}

			if (data->to == TRANS_ROTATION) {
				copy_v3_v3(data->to_min_rot, data->to_min);
				copy_v3_v3(data->to_max_rot, data->to_max);
			}
			else if (data->to == TRANS_SCALE) {
				copy_v3_v3(data->to_min_scale, data->to_min);
				copy_v3_v3(data->to_max_scale, data->to_max);
			}
		}
	}
}

void blo_do_versions_270(FileData *fd, Library *UNUSED(lib), Main *main)
{
	if (!MAIN_VERSION_ATLEAST(main, 270, 0)) {

		if (!DNA_struct_elem_find(fd->filesdna, "BevelModifierData", "float", "profile")) {
			Object *ob;

			for (ob = main->object.first; ob; ob = ob->id.next) {
				ModifierData *md;
				for (md = ob->modifiers.first; md; md = md->next) {
					if (md->type == eModifierType_Bevel) {
						BevelModifierData *bmd = (BevelModifierData *)md;
						bmd->profile = 0.5f;
						bmd->val_flags = MOD_BEVEL_AMT_OFFSET;
					}
				}
			}
		}

		/* nodes don't use fixed node->id any more, clean up */
		FOREACH_NODETREE(main, ntree, id) {
			if (ntree->type == NTREE_COMPOSIT) {
				bNode *node;
				for (node = ntree->nodes.first; node; node = node->next) {
					if (ELEM(node->type, CMP_NODE_COMPOSITE, CMP_NODE_OUTPUT_FILE)) {
						node->id = NULL;
					}
				}
			}
		} FOREACH_NODETREE_END

		{
			bScreen *screen;

			for (screen = main->screen.first; screen; screen = screen->id.next) {
				ScrArea *area;
				for (area = screen->areabase.first; area; area = area->next) {
					SpaceLink *space_link;
					for (space_link = area->spacedata.first; space_link; space_link = space_link->next) {
						if (space_link->spacetype == SPACE_CLIP) {
							SpaceClip *space_clip = (SpaceClip *) space_link;
							if (space_clip->mode != SC_MODE_MASKEDIT) {
								space_clip->mode = SC_MODE_TRACKING;
							}
						}
					}
				}
			}
		}

		if (!DNA_struct_elem_find(fd->filesdna, "MovieTrackingSettings", "float", "default_weight")) {
			MovieClip *clip;
			for (clip = main->movieclip.first; clip; clip = clip->id.next) {
				clip->tracking.settings.default_weight = 1.0f;
			}
		}
	}

	if (!MAIN_VERSION_ATLEAST(main, 270, 1)) {
		Scene *sce;
		Object *ob;

		/* Update Transform constraint (another deg -> rad stuff). */
		for (ob = main->object.first; ob; ob = ob->id.next) {
			do_version_constraints_radians_degrees_270_1(&ob->constraints);

			if (ob->pose) {
				/* Bones constraints! */
				bPoseChannel *pchan;
				for (pchan = ob->pose->chanbase.first; pchan; pchan = pchan->next) {
					do_version_constraints_radians_degrees_270_1(&pchan->constraints);
				}
			}
		}

		for (sce = main->scene.first; sce; sce = sce->id.next) {
			if (sce->r.raytrace_structure == R_RAYSTRUCTURE_BLIBVH) {
				sce->r.raytrace_structure = R_RAYSTRUCTURE_AUTO;
			}
		}
	}

	if (!MAIN_VERSION_ATLEAST(main, 270, 2)) {
		Mesh *me;

		/* Mesh smoothresh deg->rad. */
		for (me = main->mesh.first; me; me = me->id.next) {
			me->smoothresh = DEG2RADF(me->smoothresh);
		}
	}

	if (!MAIN_VERSION_ATLEAST(main, 270, 3)) {
		FreestyleLineStyle *linestyle;

		for (linestyle = main->linestyle.first; linestyle; linestyle = linestyle->id.next) {
			linestyle->flag |= LS_NO_SORTING;
			linestyle->sort_key = LS_SORT_KEY_DISTANCE_FROM_CAMERA;
			linestyle->integration_type = LS_INTEGRATION_MEAN;
		}
	}

	if (!MAIN_VERSION_ATLEAST(main, 270, 4)) {
		/* ui_previews were not handled correctly when copying areas, leading to corrupted files (see T39847).
		 * This will always reset situation to a valid state.
		 */
		bScreen *sc;

		for (sc = main->screen.first; sc; sc = sc->id.next) {
			ScrArea *sa;
			for (sa = sc->areabase.first; sa; sa = sa->next) {
				SpaceLink *sl;

				for (sl = sa->spacedata.first; sl; sl = sl->next) {
					ARegion *ar;
					ListBase *lb = (sl == sa->spacedata.first) ? &sa->regionbase : &sl->regionbase;

					for (ar = lb->first; ar; ar = ar->next) {
						BLI_listbase_clear(&ar->ui_previews);
					}
				}
			}
		}
	}

	if (!MAIN_VERSION_ATLEAST(main, 270, 5)) {
		Object *ob;

		/* Update Transform constraint (again :|). */
		for (ob = main->object.first; ob; ob = ob->id.next) {
			do_version_constraints_radians_degrees_270_5(&ob->constraints);

			if (ob->pose) {
				/* Bones constraints! */
				bPoseChannel *pchan;
				for (pchan = ob->pose->chanbase.first; pchan; pchan = pchan->next) {
					do_version_constraints_radians_degrees_270_5(&pchan->constraints);
				}
			}
		}
	}

	if (!DNA_struct_elem_find(fd->filesdna, "Material", "int", "mode2")) {
		Material *ma;

		for (ma = main->mat.first; ma; ma = ma->id.next)
			ma->mode2 = MA_CASTSHADOW;
	}

	if (!DNA_struct_elem_find(fd->filesdna, "RenderData", "BakeData", "bake")) {
		Scene *sce;

		for (sce = main->scene.first; sce; sce = sce->id.next) {
			sce->r.bake.flag = R_BAKE_CLEAR;
			sce->r.bake.width = 512;
			sce->r.bake.height = 512;
			sce->r.bake.margin = 16;
			sce->r.bake.normal_space = R_BAKE_SPACE_TANGENT;
			sce->r.bake.normal_swizzle[0] = R_BAKE_POSX;
			sce->r.bake.normal_swizzle[1] = R_BAKE_POSY;
			sce->r.bake.normal_swizzle[2] = R_BAKE_POSZ;
			BLI_strncpy(sce->r.bake.filepath, U.renderdir, sizeof(sce->r.bake.filepath));

			sce->r.bake.im_format.planes = R_IMF_PLANES_RGBA;
			sce->r.bake.im_format.imtype = R_IMF_IMTYPE_PNG;
			sce->r.bake.im_format.depth = R_IMF_CHAN_DEPTH_8;
			sce->r.bake.im_format.quality = 90;
			sce->r.bake.im_format.compress = 15;
		}
	}

	if (!DNA_struct_elem_find(fd->filesdna, "FreestyleLineStyle", "float", "texstep")) {
		FreestyleLineStyle *linestyle;

		for (linestyle = main->linestyle.first; linestyle; linestyle = linestyle->id.next) {
			linestyle->flag |= LS_TEXTURE;
			linestyle->texstep = 1.0;
		}
	}

	{
		Scene *scene;
<<<<<<< HEAD
		SceneRenderView *srv;
		Camera *cam;
		bScreen *screen;

		if (!DNA_struct_elem_find(fd->filesdna, "RenderData", "ListBase", "views")) {
			for (scene = main->scene.first; scene; scene = scene->id.next) {
				BKE_scene_add_render_view(scene, STEREO_LEFT_NAME);
				srv = (SceneRenderView *)scene->r.views.first;
				BLI_strncpy(srv->suffix, "_L", sizeof(srv->suffix));

				BKE_scene_add_render_view(scene, STEREO_RIGHT_NAME);
				srv = (SceneRenderView *)scene->r.views.last;
				BLI_strncpy(srv->suffix, "_R", sizeof(srv->suffix));
			}
		}

		for (screen = main->screen.first; screen; screen = screen->id.next) {
			ScrArea *sa;
			for (sa = screen->areabase.first; sa; sa = sa->next) {
				SpaceLink *sl;

				for (sl = sa->spacedata.first; sl; sl= sl->next) {
					switch (sl->spacetype) {
						case SPACE_VIEW3D:
						{
							View3D *v3d = (View3D*) sl;
							v3d->stereo_camera = STEREO_3D_ID;
							break;
						}
						case SPACE_IMAGE:
						{
							SpaceImage *sima = (SpaceImage *) sl;
							sima->iuser.flag |= IMA_SHOW_STEREO;
							sima->iuser.passtype = SCE_PASS_COMBINED;
							break;
						}
					}
				}
			}
		}

		if (!DNA_struct_elem_find(fd->filesdna, "Camera", "CameraStereoSettings", "stereo")) {
			for (cam = main->camera.first; cam; cam = cam->id.next) {
				cam->stereo.interocular_distance = 0.065;
				cam->stereo.convergence_distance = 30.f * 0.065;
			}
=======
		for (scene = main->scene.first; scene; scene = scene->id.next) {
			int num_layers = BLI_countlist(&scene->r.layers);
			scene->r.actlay = min_ff(scene->r.actlay, num_layers - 1);
>>>>>>> 7317b4fc
		}
	}
}<|MERGE_RESOLUTION|>--- conflicted
+++ resolved
@@ -294,10 +294,17 @@
 
 	{
 		Scene *scene;
-<<<<<<< HEAD
+		for (scene = main->scene.first; scene; scene = scene->id.next) {
+			int num_layers = BLI_countlist(&scene->r.layers);
+			scene->r.actlay = min_ff(scene->r.actlay, num_layers - 1);
+		}
+	}
+
+	{
 		SceneRenderView *srv;
 		Camera *cam;
 		bScreen *screen;
+		Scene *scene;
 
 		if (!DNA_struct_elem_find(fd->filesdna, "RenderData", "ListBase", "views")) {
 			for (scene = main->scene.first; scene; scene = scene->id.next) {
@@ -341,11 +348,6 @@
 				cam->stereo.interocular_distance = 0.065;
 				cam->stereo.convergence_distance = 30.f * 0.065;
 			}
-=======
-		for (scene = main->scene.first; scene; scene = scene->id.next) {
-			int num_layers = BLI_countlist(&scene->r.layers);
-			scene->r.actlay = min_ff(scene->r.actlay, num_layers - 1);
->>>>>>> 7317b4fc
 		}
 	}
 }