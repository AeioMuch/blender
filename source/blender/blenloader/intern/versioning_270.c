--- conflicted
+++ resolved
@@ -1673,7 +1673,17 @@
 	}
 
 	{
-<<<<<<< HEAD
+		/* Fix for invalid state of screen due to bug in older versions. */
+		for (bScreen *sc = main->screen.first; sc; sc = sc->id.next) {
+			for (ScrArea *sa = sc->areabase.first; sa; sa = sa->next) {
+				if(sa->full && sc->state == SCREENNORMAL) {
+					sa->full = NULL;
+				}
+			}
+		}
+	}
+
+	{
 		/* Move non-op filebrowsers to 'library browsing' type/mode. */
 		for (bScreen *screen = main->screen.first; screen; screen = screen->id.next) {
 			for (ScrArea *sa = screen->areabase.first; sa; sa = sa->next) {
@@ -1694,13 +1704,6 @@
 							                           FILTER_ID_CF;
 						}
 					}
-=======
-		/* Fix for invalid state of screen due to bug in older versions. */
-		for (bScreen *sc = main->screen.first; sc; sc = sc->id.next) {
-			for (ScrArea *sa = sc->areabase.first; sa; sa = sa->next) {
-				if(sa->full && sc->state == SCREENNORMAL) {
-					sa->full = NULL;
->>>>>>> 9e394424
 				}
 			}
 		}
