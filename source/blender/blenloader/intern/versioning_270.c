/*
 * ***** BEGIN GPL LICENSE BLOCK *****
 *
 * This program is free software; you can redistribute it and/or
 * modify it under the terms of the GNU General Public License
 * as published by the Free Software Foundation; either version 2
 * of the License, or (at your option) any later version.
 *
 * This program is distributed in the hope that it will be useful,
 * but WITHOUT ANY WARRANTY; without even the implied warranty of
 * MERCHANTABILITY or FITNESS FOR A PARTICULAR PURPOSE.  See the
 * GNU General Public License for more details.
 *
 * You should have received a copy of the GNU General Public License
 * along with this program; if not, write to the Free Software Foundation,
 * Inc., 51 Franklin Street, Fifth Floor, Boston, MA 02110-1301, USA.
 *
 * Contributor(s): Blender Foundation
 *
 * ***** END GPL LICENSE BLOCK *****
 *
 */

/** \file blender/blenloader/intern/versioning_270.c
 *  \ingroup blenloader
 */

#include "BLI_utildefines.h"
#include "BLI_compiler_attrs.h"

/* for MinGW32 definition of NULL, could use BLI_blenlib.h instead too */
#include <stddef.h>

/* allow readfile to use deprecated functionality */
#define DNA_DEPRECATED_ALLOW

#include "DNA_brush_types.h"
#include "DNA_camera_types.h"
#include "DNA_cloth_types.h"
#include "DNA_constraint_types.h"
#include "DNA_key_types.h"
#include "DNA_sdna_types.h"
#include "DNA_space_types.h"
#include "DNA_screen_types.h"
#include "DNA_object_types.h"
#include "DNA_mesh_types.h"
#include "DNA_modifier_types.h"
#include "DNA_particle_types.h"
#include "DNA_linestyle_types.h"
#include "DNA_actuator_types.h"

#include "DNA_genfile.h"

#include "BKE_main.h"
#include "BKE_modifier.h"
#include "BKE_node.h"
#include "BKE_screen.h"

#include "BLI_math.h"
#include "BLI_listbase.h"
#include "BLI_string.h"

#include "BLO_readfile.h"

#include "readfile.h"

#include "MEM_guardedalloc.h"

static void do_version_constraints_radians_degrees_270_1(ListBase *lb)
{
	bConstraint *con;

	for (con = lb->first; con; con = con->next) {
		if (con->type == CONSTRAINT_TYPE_TRANSFORM) {
			bTransformConstraint *data = (bTransformConstraint *)con->data;
			const float deg_to_rad_f = DEG2RADF(1.0f);

			if (data->from == TRANS_ROTATION) {
				mul_v3_fl(data->from_min, deg_to_rad_f);
				mul_v3_fl(data->from_max, deg_to_rad_f);
			}

			if (data->to == TRANS_ROTATION) {
				mul_v3_fl(data->to_min, deg_to_rad_f);
				mul_v3_fl(data->to_max, deg_to_rad_f);
			}
		}
	}
}

static void do_version_constraints_radians_degrees_270_5(ListBase *lb)
{
	bConstraint *con;

	for (con = lb->first; con; con = con->next) {
		if (con->type == CONSTRAINT_TYPE_TRANSFORM) {
			bTransformConstraint *data = (bTransformConstraint *)con->data;

			if (data->from == TRANS_ROTATION) {
				copy_v3_v3(data->from_min_rot, data->from_min);
				copy_v3_v3(data->from_max_rot, data->from_max);
			}
			else if (data->from == TRANS_SCALE) {
				copy_v3_v3(data->from_min_scale, data->from_min);
				copy_v3_v3(data->from_max_scale, data->from_max);
			}

			if (data->to == TRANS_ROTATION) {
				copy_v3_v3(data->to_min_rot, data->to_min);
				copy_v3_v3(data->to_max_rot, data->to_max);
			}
			else if (data->to == TRANS_SCALE) {
				copy_v3_v3(data->to_min_scale, data->to_min);
				copy_v3_v3(data->to_max_scale, data->to_max);
			}
		}
	}
}

static void do_version_constraints_stretch_to_limits(ListBase *lb)
{
	bConstraint *con;

	for (con = lb->first; con; con = con->next) {
		if (con->type == CONSTRAINT_TYPE_STRETCHTO) {
			bStretchToConstraint *data = (bStretchToConstraint *)con->data;
			data->bulge_min = 1.0f;
			data->bulge_max = 1.0f;
		}
	}
}

void blo_do_versions_270(FileData *fd, Library *UNUSED(lib), Main *main)
{
	if (!MAIN_VERSION_ATLEAST(main, 270, 0)) {

		if (!DNA_struct_elem_find(fd->filesdna, "BevelModifierData", "float", "profile")) {
			Object *ob;

			for (ob = main->object.first; ob; ob = ob->id.next) {
				ModifierData *md;
				for (md = ob->modifiers.first; md; md = md->next) {
					if (md->type == eModifierType_Bevel) {
						BevelModifierData *bmd = (BevelModifierData *)md;
						bmd->profile = 0.5f;
						bmd->val_flags = MOD_BEVEL_AMT_OFFSET;
					}
				}
			}
		}

		/* nodes don't use fixed node->id any more, clean up */
		FOREACH_NODETREE(main, ntree, id) {
			if (ntree->type == NTREE_COMPOSIT) {
				bNode *node;
				for (node = ntree->nodes.first; node; node = node->next) {
					if (ELEM(node->type, CMP_NODE_COMPOSITE, CMP_NODE_OUTPUT_FILE)) {
						node->id = NULL;
					}
				}
			}
		} FOREACH_NODETREE_END

		{
			bScreen *screen;

			for (screen = main->screen.first; screen; screen = screen->id.next) {
				ScrArea *area;
				for (area = screen->areabase.first; area; area = area->next) {
					SpaceLink *space_link;
					for (space_link = area->spacedata.first; space_link; space_link = space_link->next) {
						if (space_link->spacetype == SPACE_CLIP) {
							SpaceClip *space_clip = (SpaceClip *) space_link;
							if (space_clip->mode != SC_MODE_MASKEDIT) {
								space_clip->mode = SC_MODE_TRACKING;
							}
						}
					}
				}
			}
		}

		if (!DNA_struct_elem_find(fd->filesdna, "MovieTrackingSettings", "float", "default_weight")) {
			MovieClip *clip;
			for (clip = main->movieclip.first; clip; clip = clip->id.next) {
				clip->tracking.settings.default_weight = 1.0f;
			}
		}
	}

	if (!MAIN_VERSION_ATLEAST(main, 270, 1)) {
		Scene *sce;
		Object *ob;

		/* Update Transform constraint (another deg -> rad stuff). */
		for (ob = main->object.first; ob; ob = ob->id.next) {
			do_version_constraints_radians_degrees_270_1(&ob->constraints);

			if (ob->pose) {
				/* Bones constraints! */
				bPoseChannel *pchan;
				for (pchan = ob->pose->chanbase.first; pchan; pchan = pchan->next) {
					do_version_constraints_radians_degrees_270_1(&pchan->constraints);
				}
			}
		}

		for (sce = main->scene.first; sce; sce = sce->id.next) {
			if (sce->r.raytrace_structure == R_RAYSTRUCTURE_BLIBVH) {
				sce->r.raytrace_structure = R_RAYSTRUCTURE_AUTO;
			}
		}
	}

	if (!MAIN_VERSION_ATLEAST(main, 270, 2)) {
		Mesh *me;

		/* Mesh smoothresh deg->rad. */
		for (me = main->mesh.first; me; me = me->id.next) {
			me->smoothresh = DEG2RADF(me->smoothresh);
		}
	}

	if (!MAIN_VERSION_ATLEAST(main, 270, 3)) {
		FreestyleLineStyle *linestyle;

		for (linestyle = main->linestyle.first; linestyle; linestyle = linestyle->id.next) {
			linestyle->flag |= LS_NO_SORTING;
			linestyle->sort_key = LS_SORT_KEY_DISTANCE_FROM_CAMERA;
			linestyle->integration_type = LS_INTEGRATION_MEAN;
		}
	}

	if (!MAIN_VERSION_ATLEAST(main, 270, 4)) {
		/* ui_previews were not handled correctly when copying areas, leading to corrupted files (see T39847).
		 * This will always reset situation to a valid state.
		 */
		bScreen *sc;

		for (sc = main->screen.first; sc; sc = sc->id.next) {
			ScrArea *sa;
			for (sa = sc->areabase.first; sa; sa = sa->next) {
				SpaceLink *sl;

				for (sl = sa->spacedata.first; sl; sl = sl->next) {
					ARegion *ar;
					ListBase *lb = (sl == sa->spacedata.first) ? &sa->regionbase : &sl->regionbase;

					for (ar = lb->first; ar; ar = ar->next) {
						BLI_listbase_clear(&ar->ui_previews);
					}
				}
			}
		}
	}

	if (!MAIN_VERSION_ATLEAST(main, 270, 5)) {
		Object *ob;

		/* Update Transform constraint (again :|). */
		for (ob = main->object.first; ob; ob = ob->id.next) {
			do_version_constraints_radians_degrees_270_5(&ob->constraints);

			if (ob->pose) {
				/* Bones constraints! */
				bPoseChannel *pchan;
				for (pchan = ob->pose->chanbase.first; pchan; pchan = pchan->next) {
					do_version_constraints_radians_degrees_270_5(&pchan->constraints);
				}
			}
		}
	}

	if (!MAIN_VERSION_ATLEAST(main, 271, 0)) {
		if (!DNA_struct_elem_find(fd->filesdna, "Material", "int", "mode2")) {
			Material *ma;

			for (ma = main->mat.first; ma; ma = ma->id.next)
				ma->mode2 = MA_CASTSHADOW;
		}

		if (!DNA_struct_elem_find(fd->filesdna, "RenderData", "BakeData", "bake")) {
			Scene *sce;

			for (sce = main->scene.first; sce; sce = sce->id.next) {
				sce->r.bake.flag = R_BAKE_CLEAR;
				sce->r.bake.width = 512;
				sce->r.bake.height = 512;
				sce->r.bake.margin = 16;
				sce->r.bake.normal_space = R_BAKE_SPACE_TANGENT;
				sce->r.bake.normal_swizzle[0] = R_BAKE_POSX;
				sce->r.bake.normal_swizzle[1] = R_BAKE_POSY;
				sce->r.bake.normal_swizzle[2] = R_BAKE_POSZ;
				BLI_strncpy(sce->r.bake.filepath, U.renderdir, sizeof(sce->r.bake.filepath));

				sce->r.bake.im_format.planes = R_IMF_PLANES_RGBA;
				sce->r.bake.im_format.imtype = R_IMF_IMTYPE_PNG;
				sce->r.bake.im_format.depth = R_IMF_CHAN_DEPTH_8;
				sce->r.bake.im_format.quality = 90;
				sce->r.bake.im_format.compress = 15;
			}
		}

		if (!DNA_struct_elem_find(fd->filesdna, "FreestyleLineStyle", "float", "texstep")) {
			FreestyleLineStyle *linestyle;

			for (linestyle = main->linestyle.first; linestyle; linestyle = linestyle->id.next) {
				linestyle->flag |= LS_TEXTURE;
				linestyle->texstep = 1.0;
			}
		}

		{
			Scene *scene;
			for (scene = main->scene.first; scene; scene = scene->id.next) {
				int num_layers = BLI_listbase_count(&scene->r.layers);
				scene->r.actlay = min_ff(scene->r.actlay, num_layers - 1);
			}
		}
	}

	if (!MAIN_VERSION_ATLEAST(main, 271, 1)) {
		if (!DNA_struct_elem_find(fd->filesdna, "Material", "float", "line_col[4]")) {
			Material *mat;

			for (mat = main->mat.first; mat; mat = mat->id.next) {
				mat->line_col[0] = mat->line_col[1] = mat->line_col[2] = 0.0f;
				mat->line_col[3] = mat->alpha;
			}
		}

		if (!DNA_struct_elem_find(fd->filesdna, "RenderData", "int", "preview_start_resolution")) {
			Scene *scene;
			for (scene = main->scene.first; scene; scene = scene->id.next) {
				scene->r.preview_start_resolution = 64;
			}
		}
	}

	if (!MAIN_VERSION_ATLEAST(main, 271, 2)) {
		/* init up & track axis property of trackto actuators */
		Object *ob;

		for (ob = main->object.first; ob; ob = ob->id.next) {
			bActuator *act;
			for (act = ob->actuators.first; act; act = act->next) {
				if (act->type == ACT_EDIT_OBJECT) {
					bEditObjectActuator *eoact = act->data;
					eoact->trackflag = ob->trackflag;
					/* if trackflag is pointing +-Z axis then upflag should point Y axis.
					 * Rest of trackflag cases, upflag should be point z axis */
					if ((ob->trackflag == OB_POSZ) || (ob->trackflag == OB_NEGZ)) {
						eoact->upflag = 1;
					}
					else {
						eoact->upflag = 2;
					}
				}
			}
		}
	}

	if (!MAIN_VERSION_ATLEAST(main, 271, 3)) {
		Brush *br;

		for (br = main->brush.first; br; br = br->id.next) {
			br->fill_threshold = 0.2f;
		}

		if (!DNA_struct_elem_find(fd->filesdna, "BevelModifierData", "int", "mat")) {
			Object *ob;
			for (ob = main->object.first; ob; ob = ob->id.next) {
				ModifierData *md;

				for (md = ob->modifiers.first; md; md = md->next) {
					if (md->type == eModifierType_Bevel) {
						BevelModifierData *bmd = (BevelModifierData *)md;
						bmd->mat = -1;
					}
				}
			}
		}
	}

	if (!MAIN_VERSION_ATLEAST(main, 271, 6)) {
		Object *ob;
		for (ob = main->object.first; ob; ob = ob->id.next) {
			ModifierData *md;

			for (md = ob->modifiers.first; md; md = md->next) {
				if (md->type == eModifierType_ParticleSystem) {
					ParticleSystemModifierData *pmd = (ParticleSystemModifierData *)md;
					if (pmd->psys && pmd->psys->clmd) {
						pmd->psys->clmd->sim_parms->vel_damping = 1.0f;
					}
				}
			}
		}
	}

	if (!MAIN_VERSION_ATLEAST(main, 272, 0)) {
		if (!DNA_struct_elem_find(fd->filesdna, "RenderData", "int", "preview_start_resolution")) {
			Scene *scene;
			for (scene = main->scene.first; scene; scene = scene->id.next) {
				scene->r.preview_start_resolution = 64;
			}
		}
	}

	if (!MAIN_VERSION_ATLEAST(main, 272, 1)) {
		Brush *br;
		for (br = main->brush.first; br; br = br->id.next) {
			if ((br->ob_mode & OB_MODE_SCULPT) && ELEM(br->sculpt_tool, SCULPT_TOOL_GRAB, SCULPT_TOOL_SNAKE_HOOK))
				br->alpha = 1.0f;
		}
	}

	if (!MAIN_VERSION_ATLEAST(main, 272, 2)) {
		if (!DNA_struct_elem_find(fd->filesdna, "Image", "float", "gen_color")) {
			Image *image;
			for (image = main->image.first; image != NULL; image = image->id.next) {
				image->gen_color[3] = 1.0f;
			}
		}

		if (!DNA_struct_elem_find(fd->filesdna, "bStretchToConstraint", "float", "bulge_min")) {
			Object *ob;

			/* Update Transform constraint (again :|). */
			for (ob = main->object.first; ob; ob = ob->id.next) {
				do_version_constraints_stretch_to_limits(&ob->constraints);

				if (ob->pose) {
					/* Bones constraints! */
					bPoseChannel *pchan;
					for (pchan = ob->pose->chanbase.first; pchan; pchan = pchan->next) {
						do_version_constraints_stretch_to_limits(&pchan->constraints);
					}
				}
			}
		}
	}
	
	if (!DNA_struct_elem_find(fd->filesdna, "ClothSimSettings", "float", "bending_damping")) {
		Object *ob;
		ModifierData *md;
		for (ob = main->object.first; ob; ob = ob->id.next) {
			for (md = ob->modifiers.first; md; md = md->next) {
				if (md->type == eModifierType_Cloth) {
					ClothModifierData *clmd = (ClothModifierData*) md;
					clmd->sim_parms->bending_damping = 0.5f;
				}
				else if (md->type == eModifierType_ParticleSystem) {
					ParticleSystemModifierData *pmd = (ParticleSystemModifierData*) md;
					if (pmd->psys->clmd) {
						pmd->psys->clmd->sim_parms->bending_damping = 0.5f;
					}
				}
			}
		}
	}

	if (!MAIN_VERSION_ATLEAST(main, 272, 3)) {
		bScreen *sc;
		for (sc = main->screen.first; sc; sc = sc->id.next) {
			ScrArea *sa;
			for (sa = sc->areabase.first; sa; sa = sa->next) {
				SpaceLink *sl;
				for (sl = sa->spacedata.first; sl; sl = sl->next) {
					if (sl->spacetype == SPACE_NODE) {
						SpaceNode *snode = (SpaceNode *)sl;
						snode->backdrop_zoom = 1.0;
					}
					if (sl->spacetype == SPACE_SEQ) {
						SpaceSeq *sseq = (SpaceSeq *)sl;
						sseq->overdrop_zoom = 1.0;
					}
					
				}
			}
		}
	}
		
	if (!DNA_struct_elem_find(fd->filesdna, "ParticleSystem", "float", "hair_preview_factor")) {
		Object *ob;
		ParticleSystem *psys;
		for (ob = main->object.first; ob; ob = ob->id.next) {
			for(psys = ob->particlesystem.first; psys; psys = psys->next)
				psys->hair_preview_factor = 100.0f;
		}
	}

	if (!MAIN_VERSION_ATLEAST(main, 273, 1)) {
#define	BRUSH_RAKE (1 << 7)
#define BRUSH_RANDOM_ROTATION (1 << 25)

		Brush *br;

		for (br = main->brush.first; br; br = br->id.next) {
			if (br->flag & BRUSH_RAKE) {
				br->mtex.brush_angle_mode |= MTEX_ANGLE_RAKE;
				br->mask_mtex.brush_angle_mode |= MTEX_ANGLE_RAKE;
			}
			else if (br->flag & BRUSH_RANDOM_ROTATION) {
				br->mtex.brush_angle_mode |= MTEX_ANGLE_RANDOM;
				br->mask_mtex.brush_angle_mode |= MTEX_ANGLE_RANDOM;
			}
			br->mtex.random_angle = 2.0 * M_PI;
			br->mask_mtex.random_angle = 2.0 * M_PI;
		}

#undef BRUSH_RAKE
#undef BRUSH_RANDOM_ROTATION
	}

	if (!DNA_struct_elem_find(fd->filesdna, "ParticleSettings", "float", "clump_noise_size")) {
		ParticleSettings *part;
		for (part = main->particle.first; part; part = part->id.next) {
			part->clump_noise_size = 1.0f;
		}
	}

	if (!DNA_struct_elem_find(fd->filesdna, "ParticleSettings", "int", "kink_extra_steps")) {
		ParticleSettings *part;
		for (part = main->particle.first; part; part = part->id.next) {
			part->kink_extra_steps = 4;
		}
	}

	if (!DNA_struct_elem_find(fd->filesdna, "MTex", "float", "kinkampfac")) {
		ParticleSettings *part;
		for (part = main->particle.first; part; part = part->id.next) {
			int a;
			for (a = 0; a < MAX_MTEX; a++) {
				MTex *mtex = part->mtex[a];
				if (mtex) {
					mtex->kinkampfac = 1.0f;
				}
			}
		}
	}

	if (!MAIN_VERSION_ATLEAST(main, 273, 3)) {
		ParticleSettings *part;
		for (part = main->particle.first; part; part = part->id.next) {
			if (part->clumpcurve)
				part->child_flag |= PART_CHILD_USE_CLUMP_CURVE;
			if (part->roughcurve)
				part->child_flag |= PART_CHILD_USE_ROUGH_CURVE;
		}
	}

	/* Customizable Safe Areas */
	if (!MAIN_VERSION_ATLEAST(main, 273, 2)) {
		if (!DNA_struct_elem_find(fd->filesdna, "Scene", "DisplaySafeAreas", "safe_areas")) {
			Scene *scene;

			for (scene = main->scene.first; scene; scene = scene->id.next) {
				copy_v2_fl2(scene->safe_areas.title, 3.5f / 100.0f, 3.5f / 100.0f);
				copy_v2_fl2(scene->safe_areas.action, 10.0f / 100.0f, 5.0f / 100.0f);
				copy_v2_fl2(scene->safe_areas.title_center, 17.5f / 100.0f, 5.0f / 100.0f);
				copy_v2_fl2(scene->safe_areas.action_center, 15.0f / 100.0f, 5.0f / 100.0f);
			}
		}
	}
	
	if (!MAIN_VERSION_ATLEAST(main, 273, 3)) {
		ParticleSettings *part;
		for (part = main->particle.first; part; part = part->id.next) {
			if (part->clumpcurve)
				part->child_flag |= PART_CHILD_USE_CLUMP_CURVE;
			if (part->roughcurve)
				part->child_flag |= PART_CHILD_USE_ROUGH_CURVE;
		}
	}

	if (!MAIN_VERSION_ATLEAST(main, 273, 4)) {
		bScreen *sc;
		for (sc = main->screen.first; sc; sc = sc->id.next) {
			ScrArea *sa;
			for (sa = sc->areabase.first; sa; sa = sa->next) {
				SpaceLink *sl;
				for (sl = sa->spacedata.first; sl; sl = sl->next) {
					if (sl->spacetype == SPACE_NODE) {
						SpaceNode *snode = (SpaceNode *)sl;
						snode->backdrop_zoom = 1.0;
					}
					if (sl->spacetype == SPACE_SEQ) {
						SpaceSeq *sseq = (SpaceSeq *)sl;
						sseq->overdrop_zoom = 1.0;
					}
				}
			}
		}
	}

	if (!MAIN_VERSION_ATLEAST(main, 273, 6)) {
		if (!DNA_struct_elem_find(fd->filesdna, "ClothSimSettings", "float", "bending_damping")) {
			Object *ob;
			ModifierData *md;
			for (ob = main->object.first; ob; ob = ob->id.next) {
				for (md = ob->modifiers.first; md; md = md->next) {
					if (md->type == eModifierType_Cloth) {
						ClothModifierData *clmd = (ClothModifierData *)md;
						clmd->sim_parms->bending_damping = 0.5f;
					}
					else if (md->type == eModifierType_ParticleSystem) {
						ParticleSystemModifierData *pmd = (ParticleSystemModifierData *)md;
						if (pmd->psys->clmd) {
							pmd->psys->clmd->sim_parms->bending_damping = 0.5f;
						}
					}
				}
			}
		}

		if (!DNA_struct_elem_find(fd->filesdna, "ParticleSettings", "float", "clump_noise_size")) {
			ParticleSettings *part;
			for (part = main->particle.first; part; part = part->id.next) {
				part->clump_noise_size = 1.0f;
			}
		}

		if (!DNA_struct_elem_find(fd->filesdna, "ParticleSettings", "int", "kink_extra_steps")) {
			ParticleSettings *part;
			for (part = main->particle.first; part; part = part->id.next) {
				part->kink_extra_steps = 4;
			}
		}

		if (!DNA_struct_elem_find(fd->filesdna, "MTex", "float", "kinkampfac")) {
			ParticleSettings *part;
			for (part = main->particle.first; part; part = part->id.next) {
				int a;
				for (a = 0; a < MAX_MTEX; a++) {
					MTex *mtex = part->mtex[a];
					if (mtex) {
						mtex->kinkampfac = 1.0f;
					}
				}
			}
		}

		if (!DNA_struct_elem_find(fd->filesdna, "HookModifierData", "char", "flag")) {
			Object *ob;

			for (ob = main->object.first; ob; ob = ob->id.next) {
				ModifierData *md;
				for (md = ob->modifiers.first; md; md = md->next) {
					if (md->type == eModifierType_Hook) {
						HookModifierData *hmd = (HookModifierData *)md;
						hmd->falloff_type = eHook_Falloff_InvSquare;
					}
				}
			}
		}

		if (!DNA_struct_elem_find(fd->filesdna, "NodePlaneTrackDeformData", "char", "flag")) {
			FOREACH_NODETREE(main, ntree, id) {
				if (ntree->type == NTREE_COMPOSIT) {
					bNode *node;
					for (node = ntree->nodes.first; node; node = node->next) {
						if (ELEM(node->type, CMP_NODE_PLANETRACKDEFORM)) {
							NodePlaneTrackDeformData *data = node->storage;
							data->flag = 0;
							data->motion_blur_samples = 16;
							data->motion_blur_shutter = 0.5f;
						}
					}
				}
			}
			FOREACH_NODETREE_END
		}

		if (!DNA_struct_elem_find(fd->filesdna, "Camera", "GPUDOFSettings", "gpu_dof")) {
			Camera *ca;
			for (ca = main->camera.first; ca; ca = ca->id.next) {
				ca->gpu_dof.fstop = 128.0f;
				ca->gpu_dof.focal_length = 1.0f;
				ca->gpu_dof.focus_distance = 1.0f;
				ca->gpu_dof.sensor = 1.0f;
			}
		}
	}

	if (!MAIN_VERSION_ATLEAST(main, 273, 7)) {
		bScreen *scr;
		ScrArea *sa;
		SpaceLink *sl;
		ARegion *ar;

		for (scr = main->screen.first; scr; scr = scr->id.next) {
			/* Remove old deprecated region from filebrowsers */
			for (sa = scr->areabase.first; sa; sa = sa->next) {
				for (sl = sa->spacedata.first; sl; sl = sl->next) {
					if (sl->spacetype == SPACE_FILE) {
						for (ar = sl->regionbase.first; ar; ar = ar->next) {
							if (ar->regiontype == RGN_TYPE_CHANNELS) {
								break;
							}
						}

						if (ar) {
							/* Free old deprecated 'channel' region... */
							BKE_area_region_free(NULL, ar);
							BLI_freelinkN(&sl->regionbase, ar);
						}
					}
				}
			}
		}
	}

	if (!DNA_struct_elem_find(fd->filesdna, "ParticleInstanceModifierData", "float", "particle_amount")) {
		Object *ob;
		ModifierData *md;
		
		for (ob = main->object.first; ob; ob = ob->id.next) {
			for (md = ob->modifiers.first; md; md = md->next) {
				if (md->type == eModifierType_ParticleInstance) {
					ParticleInstanceModifierData *pimd = (ParticleInstanceModifierData *)md;
					
					pimd->particle_amount = 1.0f;
					pimd->particle_offset = 0.0f;
				}
			}
		}
	}

	if (!MAIN_VERSION_ATLEAST(main, 273, 8)) {
		Object *ob;
		for (ob = main->object.first; ob != NULL; ob = ob->id.next) {
			ModifierData *md;
			for (md = ob->modifiers.last; md != NULL; md = md->prev) {
				if (modifier_unique_name(&ob->modifiers, md)) {
					printf("Warning: Object '%s' had several modifiers with the "
					       "same name, renamed one of them to '%s'.\n",
					       ob->id.name + 2, md->name);
				}
			}
		}

		if (!DNA_struct_elem_find(fd->filesdna, "bSteeringActuator", "float", "acceleration")) {
			for (ob = main->object.first; ob; ob = ob->id.next) {
				bActuator *act;
				for (act = ob->actuators.first; act; act = act->next) {
					if (act->type == ACT_STEERING) {
						bSteeringActuator *sact = act->data;
						sact->acceleration = 1000.f;
					}
				}
			}
		}
	}

	if (!MAIN_VERSION_ATLEAST(main, 273, 9)) {
		bScreen *scr;
		ScrArea *sa;
		SpaceLink *sl;
		ARegion *ar;

		/* Make sure sequencer preview area limits zoom */
		for (scr = main->screen.first; scr; scr = scr->id.next) {
			for (sa = scr->areabase.first; sa; sa = sa->next) {
				for (sl = sa->spacedata.first; sl; sl = sl->next) {
					if (sl->spacetype == SPACE_SEQ) {
						for (ar = sl->regionbase.first; ar; ar = ar->next) {
							if (ar->regiontype == RGN_TYPE_PREVIEW) {
								ar->v2d.keepzoom |= V2D_LIMITZOOM;
								ar->v2d.minzoom = 0.001f;
								ar->v2d.maxzoom = 1000.0f;
								break;
							}
						}
					}
				}
			}
		}
	}

<<<<<<< HEAD
	if (!MAIN_VERSION_ATLEAST(main, 274, 0)) {
		if (!DNA_struct_elem_find(fd->filesdna, "SpaceNode", "float", "backdrop_zoom")) {
			bScreen *sc;
			for (sc = main->screen.first; sc; sc = sc->id.next) {
				ScrArea *sa;
				for (sa = sc->areabase.first; sa; sa = sa->next) {
					SpaceLink *sl;
					for (sl = sa->spacedata.first; sl; sl = sl->next) {
						if (sl->spacetype == SPACE_NODE) {
							SpaceNode *snode = (SpaceNode *)sl;
							snode->backdrop_zoom = 1.0;
						}
						if (sl->spacetype == SPACE_SEQ) {
							SpaceSeq *sseq = (SpaceSeq *)sl;
							sseq->overdrop_zoom = 1.0;
						}
					}
=======
	if (!MAIN_VERSION_ATLEAST(main, 274, 1)) {
		/* particle systems need to be forced to redistribute for jitter mode fix */
		{
			Object *ob;
			ParticleSystem *psys;
			for (ob = main->object.first; ob; ob = ob->id.next) {
				for (psys = ob->particlesystem.first; psys; psys = psys->next) {
					psys->recalc |= PSYS_RECALC_RESET;
>>>>>>> bf8ea6b6
				}
			}
		}
	}
}<|MERGE_RESOLUTION|>--- conflicted
+++ resolved
@@ -778,7 +778,6 @@
 		}
 	}
 
-<<<<<<< HEAD
 	if (!MAIN_VERSION_ATLEAST(main, 274, 0)) {
 		if (!DNA_struct_elem_find(fd->filesdna, "SpaceNode", "float", "backdrop_zoom")) {
 			bScreen *sc;
@@ -796,8 +795,10 @@
 							sseq->overdrop_zoom = 1.0;
 						}
 					}
-=======
-	if (!MAIN_VERSION_ATLEAST(main, 274, 1)) {
+				}
+			}
+		}
+		
 		/* particle systems need to be forced to redistribute for jitter mode fix */
 		{
 			Object *ob;
@@ -805,7 +806,6 @@
 			for (ob = main->object.first; ob; ob = ob->id.next) {
 				for (psys = ob->particlesystem.first; psys; psys = psys->next) {
 					psys->recalc |= PSYS_RECALC_RESET;
->>>>>>> bf8ea6b6
 				}
 			}
 		}
