/*
 * ***** BEGIN GPL LICENSE BLOCK *****
 *
 * This program is free software; you can redistribute it and/or
 * modify it under the terms of the GNU General Public License
 * as published by the Free Software Foundation; either version 2
 * of the License, or (at your option) any later version.
 *
 * This program is distributed in the hope that it will be useful,
 * but WITHOUT ANY WARRANTY; without even the implied warranty of
 * MERCHANTABILITY or FITNESS FOR A PARTICULAR PURPOSE.  See the
 * GNU General Public License for more details.
 *
 * You should have received a copy of the GNU General Public License
 * along with this program; if not, write to the Free Software Foundation,
 * Inc., 51 Franklin Street, Fifth Floor, Boston, MA 02110-1301, USA.
 *
 * The Original Code is Copyright (C) 2001-2002 by NaN Holding BV.
 * All rights reserved.
 *
 *
 * Contributor(s): Blender Foundation
 *
 * ***** END GPL LICENSE BLOCK *****
 */

/** \file blender/blenloader/intern/writefile.c
 *  \ingroup blenloader
 */


/*
 * FILEFORMAT: IFF-style structure  (but not IFF compatible!)
 *
 * start file:
 *     BLENDER_V100    12 bytes  (versie 1.00)
 *                     V = big endian, v = little endian
 *                     _ = 4 byte pointer, - = 8 byte pointer
 *
 * datablocks:     also see struct BHead
 *     <bh.code>           4 chars
 *     <bh.len>            int,  len data after BHead
 *     <bh.old>            void,  old pointer
 *     <bh.SDNAnr>         int
 *     <bh.nr>             int, in case of array: amount of structs
 *     data
 *     ...
 *     ...
 *
 * Almost all data in Blender are structures. Each struct saved
 * gets a BHead header.  With BHead the struct can be linked again
 * and compared with StructDNA .
 *
 * WRITE
 *
 * Preferred writing order: (not really a must, but why would you do it random?)
 * Any case: direct data is ALWAYS after the lib block
 *
 * (Local file data)
 * - for each LibBlock
 *     - write LibBlock
 *     - write associated direct data
 * (External file data)
 * - per library
 *     - write library block
 *     - per LibBlock
 *         - write the ID of LibBlock
 * - write TEST (128x128, blend file preview, optional)
 * - write FileGlobal (some global vars)
 * - write SDNA
 * - write USER if filename is ~/X.XX/config/startup.blend
 */


#include <math.h>
#include <fcntl.h>
#include <limits.h>
#include <stdio.h>
#include <string.h>
#include <stdlib.h>

#ifdef WIN32
#  include <zlib.h>  /* odd include order-issue */
#  include "winsock2.h"
#  include <io.h>
#  include "BLI_winstuff.h"
#else
#  include <unistd.h>  /* FreeBSD, for write() and close(). */
#endif

#include "BLI_utildefines.h"

/* allow writefile to use deprecated functionality (for forward compatibility code) */
#define DNA_DEPRECATED_ALLOW

#include "DNA_anim_types.h"
#include "DNA_armature_types.h"
#include "DNA_actuator_types.h"
#include "DNA_brush_types.h"
#include "DNA_camera_types.h"
#include "DNA_cloth_types.h"
#include "DNA_constraint_types.h"
#include "DNA_controller_types.h"
#include "DNA_dynamicpaint_types.h"
#include "DNA_genfile.h"
#include "DNA_group_types.h"
#include "DNA_gpencil_types.h"
#include "DNA_fileglobal_types.h"
#include "DNA_key_types.h"
#include "DNA_lattice_types.h"
#include "DNA_lamp_types.h"
#include "DNA_linestyle_types.h"
#include "DNA_meta_types.h"
#include "DNA_mesh_types.h"
#include "DNA_meshdata_types.h"
#include "DNA_material_types.h"
#include "DNA_node_types.h"
#include "DNA_object_types.h"
#include "DNA_object_force.h"
#include "DNA_packedFile_types.h"
#include "DNA_particle_types.h"
#include "DNA_property_types.h"
#include "DNA_rigidbody_types.h"
#include "DNA_scene_types.h"
#include "DNA_sdna_types.h"
#include "DNA_sequence_types.h"
#include "DNA_sensor_types.h"
#include "DNA_smoke_types.h"
#include "DNA_space_types.h"
#include "DNA_screen_types.h"
#include "DNA_speaker_types.h"
#include "DNA_sound_types.h"
#include "DNA_text_types.h"
#include "DNA_view3d_types.h"
#include "DNA_vfont_types.h"
#include "DNA_world_types.h"
#include "DNA_windowmanager_types.h"
#include "DNA_movieclip_types.h"
#include "DNA_mask_types.h"

#include "MEM_guardedalloc.h" // MEM_freeN
#include "BLI_bitmap.h"
#include "BLI_blenlib.h"
#include "BLI_linklist.h"
#include "BLI_mempool.h"

#include "BKE_action.h"
#include "BKE_blender_version.h"
#include "BKE_bpath.h"
#include "BKE_curve.h"
#include "BKE_constraint.h"
#include "BKE_global.h" // for G
#include "BKE_idcode.h"
#include "BKE_library.h" // for  set_listbasepointers
#include "BKE_main.h"
#include "BKE_node.h"
#include "BKE_report.h"
#include "BKE_sequencer.h"
#include "BKE_subsurf.h"
#include "BKE_modifier.h"
#include "BKE_fcurve.h"
#include "BKE_pointcache.h"
#include "BKE_mesh.h"

#ifdef USE_NODE_COMPAT_CUSTOMNODES
#include "NOD_socket.h"	/* for sock->default_value data */
#endif


#include "BLO_writefile.h"
#include "BLO_readfile.h"
#include "BLO_undofile.h"
#include "BLO_blend_defs.h"

#include "readfile.h"

#include <errno.h>

/* ********* my write, buffered writing with minimum size chunks ************ */

#define MYWRITE_BUFFER_SIZE	100000
#define MYWRITE_MAX_CHUNK	32768



/** \name Small API to handle compression.
 * \{ */

typedef enum {
	WW_WRAP_NONE = 1,
	WW_WRAP_ZLIB,
} eWriteWrapType;

typedef struct WriteWrap WriteWrap;
struct WriteWrap {
	/* callbacks */
	bool   (*open)(WriteWrap *ww, const char *filepath);
	bool   (*close)(WriteWrap *ww);
	size_t (*write)(WriteWrap *ww, const char *data, size_t data_len);

	/* internal */
	union {
		int file_handle;
		gzFile gz_handle;
	} _user_data;
};

/* none */
#define FILE_HANDLE(ww) \
	(ww)->_user_data.file_handle

static bool ww_open_none(WriteWrap *ww, const char *filepath)
{
	int file;

	file = BLI_open(filepath, O_BINARY + O_WRONLY + O_CREAT + O_TRUNC, 0666);

	if (file != -1) {
		FILE_HANDLE(ww) = file;
		return true;
	}
	else {
		return false;
	}
}
static bool ww_close_none(WriteWrap *ww)
{
	return (close(FILE_HANDLE(ww)) != -1);
}
static size_t ww_write_none(WriteWrap *ww, const char *buf, size_t buf_len)
{
	return write(FILE_HANDLE(ww), buf, buf_len);
}
#undef FILE_HANDLE

/* zlib */
#define FILE_HANDLE(ww) \
	(ww)->_user_data.gz_handle

static bool ww_open_zlib(WriteWrap *ww, const char *filepath)
{
	gzFile file;

	file = BLI_gzopen(filepath, "wb1");

	if (file != Z_NULL) {
		FILE_HANDLE(ww) = file;
		return true;
	}
	else {
		return false;
	}
}
static bool ww_close_zlib(WriteWrap *ww)
{
	return (gzclose(FILE_HANDLE(ww)) == Z_OK);
}
static size_t ww_write_zlib(WriteWrap *ww, const char *buf, size_t buf_len)
{
	return gzwrite(FILE_HANDLE(ww), buf, buf_len);
}
#undef FILE_HANDLE

/* --- end compression types --- */

static void ww_handle_init(eWriteWrapType ww_type, WriteWrap *r_ww)
{
	memset(r_ww, 0, sizeof(*r_ww));

	switch (ww_type) {
		case WW_WRAP_ZLIB:
		{
			r_ww->open  = ww_open_zlib;
			r_ww->close = ww_close_zlib;
			r_ww->write = ww_write_zlib;
			break;
		}
		default:
		{
			r_ww->open  = ww_open_none;
			r_ww->close = ww_close_none;
			r_ww->write = ww_write_none;
			break;
		}
	}
}

/** \} */



typedef struct {
	struct SDNA *sdna;

	unsigned char *buf;
	MemFile *compare, *current;
	
	int tot, count, error;

	/* Wrap writing, so we can use zlib or
	 * other compression types later, see: G_FILE_COMPRESS
	 * Will be NULL for UNDO. */
	WriteWrap *ww;

#ifdef USE_BMESH_SAVE_AS_COMPAT
	char use_mesh_compat; /* option to save with older mesh format */
#endif
} WriteData;

static WriteData *writedata_new(WriteWrap *ww)
{
	WriteData *wd= MEM_callocN(sizeof(*wd), "writedata");

		/* XXX, see note about this in readfile.c, remove
		 * once we have an xp lock - zr
		 */

	if (wd == NULL) return NULL;

	wd->sdna = DNA_sdna_from_data(DNAstr, DNAlen, false);

	wd->ww = ww;

	wd->buf= MEM_mallocN(MYWRITE_BUFFER_SIZE, "wd->buf");

	return wd;
}

static void writedata_do_write(WriteData *wd, const void *mem, int memlen)
{
	if ((wd == NULL) || wd->error || (mem == NULL) || memlen < 1) return;
	if (wd->error) return;

	/* memory based save */
	if (wd->current) {
		memfile_chunk_add(NULL, wd->current, mem, memlen);
	}
	else {
		if (wd->ww->write(wd->ww, mem, memlen) != memlen) {
			wd->error = 1;
		}
	}
}

static void writedata_free(WriteData *wd)
{
	DNA_sdna_free(wd->sdna);

	MEM_freeN(wd->buf);
	MEM_freeN(wd);
}

/***/

/**
 * Low level WRITE(2) wrapper that buffers data
 * \param adr Pointer to new chunk of data
 * \param len Length of new chunk of data
 * \warning Talks to other functions with global parameters
 */
 
#define MYWRITE_FLUSH		NULL

static void mywrite(WriteData *wd, const void *adr, int len)
{
	if (wd->error) return;

	/* flush helps compression for undo-save */
	if (adr==MYWRITE_FLUSH) {
		if (wd->count) {
			writedata_do_write(wd, wd->buf, wd->count);
			wd->count= 0;
		}
		return;
	}

	wd->tot+= len;
	
	/* if we have a single big chunk, write existing data in
	 * buffer and write out big chunk in smaller pieces */
	if (len>MYWRITE_MAX_CHUNK) {
		if (wd->count) {
			writedata_do_write(wd, wd->buf, wd->count);
			wd->count= 0;
		}

		do {
			int writelen= MIN2(len, MYWRITE_MAX_CHUNK);
			writedata_do_write(wd, adr, writelen);
			adr = (const char *)adr + writelen;
			len -= writelen;
		} while (len > 0);

		return;
	}

	/* if data would overflow buffer, write out the buffer */
	if (len+wd->count>MYWRITE_BUFFER_SIZE-1) {
		writedata_do_write(wd, wd->buf, wd->count);
		wd->count= 0;
	}

	/* append data at end of buffer */
	memcpy(&wd->buf[wd->count], adr, len);
	wd->count+= len;
}

/**
 * BeGiN initializer for mywrite
 * \param ww: File write wrapper.
 * \param compare Previous memory file (can be NULL).
 * \param current The current memory file (can be NULL).
 * \warning Talks to other functions with global parameters
 */
static WriteData *bgnwrite(WriteWrap *ww, MemFile *compare, MemFile *current)
{
	WriteData *wd= writedata_new(ww);

	if (wd == NULL) return NULL;

	wd->compare= compare;
	wd->current= current;
	/* this inits comparing */
	memfile_chunk_add(compare, NULL, NULL, 0);
	
	return wd;
}

/**
 * END the mywrite wrapper
 * \return 1 if write failed
 * \return unknown global variable otherwise
 * \warning Talks to other functions with global parameters
 */
static int endwrite(WriteData *wd)
{
	int err;

	if (wd->count) {
		writedata_do_write(wd, wd->buf, wd->count);
		wd->count= 0;
	}
	
	err= wd->error;
	writedata_free(wd);

	return err;
}

/* ********** WRITE FILE ****************** */

static void writestruct_at_address(WriteData *wd, int filecode, const char *structname, int nr, void *adr, void *data)
{
	BHead bh;
	const short *sp;

	if (adr==NULL || data==NULL || nr==0) return;

	/* init BHead */
	bh.code= filecode;
	bh.old= adr;
	bh.nr= nr;

	bh.SDNAnr= DNA_struct_find_nr(wd->sdna, structname);
	if (bh.SDNAnr== -1) {
		printf("error: can't find SDNA code <%s>\n", structname);
		return;
	}
	sp= wd->sdna->structs[bh.SDNAnr];

	bh.len= nr*wd->sdna->typelens[sp[0]];

	if (bh.len==0) return;

	mywrite(wd, &bh, sizeof(BHead));
	mywrite(wd, data, bh.len);
}

static void writestruct(WriteData *wd, int filecode, const char *structname, int nr, void *adr)
{
	writestruct_at_address(wd, filecode, structname, nr, adr, adr);
}

static void writedata(WriteData *wd, int filecode, int len, const void *adr)  /* do not use for structs */
{
	BHead bh;

	if (adr==NULL) return;
	if (len==0) return;

	/* align to 4 (writes uninitialized bytes in some cases) */
	len = (len + 3) & ~3;

	/* init BHead */
	bh.code   = filecode;
	bh.old    = (void *)adr;  /* this is safe to cast from const */
	bh.nr     = 1;
	bh.SDNAnr = 0;
	bh.len    = len;

	mywrite(wd, &bh, sizeof(BHead));
	mywrite(wd, adr, len);
}

/* use this to force writing of lists in same order as reading (using link_list) */
static void writelist(WriteData *wd, int filecode, const char *structname, ListBase *lb)
{
	Link *link = lb->first;
	
	while (link) {
		writestruct(wd, filecode, structname, 1, link);
		link = link->next;
	}
}

/* *************** writing some direct data structs used in more code parts **************** */
/*These functions are used by blender's .blend system for file saving/loading.*/
void IDP_WriteProperty_OnlyData(IDProperty *prop, void *wd);
void IDP_WriteProperty(IDProperty *prop, void *wd);

static void IDP_WriteArray(IDProperty *prop, void *wd)
{
	/*REMEMBER to set totalen to len in the linking code!!*/
	if (prop->data.pointer) {
		writedata(wd, DATA, MEM_allocN_len(prop->data.pointer), prop->data.pointer);

		if (prop->subtype == IDP_GROUP) {
			IDProperty **array= prop->data.pointer;
			int a;

			for (a=0; a<prop->len; a++)
				IDP_WriteProperty(array[a], wd);
		}
	}
}

static void IDP_WriteIDPArray(IDProperty *prop, void *wd)
{
	/*REMEMBER to set totalen to len in the linking code!!*/
	if (prop->data.pointer) {
		IDProperty *array = prop->data.pointer;
		int a;

		writestruct(wd, DATA, "IDProperty", prop->len, array);

		for (a=0; a<prop->len; a++)
			IDP_WriteProperty_OnlyData(&array[a], wd);
	}
}

static void IDP_WriteString(IDProperty *prop, void *wd)
{
	/*REMEMBER to set totalen to len in the linking code!!*/
	writedata(wd, DATA, prop->len, prop->data.pointer);
}

static void IDP_WriteGroup(IDProperty *prop, void *wd)
{
	IDProperty *loop;

	for (loop=prop->data.group.first; loop; loop=loop->next) {
		IDP_WriteProperty(loop, wd);
	}
}

/* Functions to read/write ID Properties */
void IDP_WriteProperty_OnlyData(IDProperty *prop, void *wd)
{
	switch (prop->type) {
		case IDP_GROUP:
			IDP_WriteGroup(prop, wd);
			break;
		case IDP_STRING:
			IDP_WriteString(prop, wd);
			break;
		case IDP_ARRAY:
			IDP_WriteArray(prop, wd);
			break;
		case IDP_IDPARRAY:
			IDP_WriteIDPArray(prop, wd);
			break;
	}
}

void IDP_WriteProperty(IDProperty *prop, void *wd)
{
	writestruct(wd, DATA, "IDProperty", 1, prop);
	IDP_WriteProperty_OnlyData(prop, wd);
}

static void write_iddata(void *wd, ID *id)
{
	/* ID_WM's id->properties are considered runtime only, and never written in .blend file. */
	if (id->properties && !ELEM(GS(id->name), ID_WM)) {
		IDP_WriteProperty(id->properties, wd);
	}
}

static void write_previews(WriteData *wd, PreviewImage *prv)
{
	/* Never write previews when doing memsave (i.e. undo/redo)! */
	if (prv && !wd->current) {
		short w = prv->w[1];
		short h = prv->h[1];
		unsigned int *rect = prv->rect[1];

		/* don't write out large previews if not requested */
		if (!(U.flag & USER_SAVE_PREVIEWS)) {
			prv->w[1] = 0;
			prv->h[1] = 0;
			prv->rect[1] = NULL;
		}
		writestruct(wd, DATA, "PreviewImage", 1, prv);
		if (prv->rect[0]) writedata(wd, DATA, prv->w[0] * prv->h[0] * sizeof(unsigned int), prv->rect[0]);
		if (prv->rect[1]) writedata(wd, DATA, prv->w[1] * prv->h[1] * sizeof(unsigned int), prv->rect[1]);

		/* restore preview, we still want to keep it in memory even if not saved to file */
		if (!(U.flag & USER_SAVE_PREVIEWS) ) {
			prv->w[1] = w;
			prv->h[1] = h;
			prv->rect[1] = rect;
		}
	}
}

static void write_fmodifiers(WriteData *wd, ListBase *fmodifiers)
{
	FModifier *fcm;
	
	/* Write all modifiers first (for faster reloading) */
	writelist(wd, DATA, "FModifier", fmodifiers);
	
	/* Modifiers */
	for (fcm= fmodifiers->first; fcm; fcm= fcm->next) {
		const FModifierTypeInfo *fmi= fmodifier_get_typeinfo(fcm);
		
		/* Write the specific data */
		if (fmi && fcm->data) {
			/* firstly, just write the plain fmi->data struct */
			writestruct(wd, DATA, fmi->structName, 1, fcm->data);
			
			/* do any modifier specific stuff */
			switch (fcm->type) {
				case FMODIFIER_TYPE_GENERATOR:
				{
					FMod_Generator *data= (FMod_Generator *)fcm->data;
					
					/* write coefficients array */
					if (data->coefficients)
						writedata(wd, DATA, sizeof(float)*(data->arraysize), data->coefficients);

					break;
				}
				case FMODIFIER_TYPE_ENVELOPE:
				{
					FMod_Envelope *data= (FMod_Envelope *)fcm->data;
					
					/* write envelope data */
					if (data->data)
						writestruct(wd, DATA, "FCM_EnvelopeData", data->totvert, data->data);

					break;
				}
				case FMODIFIER_TYPE_PYTHON:
				{
					FMod_Python *data = (FMod_Python *)fcm->data;
					
					/* Write ID Properties -- and copy this comment EXACTLY for easy finding
					 * of library blocks that implement this.*/
					IDP_WriteProperty(data->prop, wd);

					break;
				}
			}
		}
	}
}

static void write_fcurves(WriteData *wd, ListBase *fcurves)
{
	FCurve *fcu;
	
	writelist(wd, DATA, "FCurve", fcurves);
	for (fcu=fcurves->first; fcu; fcu=fcu->next) {
		/* curve data */
		if (fcu->bezt)
			writestruct(wd, DATA, "BezTriple", fcu->totvert, fcu->bezt);
		if (fcu->fpt)
			writestruct(wd, DATA, "FPoint", fcu->totvert, fcu->fpt);
			
		if (fcu->rna_path)
			writedata(wd, DATA, strlen(fcu->rna_path)+1, fcu->rna_path);
		
		/* driver data */
		if (fcu->driver) {
			ChannelDriver *driver= fcu->driver;
			DriverVar *dvar;
			
			writestruct(wd, DATA, "ChannelDriver", 1, driver);
			
			/* variables */
			writelist(wd, DATA, "DriverVar", &driver->variables);
			for (dvar= driver->variables.first; dvar; dvar= dvar->next) {				
				DRIVER_TARGETS_USED_LOOPER(dvar)
				{
					if (dtar->rna_path)
						writedata(wd, DATA, strlen(dtar->rna_path)+1, dtar->rna_path);
				}
				DRIVER_TARGETS_LOOPER_END
			}
		}
		
		/* write F-Modifiers */
		write_fmodifiers(wd, &fcu->modifiers);
	}
}

static void write_actions(WriteData *wd, ListBase *idbase)
{
	bAction	*act;
	bActionGroup *grp;
	TimeMarker *marker;
	
	for (act=idbase->first; act; act= act->id.next) {
		if (act->id.us>0 || wd->current) {
			writestruct(wd, ID_AC, "bAction", 1, act);
			write_iddata(wd, &act->id);

			write_fcurves(wd, &act->curves);
			
			for (grp=act->groups.first; grp; grp=grp->next) {
				writestruct(wd, DATA, "bActionGroup", 1, grp);
			}
			
			for (marker=act->markers.first; marker; marker=marker->next) {
				writestruct(wd, DATA, "TimeMarker", 1, marker);
			}
		}
	}
	
	/* flush helps the compression for undo-save */
	mywrite(wd, MYWRITE_FLUSH, 0);
}

static void write_keyingsets(WriteData *wd, ListBase *list)
{
	KeyingSet *ks;
	KS_Path *ksp;
	
	for (ks= list->first; ks; ks= ks->next) {
		/* KeyingSet */
		writestruct(wd, DATA, "KeyingSet", 1, ks);
		
		/* Paths */
		for (ksp= ks->paths.first; ksp; ksp= ksp->next) {
			/* Path */
			writestruct(wd, DATA, "KS_Path", 1, ksp);
			
			if (ksp->rna_path)
				writedata(wd, DATA, strlen(ksp->rna_path)+1, ksp->rna_path);
		}
	}
}

static void write_nlastrips(WriteData *wd, ListBase *strips)
{
	NlaStrip *strip;
	
	writelist(wd, DATA, "NlaStrip", strips);
	for (strip= strips->first; strip; strip= strip->next) {
		/* write the strip's F-Curves and modifiers */
		write_fcurves(wd, &strip->fcurves);
		write_fmodifiers(wd, &strip->modifiers);
		
		/* write the strip's children */
		write_nlastrips(wd, &strip->strips);
	}
}

static void write_nladata(WriteData *wd, ListBase *nlabase)
{
	NlaTrack *nlt;
	
	/* write all the tracks */
	for (nlt= nlabase->first; nlt; nlt= nlt->next) {
		/* write the track first */
		writestruct(wd, DATA, "NlaTrack", 1, nlt);
		
		/* write the track's strips */
		write_nlastrips(wd, &nlt->strips);
	}
}

static void write_animdata(WriteData *wd, AnimData *adt)
{
	AnimOverride *aor;
	
	/* firstly, just write the AnimData block */
	writestruct(wd, DATA, "AnimData", 1, adt);
	
	/* write drivers */
	write_fcurves(wd, &adt->drivers);
	
	/* write overrides */
	// FIXME: are these needed?
	for (aor= adt->overrides.first; aor; aor= aor->next) {
		/* overrides consist of base data + rna_path */
		writestruct(wd, DATA, "AnimOverride", 1, aor);
		writedata(wd, DATA, strlen(aor->rna_path)+1, aor->rna_path);
	}
	
	// TODO write the remaps (if they are needed)
	
	/* write NLA data */
	write_nladata(wd, &adt->nla_tracks);
}

static void write_curvemapping_curves(WriteData *wd, CurveMapping *cumap)
{
	int a;

	for (a = 0; a < CM_TOT; a++)
		writestruct(wd, DATA, "CurveMapPoint", cumap->cm[a].totpoint, cumap->cm[a].curve);
}

static void write_curvemapping(WriteData *wd, CurveMapping *cumap)
{
	writestruct(wd, DATA, "CurveMapping", 1, cumap);

	write_curvemapping_curves(wd, cumap);
}

static void write_node_socket(WriteData *wd, bNodeTree *UNUSED(ntree), bNode *node, bNodeSocket *sock)
{
#ifdef USE_NODE_COMPAT_CUSTOMNODES
	/* forward compatibility code, so older blenders still open */
	sock->stack_type = 1;
	
	if (node->type == NODE_GROUP) {
		bNodeTree *ngroup = (bNodeTree *)node->id;
		if (ngroup) {
			/* for node groups: look up the deprecated groupsock pointer */
			sock->groupsock = ntreeFindSocketInterface(ngroup, sock->in_out, sock->identifier);
			BLI_assert(sock->groupsock != NULL);
			
			/* node group sockets now use the generic identifier string to verify group nodes,
			 * old blender uses the own_index.
			 */
			sock->own_index = sock->groupsock->own_index;
		}
	}
#endif

	/* actual socket writing */
	writestruct(wd, DATA, "bNodeSocket", 1, sock);

	if (sock->prop)
		IDP_WriteProperty(sock->prop, wd);
	
	if (sock->default_value)
		writedata(wd, DATA, MEM_allocN_len(sock->default_value), sock->default_value);
}
static void write_node_socket_interface(WriteData *wd, bNodeTree *UNUSED(ntree), bNodeSocket *sock)
{
#ifdef USE_NODE_COMPAT_CUSTOMNODES
	/* forward compatibility code, so older blenders still open */
	sock->stack_type = 1;
	
	/* Reconstruct the deprecated default_value structs in socket interface DNA. */
	if (sock->default_value == NULL && sock->typeinfo) {
		node_socket_init_default_value(sock);
	}
#endif

	/* actual socket writing */
	writestruct(wd, DATA, "bNodeSocket", 1, sock);

	if (sock->prop)
		IDP_WriteProperty(sock->prop, wd);
	
	if (sock->default_value)
		writedata(wd, DATA, MEM_allocN_len(sock->default_value), sock->default_value);
}
/* this is only direct data, tree itself should have been written */
static void write_nodetree(WriteData *wd, bNodeTree *ntree)
{
	bNode *node;
	bNodeSocket *sock;
	bNodeLink *link;
	
	/* for link_list() speed, we write per list */
	
	if (ntree->adt) write_animdata(wd, ntree->adt);
	
	for (node = ntree->nodes.first; node; node = node->next) {
		writestruct(wd, DATA, "bNode", 1, node);

		if (node->prop)
			IDP_WriteProperty(node->prop, wd);

		for (sock= node->inputs.first; sock; sock= sock->next)
			write_node_socket(wd, ntree, node, sock);
		for (sock= node->outputs.first; sock; sock= sock->next)
			write_node_socket(wd, ntree, node, sock);
		
		for (link = node->internal_links.first; link; link = link->next)
			writestruct(wd, DATA, "bNodeLink", 1, link);
		if (node->storage) {
			/* could be handlerized at some point, now only 1 exception still */
			if (ntree->type==NTREE_SHADER && (node->type==SH_NODE_CURVE_VEC || node->type==SH_NODE_CURVE_RGB))
				write_curvemapping(wd, node->storage);
			else if (ntree->type==NTREE_SHADER && node->type==SH_NODE_SCRIPT) {
				NodeShaderScript *nss = (NodeShaderScript *)node->storage;
				if (nss->bytecode)
					writedata(wd, DATA, strlen(nss->bytecode)+1, nss->bytecode);
				writestruct(wd, DATA, node->typeinfo->storagename, 1, node->storage);
			}
			else if (ntree->type==NTREE_COMPOSIT && ELEM(node->type, CMP_NODE_TIME, CMP_NODE_CURVE_VEC, CMP_NODE_CURVE_RGB, CMP_NODE_HUECORRECT))
				write_curvemapping(wd, node->storage);
			else if (ntree->type==NTREE_TEXTURE && (node->type==TEX_NODE_CURVE_RGB || node->type==TEX_NODE_CURVE_TIME) )
				write_curvemapping(wd, node->storage);
			else if (ntree->type==NTREE_COMPOSIT && node->type==CMP_NODE_MOVIEDISTORTION) {
				/* pass */
			}
			else
				writestruct(wd, DATA, node->typeinfo->storagename, 1, node->storage);
		}
		
		if (node->type==CMP_NODE_OUTPUT_FILE) {
			/* inputs have own storage data */
			for (sock = node->inputs.first; sock; sock = sock->next)
				writestruct(wd, DATA, "NodeImageMultiFileSocket", 1, sock->storage);
		}
		if (node->type==CMP_NODE_IMAGE) {
			/* write extra socket info */
			for (sock = node->outputs.first; sock; sock = sock->next)
				writestruct(wd, DATA, "NodeImageLayer", 1, sock->storage);
		}
	}
	
	for (link= ntree->links.first; link; link= link->next)
		writestruct(wd, DATA, "bNodeLink", 1, link);
	
	for (sock = ntree->inputs.first; sock; sock = sock->next)
		write_node_socket_interface(wd, ntree, sock);
	for (sock = ntree->outputs.first; sock; sock = sock->next)
		write_node_socket_interface(wd, ntree, sock);
}

/**
 * Take care using 'use_active_win', since we wont want the currently active window
 * to change which scene renders (currently only used for undo).
 */
static void current_screen_compat(Main *mainvar, bScreen **r_screen, bool use_active_win)
{
	wmWindowManager *wm;
	wmWindow *window = NULL;

	/* find a global current screen in the first open window, to have
	 * a reasonable default for reading in older versions */
	wm = mainvar->wm.first;

	if (wm) {
		if (use_active_win) {
			/* write the active window into the file, needed for multi-window undo T43424 */
			for (window = wm->windows.first; window; window = window->next) {
				if (window->active) {
					break;
				}
			}

			/* fallback */
			if (window == NULL) {
				window = wm->windows.first;
			}
		}
		else {
			window = wm->windows.first;
		}
	}

	*r_screen = (window) ? window->screen : NULL;
}

typedef struct RenderInfo {
	int sfra;
	int efra;
	char scene_name[MAX_ID_NAME - 2];
} RenderInfo;

/* was for historic render-deamon feature,
 * now write because it can be easily extracted without
 * reading the whole blend file */
static void write_renderinfo(WriteData *wd, Main *mainvar)
{
	bScreen *curscreen;
	Scene *sce, *curscene = NULL;
	RenderInfo data;

	/* XXX in future, handle multiple windows with multiple screens? */
	current_screen_compat(mainvar, &curscreen, false);
	if (curscreen) curscene = curscreen->scene;
	
	for (sce= mainvar->scene.first; sce; sce= sce->id.next) {
		if (sce->id.lib == NULL && (sce == curscene || (sce->r.scemode & R_BG_RENDER))) {
			data.sfra = sce->r.sfra;
			data.efra = sce->r.efra;
			memset(data.scene_name, 0, sizeof(data.scene_name));

			BLI_strncpy(data.scene_name, sce->id.name + 2, sizeof(data.scene_name));

			writedata(wd, REND, sizeof(data), &data);
		}
	}
}

static void write_keymapitem(WriteData *wd, wmKeyMapItem *kmi)
{
	writestruct(wd, DATA, "wmKeyMapItem", 1, kmi);
	if (kmi->properties)
		IDP_WriteProperty(kmi->properties, wd);
}

static void write_userdef(WriteData *wd)
{
	bTheme *btheme;
	wmKeyMap *keymap;
	wmKeyMapItem *kmi;
	wmKeyMapDiffItem *kmdi;
	bAddon *bext;
	bPathCompare *path_cmp;
	uiStyle *style;
	
	writestruct(wd, USER, "UserDef", 1, &U);

	for (btheme= U.themes.first; btheme; btheme=btheme->next)
		writestruct(wd, DATA, "bTheme", 1, btheme);

	for (keymap= U.user_keymaps.first; keymap; keymap=keymap->next) {
		writestruct(wd, DATA, "wmKeyMap", 1, keymap);

		for (kmdi=keymap->diff_items.first; kmdi; kmdi=kmdi->next) {
			writestruct(wd, DATA, "wmKeyMapDiffItem", 1, kmdi);
			if (kmdi->remove_item)
				write_keymapitem(wd, kmdi->remove_item);
			if (kmdi->add_item)
				write_keymapitem(wd, kmdi->add_item);
		}

		for (kmi=keymap->items.first; kmi; kmi=kmi->next)
			write_keymapitem(wd, kmi);
	}

	for (bext= U.addons.first; bext; bext=bext->next) {
		writestruct(wd, DATA, "bAddon", 1, bext);
		if (bext->prop) {
			IDP_WriteProperty(bext->prop, wd);
		}
	}

	for (path_cmp = U.autoexec_paths.first; path_cmp; path_cmp = path_cmp->next) {
		writestruct(wd, DATA, "bPathCompare", 1, path_cmp);
	}
	
	for (style= U.uistyles.first; style; style= style->next) {
		writestruct(wd, DATA, "uiStyle", 1, style);
	}
}

static void write_boid_state(WriteData *wd, BoidState *state)
{
	BoidRule *rule = state->rules.first;
	//BoidCondition *cond = state->conditions.first;

	writestruct(wd, DATA, "BoidState", 1, state);

	for (; rule; rule=rule->next) {
		switch (rule->type) {
			case eBoidRuleType_Goal:
			case eBoidRuleType_Avoid:
				writestruct(wd, DATA, "BoidRuleGoalAvoid", 1, rule);
				break;
			case eBoidRuleType_AvoidCollision:
				writestruct(wd, DATA, "BoidRuleAvoidCollision", 1, rule);
				break;
			case eBoidRuleType_FollowLeader:
				writestruct(wd, DATA, "BoidRuleFollowLeader", 1, rule);
				break;
			case eBoidRuleType_AverageSpeed:
				writestruct(wd, DATA, "BoidRuleAverageSpeed", 1, rule);
				break;
			case eBoidRuleType_Fight:
				writestruct(wd, DATA, "BoidRuleFight", 1, rule);
				break;
			default:
				writestruct(wd, DATA, "BoidRule", 1, rule);
				break;
		}
	}
	//for (; cond; cond=cond->next)
	//	writestruct(wd, DATA, "BoidCondition", 1, cond);
}

/* update this also to readfile.c */
static const char *ptcache_data_struct[] = {
	"", // BPHYS_DATA_INDEX
	"", // BPHYS_DATA_LOCATION
	"", // BPHYS_DATA_VELOCITY
	"", // BPHYS_DATA_ROTATION
	"", // BPHYS_DATA_AVELOCITY / BPHYS_DATA_XCONST */
	"", // BPHYS_DATA_SIZE:
	"", // BPHYS_DATA_TIMES:
	"BoidData" // case BPHYS_DATA_BOIDS:
};
static const char *ptcache_extra_struct[] = {
	"",
	"ParticleSpring"
};
static void write_pointcaches(WriteData *wd, ListBase *ptcaches)
{
	PointCache *cache = ptcaches->first;
	int i;

	for (; cache; cache=cache->next) {
		writestruct(wd, DATA, "PointCache", 1, cache);

		if ((cache->flag & PTCACHE_DISK_CACHE)==0) {
			PTCacheMem *pm = cache->mem_cache.first;

			for (; pm; pm=pm->next) {
				PTCacheExtra *extra = pm->extradata.first;

				writestruct(wd, DATA, "PTCacheMem", 1, pm);
				
				for (i=0; i<BPHYS_TOT_DATA; i++) {
					if (pm->data[i] && pm->data_types & (1<<i)) {
						if (ptcache_data_struct[i][0] == '\0')
							writedata(wd, DATA, MEM_allocN_len(pm->data[i]), pm->data[i]);
						else
							writestruct(wd, DATA, ptcache_data_struct[i], pm->totpoint, pm->data[i]);
					}
				}

				for (; extra; extra=extra->next) {
					if (ptcache_extra_struct[extra->type][0] == '\0')
						continue;
					writestruct(wd, DATA, "PTCacheExtra", 1, extra);
					writestruct(wd, DATA, ptcache_extra_struct[extra->type], extra->totdata, extra->data);
				}
			}
		}
	}
}
static void write_particlesettings(WriteData *wd, ListBase *idbase)
{
	ParticleSettings *part;
	ParticleDupliWeight *dw;
	GroupObject *go;
	int a;

	part= idbase->first;
	while (part) {
		if (part->id.us>0 || wd->current) {
			/* write LibData */
			writestruct(wd, ID_PA, "ParticleSettings", 1, part);
			write_iddata(wd, &part->id);

			if (part->adt) write_animdata(wd, part->adt);
			writestruct(wd, DATA, "PartDeflect", 1, part->pd);
			writestruct(wd, DATA, "PartDeflect", 1, part->pd2);
			writestruct(wd, DATA, "EffectorWeights", 1, part->effector_weights);

			if (part->clumpcurve)
				write_curvemapping(wd, part->clumpcurve);
			if (part->roughcurve)
				write_curvemapping(wd, part->roughcurve);
			
			dw = part->dupliweights.first;
			for (; dw; dw=dw->next) {
				/* update indices */
				dw->index = 0;
				if (part->dup_group) { /* can be NULL if lining fails or set to None */
					go = part->dup_group->gobject.first;
					while (go && go->ob != dw->ob) {
						go=go->next;
						dw->index++;
					}
				}
				writestruct(wd, DATA, "ParticleDupliWeight", 1, dw);
			}

			if (part->boids && part->phystype == PART_PHYS_BOIDS) {
				BoidState *state = part->boids->states.first;

				writestruct(wd, DATA, "BoidSettings", 1, part->boids);

				for (; state; state=state->next)
					write_boid_state(wd, state);
			}
			if (part->fluid && part->phystype == PART_PHYS_FLUID) {
				writestruct(wd, DATA, "SPHFluidSettings", 1, part->fluid); 
			}

			for (a=0; a<MAX_MTEX; a++) {
				if (part->mtex[a]) writestruct(wd, DATA, "MTex", 1, part->mtex[a]);
			}
		}
		part= part->id.next;
	}
}
static void write_particlesystems(WriteData *wd, ListBase *particles)
{
	ParticleSystem *psys= particles->first;
	ParticleTarget *pt;
	int a;

	for (; psys; psys=psys->next) {
		writestruct(wd, DATA, "ParticleSystem", 1, psys);

		if (psys->particles) {
			writestruct(wd, DATA, "ParticleData", psys->totpart, psys->particles);

			if (psys->particles->hair) {
				ParticleData *pa = psys->particles;

				for (a=0; a<psys->totpart; a++, pa++)
					writestruct(wd, DATA, "HairKey", pa->totkey, pa->hair);
			}

			if (psys->particles->boid && psys->part->phystype == PART_PHYS_BOIDS)
				writestruct(wd, DATA, "BoidParticle", psys->totpart, psys->particles->boid);

			if (psys->part->fluid && psys->part->phystype == PART_PHYS_FLUID && (psys->part->fluid->flag & SPH_VISCOELASTIC_SPRINGS))
				writestruct(wd, DATA, "ParticleSpring", psys->tot_fluidsprings, psys->fluid_springs);
		}
		pt = psys->targets.first;
		for (; pt; pt=pt->next)
			writestruct(wd, DATA, "ParticleTarget", 1, pt);

		if (psys->child) writestruct(wd, DATA, "ChildParticle", psys->totchild, psys->child);

		if (psys->clmd) {
			writestruct(wd, DATA, "ClothModifierData", 1, psys->clmd);
			writestruct(wd, DATA, "ClothSimSettings", 1, psys->clmd->sim_parms);
			writestruct(wd, DATA, "ClothCollSettings", 1, psys->clmd->coll_parms);
		}

		write_pointcaches(wd, &psys->ptcaches);
	}
}

static void write_properties(WriteData *wd, ListBase *lb)
{
	bProperty *prop;

	prop= lb->first;
	while (prop) {
		writestruct(wd, DATA, "bProperty", 1, prop);

		if (prop->poin && prop->poin != &prop->data)
			writedata(wd, DATA, MEM_allocN_len(prop->poin), prop->poin);

		prop= prop->next;
	}
}

static void write_sensors(WriteData *wd, ListBase *lb)
{
	bSensor *sens;

	sens= lb->first;
	while (sens) {
		writestruct(wd, DATA, "bSensor", 1, sens);

		writedata(wd, DATA, sizeof(void *)*sens->totlinks, sens->links);

		switch (sens->type) {
		case SENS_NEAR:
			writestruct(wd, DATA, "bNearSensor", 1, sens->data);
			break;
		case SENS_MOUSE:
			writestruct(wd, DATA, "bMouseSensor", 1, sens->data);
			break;
		case SENS_KEYBOARD:
			writestruct(wd, DATA, "bKeyboardSensor", 1, sens->data);
			break;
		case SENS_PROPERTY:
			writestruct(wd, DATA, "bPropertySensor", 1, sens->data);
			break;
		case SENS_ARMATURE:
			writestruct(wd, DATA, "bArmatureSensor", 1, sens->data);
			break;
		case SENS_ACTUATOR:
			writestruct(wd, DATA, "bActuatorSensor", 1, sens->data);
			break;
		case SENS_DELAY:
			writestruct(wd, DATA, "bDelaySensor", 1, sens->data);
			break;
		case SENS_COLLISION:
			writestruct(wd, DATA, "bCollisionSensor", 1, sens->data);
			break;
		case SENS_RADAR:
			writestruct(wd, DATA, "bRadarSensor", 1, sens->data);
			break;
		case SENS_RANDOM:
			writestruct(wd, DATA, "bRandomSensor", 1, sens->data);
			break;
		case SENS_RAY:
			writestruct(wd, DATA, "bRaySensor", 1, sens->data);
			break;
		case SENS_MESSAGE:
			writestruct(wd, DATA, "bMessageSensor", 1, sens->data);
			break;
		case SENS_JOYSTICK:
			writestruct(wd, DATA, "bJoystickSensor", 1, sens->data);
			break;
		default:
			; /* error: don't know how to write this file */
		}

		sens= sens->next;
	}
}

static void write_controllers(WriteData *wd, ListBase *lb)
{
	bController *cont;

	cont= lb->first;
	while (cont) {
		writestruct(wd, DATA, "bController", 1, cont);

		writedata(wd, DATA, sizeof(void *)*cont->totlinks, cont->links);

		switch (cont->type) {
		case CONT_EXPRESSION:
			writestruct(wd, DATA, "bExpressionCont", 1, cont->data);
			break;
		case CONT_PYTHON:
			writestruct(wd, DATA, "bPythonCont", 1, cont->data);
			break;
		default:
			; /* error: don't know how to write this file */
		}

		cont= cont->next;
	}
}

static void write_actuators(WriteData *wd, ListBase *lb)
{
	bActuator *act;

	act= lb->first;
	while (act) {
		writestruct(wd, DATA, "bActuator", 1, act);

		switch (act->type) {
		case ACT_ACTION:
		case ACT_SHAPEACTION:
			writestruct(wd, DATA, "bActionActuator", 1, act->data);
			break;
		case ACT_SOUND:
			writestruct(wd, DATA, "bSoundActuator", 1, act->data);
			break;
		case ACT_OBJECT:
			writestruct(wd, DATA, "bObjectActuator", 1, act->data);
			break;
		case ACT_PROPERTY:
			writestruct(wd, DATA, "bPropertyActuator", 1, act->data);
			break;
		case ACT_CAMERA:
			writestruct(wd, DATA, "bCameraActuator", 1, act->data);
			break;
		case ACT_CONSTRAINT:
			writestruct(wd, DATA, "bConstraintActuator", 1, act->data);
			break;
		case ACT_EDIT_OBJECT:
			writestruct(wd, DATA, "bEditObjectActuator", 1, act->data);
			break;
		case ACT_SCENE:
			writestruct(wd, DATA, "bSceneActuator", 1, act->data);
			break;
		case ACT_GROUP:
			writestruct(wd, DATA, "bGroupActuator", 1, act->data);
			break;
		case ACT_RANDOM:
			writestruct(wd, DATA, "bRandomActuator", 1, act->data);
			break;
		case ACT_MESSAGE:
			writestruct(wd, DATA, "bMessageActuator", 1, act->data);
			break;
		case ACT_GAME:
			writestruct(wd, DATA, "bGameActuator", 1, act->data);
			break;
		case ACT_VISIBILITY:
			writestruct(wd, DATA, "bVisibilityActuator", 1, act->data);
			break;
		case ACT_2DFILTER:
			writestruct(wd, DATA, "bTwoDFilterActuator", 1, act->data);
			break;
		case ACT_PARENT:
			writestruct(wd, DATA, "bParentActuator", 1, act->data);
			break;
		case ACT_STATE:
			writestruct(wd, DATA, "bStateActuator", 1, act->data);
			break;
		case ACT_ARMATURE:
			writestruct(wd, DATA, "bArmatureActuator", 1, act->data);
			break;
		case ACT_STEERING:
			writestruct(wd, DATA, "bSteeringActuator", 1, act->data);
			break;
		case ACT_MOUSE:
			writestruct(wd, DATA, "bMouseActuator", 1, act->data);
			break;
		default:
			; /* error: don't know how to write this file */
		}

		act= act->next;
	}
}

static void write_motionpath(WriteData *wd, bMotionPath *mpath)
{
	/* sanity checks */
	if (mpath == NULL)
		return;
	
	/* firstly, just write the motionpath struct */
	writestruct(wd, DATA, "bMotionPath", 1, mpath);
	
	/* now write the array of data */
	writestruct(wd, DATA, "bMotionPathVert", mpath->length, mpath->points);
}

static void write_constraints(WriteData *wd, ListBase *conlist)
{
	bConstraint *con;

	for (con=conlist->first; con; con=con->next) {
		const bConstraintTypeInfo *cti= BKE_constraint_typeinfo_get(con);
		
		/* Write the specific data */
		if (cti && con->data) {
			/* firstly, just write the plain con->data struct */
			writestruct(wd, DATA, cti->structName, 1, con->data);
			
			/* do any constraint specific stuff */
			switch (con->type) {
				case CONSTRAINT_TYPE_PYTHON:
				{
					bPythonConstraint *data = (bPythonConstraint *)con->data;
					bConstraintTarget *ct;
					
					/* write targets */
					for (ct= data->targets.first; ct; ct= ct->next)
						writestruct(wd, DATA, "bConstraintTarget", 1, ct);
					
					/* Write ID Properties -- and copy this comment EXACTLY for easy finding
					 * of library blocks that implement this.*/
					IDP_WriteProperty(data->prop, wd);

					break;
				}
				case CONSTRAINT_TYPE_SPLINEIK: 
				{
					bSplineIKConstraint *data = (bSplineIKConstraint *)con->data;
					
					/* write points array */
					writedata(wd, DATA, sizeof(float)*(data->numpoints), data->points);

					break;
				}
			}
		}
		
		/* Write the constraint */
		writestruct(wd, DATA, "bConstraint", 1, con);
	}
}

static void write_pose(WriteData *wd, bPose *pose)
{
	bPoseChannel *chan;
	bActionGroup *grp;

	/* Write each channel */
	if (!pose)
		return;

	/* Write channels */
	for (chan=pose->chanbase.first; chan; chan=chan->next) {
		/* Write ID Properties -- and copy this comment EXACTLY for easy finding
		 * of library blocks that implement this.*/
		if (chan->prop)
			IDP_WriteProperty(chan->prop, wd);
		
		write_constraints(wd, &chan->constraints);
		
		write_motionpath(wd, chan->mpath);
		
		/* prevent crashes with autosave, when a bone duplicated in editmode has not yet been assigned to its posechannel */
		if (chan->bone) 
			chan->selectflag= chan->bone->flag & BONE_SELECTED; /* gets restored on read, for library armatures */
		
		writestruct(wd, DATA, "bPoseChannel", 1, chan);
	}
	
	/* Write groups */
	for (grp=pose->agroups.first; grp; grp=grp->next) 
		writestruct(wd, DATA, "bActionGroup", 1, grp);

	/* write IK param */
	if (pose->ikparam) {
		const char *structname = BKE_pose_ikparam_get_name(pose);
		if (structname)
			writestruct(wd, DATA, structname, 1, pose->ikparam);
	}

	/* Write this pose */
	writestruct(wd, DATA, "bPose", 1, pose);

}

static void write_defgroups(WriteData *wd, ListBase *defbase)
{
	bDeformGroup	*defgroup;

	for (defgroup=defbase->first; defgroup; defgroup=defgroup->next)
		writestruct(wd, DATA, "bDeformGroup", 1, defgroup);
}

static void write_modifiers(WriteData *wd, ListBase *modbase)
{
	ModifierData *md;

	if (modbase == NULL) return;
	for (md=modbase->first; md; md= md->next) {
		const ModifierTypeInfo *mti = modifierType_getInfo(md->type);
		if (mti == NULL) return;
		
		writestruct(wd, DATA, mti->structName, 1, md);
			
		if (md->type==eModifierType_Hook) {
			HookModifierData *hmd = (HookModifierData*) md;
			
			if (hmd->curfalloff) {
				write_curvemapping(wd, hmd->curfalloff);
			}

			writedata(wd, DATA, sizeof(int)*hmd->totindex, hmd->indexar);
		}
		else if (md->type==eModifierType_Cloth) {
			ClothModifierData *clmd = (ClothModifierData*) md;
			
			writestruct(wd, DATA, "ClothSimSettings", 1, clmd->sim_parms);
			writestruct(wd, DATA, "ClothCollSettings", 1, clmd->coll_parms);
			writestruct(wd, DATA, "EffectorWeights", 1, clmd->sim_parms->effector_weights);
			write_pointcaches(wd, &clmd->ptcaches);
		}
		else if (md->type==eModifierType_Smoke) {
			SmokeModifierData *smd = (SmokeModifierData*) md;
			
			if (smd->type & MOD_SMOKE_TYPE_DOMAIN) {
				if (smd->domain) {
					write_pointcaches(wd, &(smd->domain->ptcaches[0]));

					/* create fake pointcache so that old blender versions can read it */
					smd->domain->point_cache[1] = BKE_ptcache_add(&smd->domain->ptcaches[1]);
					smd->domain->point_cache[1]->flag |= PTCACHE_DISK_CACHE|PTCACHE_FAKE_SMOKE;
					smd->domain->point_cache[1]->step = 1;

					write_pointcaches(wd, &(smd->domain->ptcaches[1]));
				}
				
				writestruct(wd, DATA, "SmokeDomainSettings", 1, smd->domain);

				if (smd->domain) {
					/* cleanup the fake pointcache */
					BKE_ptcache_free_list(&smd->domain->ptcaches[1]);
					smd->domain->point_cache[1] = NULL;
					
					writestruct(wd, DATA, "EffectorWeights", 1, smd->domain->effector_weights);
				}
			}
			else if (smd->type & MOD_SMOKE_TYPE_FLOW)
				writestruct(wd, DATA, "SmokeFlowSettings", 1, smd->flow);
			else if (smd->type & MOD_SMOKE_TYPE_COLL)
				writestruct(wd, DATA, "SmokeCollSettings", 1, smd->coll);
		}
		else if (md->type==eModifierType_Fluidsim) {
			FluidsimModifierData *fluidmd = (FluidsimModifierData*) md;
			
			writestruct(wd, DATA, "FluidsimSettings", 1, fluidmd->fss);
		}
		else if (md->type==eModifierType_DynamicPaint) {
			DynamicPaintModifierData *pmd = (DynamicPaintModifierData*) md;
			
			if (pmd->canvas) {
				DynamicPaintSurface *surface;
				writestruct(wd, DATA, "DynamicPaintCanvasSettings", 1, pmd->canvas);
				
				/* write surfaces */
				for (surface=pmd->canvas->surfaces.first; surface; surface=surface->next)
					writestruct(wd, DATA, "DynamicPaintSurface", 1, surface);
				/* write caches and effector weights */
				for (surface=pmd->canvas->surfaces.first; surface; surface=surface->next) {
					write_pointcaches(wd, &(surface->ptcaches));

					writestruct(wd, DATA, "EffectorWeights", 1, surface->effector_weights);
				}
			}
			if (pmd->brush) {
				writestruct(wd, DATA, "DynamicPaintBrushSettings", 1, pmd->brush);
				writestruct(wd, DATA, "ColorBand", 1, pmd->brush->paint_ramp);
				writestruct(wd, DATA, "ColorBand", 1, pmd->brush->vel_ramp);
			}
		}
		else if (md->type==eModifierType_Collision) {
			
#if 0
			CollisionModifierData *collmd = (CollisionModifierData*) md;
			// TODO: CollisionModifier should use pointcache 
			// + have proper reset events before enabling this
			writestruct(wd, DATA, "MVert", collmd->numverts, collmd->x);
			writestruct(wd, DATA, "MVert", collmd->numverts, collmd->xnew);
			writestruct(wd, DATA, "MFace", collmd->numfaces, collmd->mfaces);
#endif
		}
		else if (md->type==eModifierType_MeshDeform) {
			MeshDeformModifierData *mmd = (MeshDeformModifierData*) md;
			int size = mmd->dyngridsize;

			writestruct(wd, DATA, "MDefInfluence", mmd->totinfluence, mmd->bindinfluences);
			writedata(wd, DATA, sizeof(int) * (mmd->totvert + 1), mmd->bindoffsets);
			writedata(wd, DATA, sizeof(float) * 3 * mmd->totcagevert,
				mmd->bindcagecos);
			writestruct(wd, DATA, "MDefCell", size*size*size, mmd->dyngrid);
			writestruct(wd, DATA, "MDefInfluence", mmd->totinfluence, mmd->dyninfluences);
			writedata(wd, DATA, sizeof(int)*mmd->totvert, mmd->dynverts);
		}
		else if (md->type==eModifierType_Warp) {
			WarpModifierData *tmd = (WarpModifierData*) md;
			if (tmd->curfalloff) {
				write_curvemapping(wd, tmd->curfalloff);
			}
		}
		else if (md->type==eModifierType_WeightVGEdit) {
			WeightVGEditModifierData *wmd = (WeightVGEditModifierData*) md;

			if (wmd->cmap_curve)
				write_curvemapping(wd, wmd->cmap_curve);
		}
		else if (md->type==eModifierType_LaplacianDeform) {
			LaplacianDeformModifierData *lmd = (LaplacianDeformModifierData*) md;

			writedata(wd, DATA, sizeof(float)*lmd->total_verts * 3, lmd->vertexco);
		}
		else if (md->type == eModifierType_CorrectiveSmooth) {
			CorrectiveSmoothModifierData *csmd = (CorrectiveSmoothModifierData *)md;

			if (csmd->bind_coords) {
				writedata(wd, DATA, sizeof(float[3]) * csmd->bind_coords_num, csmd->bind_coords);
			}
		}
	}
}

static void write_objects(WriteData *wd, ListBase *idbase)
{
	Object *ob;
	
	ob= idbase->first;
	while (ob) {
		if (ob->id.us>0 || wd->current) {
			/* write LibData */
			writestruct(wd, ID_OB, "Object", 1, ob);
			write_iddata(wd, &ob->id);

			if (ob->adt) write_animdata(wd, ob->adt);
			
			/* direct data */
			writedata(wd, DATA, sizeof(void *)*ob->totcol, ob->mat);
			writedata(wd, DATA, sizeof(char)*ob->totcol, ob->matbits);
			/* write_effects(wd, &ob->effect); */ /* not used anymore */
			write_properties(wd, &ob->prop);
			write_sensors(wd, &ob->sensors);
			write_controllers(wd, &ob->controllers);
			write_actuators(wd, &ob->actuators);

			if (ob->type == OB_ARMATURE) {
				bArmature *arm = ob->data;
				if (arm && ob->pose && arm->act_bone) {
					BLI_strncpy(ob->pose->proxy_act_bone, arm->act_bone->name, sizeof(ob->pose->proxy_act_bone));
				}
			}

			write_pose(wd, ob->pose);
			write_defgroups(wd, &ob->defbase);
			write_constraints(wd, &ob->constraints);
			write_motionpath(wd, ob->mpath);
			
			writestruct(wd, DATA, "PartDeflect", 1, ob->pd);
			writestruct(wd, DATA, "SoftBody", 1, ob->soft);
			if (ob->soft) {
				write_pointcaches(wd, &ob->soft->ptcaches);
				writestruct(wd, DATA, "EffectorWeights", 1, ob->soft->effector_weights);
			}
			writestruct(wd, DATA, "BulletSoftBody", 1, ob->bsoft);
			
			if (ob->rigidbody_object) {
				// TODO: if any extra data is added to handle duplis, will need separate function then
				writestruct(wd, DATA, "RigidBodyOb", 1, ob->rigidbody_object);
			}
			if (ob->rigidbody_constraint) {
				writestruct(wd, DATA, "RigidBodyCon", 1, ob->rigidbody_constraint);
			}

			if (ob->type == OB_EMPTY && ob->empty_drawtype == OB_EMPTY_IMAGE) {
				writestruct(wd, DATA, "ImageUser", 1, ob->iuser);
			}

			write_particlesystems(wd, &ob->particlesystem);
			write_modifiers(wd, &ob->modifiers);

			writelist(wd, DATA, "LinkData", &ob->pc_ids);
			writelist(wd, DATA, "LodLevel", &ob->lodlevels);
		}

		write_previews(wd, ob->preview);

		ob= ob->id.next;
	}

	/* flush helps the compression for undo-save */
	mywrite(wd, MYWRITE_FLUSH, 0);
}


static void write_vfonts(WriteData *wd, ListBase *idbase)
{
	VFont *vf;
	PackedFile * pf;

	vf= idbase->first;
	while (vf) {
		if (vf->id.us>0 || wd->current) {
			/* write LibData */
			writestruct(wd, ID_VF, "VFont", 1, vf);
			write_iddata(wd, &vf->id);

			/* direct data */

			if (vf->packedfile) {
				pf = vf->packedfile;
				writestruct(wd, DATA, "PackedFile", 1, pf);
				writedata(wd, DATA, pf->size, pf->data);
			}
		}

		vf= vf->id.next;
	}
}


static void write_keys(WriteData *wd, ListBase *idbase)
{
	Key *key;
	KeyBlock *kb;

	key= idbase->first;
	while (key) {
		if (key->id.us>0 || wd->current) {
			/* write LibData */
			writestruct(wd, ID_KE, "Key", 1, key);
			write_iddata(wd, &key->id);

			if (key->adt) write_animdata(wd, key->adt);
			
			/* direct data */
			kb= key->block.first;
			while (kb) {
				writestruct(wd, DATA, "KeyBlock", 1, kb);
				if (kb->data) writedata(wd, DATA, kb->totelem*key->elemsize, kb->data);
				kb= kb->next;
			}
		}

		key= key->id.next;
	}
	/* flush helps the compression for undo-save */
	mywrite(wd, MYWRITE_FLUSH, 0);
}

static void write_cameras(WriteData *wd, ListBase *idbase)
{
	Camera *cam;

	cam= idbase->first;
	while (cam) {
		if (cam->id.us>0 || wd->current) {
			/* write LibData */
			writestruct(wd, ID_CA, "Camera", 1, cam);
			write_iddata(wd, &cam->id);

			if (cam->adt) write_animdata(wd, cam->adt);
		}

		cam= cam->id.next;
	}
}

static void write_mballs(WriteData *wd, ListBase *idbase)
{
	MetaBall *mb;
	MetaElem *ml;

	mb= idbase->first;
	while (mb) {
		if (mb->id.us>0 || wd->current) {
			/* write LibData */
			writestruct(wd, ID_MB, "MetaBall", 1, mb);
			write_iddata(wd, &mb->id);

			/* direct data */
			writedata(wd, DATA, sizeof(void *)*mb->totcol, mb->mat);
			if (mb->adt) write_animdata(wd, mb->adt);

			ml= mb->elems.first;
			while (ml) {
				writestruct(wd, DATA, "MetaElem", 1, ml);
				ml= ml->next;
			}
		}
		mb= mb->id.next;
	}
}

static void write_curves(WriteData *wd, ListBase *idbase)
{
	Curve *cu;
	Nurb *nu;

	cu= idbase->first;
	while (cu) {
		if (cu->id.us>0 || wd->current) {
			/* write LibData */
			writestruct(wd, ID_CU, "Curve", 1, cu);
			write_iddata(wd, &cu->id);

			/* direct data */
			writedata(wd, DATA, sizeof(void *)*cu->totcol, cu->mat);
			if (cu->adt) write_animdata(wd, cu->adt);
			
			if (cu->vfont) {
				writedata(wd, DATA, cu->len + 1, cu->str);
				writestruct(wd, DATA, "CharInfo", cu->len_wchar + 1, cu->strinfo);
				writestruct(wd, DATA, "TextBox", cu->totbox, cu->tb);
			}
			else {
				/* is also the order of reading */
				nu= cu->nurb.first;
				while (nu) {
					writestruct(wd, DATA, "Nurb", 1, nu);
					nu= nu->next;
				}
				nu= cu->nurb.first;
				while (nu) {
					if (nu->type == CU_BEZIER)
						writestruct(wd, DATA, "BezTriple", nu->pntsu, nu->bezt);
					else {
						writestruct(wd, DATA, "BPoint", nu->pntsu*nu->pntsv, nu->bp);
						if (nu->knotsu) writedata(wd, DATA, KNOTSU(nu)*sizeof(float), nu->knotsu);
						if (nu->knotsv) writedata(wd, DATA, KNOTSV(nu)*sizeof(float), nu->knotsv);
					}
					nu= nu->next;
				}
			}
		}
		cu= cu->id.next;
	}

	/* flush helps the compression for undo-save */
	mywrite(wd, MYWRITE_FLUSH, 0);
}

static void write_dverts(WriteData *wd, int count, MDeformVert *dvlist)
{
	if (dvlist) {
		int i;
		
		/* Write the dvert list */
		writestruct(wd, DATA, "MDeformVert", count, dvlist);
		
		/* Write deformation data for each dvert */
		for (i=0; i<count; i++) {
			if (dvlist[i].dw)
				writestruct(wd, DATA, "MDeformWeight", dvlist[i].totweight, dvlist[i].dw);
		}
	}
}

static void write_mdisps(WriteData *wd, int count, MDisps *mdlist, int external)
{
	if (mdlist) {
		int i;
		
		writestruct(wd, DATA, "MDisps", count, mdlist);
		for (i = 0; i < count; ++i) {
			MDisps *md = &mdlist[i];
			if (md->disps) {
				if (!external)
					writedata(wd, DATA, sizeof(float) * 3 * md->totdisp, md->disps);
			}
			
			if (md->hidden)
				writedata(wd, DATA, BLI_BITMAP_SIZE(md->totdisp), md->hidden);
		}
	}
}

static void write_grid_paint_mask(WriteData *wd, int count, GridPaintMask *grid_paint_mask)
{
	if (grid_paint_mask) {
		int i;
		
		writestruct(wd, DATA, "GridPaintMask", count, grid_paint_mask);
		for (i = 0; i < count; ++i) {
			GridPaintMask *gpm = &grid_paint_mask[i];
			if (gpm->data) {
				const int gridsize = BKE_ccg_gridsize(gpm->level);
				writedata(wd, DATA,
				          sizeof(*gpm->data) * gridsize * gridsize,
				          gpm->data);
			}
		}
	}
}

static void write_customdata(
        WriteData *wd, ID *id, int count, CustomData *data, CustomDataLayer *layers,
        int partial_type, int partial_count)
{
	int i;

	/* write external customdata (not for undo) */
	if (data->external && !wd->current)
		CustomData_external_write(data, id, CD_MASK_MESH, count, 0);

	writestruct_at_address(wd, DATA, "CustomDataLayer", data->totlayer, data->layers, layers);
 
	for (i = 0; i < data->totlayer; i++) {
		CustomDataLayer *layer = &layers[i];
		const char *structname;
		int structnum, datasize;

		if (layer->type == CD_MDEFORMVERT) {
			/* layer types that allocate own memory need special handling */
			write_dverts(wd, count, layer->data);
		}
		else if (layer->type == CD_MDISPS) {
			write_mdisps(wd, count, layer->data, layer->flag & CD_FLAG_EXTERNAL);
		}
		else if (layer->type == CD_PAINT_MASK) {
			const float *layer_data = layer->data;
			writedata(wd, DATA, sizeof(*layer_data) * count, layer_data);
		}
		else if (layer->type == CD_GRID_PAINT_MASK) {
			write_grid_paint_mask(wd, count, layer->data);
		}
		else {
			CustomData_file_write_info(layer->type, &structname, &structnum);
			if (structnum) {
				/* when using partial visibility, the MEdge and MFace layers
				 * are smaller than the original, so their type and count is
				 * passed to make this work */
				if (layer->type != partial_type) datasize= structnum*count;
				else datasize= structnum*partial_count;

				writestruct(wd, DATA, structname, datasize, layer->data);
			}
			else {
				printf("%s error: layer '%s':%d - can't be written to file\n",
				       __func__, structname, layer->type);
			}
		}
	}

	if (data->external)
		writestruct(wd, DATA, "CustomDataExternal", 1, data->external);
}

static void write_meshes(WriteData *wd, ListBase *idbase)
{
	Mesh *mesh;
	int save_for_old_blender= 0;

#ifdef USE_BMESH_SAVE_AS_COMPAT
	save_for_old_blender = wd->use_mesh_compat; /* option to save with older mesh format */
#endif

	mesh= idbase->first;
	while (mesh) {
		CustomDataLayer *vlayers = NULL, vlayers_buff[CD_TEMP_CHUNK_SIZE];
		CustomDataLayer *elayers = NULL, elayers_buff[CD_TEMP_CHUNK_SIZE];
		CustomDataLayer *flayers = NULL, flayers_buff[CD_TEMP_CHUNK_SIZE];
		CustomDataLayer *llayers = NULL, llayers_buff[CD_TEMP_CHUNK_SIZE];
		CustomDataLayer *players = NULL, players_buff[CD_TEMP_CHUNK_SIZE];

		if (mesh->id.us>0 || wd->current) {
			/* write LibData */
			if (!save_for_old_blender) {
				/* write a copy of the mesh, don't modify in place because it is
				 * not thread safe for threaded renders that are reading this */
				Mesh *old_mesh = mesh;
				Mesh copy_mesh = *mesh;
				mesh = &copy_mesh;

#ifdef USE_BMESH_SAVE_WITHOUT_MFACE
				/* cache only - don't write */
				mesh->mface = NULL;
				mesh->totface = 0;
				memset(&mesh->fdata, 0, sizeof(mesh->fdata));
#endif /* USE_BMESH_SAVE_WITHOUT_MFACE */

				/**
				 * Those calls:
				 *   - Reduce mesh->xdata.totlayer to number of layers to write.
				 *   - Fill xlayers with those layers to be written.
				 * Note that mesh->xdata is from now on invalid for Blender, but this is why the whole mesh is
				 * a temp local copy!
				 */
				CustomData_file_write_prepare(&mesh->vdata, &vlayers, vlayers_buff, ARRAY_SIZE(vlayers_buff));
				CustomData_file_write_prepare(&mesh->edata, &elayers, elayers_buff, ARRAY_SIZE(elayers_buff));
#ifndef USE_BMESH_SAVE_WITHOUT_MFACE  /* Do not copy org fdata in this case!!! */
				CustomData_file_write_prepare(&mesh->fdata, &flayers, flayers_buff, ARRAY_SIZE(flayers_buff));
#else
				flayers = flayers_buff;
#endif
				CustomData_file_write_prepare(&mesh->ldata, &llayers, llayers_buff, ARRAY_SIZE(llayers_buff));
				CustomData_file_write_prepare(&mesh->pdata, &players, players_buff, ARRAY_SIZE(players_buff));

				writestruct_at_address(wd, ID_ME, "Mesh", 1, old_mesh, mesh);
				write_iddata(wd, &mesh->id);

				/* direct data */
				if (mesh->adt) write_animdata(wd, mesh->adt);

				writedata(wd, DATA, sizeof(void *)*mesh->totcol, mesh->mat);
				writedata(wd, DATA, sizeof(MSelect) * mesh->totselect, mesh->mselect);

				write_customdata(wd, &mesh->id, mesh->totvert, &mesh->vdata, vlayers, -1, 0);
				write_customdata(wd, &mesh->id, mesh->totedge, &mesh->edata, elayers, -1, 0);
				/* fdata is really a dummy - written so slots align */
				write_customdata(wd, &mesh->id, mesh->totface, &mesh->fdata, flayers, -1, 0);
				write_customdata(wd, &mesh->id, mesh->totloop, &mesh->ldata, llayers, -1, 0);
				write_customdata(wd, &mesh->id, mesh->totpoly, &mesh->pdata, players, -1, 0);

				/* restore pointer */
				mesh = old_mesh;
			}
			else {

#ifdef USE_BMESH_SAVE_AS_COMPAT
				/* write a copy of the mesh, don't modify in place because it is
				 * not thread safe for threaded renders that are reading this */
				Mesh *old_mesh = mesh;
				Mesh copy_mesh = *mesh;
				mesh = &copy_mesh;

				mesh->mpoly = NULL;
				mesh->mface = NULL;
				mesh->totface = 0;
				mesh->totpoly = 0;
				mesh->totloop = 0;
				CustomData_reset(&mesh->fdata);
				CustomData_reset(&mesh->pdata);
				CustomData_reset(&mesh->ldata);
				mesh->edit_btmesh = NULL;

				/* now fill in polys to mfaces */
				/* XXX This breaks writing desing, by using temp allocated memory, which will likely generate
				 *     duplicates in stored 'old' addresses.
				 *     This is very bad, but do not see easy way to avoid this, aside from generating those data
				 *     outside of save process itself.
				 *     Maybe we can live with this, though?
				 */
				mesh->totface = BKE_mesh_mpoly_to_mface(&mesh->fdata, &old_mesh->ldata, &old_mesh->pdata,
				                                        mesh->totface, old_mesh->totloop, old_mesh->totpoly);

				BKE_mesh_update_customdata_pointers(mesh, false);

				CustomData_file_write_prepare(&mesh->vdata, &vlayers, vlayers_buff, ARRAY_SIZE(vlayers_buff));
				CustomData_file_write_prepare(&mesh->edata, &elayers, elayers_buff, ARRAY_SIZE(elayers_buff));
				CustomData_file_write_prepare(&mesh->fdata, &flayers, flayers_buff, ARRAY_SIZE(flayers_buff));
#if 0
				CustomData_file_write_prepare(&mesh->ldata, &llayers, llayers_buff, ARRAY_SIZE(llayers_buff));
				CustomData_file_write_prepare(&mesh->pdata, &players, players_buff, ARRAY_SIZE(players_buff));
#endif

				writestruct_at_address(wd, ID_ME, "Mesh", 1, old_mesh, mesh);
				write_iddata(wd, &mesh->id);

				/* direct data */
				if (mesh->adt) write_animdata(wd, mesh->adt);

				writedata(wd, DATA, sizeof(void *)*mesh->totcol, mesh->mat);
				/* writedata(wd, DATA, sizeof(MSelect) * mesh->totselect, mesh->mselect); */ /* pre-bmesh NULL's */

				write_customdata(wd, &mesh->id, mesh->totvert, &mesh->vdata, vlayers, -1, 0);
				write_customdata(wd, &mesh->id, mesh->totedge, &mesh->edata, elayers, -1, 0);
				write_customdata(wd, &mesh->id, mesh->totface, &mesh->fdata, flayers, -1, 0);
				/* harmless for older blender versioins but _not_ writing these keeps file size down */
#if 0
				write_customdata(wd, &mesh->id, mesh->totloop, &mesh->ldata, llayers, -1, 0);
				write_customdata(wd, &mesh->id, mesh->totpoly, &mesh->pdata, players, -1, 0);
#endif

				CustomData_free(&mesh->fdata, mesh->totface);
				flayers = NULL;

				/* restore pointer */
				mesh = old_mesh;
#endif /* USE_BMESH_SAVE_AS_COMPAT */
			}
		}

		if (vlayers && vlayers != vlayers_buff) {
			MEM_freeN(vlayers);
		}
		if (elayers && elayers != elayers_buff) {
			MEM_freeN(elayers);
		}
		if (flayers && flayers != flayers_buff) {
			MEM_freeN(flayers);
		}
		if (llayers && llayers != llayers_buff) {
			MEM_freeN(llayers);
		}
		if (players && players != players_buff) {
			MEM_freeN(players);
		}

		mesh= mesh->id.next;
	}
}

static void write_lattices(WriteData *wd, ListBase *idbase)
{
	Lattice *lt;
	
	lt= idbase->first;
	while (lt) {
		if (lt->id.us>0 || wd->current) {
			/* write LibData */
			writestruct(wd, ID_LT, "Lattice", 1, lt);
			write_iddata(wd, &lt->id);

			/* write animdata */
			if (lt->adt) write_animdata(wd, lt->adt);
			
			/* direct data */
			writestruct(wd, DATA, "BPoint", lt->pntsu*lt->pntsv*lt->pntsw, lt->def);
			
			write_dverts(wd, lt->pntsu*lt->pntsv*lt->pntsw, lt->dvert);
			
		}
		lt= lt->id.next;
	}
}

static void write_images(WriteData *wd, ListBase *idbase)
{
	Image *ima;
	PackedFile * pf;
	ImageView *iv;
	ImagePackedFile *imapf;

	ima= idbase->first;
	while (ima) {
		if (ima->id.us>0 || wd->current) {
			/* Some trickery to keep forward compatibility of packed images. */
			BLI_assert(ima->packedfile == NULL);
			if (ima->packedfiles.first != NULL) {
				imapf = ima->packedfiles.first;
				ima->packedfile = imapf->packedfile;
			}

			/* write LibData */
			writestruct(wd, ID_IM, "Image", 1, ima);
			write_iddata(wd, &ima->id);

			for (imapf = ima->packedfiles.first; imapf; imapf = imapf->next) {
				writestruct(wd, DATA, "ImagePackedFile", 1, imapf);
				if (imapf->packedfile) {
					pf = imapf->packedfile;
					writestruct(wd, DATA, "PackedFile", 1, pf);
					writedata(wd, DATA, pf->size, pf->data);
				}
			}

			write_previews(wd, ima->preview);

			for (iv = ima->views.first; iv; iv = iv->next)
				writestruct(wd, DATA, "ImageView", 1, iv);
			writestruct(wd, DATA, "Stereo3dFormat", 1, ima->stereo3d_format);

			ima->packedfile = NULL;
		}
		ima= ima->id.next;
	}
	/* flush helps the compression for undo-save */
	mywrite(wd, MYWRITE_FLUSH, 0);
}

static void write_textures(WriteData *wd, ListBase *idbase)
{
	Tex *tex;

	tex= idbase->first;
	while (tex) {
		if (tex->id.us>0 || wd->current) {
			/* write LibData */
			writestruct(wd, ID_TE, "Tex", 1, tex);
			write_iddata(wd, &tex->id);

			if (tex->adt) write_animdata(wd, tex->adt);

			/* direct data */
			if (tex->coba) writestruct(wd, DATA, "ColorBand", 1, tex->coba);
			if (tex->type == TEX_ENVMAP && tex->env) writestruct(wd, DATA, "EnvMap", 1, tex->env);
			if (tex->type == TEX_POINTDENSITY && tex->pd) {
				writestruct(wd, DATA, "PointDensity", 1, tex->pd);
				if (tex->pd->coba) writestruct(wd, DATA, "ColorBand", 1, tex->pd->coba);
				if (tex->pd->falloff_curve) write_curvemapping(wd, tex->pd->falloff_curve);
			}
			if (tex->type == TEX_VOXELDATA) writestruct(wd, DATA, "VoxelData", 1, tex->vd);
			if (tex->type == TEX_OCEAN && tex->ot) writestruct(wd, DATA, "OceanTex", 1, tex->ot);
			
			/* nodetree is integral part of texture, no libdata */
			if (tex->nodetree) {
				writestruct(wd, DATA, "bNodeTree", 1, tex->nodetree);
				write_nodetree(wd, tex->nodetree);
			}
			
			write_previews(wd, tex->preview);
		}
		tex= tex->id.next;
	}

	/* flush helps the compression for undo-save */
	mywrite(wd, MYWRITE_FLUSH, 0);
}

static void write_materials(WriteData *wd, ListBase *idbase)
{
	Material *ma;
	int a;

	ma= idbase->first;
	while (ma) {
		if (ma->id.us>0 || wd->current) {
			/* write LibData */
			writestruct(wd, ID_MA, "Material", 1, ma);
			write_iddata(wd, &ma->id);

			if (ma->adt) write_animdata(wd, ma->adt);

			for (a=0; a<MAX_MTEX; a++) {
				if (ma->mtex[a]) writestruct(wd, DATA, "MTex", 1, ma->mtex[a]);
			}
			
			if (ma->ramp_col) writestruct(wd, DATA, "ColorBand", 1, ma->ramp_col);
			if (ma->ramp_spec) writestruct(wd, DATA, "ColorBand", 1, ma->ramp_spec);
			
			/* nodetree is integral part of material, no libdata */
			if (ma->nodetree) {
				writestruct(wd, DATA, "bNodeTree", 1, ma->nodetree);
				write_nodetree(wd, ma->nodetree);
			}

			write_previews(wd, ma->preview);
		}
		ma= ma->id.next;
	}
}

static void write_worlds(WriteData *wd, ListBase *idbase)
{
	World *wrld;
	int a;

	wrld= idbase->first;
	while (wrld) {
		if (wrld->id.us>0 || wd->current) {
			/* write LibData */
			writestruct(wd, ID_WO, "World", 1, wrld);
			write_iddata(wd, &wrld->id);

			if (wrld->adt) write_animdata(wd, wrld->adt);
			
			for (a=0; a<MAX_MTEX; a++) {
				if (wrld->mtex[a]) writestruct(wd, DATA, "MTex", 1, wrld->mtex[a]);
			}

			/* nodetree is integral part of world, no libdata */
			if (wrld->nodetree) {
				writestruct(wd, DATA, "bNodeTree", 1, wrld->nodetree);
				write_nodetree(wd, wrld->nodetree);
			}
			
			write_previews(wd, wrld->preview);
		}
		wrld= wrld->id.next;
	}
}

static void write_lamps(WriteData *wd, ListBase *idbase)
{
	Lamp *la;
	int a;

	la= idbase->first;
	while (la) {
		if (la->id.us>0 || wd->current) {
			/* write LibData */
			writestruct(wd, ID_LA, "Lamp", 1, la);
			write_iddata(wd, &la->id);

			if (la->adt) write_animdata(wd, la->adt);
			
			/* direct data */
			for (a=0; a<MAX_MTEX; a++) {
				if (la->mtex[a]) writestruct(wd, DATA, "MTex", 1, la->mtex[a]);
			}
			
			if (la->curfalloff)
				write_curvemapping(wd, la->curfalloff);
			
			/* nodetree is integral part of lamps, no libdata */
			if (la->nodetree) {
				writestruct(wd, DATA, "bNodeTree", 1, la->nodetree);
				write_nodetree(wd, la->nodetree);
			}

			write_previews(wd, la->preview);
			
		}
		la= la->id.next;
	}
}

static void write_sequence_modifiers(WriteData *wd, ListBase *modbase)
{
	SequenceModifierData *smd;

	for (smd = modbase->first; smd; smd = smd->next) {
		const SequenceModifierTypeInfo *smti = BKE_sequence_modifier_type_info_get(smd->type);

		if (smti) {
			writestruct(wd, DATA, smti->struct_name, 1, smd);

			if (smd->type == seqModifierType_Curves) {
				CurvesModifierData *cmd = (CurvesModifierData *) smd;

				write_curvemapping(wd, &cmd->curve_mapping);
			}
			else if (smd->type == seqModifierType_HueCorrect) {
				HueCorrectModifierData *hcmd = (HueCorrectModifierData *) smd;

				write_curvemapping(wd, &hcmd->curve_mapping);
			}
		}
		else {
			writestruct(wd, DATA, "SequenceModifierData", 1, smd);
		}
	}
}

static void write_view_settings(WriteData *wd, ColorManagedViewSettings *view_settings)
{
	if (view_settings->curve_mapping) {
		write_curvemapping(wd, view_settings->curve_mapping);
	}
}

static void write_paint(WriteData *wd, Paint *p)
{
	if (p->cavity_curve)
		write_curvemapping(wd, p->cavity_curve);
}

static void write_scenes(WriteData *wd, ListBase *scebase)
{
	Scene *sce;
	Base *base;
	Editing *ed;
	Sequence *seq;
	MetaStack *ms;
	Strip *strip;
	TimeMarker *marker;
	TransformOrientation *ts;
	SceneRenderLayer *srl;
	SceneRenderView *srv;
	ToolSettings *tos;
	FreestyleModuleConfig *fmc;
	FreestyleLineSet *fls;
	
	sce= scebase->first;
	while (sce) {
		/* write LibData */
		writestruct(wd, ID_SCE, "Scene", 1, sce);
		write_iddata(wd, &sce->id);

		if (sce->adt) write_animdata(wd, sce->adt);
		write_keyingsets(wd, &sce->keyingsets);
		
		/* direct data */
		base= sce->base.first;
		while (base) {
			writestruct(wd, DATA, "Base", 1, base);
			base= base->next;
		}
		
		tos = sce->toolsettings;
		writestruct(wd, DATA, "ToolSettings", 1, tos);
		if (tos->vpaint) {
			writestruct(wd, DATA, "VPaint", 1, tos->vpaint);
			write_paint (wd, &tos->vpaint->paint);
		}
		if (tos->wpaint) {
			writestruct(wd, DATA, "VPaint", 1, tos->wpaint);
			write_paint (wd, &tos->wpaint->paint);
		}
		if (tos->sculpt) {
			writestruct(wd, DATA, "Sculpt", 1, tos->sculpt);
			write_paint (wd, &tos->sculpt->paint);
		}
		if (tos->uvsculpt) {
			writestruct(wd, DATA, "UvSculpt", 1, tos->uvsculpt);
			write_paint (wd, &tos->uvsculpt->paint);
		}

		write_paint(wd, &tos->imapaint.paint);

		ed= sce->ed;
		if (ed) {
			writestruct(wd, DATA, "Editing", 1, ed);
			
			/* reset write flags too */
			
			SEQ_BEGIN (ed, seq)
			{
				if (seq->strip) seq->strip->done = false;
				writestruct(wd, DATA, "Sequence", 1, seq);
			}
			SEQ_END
			
			SEQ_BEGIN (ed, seq)
			{
				if (seq->strip && seq->strip->done==0) {
					/* write strip with 'done' at 0 because readfile */
					
					if (seq->effectdata) {
						switch (seq->type) {
						case SEQ_TYPE_COLOR:
							writestruct(wd, DATA, "SolidColorVars", 1, seq->effectdata);
							break;
						case SEQ_TYPE_SPEED:
							writestruct(wd, DATA, "SpeedControlVars", 1, seq->effectdata);
							break;
						case SEQ_TYPE_WIPE:
							writestruct(wd, DATA, "WipeVars", 1, seq->effectdata);
							break;
						case SEQ_TYPE_GLOW:
							writestruct(wd, DATA, "GlowVars", 1, seq->effectdata);
							break;
						case SEQ_TYPE_TRANSFORM:
							writestruct(wd, DATA, "TransformVars", 1, seq->effectdata);
							break;
						case SEQ_TYPE_GAUSSIAN_BLUR:
							writestruct(wd, DATA, "GaussianBlurVars", 1, seq->effectdata);
							break;
						case SEQ_TYPE_TEXT:
							writestruct(wd, DATA, "TextVars", 1, seq->effectdata);
							break;
						}
					}

					writestruct(wd, DATA, "Stereo3dFormat", 1, seq->stereo3d_format);

					strip= seq->strip;
					writestruct(wd, DATA, "Strip", 1, strip);
					if (seq->flag & SEQ_USE_CROP && strip->crop) {
						writestruct(wd, DATA, "StripCrop", 1, strip->crop);
					}
					if (seq->flag & SEQ_USE_TRANSFORM && strip->transform) {
						writestruct(wd, DATA, "StripTransform", 1, strip->transform);
					}
					if (seq->flag & SEQ_USE_PROXY && strip->proxy) {
						writestruct(wd, DATA, "StripProxy", 1, strip->proxy);
					}
					if (seq->type==SEQ_TYPE_IMAGE)
						writestruct(wd, DATA, "StripElem", MEM_allocN_len(strip->stripdata) / sizeof(struct StripElem), strip->stripdata);
					else if (seq->type==SEQ_TYPE_MOVIE || seq->type==SEQ_TYPE_SOUND_RAM || seq->type == SEQ_TYPE_SOUND_HD)
						writestruct(wd, DATA, "StripElem", 1, strip->stripdata);
					
					strip->done = true;
				}

				if (seq->prop) {
					IDP_WriteProperty(seq->prop, wd);
				}

				write_sequence_modifiers(wd, &seq->modifiers);
			}
			SEQ_END
				
			/* new; meta stack too, even when its nasty restore code */
			for (ms= ed->metastack.first; ms; ms= ms->next) {
				writestruct(wd, DATA, "MetaStack", 1, ms);
			}
		}
		
		if (sce->r.avicodecdata) {
			writestruct(wd, DATA, "AviCodecData", 1, sce->r.avicodecdata);
			if (sce->r.avicodecdata->lpFormat) writedata(wd, DATA, sce->r.avicodecdata->cbFormat, sce->r.avicodecdata->lpFormat);
			if (sce->r.avicodecdata->lpParms) writedata(wd, DATA, sce->r.avicodecdata->cbParms, sce->r.avicodecdata->lpParms);
		}

		if (sce->r.qtcodecdata) {
			writestruct(wd, DATA, "QuicktimeCodecData", 1, sce->r.qtcodecdata);
			if (sce->r.qtcodecdata->cdParms) writedata(wd, DATA, sce->r.qtcodecdata->cdSize, sce->r.qtcodecdata->cdParms);
		}
		if (sce->r.ffcodecdata.properties) {
			IDP_WriteProperty(sce->r.ffcodecdata.properties, wd);
		}

		/* writing dynamic list of TimeMarkers to the blend file */
		for (marker= sce->markers.first; marker; marker= marker->next)
			writestruct(wd, DATA, "TimeMarker", 1, marker);
		
		/* writing dynamic list of TransformOrientations to the blend file */
		for (ts = sce->transform_spaces.first; ts; ts = ts->next)
			writestruct(wd, DATA, "TransformOrientation", 1, ts);
		
		for (srl = sce->r.layers.first; srl; srl = srl->next) {
			writestruct(wd, DATA, "SceneRenderLayer", 1, srl);
			for (fmc = srl->freestyleConfig.modules.first; fmc; fmc = fmc->next) {
				writestruct(wd, DATA, "FreestyleModuleConfig", 1, fmc);
			}
			for (fls = srl->freestyleConfig.linesets.first; fls; fls = fls->next) {
				writestruct(wd, DATA, "FreestyleLineSet", 1, fls);
			}
		}

		/* writing MultiView to the blend file */
		for (srv = sce->r.views.first; srv; srv = srv->next)
			writestruct(wd, DATA, "SceneRenderView", 1, srv);
		
		if (sce->nodetree) {
			writestruct(wd, DATA, "bNodeTree", 1, sce->nodetree);
			write_nodetree(wd, sce->nodetree);
		}

		write_view_settings(wd, &sce->view_settings);
		
		/* writing RigidBodyWorld data to the blend file */
		if (sce->rigidbody_world) {
			writestruct(wd, DATA, "RigidBodyWorld", 1, sce->rigidbody_world);
			writestruct(wd, DATA, "EffectorWeights", 1, sce->rigidbody_world->effector_weights);
			write_pointcaches(wd, &(sce->rigidbody_world->ptcaches));
		}
		
		write_previews(wd, sce->preview);
		write_curvemapping_curves(wd, &sce->r.mblur_shutter_curve);

		sce= sce->id.next;
	}
	/* flush helps the compression for undo-save */
	mywrite(wd, MYWRITE_FLUSH, 0);
}

static void write_gpencils(WriteData *wd, ListBase *lb)
{
	bGPdata *gpd;
	bGPDlayer *gpl;
	bGPDframe *gpf;
	bGPDstroke *gps;
	
	for (gpd= lb->first; gpd; gpd= gpd->id.next) {
		if (gpd->id.us>0 || wd->current) {
			/* write gpd data block to file */
			writestruct(wd, ID_GD, "bGPdata", 1, gpd);
			write_iddata(wd, &gpd->id);

			if (gpd->adt) write_animdata(wd, gpd->adt);
			
			/* write grease-pencil layers to file */
			writelist(wd, DATA, "bGPDlayer", &gpd->layers);
			for (gpl= gpd->layers.first; gpl; gpl= gpl->next) {
				
				/* write this layer's frames to file */
				writelist(wd, DATA, "bGPDframe", &gpl->frames);
				for (gpf= gpl->frames.first; gpf; gpf= gpf->next) {
					
					/* write strokes */
					writelist(wd, DATA, "bGPDstroke", &gpf->strokes);
					for (gps= gpf->strokes.first; gps; gps= gps->next) {
						writestruct(wd, DATA, "bGPDspoint", gps->totpoints, gps->points);
					}
				}
			}
		}
	}
}

static void write_windowmanagers(WriteData *wd, ListBase *lb)
{
	wmWindowManager *wm;
	wmWindow *win;
	
	for (wm= lb->first; wm; wm= wm->id.next) {
		writestruct(wd, ID_WM, "wmWindowManager", 1, wm);
		write_iddata(wd, &wm->id);

		for (win= wm->windows.first; win; win= win->next) {
			writestruct(wd, DATA, "wmWindow", 1, win);
			writestruct(wd, DATA, "Stereo3dFormat", 1, win->stereo3d_format);
		}
	}
}

static void write_region(WriteData *wd, ARegion *ar, int spacetype)
{	
	writestruct(wd, DATA, "ARegion", 1, ar);
	
	if (ar->regiondata) {
		switch (spacetype) {
			case SPACE_VIEW3D:
				if (ar->regiontype==RGN_TYPE_WINDOW) {
					RegionView3D *rv3d= ar->regiondata;
					writestruct(wd, DATA, "RegionView3D", 1, rv3d);
					
					if (rv3d->localvd)
						writestruct(wd, DATA, "RegionView3D", 1, rv3d->localvd);
					if (rv3d->clipbb)
						writestruct(wd, DATA, "BoundBox", 1, rv3d->clipbb);

				}
				else
					printf("regiondata write missing!\n");
				break;
			default:
				printf("regiondata write missing!\n");
		}
	}
}

static void write_uilist(WriteData *wd, uiList *ui_list)
{
	writestruct(wd, DATA, "uiList", 1, ui_list);

	if (ui_list->properties) {
		IDP_WriteProperty(ui_list->properties, wd);
	}
}

static void write_soops(WriteData *wd, SpaceOops *so, LinkNode **tmp_mem_list)
{
	BLI_mempool *ts = so->treestore;
	
	if (ts) {
		int elems = BLI_mempool_count(ts);
		/* linearize mempool to array */
		TreeStoreElem *data = elems ? BLI_mempool_as_arrayN(ts, "TreeStoreElem") : NULL;

		if (data) {
			TreeStore *ts_flat = MEM_callocN(sizeof(TreeStore), "TreeStore");

			ts_flat->usedelem = elems;
			ts_flat->totelem = elems;
			ts_flat->data = data;
			
			/* temporarily replace mempool-treestore by flat-treestore */
			so->treestore = (BLI_mempool *)ts_flat;
			writestruct(wd, DATA, "SpaceOops", 1, so);

			writestruct(wd, DATA, "TreeStore", 1, ts_flat);
			writestruct(wd, DATA, "TreeStoreElem", elems, data);

			/* we do not free the pointers immediately, because if we have multiple
			 * outliners in a screen we might get the same address on the next
			 * malloc, which makes the address no longer unique and so invalid for
			 * lookups on file read, causing crashes or double frees */
			BLI_linklist_prepend(tmp_mem_list, ts_flat);
			BLI_linklist_prepend(tmp_mem_list, data);
		}
		else {
			so->treestore = NULL;
			writestruct(wd, DATA, "SpaceOops", 1, so);
		}

		/* restore old treestore */
		so->treestore = ts;
	}
	else {
		writestruct(wd, DATA, "SpaceOops", 1, so);
	}
}

static void write_screens(WriteData *wd, ListBase *scrbase)
{
	bScreen *sc;
	ScrArea *sa;
	ScrVert *sv;
	ScrEdge *se;
	LinkNode *tmp_mem_list = NULL;

	sc= scrbase->first;
	while (sc) {
		
		/* write LibData */
		/* in 2.50+ files, the file identifier for screens is patched, forward compatibility */
		writestruct(wd, ID_SCRN, "Screen", 1, sc);
		write_iddata(wd, &sc->id);

		/* direct data */
		for (sv= sc->vertbase.first; sv; sv= sv->next)
			writestruct(wd, DATA, "ScrVert", 1, sv);
		
		for (se= sc->edgebase.first; se; se= se->next)
			writestruct(wd, DATA, "ScrEdge", 1, se);
		
		for (sa= sc->areabase.first; sa; sa= sa->next) {
			SpaceLink *sl;
			Panel *pa;
			uiList *ui_list;
			uiPreview *ui_preview;
			PanelCategoryStack *pc_act;
			ARegion *ar;
			
			writestruct(wd, DATA, "ScrArea", 1, sa);
			
			for (ar= sa->regionbase.first; ar; ar= ar->next) {
				write_region(wd, ar, sa->spacetype);
				
				for (pa= ar->panels.first; pa; pa= pa->next)
					writestruct(wd, DATA, "Panel", 1, pa);
				
				for (pc_act = ar->panels_category_active.first; pc_act; pc_act = pc_act->next)
					writestruct(wd, DATA, "PanelCategoryStack", 1, pc_act);

				for (ui_list = ar->ui_lists.first; ui_list; ui_list = ui_list->next)
					write_uilist(wd, ui_list);

				for (ui_preview = ar->ui_previews.first; ui_preview; ui_preview = ui_preview->next)
					writestruct(wd, DATA, "uiPreview", 1, ui_preview);
			}
			
			sl= sa->spacedata.first;
			while (sl) {
				for (ar= sl->regionbase.first; ar; ar= ar->next)
					write_region(wd, ar, sl->spacetype);
				
				if (sl->spacetype==SPACE_VIEW3D) {
					View3D *v3d= (View3D *) sl;
					BGpic *bgpic;
					writestruct(wd, DATA, "View3D", 1, v3d);
					for (bgpic= v3d->bgpicbase.first; bgpic; bgpic= bgpic->next)
						writestruct(wd, DATA, "BGpic", 1, bgpic);
					if (v3d->localvd) writestruct(wd, DATA, "View3D", 1, v3d->localvd);

					if (v3d->fx_settings.ssao)
						writestruct(wd, DATA, "GPUSSAOSettings", 1, v3d->fx_settings.ssao);
					if (v3d->fx_settings.dof)
						writestruct(wd, DATA, "GPUDOFSettings", 1, v3d->fx_settings.dof);
				}
				else if (sl->spacetype==SPACE_IPO) {
					SpaceIpo *sipo= (SpaceIpo *)sl;
					ListBase tmpGhosts = sipo->ghostCurves;
					
					/* temporarily disable ghost curves when saving */
					sipo->ghostCurves.first= sipo->ghostCurves.last= NULL;
					
					writestruct(wd, DATA, "SpaceIpo", 1, sl);
					if (sipo->ads) writestruct(wd, DATA, "bDopeSheet", 1, sipo->ads);
					
					/* reenable ghost curves */
					sipo->ghostCurves= tmpGhosts;
				}
				else if (sl->spacetype==SPACE_BUTS) {
					writestruct(wd, DATA, "SpaceButs", 1, sl);
				}
				else if (sl->spacetype==SPACE_FILE) {
					SpaceFile *sfile= (SpaceFile *)sl;

					writestruct(wd, DATA, "SpaceFile", 1, sl);
					if (sfile->params)
						writestruct(wd, DATA, "FileSelectParams", 1, sfile->params);
				}
				else if (sl->spacetype==SPACE_SEQ) {
					writestruct(wd, DATA, "SpaceSeq", 1, sl);
				}
				else if (sl->spacetype==SPACE_OUTLINER) {
					SpaceOops *so= (SpaceOops *)sl;
					write_soops(wd, so, &tmp_mem_list);
				}
				else if (sl->spacetype==SPACE_IMAGE) {
					SpaceImage *sima= (SpaceImage *)sl;
					
					writestruct(wd, DATA, "SpaceImage", 1, sl);
					if (sima->cumap)
						write_curvemapping(wd, sima->cumap);
				}
				else if (sl->spacetype==SPACE_TEXT) {
					writestruct(wd, DATA, "SpaceText", 1, sl);
				}
				else if (sl->spacetype==SPACE_SCRIPT) {
					SpaceScript *scr = (SpaceScript*)sl;
					scr->but_refs = NULL;
					writestruct(wd, DATA, "SpaceScript", 1, sl);
				}
				else if (sl->spacetype==SPACE_ACTION) {
					writestruct(wd, DATA, "SpaceAction", 1, sl);
				}
				else if (sl->spacetype==SPACE_NLA) {
					SpaceNla *snla= (SpaceNla *)sl;
					
					writestruct(wd, DATA, "SpaceNla", 1, snla);
					if (snla->ads) writestruct(wd, DATA, "bDopeSheet", 1, snla->ads);
				}
				else if (sl->spacetype==SPACE_TIME) {
					writestruct(wd, DATA, "SpaceTime", 1, sl);
				}
				else if (sl->spacetype==SPACE_NODE) {
					SpaceNode *snode = (SpaceNode *)sl;
					bNodeTreePath *path;
					writestruct(wd, DATA, "SpaceNode", 1, snode);
					
					for (path=snode->treepath.first; path; path=path->next)
						writestruct(wd, DATA, "bNodeTreePath", 1, path);
				}
				else if (sl->spacetype==SPACE_LOGIC) {
					writestruct(wd, DATA, "SpaceLogic", 1, sl);
				}
				else if (sl->spacetype==SPACE_CONSOLE) {
					SpaceConsole *con = (SpaceConsole*)sl;
					ConsoleLine *cl;

					for (cl=con->history.first; cl; cl=cl->next) {
						/* 'len_alloc' is invalid on write, set from 'len' on read */
						writestruct(wd, DATA, "ConsoleLine", 1, cl);
						writedata(wd, DATA, cl->len+1, cl->line);
					}
					writestruct(wd, DATA, "SpaceConsole", 1, sl);

				}
				else if (sl->spacetype==SPACE_USERPREF) {
					writestruct(wd, DATA, "SpaceUserPref", 1, sl);
				}
				else if (sl->spacetype==SPACE_CLIP) {
					writestruct(wd, DATA, "SpaceClip", 1, sl);
				}
				else if (sl->spacetype == SPACE_INFO) {
					writestruct(wd, DATA, "SpaceInfo", 1, sl);
				}

				sl= sl->next;
			}
		}

		sc= sc->id.next;
	}

	BLI_linklist_freeN(tmp_mem_list);
	
	/* flush helps the compression for undo-save */
	mywrite(wd, MYWRITE_FLUSH, 0);
}

static void write_bone(WriteData *wd, Bone *bone)
{
	Bone*	cbone;

	// PATCH for upward compatibility after 2.37+ armature recode
	bone->size[0] = bone->size[1] = bone->size[2] = 1.0f;
		
	// Write this bone
	writestruct(wd, DATA, "Bone", 1, bone);

	/* Write ID Properties -- and copy this comment EXACTLY for easy finding
	 * of library blocks that implement this.*/
	if (bone->prop)
		IDP_WriteProperty(bone->prop, wd);
	
	// Write Children
	cbone= bone->childbase.first;
	while (cbone) {
		write_bone(wd, cbone);
		cbone= cbone->next;
	}
}

static void write_armatures(WriteData *wd, ListBase *idbase)
{
	bArmature	*arm;
	Bone		*bone;

	arm=idbase->first;
	while (arm) {
		if (arm->id.us>0 || wd->current) {
			writestruct(wd, ID_AR, "bArmature", 1, arm);
			write_iddata(wd, &arm->id);

			if (arm->adt) write_animdata(wd, arm->adt);

			/* Direct data */
			bone= arm->bonebase.first;
			while (bone) {
				write_bone(wd, bone);
				bone=bone->next;
			}
		}
		arm=arm->id.next;
	}

	/* flush helps the compression for undo-save */
	mywrite(wd, MYWRITE_FLUSH, 0);
}

static void write_texts(WriteData *wd, ListBase *idbase)
{
	Text *text;
	TextLine *tmp;

	text= idbase->first;
	while (text) {
		if ( (text->flags & TXT_ISMEM) && (text->flags & TXT_ISEXT)) text->flags &= ~TXT_ISEXT;

		/* write LibData */
		writestruct(wd, ID_TXT, "Text", 1, text);
		write_iddata(wd, &text->id);

		if (text->name) writedata(wd, DATA, strlen(text->name)+1, text->name);

		if (!(text->flags & TXT_ISEXT)) {
			/* now write the text data, in two steps for optimization in the readfunction */
			tmp= text->lines.first;
			while (tmp) {
				writestruct(wd, DATA, "TextLine", 1, tmp);
				tmp= tmp->next;
			}

			tmp= text->lines.first;
			while (tmp) {
				writedata(wd, DATA, tmp->len+1, tmp->line);
				tmp= tmp->next;
			}
		}


		text= text->id.next;
	}

	/* flush helps the compression for undo-save */
	mywrite(wd, MYWRITE_FLUSH, 0);
}

static void write_speakers(WriteData *wd, ListBase *idbase)
{
	Speaker *spk;

	spk= idbase->first;
	while (spk) {
		if (spk->id.us>0 || wd->current) {
			/* write LibData */
			writestruct(wd, ID_SPK, "Speaker", 1, spk);
			write_iddata(wd, &spk->id);

			if (spk->adt) write_animdata(wd, spk->adt);
		}
		spk= spk->id.next;
	}
}

static void write_sounds(WriteData *wd, ListBase *idbase)
{
	bSound *sound;

	PackedFile * pf;

	sound= idbase->first;
	while (sound) {
		if (sound->id.us>0 || wd->current) {
			/* write LibData */
			writestruct(wd, ID_SO, "bSound", 1, sound);
			write_iddata(wd, &sound->id);

			if (sound->packedfile) {
				pf = sound->packedfile;
				writestruct(wd, DATA, "PackedFile", 1, pf);
				writedata(wd, DATA, pf->size, pf->data);
			}
		}
		sound= sound->id.next;
	}

	/* flush helps the compression for undo-save */
	mywrite(wd, MYWRITE_FLUSH, 0);
}

static void write_groups(WriteData *wd, ListBase *idbase)
{
	Group *group;
	GroupObject *go;

	for (group= idbase->first; group; group= group->id.next) {
		if (group->id.us>0 || wd->current) {
			/* write LibData */
			writestruct(wd, ID_GR, "Group", 1, group);
			write_iddata(wd, &group->id);

			write_previews(wd, group->preview);

			go= group->gobject.first;
			while (go) {
				writestruct(wd, DATA, "GroupObject", 1, go);
				go= go->next;
			}
		}
	}
}

static void write_nodetrees(WriteData *wd, ListBase *idbase)
{
	bNodeTree *ntree;
	
	for (ntree=idbase->first; ntree; ntree= ntree->id.next) {
		if (ntree->id.us>0 || wd->current) {
			writestruct(wd, ID_NT, "bNodeTree", 1, ntree);
			/* Note that trees directly used by other IDs (materials etc.) are not 'real' ID, they cannot
			 * be linked, etc., so we write actual id data here only, for 'real' ID trees. */
			write_iddata(wd, &ntree->id);

			write_nodetree(wd, ntree);
		}
	}
}

#ifdef USE_NODE_COMPAT_CUSTOMNODES
static void customnodes_add_deprecated_data(Main *mainvar)
{
	FOREACH_NODETREE(mainvar, ntree, id) {
		bNodeLink *link, *last_link = ntree->links.last;
		
		/* only do this for node groups */
		if (id != &ntree->id)
			continue;
		
		/* Forward compatibility for group nodes: add links to node tree interface sockets.
		 * These links are invalid by new rules (missing node pointer)!
		 * They will be removed again in customnodes_free_deprecated_data,
		 * cannot do this directly lest bNodeLink pointer mapping becomes ambiguous.
		 * When loading files with such links in a new Blender version
		 * they will be removed as well.
		 */
		for (link = ntree->links.first; link; link = link->next) {
			bNode *fromnode = link->fromnode, *tonode = link->tonode;
			bNodeSocket *fromsock = link->fromsock, *tosock = link->tosock;
			
			/* check both sides of the link, to handle direct input-to-output links */
			if (fromnode->type == NODE_GROUP_INPUT) {
				fromnode = NULL;
				fromsock = ntreeFindSocketInterface(ntree, SOCK_IN, fromsock->identifier);
			}
			/* only the active output node defines links */
			if (tonode->type == NODE_GROUP_OUTPUT && (tonode->flag & NODE_DO_OUTPUT)) {
				tonode = NULL;
				tosock = ntreeFindSocketInterface(ntree, SOCK_OUT, tosock->identifier);
			}
			
			if (!fromnode || !tonode) {
				/* Note: not using nodeAddLink here, it asserts existing node pointers */
				bNodeLink *tlink = MEM_callocN(sizeof(bNodeLink), "group node link");
				tlink->fromnode = fromnode;
				tlink->fromsock = fromsock;
				tlink->tonode = tonode;
				tlink->tosock= tosock;
				tosock->link = tlink;
				tlink->flag |= NODE_LINK_VALID;
				BLI_addtail(&ntree->links, tlink);
			}
			
			/* don't check newly created compatibility links */
			if (link == last_link)
				break;
		}
	}
	FOREACH_NODETREE_END
}

static void customnodes_free_deprecated_data(Main *mainvar)
{
	FOREACH_NODETREE(mainvar, ntree, id) {
		bNodeLink *link, *next_link;
		
		for (link = ntree->links.first; link; link = next_link) {
			next_link = link->next;
			if (link->fromnode == NULL || link->tonode == NULL)
				nodeRemLink(ntree, link);
		}
	}
	FOREACH_NODETREE_END
}
#endif

static void write_brushes(WriteData *wd, ListBase *idbase)
{
	Brush *brush;
	
	for (brush=idbase->first; brush; brush= brush->id.next) {
		if (brush->id.us>0 || wd->current) {
			writestruct(wd, ID_BR, "Brush", 1, brush);
			write_iddata(wd, &brush->id);

			if (brush->curve)
				write_curvemapping(wd, brush->curve);
			if (brush->gradient)
				writestruct(wd, DATA, "ColorBand", 1, brush->gradient);
		}
	}
}

static void write_palettes(WriteData *wd, ListBase *idbase)
{
	Palette *palette;

	for (palette = idbase->first; palette; palette = palette->id.next) {
		if (palette->id.us > 0 || wd->current) {
			PaletteColor *color;
			writestruct(wd, ID_PAL, "Palette", 1, palette);
			write_iddata(wd, &palette->id);

			for (color = palette->colors.first; color; color= color->next)
				writestruct(wd, DATA, "PaletteColor", 1, color);
		}
	}
}

static void write_paintcurves(WriteData *wd, ListBase *idbase)
{
	PaintCurve *pc;

	for (pc = idbase->first; pc; pc = pc->id.next) {
		if (pc->id.us > 0 || wd->current) {
			writestruct(wd, ID_PC, "PaintCurve", 1, pc);
			write_iddata(wd, &pc->id);

			writestruct(wd, DATA, "PaintCurvePoint", pc->tot_points, pc->points);
		}
	}
}

static void write_movieTracks(WriteData *wd, ListBase *tracks)
{
	MovieTrackingTrack *track;

	track= tracks->first;
	while (track) {
		writestruct(wd, DATA, "MovieTrackingTrack", 1, track);

		if (track->markers)
			writestruct(wd, DATA, "MovieTrackingMarker", track->markersnr, track->markers);

		track= track->next;
	}
}

static void write_moviePlaneTracks(WriteData *wd, ListBase *plane_tracks_base)
{
	MovieTrackingPlaneTrack *plane_track;

	for (plane_track = plane_tracks_base->first;
	     plane_track;
	     plane_track = plane_track->next)
	{
		writestruct(wd, DATA, "MovieTrackingPlaneTrack", 1, plane_track);

		writedata(wd, DATA, sizeof(MovieTrackingTrack *) * plane_track->point_tracksnr, plane_track->point_tracks);
		writestruct(wd, DATA, "MovieTrackingPlaneMarker", plane_track->markersnr, plane_track->markers);
	}
}

static void write_movieReconstruction(WriteData *wd, MovieTrackingReconstruction *reconstruction)
{
	if (reconstruction->camnr)
		writestruct(wd, DATA, "MovieReconstructedCamera", reconstruction->camnr, reconstruction->cameras);
}

static void write_movieclips(WriteData *wd, ListBase *idbase)
{
	MovieClip *clip;

	clip= idbase->first;
	while (clip) {
		if (clip->id.us>0 || wd->current) {
			MovieTracking *tracking= &clip->tracking;
			MovieTrackingObject *object;

			writestruct(wd, ID_MC, "MovieClip", 1, clip);
			write_iddata(wd, &clip->id);

			if (clip->adt)
				write_animdata(wd, clip->adt);

			write_movieTracks(wd, &tracking->tracks);
			write_moviePlaneTracks(wd, &tracking->plane_tracks);
			write_movieReconstruction(wd, &tracking->reconstruction);

			object= tracking->objects.first;
			while (object) {
				writestruct(wd, DATA, "MovieTrackingObject", 1, object);

				write_movieTracks(wd, &object->tracks);
				write_moviePlaneTracks(wd, &object->plane_tracks);
				write_movieReconstruction(wd, &object->reconstruction);

				object= object->next;
			}
		}

		clip= clip->id.next;
	}

	/* flush helps the compression for undo-save */
	mywrite(wd, MYWRITE_FLUSH, 0);
}

static void write_masks(WriteData *wd, ListBase *idbase)
{
	Mask *mask;

	mask = idbase->first;
	while (mask) {
		if (mask->id.us > 0 || wd->current) {
			MaskLayer *masklay;

			writestruct(wd, ID_MSK, "Mask", 1, mask);
			write_iddata(wd, &mask->id);

			if (mask->adt)
				write_animdata(wd, mask->adt);

			for (masklay = mask->masklayers.first; masklay; masklay = masklay->next) {
				MaskSpline *spline;
				MaskLayerShape *masklay_shape;

				writestruct(wd, DATA, "MaskLayer", 1, masklay);

				for (spline = masklay->splines.first; spline; spline = spline->next) {
					int i;

					void *points_deform = spline->points_deform;
					spline->points_deform = NULL;

					writestruct(wd, DATA, "MaskSpline", 1, spline);
					writestruct(wd, DATA, "MaskSplinePoint", spline->tot_point, spline->points);

					spline->points_deform = points_deform;

					for (i = 0; i < spline->tot_point; i++) {
						MaskSplinePoint *point = &spline->points[i];

						if (point->tot_uw)
							writestruct(wd, DATA, "MaskSplinePointUW", point->tot_uw, point->uw);
					}
				}

				for (masklay_shape = masklay->splines_shapes.first; masklay_shape; masklay_shape = masklay_shape->next) {
					writestruct(wd, DATA, "MaskLayerShape", 1, masklay_shape);
					writedata(wd, DATA, masklay_shape->tot_vert * sizeof(float) * MASK_OBJECT_SHAPE_ELEM_SIZE, masklay_shape->data);
				}
			}
		}

		mask = mask->id.next;
	}

	/* flush helps the compression for undo-save */
	mywrite(wd, MYWRITE_FLUSH, 0);
}

static void write_linestyle_color_modifiers(WriteData *wd, ListBase *modifiers)
{
	LineStyleModifier *m;
	const char *struct_name;

	for (m = modifiers->first; m; m = m->next) {
		switch (m->type) {
		case LS_MODIFIER_ALONG_STROKE:
			struct_name = "LineStyleColorModifier_AlongStroke";
			break;
		case LS_MODIFIER_DISTANCE_FROM_CAMERA:
			struct_name = "LineStyleColorModifier_DistanceFromCamera";
			break;
		case LS_MODIFIER_DISTANCE_FROM_OBJECT:
			struct_name = "LineStyleColorModifier_DistanceFromObject";
			break;
		case LS_MODIFIER_MATERIAL:
			struct_name = "LineStyleColorModifier_Material";
			break;
		case LS_MODIFIER_TANGENT:
			struct_name = "LineStyleColorModifier_Tangent";
			break;
		case LS_MODIFIER_NOISE:
			struct_name = "LineStyleColorModifier_Noise";
			break;
		case LS_MODIFIER_CREASE_ANGLE:
			struct_name = "LineStyleColorModifier_CreaseAngle";
			break;
		case LS_MODIFIER_CURVATURE_3D:
			struct_name = "LineStyleColorModifier_Curvature_3D";
			break;
		default:
			struct_name = "LineStyleColorModifier"; /* this should not happen */
		}
		writestruct(wd, DATA, struct_name, 1, m);
	}
	for (m = modifiers->first; m; m = m->next) {
		switch (m->type) {
		case LS_MODIFIER_ALONG_STROKE:
			writestruct(wd, DATA, "ColorBand", 1, ((LineStyleColorModifier_AlongStroke *)m)->color_ramp);
			break;
		case LS_MODIFIER_DISTANCE_FROM_CAMERA:
			writestruct(wd, DATA, "ColorBand", 1, ((LineStyleColorModifier_DistanceFromCamera *)m)->color_ramp);
			break;
		case LS_MODIFIER_DISTANCE_FROM_OBJECT:
			writestruct(wd, DATA, "ColorBand", 1, ((LineStyleColorModifier_DistanceFromObject *)m)->color_ramp);
			break;
		case LS_MODIFIER_MATERIAL:
			writestruct(wd, DATA, "ColorBand", 1, ((LineStyleColorModifier_Material *)m)->color_ramp);
			break;
		case LS_MODIFIER_TANGENT:
			writestruct(wd, DATA, "ColorBand", 1, ((LineStyleColorModifier_Tangent *)m)->color_ramp);
			break;
		case LS_MODIFIER_NOISE:
			writestruct(wd, DATA, "ColorBand", 1, ((LineStyleColorModifier_Noise *)m)->color_ramp);
			break;
		case LS_MODIFIER_CREASE_ANGLE:
			writestruct(wd, DATA, "ColorBand", 1, ((LineStyleColorModifier_CreaseAngle *)m)->color_ramp);
			break;
		case LS_MODIFIER_CURVATURE_3D:
			writestruct(wd, DATA, "ColorBand", 1, ((LineStyleColorModifier_Curvature_3D *)m)->color_ramp);
			break;
		}
	}
}

static void write_linestyle_alpha_modifiers(WriteData *wd, ListBase *modifiers)
{
	LineStyleModifier *m;
	const char *struct_name;

	for (m = modifiers->first; m; m = m->next) {
		switch (m->type) {
		case LS_MODIFIER_ALONG_STROKE:
			struct_name = "LineStyleAlphaModifier_AlongStroke";
			break;
		case LS_MODIFIER_DISTANCE_FROM_CAMERA:
			struct_name = "LineStyleAlphaModifier_DistanceFromCamera";
			break;
		case LS_MODIFIER_DISTANCE_FROM_OBJECT:
			struct_name = "LineStyleAlphaModifier_DistanceFromObject";
			break;
		case LS_MODIFIER_MATERIAL:
			struct_name = "LineStyleAlphaModifier_Material";
			break;
		case LS_MODIFIER_TANGENT:
			struct_name = "LineStyleAlphaModifier_Tangent";
			break;
		case LS_MODIFIER_NOISE:
			struct_name = "LineStyleAlphaModifier_Noise";
			break;
		case LS_MODIFIER_CREASE_ANGLE:
			struct_name = "LineStyleAlphaModifier_CreaseAngle";
			break;
		case LS_MODIFIER_CURVATURE_3D:
			struct_name = "LineStyleAlphaModifier_Curvature_3D";
			break;
		default:
			struct_name = "LineStyleAlphaModifier"; /* this should not happen */
		}
		writestruct(wd, DATA, struct_name, 1, m);
	}
	for (m = modifiers->first; m; m = m->next) {
		switch (m->type) {
		case LS_MODIFIER_ALONG_STROKE:
			write_curvemapping(wd, ((LineStyleAlphaModifier_AlongStroke *)m)->curve);
			break;
		case LS_MODIFIER_DISTANCE_FROM_CAMERA:
			write_curvemapping(wd, ((LineStyleAlphaModifier_DistanceFromCamera *)m)->curve);
			break;
		case LS_MODIFIER_DISTANCE_FROM_OBJECT:
			write_curvemapping(wd, ((LineStyleAlphaModifier_DistanceFromObject *)m)->curve);
			break;
		case LS_MODIFIER_MATERIAL:
			write_curvemapping(wd, ((LineStyleAlphaModifier_Material *)m)->curve);
			break;
		case LS_MODIFIER_TANGENT:
			write_curvemapping(wd, ((LineStyleAlphaModifier_Tangent *)m)->curve);
			break;
		case LS_MODIFIER_NOISE:
			write_curvemapping(wd, ((LineStyleAlphaModifier_Noise *)m)->curve);
			break;
		case LS_MODIFIER_CREASE_ANGLE:
			write_curvemapping(wd, ((LineStyleAlphaModifier_CreaseAngle *)m)->curve);
			break;
		case LS_MODIFIER_CURVATURE_3D:
			write_curvemapping(wd, ((LineStyleAlphaModifier_Curvature_3D *)m)->curve);
			break;
		}
	}
}

static void write_linestyle_thickness_modifiers(WriteData *wd, ListBase *modifiers)
{
	LineStyleModifier *m;
	const char *struct_name;

	for (m = modifiers->first; m; m = m->next) {
		switch (m->type) {
		case LS_MODIFIER_ALONG_STROKE:
			struct_name = "LineStyleThicknessModifier_AlongStroke";
			break;
		case LS_MODIFIER_DISTANCE_FROM_CAMERA:
			struct_name = "LineStyleThicknessModifier_DistanceFromCamera";
			break;
		case LS_MODIFIER_DISTANCE_FROM_OBJECT:
			struct_name = "LineStyleThicknessModifier_DistanceFromObject";
			break;
		case LS_MODIFIER_MATERIAL:
			struct_name = "LineStyleThicknessModifier_Material";
			break;
		case LS_MODIFIER_CALLIGRAPHY:
			struct_name = "LineStyleThicknessModifier_Calligraphy";
			break;
		case LS_MODIFIER_TANGENT:
			struct_name = "LineStyleThicknessModifier_Tangent";
			break;
		case LS_MODIFIER_NOISE:
			struct_name = "LineStyleThicknessModifier_Noise";
			break;
		case LS_MODIFIER_CREASE_ANGLE:
			struct_name = "LineStyleThicknessModifier_CreaseAngle";
			break;
		case LS_MODIFIER_CURVATURE_3D:
			struct_name = "LineStyleThicknessModifier_Curvature_3D";
			break;
		default:
			struct_name = "LineStyleThicknessModifier"; /* this should not happen */
		}
		writestruct(wd, DATA, struct_name, 1, m);
	}
	for (m = modifiers->first; m; m = m->next) {
		switch (m->type) {
		case LS_MODIFIER_ALONG_STROKE:
			write_curvemapping(wd, ((LineStyleThicknessModifier_AlongStroke *)m)->curve);
			break;
		case LS_MODIFIER_DISTANCE_FROM_CAMERA:
			write_curvemapping(wd, ((LineStyleThicknessModifier_DistanceFromCamera *)m)->curve);
			break;
		case LS_MODIFIER_DISTANCE_FROM_OBJECT:
			write_curvemapping(wd, ((LineStyleThicknessModifier_DistanceFromObject *)m)->curve);
			break;
		case LS_MODIFIER_MATERIAL:
			write_curvemapping(wd, ((LineStyleThicknessModifier_Material *)m)->curve);
			break;
		case LS_MODIFIER_TANGENT:
			write_curvemapping(wd, ((LineStyleThicknessModifier_Tangent *)m)->curve);
			break;
		case LS_MODIFIER_CREASE_ANGLE:
			write_curvemapping(wd, ((LineStyleThicknessModifier_CreaseAngle *)m)->curve);
			break;
		case LS_MODIFIER_CURVATURE_3D:
			write_curvemapping(wd, ((LineStyleThicknessModifier_Curvature_3D *)m)->curve);
			break;
		}
	}
}

static void write_linestyle_geometry_modifiers(WriteData *wd, ListBase *modifiers)
{
	LineStyleModifier *m;
	const char *struct_name;

	for (m = modifiers->first; m; m = m->next) {
		switch (m->type) {
		case LS_MODIFIER_SAMPLING:
			struct_name = "LineStyleGeometryModifier_Sampling";
			break;
		case LS_MODIFIER_BEZIER_CURVE:
			struct_name = "LineStyleGeometryModifier_BezierCurve";
			break;
		case LS_MODIFIER_SINUS_DISPLACEMENT:
			struct_name = "LineStyleGeometryModifier_SinusDisplacement";
			break;
		case LS_MODIFIER_SPATIAL_NOISE:
			struct_name = "LineStyleGeometryModifier_SpatialNoise";
			break;
		case LS_MODIFIER_PERLIN_NOISE_1D:
			struct_name = "LineStyleGeometryModifier_PerlinNoise1D";
			break;
		case LS_MODIFIER_PERLIN_NOISE_2D:
			struct_name = "LineStyleGeometryModifier_PerlinNoise2D";
			break;
		case LS_MODIFIER_BACKBONE_STRETCHER:
			struct_name = "LineStyleGeometryModifier_BackboneStretcher";
			break;
		case LS_MODIFIER_TIP_REMOVER:
			struct_name = "LineStyleGeometryModifier_TipRemover";
			break;
		case LS_MODIFIER_POLYGONIZATION:
			struct_name = "LineStyleGeometryModifier_Polygonalization";
			break;
		case LS_MODIFIER_GUIDING_LINES:
			struct_name = "LineStyleGeometryModifier_GuidingLines";
			break;
		case LS_MODIFIER_BLUEPRINT:
			struct_name = "LineStyleGeometryModifier_Blueprint";
			break;
		case LS_MODIFIER_2D_OFFSET:
			struct_name = "LineStyleGeometryModifier_2DOffset";
			break;
		case LS_MODIFIER_2D_TRANSFORM:
			struct_name = "LineStyleGeometryModifier_2DTransform";
			break;
		case LS_MODIFIER_SIMPLIFICATION:
			struct_name = "LineStyleGeometryModifier_Simplification";
			break;
		default:
			struct_name = "LineStyleGeometryModifier"; /* this should not happen */
		}
		writestruct(wd, DATA, struct_name, 1, m);
	}
}

static void write_linestyles(WriteData *wd, ListBase *idbase)
{
	FreestyleLineStyle *linestyle;
	int a;

	for (linestyle = idbase->first; linestyle; linestyle = linestyle->id.next) {
		if (linestyle->id.us>0 || wd->current) {
			writestruct(wd, ID_LS, "FreestyleLineStyle", 1, linestyle);
			write_iddata(wd, &linestyle->id);

			if (linestyle->adt)
				write_animdata(wd, linestyle->adt);
			write_linestyle_color_modifiers(wd, &linestyle->color_modifiers);
			write_linestyle_alpha_modifiers(wd, &linestyle->alpha_modifiers);
			write_linestyle_thickness_modifiers(wd, &linestyle->thickness_modifiers);
			write_linestyle_geometry_modifiers(wd, &linestyle->geometry_modifiers);
			for (a=0; a<MAX_MTEX; a++) {
				if (linestyle->mtex[a]) writestruct(wd, DATA, "MTex", 1, linestyle->mtex[a]);
			}
			if (linestyle->nodetree) {
				writestruct(wd, DATA, "bNodeTree", 1, linestyle->nodetree);
				write_nodetree(wd, linestyle->nodetree);
			}
		}
	}
}

<<<<<<< HEAD
=======
/* Keep it last of write_foodata functions. */
>>>>>>> c7e7c1b2
static void write_libraries(WriteData *wd, Main *main)
{
	ListBase *lbarray[MAX_LIBARRAY];
	ID *id;
	int a, tot;
	bool found_one;

	for (; main; main= main->next) {
<<<<<<< HEAD
		a = tot = set_listbasepointers(main, lbarray);
=======

		a=tot= set_listbasepointers(main, lbarray);
>>>>>>> c7e7c1b2

		/* test: is lib being used */
		if (main->curlib && main->curlib->packedfile)
			found_one = true;
		else {
			found_one = false;
			while (tot--) {
				for (id= lbarray[tot]->first; id; id= id->next) {
					if (id->us > 0 && (id->tag & LIB_TAG_EXTERN)) {
						found_one = true;
						break;
					}
				}
				if (found_one) break;
			}
		}

		/* to be able to restore quit.blend and temp saves, the packed blend has to be in undo buffers... */
		/* XXX needs rethink, just like save UI in undo files now - would be nice to append things only for the]
		 * quit.blend and temp saves */
		if (found_one) {
			writestruct(wd, ID_LI, "Library", 1, main->curlib);
<<<<<<< HEAD

			BLI_assert(!(main->curlib->flag & LIBRARY_FLAG_VIRTUAL) ||
			           (!main->curlib->packedfile && main->curlib->asset_repository));
=======
			write_iddata(wd, &main->curlib->id);
>>>>>>> c7e7c1b2

			if (main->curlib->packedfile) {
				PackedFile *pf = main->curlib->packedfile;
				writestruct(wd, DATA, "PackedFile", 1, pf);
				writedata(wd, DATA, pf->size, pf->data);
				if (wd->current == NULL)
					printf("write packed .blend: %s\n", main->curlib->name);
			}

<<<<<<< HEAD
			if (main->curlib->asset_repository) {
				writestruct(wd, DATA, "AssetRepositoryRef", 1, main->curlib->asset_repository);
			}

			if (main->curlib->flag & LIBRARY_FLAG_VIRTUAL) {
				/* Those should be the only datatypes found in a virtual library! */
				write_images   (wd, &main->image);
				write_vfonts   (wd, &main->vfont);
				write_texts    (wd, &main->text);
				write_sounds   (wd, &main->sound);
			}
			else {
				while (a--) {
					for (id= lbarray[a]->first; id; id= id->next) {
						if (id->us > 0 && (id->tag & LIB_TAG_EXTERN)) {
							if (!BKE_idcode_is_linkable(GS(id->name))) {
								printf("ERROR: write file: datablock '%s' from lib '%s' is not linkable "
									   "but is flagged as directly linked", id->name, main->curlib->filepath);
								BLI_assert(0);
							}
							writestruct(wd, ID_ID, "ID", 1, id);
							if (id->uuid) {
								writestruct(wd, DATA, "AssetUUID", 1, id->uuid);
							}
						}
=======
			while (a--) {
				for (id= lbarray[a]->first; id; id= id->next) {
					if (id->us > 0 && (id->tag & LIB_TAG_EXTERN)) {
						if (!BKE_idcode_is_linkable(GS(id->name))) {
							printf("ERROR: write file: datablock '%s' from lib '%s' is not linkable "
							       "but is flagged as directly linked", id->name, main->curlib->filepath);
							BLI_assert(0);
						}
						writestruct(wd, ID_ID, "ID", 1, id);
>>>>>>> c7e7c1b2
					}
				}
			}
		}
	}
}

/* context is usually defined by WM, two cases where no WM is available:
 * - for forward compatibility, curscreen has to be saved
 * - for undofile, curscene needs to be saved */
static void write_global(WriteData *wd, int fileflags, Main *mainvar)
{
	const bool is_undo = (wd->current != NULL);
	FileGlobal fg;
	bScreen *screen;
	char subvstr[8];
	
	/* prevent mem checkers from complaining */
	memset(fg.pad, 0, sizeof(fg.pad));
	memset(fg.filename, 0, sizeof(fg.filename));
	memset(fg.build_hash, 0, sizeof(fg.build_hash));

	current_screen_compat(mainvar, &screen, is_undo);

	/* XXX still remap G */
	fg.curscreen= screen;
	fg.curscene= screen ? screen->scene : NULL;

	/* prevent to save this, is not good convention, and feature with concerns... */
	fg.fileflags= (fileflags & ~G_FILE_FLAGS_RUNTIME);

	fg.globalf= G.f;
	BLI_strncpy(fg.filename, mainvar->name, sizeof(fg.filename));
	sprintf(subvstr, "%4d", BLENDER_SUBVERSION);
	memcpy(fg.subvstr, subvstr, 4);
	
	fg.subversion= BLENDER_SUBVERSION;
	fg.minversion= BLENDER_MINVERSION;
	fg.minsubversion= BLENDER_MINSUBVERSION;
#ifdef WITH_BUILDINFO
	{
		extern unsigned long build_commit_timestamp;
		extern char build_hash[];
		/* TODO(sergey): Add branch name to file as well? */
		fg.build_commit_timestamp = build_commit_timestamp;
		BLI_strncpy(fg.build_hash, build_hash, sizeof(fg.build_hash));
	}
#else
	fg.build_commit_timestamp = 0;
	BLI_strncpy(fg.build_hash, "unknown", sizeof(fg.build_hash));
#endif
	writestruct(wd, GLOB, "FileGlobal", 1, &fg);
}

/* preview image, first 2 values are width and height
 * second are an RGBA image (unsigned char)
 * note, this uses 'TEST' since new types will segfault on file load for older blender versions.
 */
static void write_thumb(WriteData *wd, const BlendThumbnail *thumb)
{
	if (thumb) {
		writedata(wd, TEST, BLEN_THUMB_MEMSIZE_FILE(thumb->width, thumb->height), thumb);
	}
}

/* if MemFile * there's filesave to memory */
static int write_file_handle(
        Main *mainvar,
        WriteWrap *ww,
        MemFile *compare, MemFile *current,
        int write_user_block, int write_flags, const BlendThumbnail *thumb)
{
	BHead bhead;
	ListBase mainlist;
	char buf[16];
	WriteData *wd;

	blo_split_main(&mainlist, mainvar);

	wd = bgnwrite(ww, compare, current);

#ifdef USE_BMESH_SAVE_AS_COMPAT
	wd->use_mesh_compat = (write_flags & G_FILE_MESH_COMPAT) != 0;
#endif

#ifdef USE_NODE_COMPAT_CUSTOMNODES
	/* don't write compatibility data on undo */
	if (!current) {
		/* deprecated forward compat data is freed again below */
		customnodes_add_deprecated_data(mainvar);
	}
#endif

	sprintf(buf, "BLENDER%c%c%.3d",
	        (sizeof(void *) == 8)      ? '-' : '_',
	        (ENDIAN_ORDER == B_ENDIAN) ? 'V' : 'v',
	        BLENDER_VERSION);

	mywrite(wd, buf, 12);

	write_renderinfo(wd, mainvar);
	write_thumb(wd, thumb);
	write_global(wd, write_flags, mainvar);

	write_windowmanagers(wd, &mainvar->wm);
	write_screens  (wd, &mainvar->screen);
	write_movieclips (wd, &mainvar->movieclip);
	write_masks    (wd, &mainvar->mask);
	write_scenes   (wd, &mainvar->scene);
	write_curves   (wd, &mainvar->curve);
	write_mballs   (wd, &mainvar->mball);
	write_images   (wd, &mainvar->image);
	write_cameras  (wd, &mainvar->camera);
	write_lamps    (wd, &mainvar->lamp);
	write_lattices (wd, &mainvar->latt);
	write_vfonts   (wd, &mainvar->vfont);
	write_keys     (wd, &mainvar->key);
	write_worlds   (wd, &mainvar->world);
	write_texts    (wd, &mainvar->text);
	write_speakers (wd, &mainvar->speaker);
	write_sounds   (wd, &mainvar->sound);
	write_groups   (wd, &mainvar->group);
	write_armatures(wd, &mainvar->armature);
	write_actions  (wd, &mainvar->action);
	write_objects  (wd, &mainvar->object);
	write_materials(wd, &mainvar->mat);
	write_textures (wd, &mainvar->tex);
	write_meshes   (wd, &mainvar->mesh);
	write_particlesettings(wd, &mainvar->particle);
	write_nodetrees(wd, &mainvar->nodetree);
	write_brushes  (wd, &mainvar->brush);
	write_palettes (wd, &mainvar->palettes);
	write_paintcurves (wd, &mainvar->paintcurves);
	write_gpencils (wd, &mainvar->gpencil);
	write_linestyles(wd, &mainvar->linestyle);
	write_libraries(wd,  mainvar->next);

	if (write_user_block) {
		write_userdef(wd);
	}
							
	/* dna as last, because (to be implemented) test for which structs are written */
	writedata(wd, DNA1, wd->sdna->datalen, wd->sdna->data);

#ifdef USE_NODE_COMPAT_CUSTOMNODES
	/* compatibility data not created on undo */
	if (!current) {
		/* Ugly, forward compatibility code generates deprecated data during writing,
		 * this has to be freed again. Can not be done directly after writing, otherwise
		 * the data pointers could be reused and not be mapped correctly.
		 */
		customnodes_free_deprecated_data(mainvar);
	}
#endif

	/* end of file */
	memset(&bhead, 0, sizeof(BHead));
	bhead.code= ENDB;
	mywrite(wd, &bhead, sizeof(BHead));

	blo_join_main(&mainlist);

	return endwrite(wd);
}

/* do reverse file history: .blend1 -> .blend2, .blend -> .blend1 */
/* return: success(0), failure(1) */
static bool do_history(const char *name, ReportList *reports)
{
	char tempname1[FILE_MAX], tempname2[FILE_MAX];
	int hisnr= U.versions;
	
	if (U.versions==0) return 0;
	if (strlen(name)<2) {
		BKE_report(reports, RPT_ERROR, "Unable to make version backup: filename too short");
		return 1;
	}

	while (hisnr > 1) {
		BLI_snprintf(tempname1, sizeof(tempname1), "%s%d", name, hisnr-1);
		if (BLI_exists(tempname1)) {
			BLI_snprintf(tempname2, sizeof(tempname2), "%s%d", name, hisnr);

			if (BLI_rename(tempname1, tempname2)) {
				BKE_report(reports, RPT_ERROR, "Unable to make version backup");
				return true;
			}
		}
		hisnr--;
	}

	/* is needed when hisnr==1 */
	if (BLI_exists(name)) {
		BLI_snprintf(tempname1, sizeof(tempname1), "%s%d", name, hisnr);

		if (BLI_rename(name, tempname1)) {
			BKE_report(reports, RPT_ERROR, "Unable to make version backup");
			return true;
		}
	}

	return 0;
}

/**
 * \return Success.
 */
bool BLO_write_file(
        Main *mainvar, const char *filepath, int write_flags,
        ReportList *reports, const BlendThumbnail *thumb)
{
	char tempname[FILE_MAX+1];
	int err, write_user_block;
	eWriteWrapType ww_type;
	WriteWrap ww;

	/* path backup/restore */
	void     *path_list_backup = NULL;
	const int path_list_flag = (BKE_BPATH_TRAVERSE_SKIP_LIBRARY | BKE_BPATH_TRAVERSE_SKIP_MULTIFILE);

	/* open temporary file, so we preserve the original in case we crash */
	BLI_snprintf(tempname, sizeof(tempname), "%s@", filepath);

	if (write_flags & G_FILE_COMPRESS) {
		ww_type = WW_WRAP_ZLIB;
	}
	else {
		ww_type = WW_WRAP_NONE;
	}

	ww_handle_init(ww_type, &ww);

	if (ww.open(&ww, tempname) == false) {
		BKE_reportf(reports, RPT_ERROR, "Cannot open file %s for writing: %s", tempname, strerror(errno));
		return 0;
	}

	/* check if we need to backup and restore paths */
	if (UNLIKELY((write_flags & G_FILE_RELATIVE_REMAP) && (G_FILE_SAVE_COPY & write_flags))) {
		path_list_backup = BKE_bpath_list_backup(mainvar, path_list_flag);
	}

	/* remapping of relative paths to new file location */
	if (write_flags & G_FILE_RELATIVE_REMAP) {
		char dir1[FILE_MAX];
		char dir2[FILE_MAX];
		BLI_split_dir_part(filepath, dir1, sizeof(dir1));
		BLI_split_dir_part(mainvar->name, dir2, sizeof(dir2));

		/* just in case there is some subtle difference */
		BLI_cleanup_dir(mainvar->name, dir1);
		BLI_cleanup_dir(mainvar->name, dir2);

		if (G.relbase_valid && (BLI_path_cmp(dir1, dir2) == 0)) {
			write_flags &= ~G_FILE_RELATIVE_REMAP;
		}
		else {
			if (G.relbase_valid) {
				/* blend may not have been saved before. Tn this case
				 * we should not have any relative paths, but if there
				 * is somehow, an invalid or empty G.main->name it will
				 * print an error, don't try make the absolute in this case. */
				BKE_bpath_absolute_convert(mainvar, G.main->name, NULL);
			}
		}
	}

	write_user_block= write_flags & G_FILE_USERPREFS;

	if (write_flags & G_FILE_RELATIVE_REMAP)
		BKE_bpath_relative_convert(mainvar, filepath, NULL); /* note, making relative to something OTHER then G.main->name */

	/* actual file writing */
	err = write_file_handle(mainvar, &ww, NULL, NULL, write_user_block, write_flags, thumb);

	ww.close(&ww);

	if (UNLIKELY(path_list_backup)) {
		BKE_bpath_list_restore(mainvar, path_list_flag, path_list_backup);
		BKE_bpath_list_free(path_list_backup);
	}

	if (err) {
		BKE_report(reports, RPT_ERROR, strerror(errno));
		remove(tempname);

		return 0;
	}

	/* file save to temporary file was successful */
	/* now do reverse file history (move .blend1 -> .blend2, .blend -> .blend1) */
	if (write_flags & G_FILE_HISTORY) {
		const bool err_hist = do_history(filepath, reports);
		if (err_hist) {
			BKE_report(reports, RPT_ERROR, "Version backup failed (file saved with @)");
			return 0;
		}
	}

	if (BLI_rename(tempname, filepath) != 0) {
		BKE_report(reports, RPT_ERROR, "Cannot change old file (file saved with @)");
		return 0;
	}

	return 1;
}

/**
 * \return Success.
 */
bool BLO_write_file_mem(Main *mainvar, MemFile *compare, MemFile *current, int write_flags)
{
	int err;

	err = write_file_handle(mainvar, NULL, compare, current, 0, write_flags, NULL);

	return (err == 0);
}<|MERGE_RESOLUTION|>--- conflicted
+++ resolved
@@ -3574,10 +3574,7 @@
 	}
 }
 
-<<<<<<< HEAD
-=======
 /* Keep it last of write_foodata functions. */
->>>>>>> c7e7c1b2
 static void write_libraries(WriteData *wd, Main *main)
 {
 	ListBase *lbarray[MAX_LIBARRAY];
@@ -3586,12 +3583,7 @@
 	bool found_one;
 
 	for (; main; main= main->next) {
-<<<<<<< HEAD
 		a = tot = set_listbasepointers(main, lbarray);
-=======
-
-		a=tot= set_listbasepointers(main, lbarray);
->>>>>>> c7e7c1b2
 
 		/* test: is lib being used */
 		if (main->curlib && main->curlib->packedfile)
@@ -3614,13 +3606,10 @@
 		 * quit.blend and temp saves */
 		if (found_one) {
 			writestruct(wd, ID_LI, "Library", 1, main->curlib);
-<<<<<<< HEAD
+			write_iddata(wd, &main->curlib->id);
 
 			BLI_assert(!(main->curlib->flag & LIBRARY_FLAG_VIRTUAL) ||
 			           (!main->curlib->packedfile && main->curlib->asset_repository));
-=======
-			write_iddata(wd, &main->curlib->id);
->>>>>>> c7e7c1b2
 
 			if (main->curlib->packedfile) {
 				PackedFile *pf = main->curlib->packedfile;
@@ -3630,7 +3619,6 @@
 					printf("write packed .blend: %s\n", main->curlib->name);
 			}
 
-<<<<<<< HEAD
 			if (main->curlib->asset_repository) {
 				writestruct(wd, DATA, "AssetRepositoryRef", 1, main->curlib->asset_repository);
 			}
@@ -3656,17 +3644,6 @@
 								writestruct(wd, DATA, "AssetUUID", 1, id->uuid);
 							}
 						}
-=======
-			while (a--) {
-				for (id= lbarray[a]->first; id; id= id->next) {
-					if (id->us > 0 && (id->tag & LIB_TAG_EXTERN)) {
-						if (!BKE_idcode_is_linkable(GS(id->name))) {
-							printf("ERROR: write file: datablock '%s' from lib '%s' is not linkable "
-							       "but is flagged as directly linked", id->name, main->curlib->filepath);
-							BLI_assert(0);
-						}
-						writestruct(wd, ID_ID, "ID", 1, id);
->>>>>>> c7e7c1b2
 					}
 				}
 			}
