/*
 * This program is free software; you can redistribute it and/or
 * modify it under the terms of the GNU General Public License
 * as published by the Free Software Foundation; either version 2
 * of the License, or (at your option) any later version.
 *
 * This program is distributed in the hope that it will be useful,
 * but WITHOUT ANY WARRANTY; without even the implied warranty of
 * MERCHANTABILITY or FITNESS FOR A PARTICULAR PURPOSE.  See the
 * GNU General Public License for more details.
 *
 * You should have received a copy of the GNU General Public License
 * along with this program; if not, write to the Free Software Foundation,
 * Inc., 51 Franklin Street, Fifth Floor, Boston, MA 02110-1301, USA.
 *
 * The Original Code is Copyright (C) 2007 Blender Foundation but based
 * on ghostwinlay.c (C) 2001-2002 by NaN Holding BV
 * All rights reserved.
 */

/** \file
 * \ingroup wm
 *
 * Window management, wrap GHOST.
 */

#include <math.h>
#include <stdlib.h>
#include <stdio.h>
#include <string.h>

#include "DNA_listBase.h"
#include "DNA_screen_types.h"
#include "DNA_windowmanager_types.h"
#include "DNA_workspace_types.h"

#include "MEM_guardedalloc.h"

#include "GHOST_C-api.h"

#include "BLI_math.h"
#include "BLI_blenlib.h"
#include "BLI_utildefines.h"

#include "BLT_translation.h"

#include "BKE_context.h"
#include "BKE_global.h"
#include "BKE_icons.h"
#include "BKE_layer.h"
#include "BKE_main.h"
#include "BKE_screen.h"
#include "BKE_workspace.h"

#include "RNA_access.h"
#include "RNA_define.h"
#include "RNA_enum_types.h"

#include "WM_api.h"
#include "WM_types.h"
#include "wm.h"
#include "wm_draw.h"
#include "wm_files.h"
#include "wm_platform_support.h"
#include "wm_window.h"
#include "wm_window_private.h"
#include "wm_event_system.h"

#include "ED_anim_api.h"
#include "ED_render.h"
#include "ED_scene.h"
#include "ED_screen.h"
#include "ED_fileselect.h"

#include "UI_interface.h"
#include "UI_interface_icons.h"

#include "PIL_time.h"

#include "GPU_batch.h"
#include "GPU_batch_presets.h"
#include "GPU_draw.h"
#include "GPU_platform.h"
#include "GPU_framebuffer.h"
#include "GPU_init_exit.h"
#include "GPU_immediate.h"
#include "GPU_context.h"
#include "BLF_api.h"

#include "UI_resources.h"

/* for assert */
#ifndef NDEBUG
#  include "BLI_threads.h"
#endif

/* the global to talk to ghost */
static GHOST_SystemHandle g_system = NULL;

typedef enum eWinOverrideFlag {
  WIN_OVERRIDE_GEOM = (1 << 0),
  WIN_OVERRIDE_WINSTATE = (1 << 1),
} eWinOverrideFlag;

#define GHOST_WINDOW_STATE_DEFAULT GHOST_kWindowStateMaximized

/**
 * Override defaults or startup file when #eWinOverrideFlag is set.
 * These values are typically set by command line arguments.
 */
static struct WMInitStruct {
  /* window geometry */
  int size_x, size_y;
  int start_x, start_y;

  int windowstate;
  eWinOverrideFlag override_flag;

  bool window_focus;
  bool native_pixels;
} wm_init_state = {
    .windowstate = GHOST_WINDOW_STATE_DEFAULT,
    .window_focus = true,
    .native_pixels = true,
};

/* -------------------------------------------------------------------- */
/** \name Window Open & Close
 * \{ */

static void wm_window_set_drawable(wmWindowManager *wm, wmWindow *win, bool activate);
static int wm_window_timer(const bContext *C);

/* XXX this one should correctly check for apple top header...
 * done for Cocoa : returns window contents (and not frame) max size*/
void wm_get_screensize(int *r_width, int *r_height)
{
  unsigned int uiwidth;
  unsigned int uiheight;

  GHOST_GetMainDisplayDimensions(g_system, &uiwidth, &uiheight);
  *r_width = uiwidth;
  *r_height = uiheight;
}

/* size of all screens (desktop), useful since the mouse is bound by this */
void wm_get_desktopsize(int *r_width, int *r_height)
{
  unsigned int uiwidth;
  unsigned int uiheight;

  GHOST_GetAllDisplayDimensions(g_system, &uiwidth, &uiheight);
  *r_width = uiwidth;
  *r_height = uiheight;
}

/* keeps offset and size within monitor bounds */
/* XXX solve dual screen... */
static void wm_window_check_position(rcti *rect)
{
  int width, height, d;

  wm_get_screensize(&width, &height);

  if (rect->xmin < 0) {
    rect->xmax -= rect->xmin;
    rect->xmin = 0;
  }
  if (rect->ymin < 0) {
    rect->ymax -= rect->ymin;
    rect->ymin = 0;
  }
  if (rect->xmax > width) {
    d = rect->xmax - width;
    rect->xmax -= d;
    rect->xmin -= d;
  }
  if (rect->ymax > height) {
    d = rect->ymax - height;
    rect->ymax -= d;
    rect->ymin -= d;
  }

  if (rect->xmin < 0) {
    rect->xmin = 0;
  }
  if (rect->ymin < 0) {
    rect->ymin = 0;
  }
}

static void wm_ghostwindow_destroy(wmWindowManager *wm, wmWindow *win)
{
  if (win->ghostwin) {
    /* Prevents non-drawable state of main windows (bugs #22967,
     * #25071 and possibly #22477 too). Always clear it even if
     * this window was not the drawable one, because we mess with
     * drawing context to discard the GW context. */
    wm_window_clear_drawable(wm);

    if (win == wm->winactive) {
      wm->winactive = NULL;
    }

    /* We need this window's opengl context active to discard it. */
    GHOST_ActivateWindowDrawingContext(win->ghostwin);
    GPU_context_active_set(win->gpuctx);

    /* Delete local gpu context.  */
    GPU_context_discard(win->gpuctx);

    GHOST_DisposeWindow(g_system, win->ghostwin);
    win->ghostwin = NULL;
    win->gpuctx = NULL;
  }
}

/* including window itself, C can be NULL.
 * ED_screen_exit should have been called */
void wm_window_free(bContext *C, wmWindowManager *wm, wmWindow *win)
{
  wmTimer *wt, *wtnext;

  /* update context */
  if (C) {
    WM_event_remove_handlers(C, &win->handlers);
    WM_event_remove_handlers(C, &win->modalhandlers);

    if (CTX_wm_window(C) == win) {
      CTX_wm_window_set(C, NULL);
    }
  }

  BKE_screen_area_map_free(&win->global_areas);

  /* end running jobs, a job end also removes its timer */
  for (wt = wm->timers.first; wt; wt = wtnext) {
    wtnext = wt->next;
    if (wt->win == win && wt->event_type == TIMERJOBS) {
      wm_jobs_timer_ended(wm, wt);
    }
  }

  /* timer removing, need to call this api function */
  for (wt = wm->timers.first; wt; wt = wtnext) {
    wtnext = wt->next;
    if (wt->win == win) {
      WM_event_remove_timer(wm, win, wt);
    }
  }

  if (win->eventstate) {
    MEM_freeN(win->eventstate);
  }

  if (win->cursor_keymap_status) {
    MEM_freeN(win->cursor_keymap_status);
  }

  wm_event_free_all(win);

  wm_ghostwindow_destroy(wm, win);

  BKE_workspace_instance_hook_free(G_MAIN, win->workspace_hook);
  MEM_freeN(win->stereo3d_format);

  MEM_freeN(win);
}

static int find_free_winid(wmWindowManager *wm)
{
  wmWindow *win;
  int id = 1;

  for (win = wm->windows.first; win; win = win->next) {
    if (id <= win->winid) {
      id = win->winid + 1;
    }
  }
  return id;
}

/* don't change context itself */
wmWindow *wm_window_new(bContext *C, wmWindow *parent)
{
  Main *bmain = CTX_data_main(C);
  wmWindowManager *wm = CTX_wm_manager(C);
  wmWindow *win = MEM_callocN(sizeof(wmWindow), "window");

  BLI_addtail(&wm->windows, win);
  win->winid = find_free_winid(wm);

  win->parent = (parent && parent->parent) ? parent->parent : parent;
  win->stereo3d_format = MEM_callocN(sizeof(Stereo3dFormat), "Stereo 3D Format (window)");
  win->workspace_hook = BKE_workspace_instance_hook_create(bmain);

  return win;
}

/* part of wm_window.c api */
wmWindow *wm_window_copy(bContext *C,
                         wmWindow *win_src,
                         const bool duplicate_layout,
                         const bool child)
{
  Main *bmain = CTX_data_main(C);
  wmWindow *win_parent = (child) ? win_src : win_src->parent;
  wmWindow *win_dst = wm_window_new(C, win_parent);
  WorkSpace *workspace = WM_window_get_active_workspace(win_src);
  WorkSpaceLayout *layout_old = WM_window_get_active_layout(win_src);
  WorkSpaceLayout *layout_new;

  win_dst->posx = win_src->posx + 10;
  win_dst->posy = win_src->posy;
  win_dst->sizex = win_src->sizex;
  win_dst->sizey = win_src->sizey;

  win_dst->scene = win_src->scene;
  STRNCPY(win_dst->view_layer_name, win_src->view_layer_name);
  BKE_workspace_active_set(win_dst->workspace_hook, workspace);
  layout_new = duplicate_layout ?
                   ED_workspace_layout_duplicate(bmain, workspace, layout_old, win_dst) :
                   layout_old;
  BKE_workspace_hook_layout_for_workspace_set(win_dst->workspace_hook, workspace, layout_new);

  *win_dst->stereo3d_format = *win_src->stereo3d_format;

  return win_dst;
}

/**
 * A higher level version of copy that tests the new window can be added.
 * (called from the operator directly)
 */
wmWindow *wm_window_copy_test(bContext *C,
                              wmWindow *win_src,
                              const bool duplicate_layout,
                              const bool child)
{
  wmWindowManager *wm = CTX_wm_manager(C);
  wmWindow *win_dst;

  win_dst = wm_window_copy(C, win_src, duplicate_layout, child);

  WM_check(C);

  if (win_dst->ghostwin) {
    WM_event_add_notifier(C, NC_WINDOW | NA_ADDED, NULL);
    return win_dst;
  }
  else {
    wm_window_close(C, wm, win_dst);
    return NULL;
  }
}

/** \} */

/* -------------------------------------------------------------------- */
/** \name Quit Confirmation Dialog
 * \{ */

static void wm_save_file_on_quit_dialog_callback(bContext *C, void *UNUSED(user_data))
{
  wm_exit_schedule_delayed(C);
}

/**
 * Call the confirm dialog on quitting. It's displayed in the context window so
 * caller should set it as desired.
 */
static void wm_confirm_quit(bContext *C)
{
  wmGenericCallback *action = MEM_callocN(sizeof(*action), __func__);
  action->exec = wm_save_file_on_quit_dialog_callback;
  wm_close_file_dialog(C, action);
}

/**
 * Call the quit confirmation prompt or exit directly if needed. The use can
 * still cancel via the confirmation popup. Also, this may not quit Blender
 * immediately, but rather schedule the closing.
 *
 * \param win: The window to show the confirmation popup/window in.
 */
void wm_quit_with_optional_confirmation_prompt(bContext *C, wmWindow *win)
{
  wmWindow *win_ctx = CTX_wm_window(C);

  /* The popup will be displayed in the context window which may not be set
   * here (this function gets called outside of normal event handling loop). */
  CTX_wm_window_set(C, win);

  if (U.uiflag & USER_SAVE_PROMPT) {
    if (wm_file_or_image_is_modified(C) && !G.background) {
      wm_confirm_quit(C);
    }
    else {
      wm_exit_schedule_delayed(C);
    }
  }
  else {
    wm_exit_schedule_delayed(C);
  }

  CTX_wm_window_set(C, win_ctx);
}

/** \} */

/* this is event from ghost, or exit-blender op */
void wm_window_close(bContext *C, wmWindowManager *wm, wmWindow *win)
{
  wmWindow *win_other;
  const bool is_dialog = GHOST_IsDialogWindow(win->ghostwin);

  /* First check if there is another main window remaining. */
  for (win_other = wm->windows.first; win_other; win_other = win_other->next) {
    if (win_other != win && win_other->parent == NULL && !WM_window_is_temp_screen(win_other)) {
      break;
    }
  }

  if (win->parent == NULL && win_other == NULL) {
    wm_quit_with_optional_confirmation_prompt(C, win);
    return;
  }

  /* Close child windows and bring windows back to front that dialogs have pushed behind the main
   * window. */
  for (wmWindow *iter_win = wm->windows.first; iter_win; iter_win = iter_win->next) {
    if (iter_win->parent == win) {
      wm_window_close(C, wm, iter_win);
    }
    else if (is_dialog && iter_win != win && iter_win->parent &&
             (GHOST_GetWindowState(iter_win->ghostwin) != GHOST_kWindowStateMinimized)) {
      wm_window_raise(iter_win);
    }
  }

  bScreen *screen = WM_window_get_active_screen(win);
  WorkSpace *workspace = WM_window_get_active_workspace(win);
  WorkSpaceLayout *layout = BKE_workspace_active_layout_get(win->workspace_hook);

  BLI_remlink(&wm->windows, win);

  CTX_wm_window_set(C, win); /* needed by handlers */
  WM_event_remove_handlers(C, &win->handlers);
  WM_event_remove_handlers(C, &win->modalhandlers);

  /* for regular use this will _never_ be NULL,
   * however we may be freeing an improperly initialized window. */
  if (screen) {
    ED_screen_exit(C, win, screen);
  }

  wm_window_free(C, wm, win);

  /* if temp screen, delete it after window free (it stops jobs that can access it) */
  if (screen && screen->temp) {
    Main *bmain = CTX_data_main(C);

    BLI_assert(BKE_workspace_layout_screen_get(layout) == screen);
    BKE_workspace_layout_remove(bmain, workspace, layout);
  }
}

void wm_window_title(wmWindowManager *wm, wmWindow *win)
{
  if (WM_window_is_temp_screen(win)) {
    /* nothing to do for 'temp' windows,
     * because WM_window_open_temp always sets window title  */
  }
  else if (win->ghostwin) {
    /* this is set to 1 if you don't have startup.blend open */
    if (G.save_over && BKE_main_blendfile_path_from_global()[0]) {
      char str[sizeof(((Main *)NULL)->name) + 24];
      BLI_snprintf(str,
                   sizeof(str),
                   "Blender%s [%s%s]",
                   wm->file_saved ? "" : "*",
                   BKE_main_blendfile_path_from_global(),
                   G_MAIN->recovered ? " (Recovered)" : "");
      GHOST_SetTitle(win->ghostwin, str);
    }
    else {
      GHOST_SetTitle(win->ghostwin, "Blender");
    }

    /* Informs GHOST of unsaved changes, to set window modified visual indicator (macOS)
     * and to give hint of unsaved changes for a user warning mechanism in case of OS application
     * terminate request (e.g. OS Shortcut Alt+F4, Command+Q, (...), or session end). */
    GHOST_SetWindowModifiedState(win->ghostwin, (GHOST_TUns8)!wm->file_saved);
  }
}

void WM_window_set_dpi(wmWindow *win)
{
  float auto_dpi = GHOST_GetDPIHint(win->ghostwin);

  /* Clamp auto DPI to 96, since our font/interface drawing does not work well
   * with lower sizes. The main case we are interested in supporting is higher
   * DPI. If a smaller UI is desired it is still possible to adjust UI scale. */
  auto_dpi = max_ff(auto_dpi, 96.0f);

  /* Lazily init UI scale size, preserving backwards compatibility by
   * computing UI scale from ratio of previous DPI and auto DPI */
  if (U.ui_scale == 0) {
    int virtual_pixel = (U.virtual_pixel == VIRTUAL_PIXEL_NATIVE) ? 1 : 2;

    if (U.dpi == 0) {
      U.ui_scale = virtual_pixel;
    }
    else {
      U.ui_scale = (virtual_pixel * U.dpi * 96.0f) / (auto_dpi * 72.0f);
    }

    CLAMP(U.ui_scale, 0.25f, 4.0f);
  }

  /* Blender's UI drawing assumes DPI 72 as a good default following macOS
   * while Windows and Linux use DPI 96. GHOST assumes a default 96 so we
   * remap the DPI to Blender's convention. */
  auto_dpi *= GHOST_GetNativePixelSize(win->ghostwin);
  int dpi = auto_dpi * U.ui_scale * (72.0 / 96.0f);

  /* Automatically set larger pixel size for high DPI. */
  int pixelsize = max_ii(1, (int)(dpi / 64));
  /* User adjustment for pixel size. */
  pixelsize = max_ii(1, pixelsize + U.ui_line_width);

  /* Set user preferences globals for drawing, and for forward compatibility. */
  U.pixelsize = pixelsize;
  U.dpi = dpi / pixelsize;
  U.virtual_pixel = (pixelsize == 1) ? VIRTUAL_PIXEL_NATIVE : VIRTUAL_PIXEL_DOUBLE;
  U.dpi_fac = ((U.pixelsize * (float)U.dpi) / 72.0f);
  U.inv_dpi_fac = 1.0f / U.dpi_fac;

  /* Set user preferences globals for drawing, and for forward compatibility. */
  U.widget_unit = (U.pixelsize * U.dpi * 20 + 36) / 72;
  /* If line thickness differs from scaling factor then adjustments need to be made */
  U.widget_unit += 2 * ((int)U.pixelsize - (int)U.dpi_fac);

  /* update font drawing */
  BLF_default_dpi(U.pixelsize * U.dpi);
}

static void wm_window_ensure_eventstate(wmWindow *win)
{
  if (win->eventstate) {
    return;
  }

  win->eventstate = MEM_callocN(sizeof(wmEvent), "window event state");
  wm_get_cursor_position(win, &win->eventstate->x, &win->eventstate->y);
}

/* belongs to below */
static void wm_window_ghostwindow_add(wmWindowManager *wm,
                                      const char *title,
                                      wmWindow *win,
                                      bool is_dialog)
{
  GHOST_WindowHandle ghostwin;
  GHOST_GLSettings glSettings = {0};
  int scr_w, scr_h, posy;

  /* a new window is created when pageflip mode is required for a window */
  if (win->stereo3d_format->display_mode == S3D_DISPLAY_PAGEFLIP) {
    glSettings.flags |= GHOST_glStereoVisual;
  }

  if (G.debug & G_DEBUG_GPU) {
    glSettings.flags |= GHOST_glDebugContext;
  }

  wm_get_screensize(&scr_w, &scr_h);
  posy = (scr_h - win->posy - win->sizey);

  /* Clear drawable so we can set the new window. */
  wmWindow *prev_windrawable = wm->windrawable;
  wm_window_clear_drawable(wm);

  if (is_dialog && win->parent) {
    ghostwin = GHOST_CreateDialogWindow(g_system,
                                        win->parent->ghostwin,
                                        title,
                                        win->posx,
                                        posy,
                                        win->sizex,
                                        win->sizey,
                                        (GHOST_TWindowState)win->windowstate,
                                        GHOST_kDrawingContextTypeOpenGL,
                                        glSettings);
  }
  else {
    ghostwin = GHOST_CreateWindow(g_system,
                                  title,
                                  win->posx,
                                  posy,
                                  win->sizex,
                                  win->sizey,
                                  (GHOST_TWindowState)win->windowstate,
                                  GHOST_kDrawingContextTypeOpenGL,
                                  glSettings);
  }

  if (ghostwin) {
    GHOST_RectangleHandle bounds;

    GLuint default_fb = GHOST_GetDefaultOpenGLFramebuffer(ghostwin);
    win->gpuctx = GPU_context_create(default_fb);

    /* needed so we can detect the graphics card below */
    GPU_init();

    /* Set window as drawable upon creation. Note this has already been
     * it has already been activated by GHOST_CreateWindow. */
    wm_window_set_drawable(wm, win, false);

    win->ghostwin = ghostwin;
    GHOST_SetWindowUserData(ghostwin, win); /* pointer back */

    wm_window_ensure_eventstate(win);

    /* store actual window size in blender window */
    bounds = GHOST_GetClientBounds(win->ghostwin);

    /* win32: gives undefined window size when minimized */
    if (GHOST_GetWindowState(win->ghostwin) != GHOST_kWindowStateMinimized) {
      win->sizex = GHOST_GetWidthRectangle(bounds);
      win->sizey = GHOST_GetHeightRectangle(bounds);
    }
    GHOST_DisposeRectangle(bounds);

#ifndef __APPLE__
    /* set the state here, so minimized state comes up correct on windows */
    if (wm_init_state.window_focus) {
      GHOST_SetWindowState(ghostwin, (GHOST_TWindowState)win->windowstate);
    }
#endif
    /* until screens get drawn, make it nice gray */
    glClearColor(0.55, 0.55, 0.55, 0.0);
    /* Crash on OSS ATI: bugs.launchpad.net/ubuntu/+source/mesa/+bug/656100 */
    if (!GPU_type_matches(GPU_DEVICE_ATI, GPU_OS_UNIX, GPU_DRIVER_OPENSOURCE)) {
      glClear(GL_COLOR_BUFFER_BIT);
    }

    /* needed here, because it's used before it reads userdef */
    WM_window_set_dpi(win);

    wm_window_swap_buffers(win);

    // GHOST_SetWindowState(ghostwin, GHOST_kWindowStateModified);

    /* standard state vars for window */
    GPU_state_init();
  }
  else {
    wm_window_set_drawable(wm, prev_windrawable, false);
  }
}

static void wm_window_ghostwindow_ensure(wmWindowManager *wm, wmWindow *win, bool is_dialog)
{
  wmKeyMap *keymap;

  if (win->ghostwin == NULL) {
    if ((win->sizex == 0) || (wm_init_state.override_flag & WIN_OVERRIDE_GEOM)) {
      win->posx = wm_init_state.start_x;
      win->posy = wm_init_state.start_y;
      win->sizex = wm_init_state.size_x;
      win->sizey = wm_init_state.size_y;

      if (wm_init_state.override_flag & WIN_OVERRIDE_GEOM) {
        win->windowstate = GHOST_kWindowStateNormal;
        wm_init_state.override_flag &= ~WIN_OVERRIDE_GEOM;
      }
      else {
        win->windowstate = GHOST_WINDOW_STATE_DEFAULT;
      }
    }

    if (wm_init_state.override_flag & WIN_OVERRIDE_WINSTATE) {
      win->windowstate = wm_init_state.windowstate;
      wm_init_state.override_flag &= ~WIN_OVERRIDE_WINSTATE;
    }

    /* without this, cursor restore may fail, T45456 */
    if (win->cursor == 0) {
      win->cursor = WM_CURSOR_DEFAULT;
    }

    wm_window_ghostwindow_add(wm, "Blender", win, is_dialog);
  }

  if (win->ghostwin != NULL) {
    /* If we have no ghostwin this is a buggy window that should be removed.
     * However we still need to initialize it correctly so the screen doesn't hang. */

    /* happens after fileread */
    wm_window_ensure_eventstate(win);
  }

  /* add keymap handlers (1 handler for all keys in map!) */
  keymap = WM_keymap_ensure(wm->defaultconf, "Window", 0, 0);
  WM_event_add_keymap_handler(&win->handlers, keymap);

  keymap = WM_keymap_ensure(wm->defaultconf, "Screen", 0, 0);
  WM_event_add_keymap_handler(&win->handlers, keymap);

  keymap = WM_keymap_ensure(wm->defaultconf, "Screen Editing", 0, 0);
  WM_event_add_keymap_handler(&win->modalhandlers, keymap);

  /* add drop boxes */
  {
    ListBase *lb = WM_dropboxmap_find("Window", 0, 0);
    WM_event_add_dropbox_handler(&win->handlers, lb);
  }
  wm_window_title(wm, win);

  /* add topbar */
  ED_screen_global_areas_refresh(win);
}

/**
 * Initialize #wmWindow without ghostwin, open these and clear.
 *
 * window size is read from window, if 0 it uses prefsize
 * called in #WM_check, also inits stuff after file read.
 *
 * \warning
 * After running, 'win->ghostwin' can be NULL in rare cases
 * (where OpenGL driver fails to create a context for eg).
 * We could remove them with #wm_window_ghostwindows_remove_invalid
 * but better not since caller may continue to use.
 * Instead, caller needs to handle the error case and cleanup.
 */
void wm_window_ghostwindows_ensure(wmWindowManager *wm)
{
  BLI_assert(G.background == false);

  /* No command-line prefsize? then we set this.
   * Note that these values will be used only
   * when there is no startup.blend yet.
   */
  if (wm_init_state.size_x == 0) {
    wm_get_screensize(&wm_init_state.size_x, &wm_init_state.size_y);

    /* note!, this isnt quite correct, active screen maybe offset 1000s if PX,
     * we'd need a wm_get_screensize like function that gives offset,
     * in practice the window manager will likely move to the correct monitor */
    wm_init_state.start_x = 0;
    wm_init_state.start_y = 0;

#ifdef WITH_X11 /* X11 */
    /* X11, don't start maximized because we can't figure out the dimensions
     * of a single display yet if there are multiple, due to lack of Xinerama
     * handling in GHOST. */
    wm_init_state.size_x = min_ii(wm_init_state.size_x, WM_WIN_INIT_SIZE_X);
    wm_init_state.size_y = min_ii(wm_init_state.size_y, WM_WIN_INIT_SIZE_Y);
    /* pad */
    wm_init_state.start_x = WM_WIN_INIT_PAD;
    wm_init_state.start_y = WM_WIN_INIT_PAD;
    wm_init_state.size_x -= WM_WIN_INIT_PAD * 2;
    wm_init_state.size_y -= WM_WIN_INIT_PAD * 2;
#endif
  }

  for (wmWindow *win = wm->windows.first; win; win = win->next) {
    wm_window_ghostwindow_ensure(wm, win, false);
  }
}

/**
 * Call after #wm_window_ghostwindows_ensure or #WM_check
 * (after loading a new file) in the unlikely event a window couldn't be created.
 */
void wm_window_ghostwindows_remove_invalid(bContext *C, wmWindowManager *wm)
{
  wmWindow *win, *win_next;

  BLI_assert(G.background == false);

  for (win = wm->windows.first; win; win = win_next) {
    win_next = win->next;
    if (win->ghostwin == NULL) {
      wm_window_close(C, wm, win);
    }
  }
}

/**
 * new window, no screen yet, but we open ghostwindow for it,
 * also gets the window level handlers
 * \note area-rip calls this.
 * \return the window or NULL.
 */
wmWindow *WM_window_open(bContext *C, const rcti *rect)
{
  wmWindow *win_prev = CTX_wm_window(C);
  wmWindow *win = wm_window_new(C, win_prev);

  win->posx = rect->xmin;
  win->posy = rect->ymin;
  win->sizex = BLI_rcti_size_x(rect);
  win->sizey = BLI_rcti_size_y(rect);

  WM_check(C);

  if (win->ghostwin) {
    return win;
  }
  else {
    wm_window_close(C, CTX_wm_manager(C), win);
    CTX_wm_window_set(C, win_prev);
    return NULL;
  }
}

/**
 * Uses `screen->temp` tag to define what to do, currently it limits
 * to only one "temp" window for render out, preferences, filewindow, etc...
 *
 * \param space_type: SPACE_VIEW3D, SPACE_INFO, ... (eSpace_Type)
 * \return the window or NULL in case of failure.
 */
wmWindow *WM_window_open_temp(bContext *C,
                              const char *title,
                              int x,
                              int y,
                              int sizex,
                              int sizey,
                              int space_type,
                              bool dialog)
{
  Main *bmain = CTX_data_main(C);
  wmWindowManager *wm = CTX_wm_manager(C);
  wmWindow *win_prev = CTX_wm_window(C);
  wmWindow *win;
  bScreen *screen;
  ScrArea *sa;
  Scene *scene = CTX_data_scene(C);
  ViewLayer *view_layer = CTX_data_view_layer(C);

  /* convert to native OS window coordinates */
  const float native_pixel_size = GHOST_GetNativePixelSize(win_prev->ghostwin);
  x /= native_pixel_size;
  y /= native_pixel_size;
  sizex /= native_pixel_size;
  sizey /= native_pixel_size;

  /* calculate position */
  rcti rect;
  rect.xmin = x + win_prev->posx - sizex / 2;
  rect.ymin = y + win_prev->posy - sizey / 2;
  rect.xmax = rect.xmin + sizex;
  rect.ymax = rect.ymin + sizey;

  /* changes rect to fit within desktop */
  wm_window_check_position(&rect);

  /* Reuse temporary or dialog window if one is open (but don't use a dialog for a regular
   * temporary window, or vice versa). */
  for (win = wm->windows.first; win; win = win->next) {
    if (WM_window_is_temp_screen(win) && (dialog == GHOST_IsDialogWindow(win->ghostwin))) {
      break;
    }
  }

  /* add new window? */
  if (win == NULL) {
    win = wm_window_new(C, win_prev);

    win->posx = rect.xmin;
    win->posy = rect.ymin;
  }

  screen = WM_window_get_active_screen(win);

  win->sizex = BLI_rcti_size_x(&rect);
  win->sizey = BLI_rcti_size_y(&rect);

  if (WM_window_get_active_workspace(win) == NULL) {
    WorkSpace *workspace = WM_window_get_active_workspace(win_prev);
    BKE_workspace_active_set(win->workspace_hook, workspace);
  }

  if (screen == NULL) {
    /* add new screen layout */
    WorkSpace *workspace = WM_window_get_active_workspace(win);
    WorkSpaceLayout *layout = ED_workspace_layout_add(bmain, workspace, win, "temp");

    screen = BKE_workspace_layout_screen_get(layout);
    WM_window_set_active_layout(win, workspace, layout);
  }

  /* Set scene and view layer to match original window. */
  STRNCPY(win->view_layer_name, view_layer->name);
  if (WM_window_get_active_scene(win) != scene) {
    ED_screen_scene_change(C, win, scene);
  }

  screen->temp = 1;

  /* make window active, and validate/resize */
  CTX_wm_window_set(C, win);
  if (!win->ghostwin) {
    wm_window_ghostwindow_ensure(wm, win, dialog);
  }
  WM_check(C);

  /* It's possible `win->ghostwin == NULL`.
   * instead of attempting to cleanup here (in a half finished state),
   * finish setting up the screen, then free it at the end of the function,
   * to avoid having to take into account a partially-created window.
   */

  /* ensure it shows the right spacetype editor */
  sa = screen->areabase.first;
  CTX_wm_area_set(C, sa);

  ED_area_newspace(C, sa, space_type, false);

  ED_screen_change(C, screen);
  ED_screen_refresh(wm, win); /* test scale */

  if (win->ghostwin) {
    wm_window_set_size(win, win->sizex, win->sizey);
    wm_window_raise(win);

    GHOST_SetTitle(win->ghostwin, title);
    return win;
  }
  else {
    /* very unlikely! but opening a new window can fail */
    wm_window_close(C, wm, win);
    CTX_wm_window_set(C, win_prev);

    return NULL;
  }
}

/* ****************** Operators ****************** */

int wm_window_close_exec(bContext *C, wmOperator *UNUSED(op))
{
  wmWindowManager *wm = CTX_wm_manager(C);
  wmWindow *win = CTX_wm_window(C);
  wm_window_close(C, wm, win);
  return OPERATOR_FINISHED;
}

int wm_window_new_exec(bContext *C, wmOperator *UNUSED(op))
{
  wmWindow *win_src = CTX_wm_window(C);
  bool ok;

  ok = (wm_window_copy_test(C, win_src, true, true) != NULL);

  return ok ? OPERATOR_FINISHED : OPERATOR_CANCELLED;
}

int wm_window_new_main_exec(bContext *C, wmOperator *UNUSED(op))
{
  wmWindow *win_src = CTX_wm_window(C);
  bool ok;

  ok = (wm_window_copy_test(C, win_src, true, false) != NULL);

  return ok ? OPERATOR_FINISHED : OPERATOR_CANCELLED;
}

/* fullscreen operator callback */
int wm_window_fullscreen_toggle_exec(bContext *C, wmOperator *UNUSED(op))
{
  wmWindow *window = CTX_wm_window(C);
  GHOST_TWindowState state;

  if (G.background) {
    return OPERATOR_CANCELLED;
  }

  state = GHOST_GetWindowState(window->ghostwin);
  if (state != GHOST_kWindowStateFullScreen) {
    GHOST_SetWindowState(window->ghostwin, GHOST_kWindowStateFullScreen);
  }
  else {
    GHOST_SetWindowState(window->ghostwin, GHOST_kWindowStateNormal);
  }

  return OPERATOR_FINISHED;
}

/* ************ events *************** */

void wm_cursor_position_from_ghost(wmWindow *win, int *x, int *y)
{
  float fac = GHOST_GetNativePixelSize(win->ghostwin);

  GHOST_ScreenToClient(win->ghostwin, *x, *y, x, y);
  *x *= fac;

  *y = (win->sizey - 1) - *y;
  *y *= fac;
}

void wm_cursor_position_to_ghost(wmWindow *win, int *x, int *y)
{
  float fac = GHOST_GetNativePixelSize(win->ghostwin);

  *x /= fac;
  *y /= fac;
  *y = win->sizey - *y - 1;

  GHOST_ClientToScreen(win->ghostwin, *x, *y, x, y);
}

void wm_get_cursor_position(wmWindow *win, int *x, int *y)
{
  if (UNLIKELY(G.f & G_FLAG_EVENT_SIMULATE)) {
    *x = win->eventstate->x;
    *y = win->eventstate->y;
    return;
  }
  GHOST_GetCursorPosition(g_system, x, y);
  wm_cursor_position_from_ghost(win, x, y);
}

typedef enum {
  SHIFT = 's',
  CONTROL = 'c',
  ALT = 'a',
  OS = 'C',
} modifierKeyType;

/* check if specified modifier key type is pressed */
static int query_qual(modifierKeyType qual)
{
  GHOST_TModifierKeyMask left, right;
  int val = 0;

  switch (qual) {
    case SHIFT:
      left = GHOST_kModifierKeyLeftShift;
      right = GHOST_kModifierKeyRightShift;
      break;
    case CONTROL:
      left = GHOST_kModifierKeyLeftControl;
      right = GHOST_kModifierKeyRightControl;
      break;
    case OS:
      left = right = GHOST_kModifierKeyOS;
      break;
    case ALT:
    default:
      left = GHOST_kModifierKeyLeftAlt;
      right = GHOST_kModifierKeyRightAlt;
      break;
  }

  GHOST_GetModifierKeyState(g_system, left, &val);
  if (!val) {
    GHOST_GetModifierKeyState(g_system, right, &val);
  }

  return val;
}

static void wm_window_set_drawable(wmWindowManager *wm, wmWindow *win, bool activate)
{
  BLI_assert(ELEM(wm->windrawable, NULL, win));

  wm->windrawable = win;
  if (activate) {
    GHOST_ActivateWindowDrawingContext(win->ghostwin);
  }
  GPU_context_active_set(win->gpuctx);
  immActivate();
}

void wm_window_clear_drawable(wmWindowManager *wm)
{
  if (wm->windrawable) {
    BLF_batch_reset();
    gpu_batch_presets_reset();
    immDeactivate();
    wm->windrawable = NULL;
  }
}

void wm_window_make_drawable(wmWindowManager *wm, wmWindow *win)
{
  BLI_assert(GPU_framebuffer_active_get() == NULL);

  if (win != wm->windrawable && win->ghostwin) {
    //      win->lmbut = 0; /* keeps hanging when mousepressed while other window opened */
    wm_window_clear_drawable(wm);

    if (G.debug & G_DEBUG_EVENTS) {
      printf("%s: set drawable %d\n", __func__, win->winid);
    }

    wm_window_set_drawable(wm, win, true);

    /* this can change per window */
    WM_window_set_dpi(win);
  }
}

/* Reset active the current window opengl drawing context. */
void wm_window_reset_drawable(void)
{
  BLI_assert(BLI_thread_is_main());
  BLI_assert(GPU_framebuffer_active_get() == NULL);
  wmWindowManager *wm = G_MAIN->wm.first;

  if (wm == NULL) {
    return;
  }
  wmWindow *win = wm->windrawable;

  if (win && win->ghostwin) {
    wm_window_clear_drawable(wm);
    wm_window_set_drawable(wm, win, true);
  }
}

/**
 * Called by ghost, here we handle events for windows themselves or send to event system.
 *
 * Mouse coordinate conversion happens here.
 */
static int ghost_event_proc(GHOST_EventHandle evt, GHOST_TUserDataPtr C_void_ptr)
{
  bContext *C = C_void_ptr;
  wmWindowManager *wm = CTX_wm_manager(C);
  GHOST_TEventType type = GHOST_GetEventType(evt);
#if 0
  /* We may want to use time from ghost, currently `PIL_check_seconds_timer` is used instead. */
  uint64_t time = GHOST_GetEventTime(evt);
#endif

  if (type == GHOST_kEventQuitRequest) {
    /* Find an active window to display quit dialog in. */
    GHOST_WindowHandle ghostwin = GHOST_GetEventWindow(evt);
    wmWindow *win;

    if (ghostwin && GHOST_ValidWindow(g_system, ghostwin)) {
      win = GHOST_GetWindowUserData(ghostwin);
    }
    else {
      win = wm->winactive;
    }

    /* Display quit dialog or quit immediately. */
    if (win) {
      wm_quit_with_optional_confirmation_prompt(C, win);
    }
    else {
      wm_exit_schedule_delayed(C);
    }
  }
  else {
    GHOST_WindowHandle ghostwin = GHOST_GetEventWindow(evt);
    GHOST_TEventDataPtr data = GHOST_GetEventData(evt);
    wmWindow *win;

    /* Ghost now can call this function for life resizes,
     * but it should return if WM didn't initialize yet.
     * Can happen on file read (especially full size window). */
    if ((wm->initialized & WM_WINDOW_IS_INITIALIZED) == 0) {
      return 1;
    }
    if (!ghostwin) {
      /* XXX - should be checked, why are we getting an event here, and */
      /* what is it? */
      puts("<!> event has no window");
      return 1;
    }
    else if (!GHOST_ValidWindow(g_system, ghostwin)) {
      /* XXX - should be checked, why are we getting an event here, and */
      /* what is it? */
      puts("<!> event has invalid window");
      return 1;
    }
    else {
      win = GHOST_GetWindowUserData(ghostwin);
    }

    switch (type) {
      case GHOST_kEventWindowDeactivate:
        wm_event_add_ghostevent(wm, win, type, data);
        win->active = 0; /* XXX */

        /* clear modifiers for inactive windows */
        win->eventstate->alt = 0;
        win->eventstate->ctrl = 0;
        win->eventstate->shift = 0;
        win->eventstate->oskey = 0;
        win->eventstate->keymodifier = 0;

        break;
      case GHOST_kEventWindowActivate: {
        GHOST_TEventKeyData kdata;
        wmEvent event;
        int wx, wy;
        const int keymodifier = ((query_qual(SHIFT) ? KM_SHIFT : 0) |
                                 (query_qual(CONTROL) ? KM_CTRL : 0) |
                                 (query_qual(ALT) ? KM_ALT : 0) | (query_qual(OS) ? KM_OSKEY : 0));

        /* Win23/GHOST modifier bug, see T40317 */
#ifndef WIN32
//#  define USE_WIN_ACTIVATE
#endif

        /* No context change! C->wm->windrawable is drawable, or for area queues. */
        wm->winactive = win;

        win->active = 1;
        //              window_handle(win, INPUTCHANGE, win->active);

        /* bad ghost support for modifier keys... so on activate we set the modifiers again */

        /* TODO: This is not correct since a modifier may be held when a window is activated...
         * better solve this at ghost level. attempted fix r54450 but it caused bug [#34255]
         *
         * For now don't send GHOST_kEventKeyDown events, just set the 'eventstate'.
         */
        kdata.ascii = '\0';
        kdata.utf8_buf[0] = '\0';

        if (win->eventstate->shift) {
          if ((keymodifier & KM_SHIFT) == 0) {
            kdata.key = GHOST_kKeyLeftShift;
            wm_event_add_ghostevent(wm, win, GHOST_kEventKeyUp, &kdata);
          }
        }
#ifdef USE_WIN_ACTIVATE
        else {
          if (keymodifier & KM_SHIFT) {
            win->eventstate->shift = KM_MOD_FIRST;
          }
        }
#endif
        if (win->eventstate->ctrl) {
          if ((keymodifier & KM_CTRL) == 0) {
            kdata.key = GHOST_kKeyLeftControl;
            wm_event_add_ghostevent(wm, win, GHOST_kEventKeyUp, &kdata);
          }
        }
#ifdef USE_WIN_ACTIVATE
        else {
          if (keymodifier & KM_CTRL) {
            win->eventstate->ctrl = KM_MOD_FIRST;
          }
        }
#endif
        if (win->eventstate->alt) {
          if ((keymodifier & KM_ALT) == 0) {
            kdata.key = GHOST_kKeyLeftAlt;
            wm_event_add_ghostevent(wm, win, GHOST_kEventKeyUp, &kdata);
          }
        }
#ifdef USE_WIN_ACTIVATE
        else {
          if (keymodifier & KM_ALT) {
            win->eventstate->alt = KM_MOD_FIRST;
          }
        }
#endif
        if (win->eventstate->oskey) {
          if ((keymodifier & KM_OSKEY) == 0) {
            kdata.key = GHOST_kKeyOS;
            wm_event_add_ghostevent(wm, win, GHOST_kEventKeyUp, &kdata);
          }
        }
#ifdef USE_WIN_ACTIVATE
        else {
          if (keymodifier & KM_OSKEY) {
            win->eventstate->oskey = KM_MOD_FIRST;
          }
        }
#endif

#undef USE_WIN_ACTIVATE

        /* keymodifier zero, it hangs on hotkeys that open windows otherwise */
        win->eventstate->keymodifier = 0;

        /* entering window, update mouse pos. but no event */
        wm_get_cursor_position(win, &wx, &wy);

        win->eventstate->x = wx;
        win->eventstate->y = wy;

        win->addmousemove = 1; /* enables highlighted buttons */

        wm_window_make_drawable(wm, win);

        /* window might be focused by mouse click in configuration of window manager
         * when focus is not following mouse
         * click could have been done on a button and depending on window manager settings
         * click would be passed to blender or not, but in any case button under cursor
         * should be activated, so at max next click on button without moving mouse
         * would trigger it's handle function
         * currently it seems to be common practice to generate new event for, but probably
         * we'll need utility function for this? (sergey)
         */
        wm_event_init_from_window(win, &event);
        event.type = MOUSEMOVE;
        event.prevx = event.x;
        event.prevy = event.y;

        wm_event_add(win, &event);

        break;
      }
      case GHOST_kEventWindowClose: {
        wm_window_close(C, wm, win);
        break;
      }
      case GHOST_kEventWindowUpdate: {
        if (G.debug & G_DEBUG_EVENTS) {
          printf("%s: ghost redraw %d\n", __func__, win->winid);
        }

        wm_window_make_drawable(wm, win);
        WM_event_add_notifier(C, NC_WINDOW, NULL);

        break;
      }
      case GHOST_kEventWindowSize:
      case GHOST_kEventWindowMove: {
        GHOST_TWindowState state;
        state = GHOST_GetWindowState(win->ghostwin);
        win->windowstate = state;

        WM_window_set_dpi(win);

        /* win32: gives undefined window size when minimized */
        if (state != GHOST_kWindowStateMinimized) {
          GHOST_RectangleHandle client_rect;
          int l, t, r, b, scr_w, scr_h;
          int sizex, sizey, posx, posy;

          client_rect = GHOST_GetClientBounds(win->ghostwin);
          GHOST_GetRectangle(client_rect, &l, &t, &r, &b);

          GHOST_DisposeRectangle(client_rect);

          wm_get_desktopsize(&scr_w, &scr_h);
          sizex = r - l;
          sizey = b - t;
          posx = l;
          posy = scr_h - t - win->sizey;

          /*
           * Ghost sometimes send size or move events when the window hasn't changed.
           * One case of this is using compiz on linux. To alleviate the problem
           * we ignore all such event here.
           *
           * It might be good to eventually do that at Ghost level, but that is for
           * another time.
           */
          if (win->sizex != sizex || win->sizey != sizey || win->posx != posx ||
              win->posy != posy) {
            const bScreen *screen = WM_window_get_active_screen(win);

            win->sizex = sizex;
            win->sizey = sizey;
            win->posx = posx;
            win->posy = posy;

            /* debug prints */
            if (G.debug & G_DEBUG_EVENTS) {
              const char *state_str;
              state = GHOST_GetWindowState(win->ghostwin);

              if (state == GHOST_kWindowStateNormal) {
                state_str = "normal";
              }
              else if (state == GHOST_kWindowStateMinimized) {
                state_str = "minimized";
              }
              else if (state == GHOST_kWindowStateMaximized) {
                state_str = "maximized";
              }
              else if (state == GHOST_kWindowStateFullScreen) {
                state_str = "fullscreen";
              }
              else {
                state_str = "<unknown>";
              }

              printf("%s: window %d state = %s\n", __func__, win->winid, state_str);

              if (type != GHOST_kEventWindowSize) {
                printf("win move event pos %d %d size %d %d\n",
                       win->posx,
                       win->posy,
                       win->sizex,
                       win->sizey);
              }
            }

            wm_window_make_drawable(wm, win);
            BKE_icon_changed(screen->id.icon_id);
            WM_event_add_notifier(C, NC_SCREEN | NA_EDITED, NULL);
            WM_event_add_notifier(C, NC_WINDOW | NA_EDITED, NULL);

#if defined(__APPLE__) || defined(WIN32)
            /* OSX and Win32 don't return to the mainloop while resize */
            wm_window_timer(C);
            wm_event_do_handlers(C);
            wm_event_do_notifiers(C);
            wm_draw_update(C);
#endif
          }
        }
        break;
      }

      case GHOST_kEventWindowDPIHintChanged: {
        WM_window_set_dpi(win);
        /* font's are stored at each DPI level, without this we can easy load 100's of fonts */
        BLF_cache_clear();

        WM_main_add_notifier(NC_WINDOW, NULL);             /* full redraw */
        WM_main_add_notifier(NC_SCREEN | NA_EDITED, NULL); /* refresh region sizes */
        break;
      }

      case GHOST_kEventOpenMainFile: {
        PointerRNA props_ptr;
        const char *path = GHOST_GetEventData(evt);

        if (path) {
          wmOperatorType *ot = WM_operatortype_find("WM_OT_open_mainfile", false);
          /* operator needs a valid window in context, ensures
           * it is correctly set */
          CTX_wm_window_set(C, win);

          WM_operator_properties_create_ptr(&props_ptr, ot);
          RNA_string_set(&props_ptr, "filepath", path);
          WM_operator_name_call_ptr(C, ot, WM_OP_EXEC_DEFAULT, &props_ptr);
          WM_operator_properties_free(&props_ptr);

          CTX_wm_window_set(C, NULL);
        }
        break;
      }
      case GHOST_kEventDraggingDropDone: {
        wmEvent event;
        GHOST_TEventDragnDropData *ddd = GHOST_GetEventData(evt);
        int wx, wy;

        /* entering window, update mouse pos */
        wm_get_cursor_position(win, &wx, &wy);
        win->eventstate->x = wx;
        win->eventstate->y = wy;

        wm_event_init_from_window(win, &event); /* copy last state, like mouse coords */

        /* activate region */
        event.type = MOUSEMOVE;
        event.prevx = event.x;
        event.prevy = event.y;

        /* No context change! C->wm->windrawable is drawable, or for area queues. */
        wm->winactive = win;

        win->active = 1;

        wm_event_add(win, &event);

        /* make blender drop event with custom data pointing to wm drags */
        event.type = EVT_DROP;
        event.val = KM_RELEASE;
        event.custom = EVT_DATA_DRAGDROP;
        event.customdata = &wm->drags;
        event.customdatafree = 1;

        wm_event_add(win, &event);

        /* printf("Drop detected\n"); */

        /* add drag data to wm for paths: */

        if (ddd->dataType == GHOST_kDragnDropTypeFilenames) {
          GHOST_TStringArray *stra = ddd->data;
          int a, icon;

          for (a = 0; a < stra->count; a++) {
            printf("drop file %s\n", stra->strings[a]);
            /* try to get icon type from extension */
            icon = ED_file_extension_icon((char *)stra->strings[a]);

            WM_event_start_drag(C, icon, WM_DRAG_PATH, stra->strings[a], 0.0, WM_DRAG_NOP);
            /* void poin should point to string, it makes a copy */
            break; /* only one drop element supported now */
          }
        }

        break;
      }
      case GHOST_kEventNativeResolutionChange: {
        // only update if the actual pixel size changes
        float prev_pixelsize = U.pixelsize;
        WM_window_set_dpi(win);

        if (U.pixelsize != prev_pixelsize) {
          BKE_icon_changed(WM_window_get_active_screen(win)->id.icon_id);

          // close all popups since they are positioned with the pixel
          // size baked in and it's difficult to correct them
          CTX_wm_window_set(C, win);
          UI_popup_handlers_remove_all(C, &win->modalhandlers);
          CTX_wm_window_set(C, NULL);

          wm_window_make_drawable(wm, win);

          WM_event_add_notifier(C, NC_SCREEN | NA_EDITED, NULL);
          WM_event_add_notifier(C, NC_WINDOW | NA_EDITED, NULL);
        }

        break;
      }
      case GHOST_kEventTrackpad: {
        GHOST_TEventTrackpadData *pd = data;

        wm_cursor_position_from_ghost(win, &pd->x, &pd->y);
        wm_event_add_ghostevent(wm, win, type, data);
        break;
      }
      case GHOST_kEventCursorMove: {
        GHOST_TEventCursorData *cd = data;

        wm_cursor_position_from_ghost(win, &cd->x, &cd->y);
        wm_event_add_ghostevent(wm, win, type, data);
        break;
      }
      default:
        wm_event_add_ghostevent(wm, win, type, data);
        break;
    }
  }
  return 1;
}

/**
 * This timer system only gives maximum 1 timer event per redraw cycle,
 * to prevent queues to get overloaded.
 * Timer handlers should check for delta to decide if they just update, or follow real time.
 * Timer handlers can also set duration to match frames passed
 */
static int wm_window_timer(const bContext *C)
{
  wmWindowManager *wm = CTX_wm_manager(C);
  wmTimer *wt, *wtnext;
  wmWindow *win;
  double time = PIL_check_seconds_timer();
  int retval = 0;

  for (wt = wm->timers.first; wt; wt = wtnext) {
    wtnext = wt->next; /* in case timer gets removed */
    win = wt->win;

    if (wt->sleep == 0) {
      if (time > wt->ntime) {
        wt->delta = time - wt->ltime;
        wt->duration += wt->delta;
        wt->ltime = time;
        wt->ntime = wt->stime + wt->timestep * ceil(wt->duration / wt->timestep);

        if (wt->event_type == TIMERJOBS) {
          wm_jobs_timer(C, wm, wt);
        }
        else if (wt->event_type == TIMERAUTOSAVE) {
          wm_autosave_timer(C, wm, wt);
        }
        else if (wt->event_type == TIMERNOTIFIER) {
          WM_main_add_notifier(POINTER_AS_UINT(wt->customdata), NULL);
        }
        else if (win) {
          wmEvent event;
          wm_event_init_from_window(win, &event);

          event.type = wt->event_type;
          event.val = KM_NOTHING;
          event.keymodifier = 0;
          event.custom = EVT_DATA_TIMER;
          event.customdata = wt;
          wm_event_add(win, &event);

          retval = 1;
        }
      }
    }
  }
  return retval;
}

void wm_window_process_events(const bContext *C)
{
  int hasevent;

  BLI_assert(BLI_thread_is_main());

  hasevent = GHOST_ProcessEvents(g_system, 0); /* 0 is no wait */

  if (hasevent) {
    GHOST_DispatchEvents(g_system);
  }
  hasevent |= wm_window_timer(C);
#ifdef WITH_OPENXR
  hasevent |= GHOST_XrEventsHandle(CTX_wm_manager(C)->xr_context);
#endif

  /* no event, we sleep 5 milliseconds */
  if (hasevent == 0) {
    PIL_sleep_ms(5);
  }
}

/* -------------------------------------------------------------------- */
/** \name Ghost Init/Exit
 * \{ */

/**
 * \note #bContext can be null in background mode because we don't
 * need to event handling.
 */
void wm_ghost_init(bContext *C)
{
  if (!g_system) {
    GHOST_EventConsumerHandle consumer;

    if (C != NULL) {
      consumer = GHOST_CreateEventConsumer(ghost_event_proc, C);
    }

    g_system = GHOST_CreateSystem();

    if (C != NULL) {
      GHOST_AddEventConsumer(g_system, consumer);
    }

    if (wm_init_state.native_pixels) {
      GHOST_UseNativePixels();
    }

    GHOST_UseWindowFocus(wm_init_state.window_focus);

    WM_init_tablet_api();
  }
}

void wm_ghost_exit(void)
{
  if (g_system) {
    GHOST_DisposeSystem(g_system);
  }
  g_system = NULL;
}

/** \} */

/* -------------------------------------------------------------------- */
/** \name Event Timer
 * \{ */

/* to (de)activate running timers temporary */
void WM_event_timer_sleep(wmWindowManager *wm,
                          wmWindow *UNUSED(win),
                          wmTimer *timer,
                          bool do_sleep)
{
  wmTimer *wt;

  for (wt = wm->timers.first; wt; wt = wt->next) {
    if (wt == timer) {
      break;
    }
  }

  if (wt) {
    wt->sleep = do_sleep;
  }
}

wmTimer *WM_event_add_timer(wmWindowManager *wm, wmWindow *win, int event_type, double timestep)
{
  wmTimer *wt = MEM_callocN(sizeof(wmTimer), "window timer");

  wt->event_type = event_type;
  wt->ltime = PIL_check_seconds_timer();
  wt->ntime = wt->ltime + timestep;
  wt->stime = wt->ltime;
  wt->timestep = timestep;
  wt->win = win;

  BLI_addtail(&wm->timers, wt);

  return wt;
}

wmTimer *WM_event_add_timer_notifier(wmWindowManager *wm,
                                     wmWindow *win,
                                     unsigned int type,
                                     double timestep)
{
  wmTimer *wt = MEM_callocN(sizeof(wmTimer), "window timer");

  wt->event_type = TIMERNOTIFIER;
  wt->ltime = PIL_check_seconds_timer();
  wt->ntime = wt->ltime + timestep;
  wt->stime = wt->ltime;
  wt->timestep = timestep;
  wt->win = win;
  wt->customdata = POINTER_FROM_UINT(type);
  wt->flags |= WM_TIMER_NO_FREE_CUSTOM_DATA;

  BLI_addtail(&wm->timers, wt);

  return wt;
}

void WM_event_remove_timer(wmWindowManager *wm, wmWindow *UNUSED(win), wmTimer *timer)
{
  wmTimer *wt;

  /* extra security check */
  for (wt = wm->timers.first; wt; wt = wt->next) {
    if (wt == timer) {
      break;
    }
  }
  if (wt) {
    wmWindow *win;

    if (wm->reports.reporttimer == wt) {
      wm->reports.reporttimer = NULL;
    }

    BLI_remlink(&wm->timers, wt);
    if (wt->customdata != NULL && (wt->flags & WM_TIMER_NO_FREE_CUSTOM_DATA) == 0) {
      MEM_freeN(wt->customdata);
    }
    MEM_freeN(wt);

    /* there might be events in queue with this timer as customdata */
    for (win = wm->windows.first; win; win = win->next) {
      wmEvent *event;
      for (event = win->queue.first; event; event = event->next) {
        if (event->customdata == wt) {
          event->customdata = NULL;
          event->type = EVENT_NONE; /* timer users customdata, dont want NULL == NULL */
        }
      }
    }
  }
}

void WM_event_remove_timer_notifier(wmWindowManager *wm, wmWindow *win, wmTimer *timer)
{
  timer->customdata = NULL;
  WM_event_remove_timer(wm, win, timer);
}

/** \} */

/* -------------------------------------------------------------------- */
/** \name Clipboard
 * \{ */

static char *wm_clipboard_text_get_ex(bool selection, int *r_len, bool firstline)
{
  char *p, *p2, *buf, *newbuf;

  if (G.background) {
    *r_len = 0;
    return NULL;
  }

  buf = (char *)GHOST_getClipboard(selection);
  if (!buf) {
    *r_len = 0;
    return NULL;
  }

  /* always convert from \r\n to \n */
  p2 = newbuf = MEM_mallocN(strlen(buf) + 1, __func__);

  if (firstline) {
    /* will return an over-alloc'ed value in the case there are newlines */
    for (p = buf; *p; p++) {
      if ((*p != '\n') && (*p != '\r')) {
        *(p2++) = *p;
      }
      else {
        break;
      }
    }
  }
  else {
    for (p = buf; *p; p++) {
      if (*p != '\r') {
        *(p2++) = *p;
      }
    }
  }

  *p2 = '\0';

  free(buf); /* ghost uses regular malloc */

  *r_len = (p2 - newbuf);

  return newbuf;
}

/**
 * Return text from the clipboard.
 *
 * \note Caller needs to check for valid utf8 if this is a requirement.
 */
char *WM_clipboard_text_get(bool selection, int *r_len)
{
  return wm_clipboard_text_get_ex(selection, r_len, false);
}

/**
 * Convenience function for pasting to areas of Blender which don't support newlines.
 */
char *WM_clipboard_text_get_firstline(bool selection, int *r_len)
{
  return wm_clipboard_text_get_ex(selection, r_len, true);
}

void WM_clipboard_text_set(const char *buf, bool selection)
{
  if (!G.background) {
#ifdef _WIN32
    /* do conversion from \n to \r\n on Windows */
    const char *p;
    char *p2, *newbuf;
    int newlen = 0;

    for (p = buf; *p; p++) {
      if (*p == '\n') {
        newlen += 2;
      }
      else {
        newlen++;
      }
    }

    newbuf = MEM_callocN(newlen + 1, "WM_clipboard_text_set");

    for (p = buf, p2 = newbuf; *p; p++, p2++) {
      if (*p == '\n') {
        *(p2++) = '\r';
        *p2 = '\n';
      }
      else {
        *p2 = *p;
      }
    }
    *p2 = '\0';

    GHOST_putClipboard((GHOST_TInt8 *)newbuf, selection);
    MEM_freeN(newbuf);
#else
    GHOST_putClipboard((GHOST_TInt8 *)buf, selection);
#endif
  }
}

/** \} */

/* -------------------------------------------------------------------- */
/** \name Progress Bar
 * \{ */

void WM_progress_set(wmWindow *win, float progress)
{
  GHOST_SetProgressBar(win->ghostwin, progress);
}

void WM_progress_clear(wmWindow *win)
{
  GHOST_EndProgressBar(win->ghostwin);
}

/** \} */

/* -------------------------------------------------------------------- */
/** \name Window Position/Size (internal)
 * \{ */

void wm_window_get_position(wmWindow *win, int *r_pos_x, int *r_pos_y)
{
  *r_pos_x = win->posx;
  *r_pos_y = win->posy;
}

void wm_window_set_size(wmWindow *win, int width, int height)
{
  GHOST_SetClientSize(win->ghostwin, width, height);
}

/** \} */

/* -------------------------------------------------------------------- */
/** \name Window Depth (Raise/Lower)
 * \{ */

void wm_window_lower(wmWindow *win)
{
  GHOST_SetWindowOrder(win->ghostwin, GHOST_kWindowOrderBottom);
}

void wm_window_raise(wmWindow *win)
{
  /* Restore window if minimized */
  if (GHOST_GetWindowState(win->ghostwin) == GHOST_kWindowStateMinimized) {
    GHOST_SetWindowState(win->ghostwin, GHOST_kWindowStateNormal);
  }
  GHOST_SetWindowOrder(win->ghostwin, GHOST_kWindowOrderTop);
}

/** \} */

/* -------------------------------------------------------------------- */
/** \name Window Buffers
 * \{ */

/**
 * \brief Push rendered buffer to the screen.
 */
void wm_window_swap_buffers(wmWindow *win)
{
  GHOST_SwapWindowBuffers(win->ghostwin);
}

void wm_window_set_swap_interval(wmWindow *win, int interval)
{
  GHOST_SetSwapInterval(win->ghostwin, interval);
}

bool wm_window_get_swap_interval(wmWindow *win, int *intervalOut)
{
  return GHOST_GetSwapInterval(win->ghostwin, intervalOut);
}

/** \} */

/* -------------------------------------------------------------------- */
/** \name Window Screen Shot Utility
 *
 * Include here since it can involve low level buffer switching.
 *
 * \{ */

uint *WM_window_pixels_read(wmWindowManager *wm, wmWindow *win, int r_size[2])
{
  bool setup_context = wm->windrawable != win;

  if (setup_context) {
    GHOST_ActivateWindowDrawingContext(win->ghostwin);
    GPU_context_active_set(win->gpuctx);
  }

  r_size[0] = WM_window_pixels_x(win);
  r_size[1] = WM_window_pixels_y(win);
  const uint rect_len = r_size[0] * r_size[1];
  uint *rect = MEM_mallocN(sizeof(*rect) * rect_len, __func__);

  glReadBuffer(GL_FRONT);
  glReadPixels(0, 0, r_size[0], r_size[1], GL_RGBA, GL_UNSIGNED_BYTE, rect);
  glFinish();
  glReadBuffer(GL_BACK);

  if (setup_context) {
    if (wm->windrawable) {
      GHOST_ActivateWindowDrawingContext(wm->windrawable->ghostwin);
      GPU_context_active_set(wm->windrawable->gpuctx);
    }
  }

  /* Clear alpha, it is not set to a meaningful value in OpenGL. */
  uchar *cp = (uchar *)rect;
  uint i;
  for (i = 0, cp += 3; i < rect_len; i++, cp += 4) {
    *cp = 0xff;
  }
  return (uint *)rect;
}

/** \} */

/* -------------------------------------------------------------------- */
/** \name Initial Window State API
 * \{ */

/* called whem no ghost system was initialized */
void WM_init_state_size_set(int stax, int stay, int sizx, int sizy)
{
  wm_init_state.start_x = stax; /* left hand pos */
  wm_init_state.start_y = stay; /* bottom pos */
  wm_init_state.size_x = sizx < 640 ? 640 : sizx;
  wm_init_state.size_y = sizy < 480 ? 480 : sizy;
  wm_init_state.override_flag |= WIN_OVERRIDE_GEOM;
}

/* for borderless and border windows set from command-line */
void WM_init_state_fullscreen_set(void)
{
  wm_init_state.windowstate = GHOST_kWindowStateFullScreen;
  wm_init_state.override_flag |= WIN_OVERRIDE_WINSTATE;
}

void WM_init_state_normal_set(void)
{
  wm_init_state.windowstate = GHOST_kWindowStateNormal;
  wm_init_state.override_flag |= WIN_OVERRIDE_WINSTATE;
}

void WM_init_state_maximized_set(void)
{
  wm_init_state.windowstate = GHOST_kWindowStateMaximized;
  wm_init_state.override_flag |= WIN_OVERRIDE_WINSTATE;
}

void WM_init_window_focus_set(bool do_it)
{
  wm_init_state.window_focus = do_it;
}

void WM_init_native_pixels(bool do_it)
{
  wm_init_state.native_pixels = do_it;
}

/** \} */

/* -------------------------------------------------------------------- */
/** \name Cursor API
 * \{ */

void WM_init_tablet_api(void)
{
  if (g_system) {
    switch (U.tablet_api) {
      case USER_TABLET_NATIVE:
        GHOST_SetTabletAPI(g_system, GHOST_kTabletNative);
        break;
      case USER_TABLET_WINTAB:
        GHOST_SetTabletAPI(g_system, GHOST_kTabletWintab);
        break;
      case USER_TABLET_AUTOMATIC:
      default:
        GHOST_SetTabletAPI(g_system, GHOST_kTabletAutomatic);
        break;
    }
  }
}

/* This function requires access to the GHOST_SystemHandle (g_system) */
void WM_cursor_warp(wmWindow *win, int x, int y)
{
  if (win && win->ghostwin) {
    int oldx = x, oldy = y;

    wm_cursor_position_to_ghost(win, &x, &y);
    GHOST_SetCursorPosition(g_system, x, y);

    win->eventstate->prevx = oldx;
    win->eventstate->prevy = oldy;

    win->eventstate->x = oldx;
    win->eventstate->y = oldy;
  }
}

/**
 * Set x, y to values we can actually position the cursor to.
 */
void WM_cursor_compatible_xy(wmWindow *win, int *x, int *y)
{
  float f = GHOST_GetNativePixelSize(win->ghostwin);
  if (f != 1.0f) {
    *x = (int)(*x / f) * f;
    *y = (int)(*y / f) * f;
  }
}

/**
 * Get the cursor pressure, in most cases you'll want to use wmTabletData from the event
 */
float WM_cursor_pressure(const struct wmWindow *win)
{
  const GHOST_TabletData *td = GHOST_GetTabletData(win->ghostwin);
  /* if there's tablet data from an active tablet device then add it */
  if ((td != NULL) && td->Active != GHOST_kTabletModeNone) {
    return wm_pressure_curve(td->Pressure);
  }
  else {
    return -1.0f;
  }
}

/** \} */

/* -------------------------------------------------------------------- */
/** \name Window Size (public)
 * \{ */

/**
 * Support for native pixel size
 *
 * \note macOS retina opens window in size X, but it has up to 2 x more pixels.
 */
int WM_window_pixels_x(const wmWindow *win)
{
  float f = GHOST_GetNativePixelSize(win->ghostwin);

  return (int)(f * (float)win->sizex);
}
int WM_window_pixels_y(const wmWindow *win)
{
  float f = GHOST_GetNativePixelSize(win->ghostwin);

  return (int)(f * (float)win->sizey);
}

/**
 * Get boundaries usable by all window contents, including global areas.
 */
void WM_window_rect_calc(const wmWindow *win, rcti *r_rect)
{
  BLI_rcti_init(r_rect, 0, WM_window_pixels_x(win), 0, WM_window_pixels_y(win));
}
/**
 * Get boundaries usable by screen-layouts, excluding global areas.
 * \note Depends on U.dpi_fac. Should that be outdated, call #WM_window_set_dpi first.
 */
void WM_window_screen_rect_calc(const wmWindow *win, rcti *r_rect)
{
  rcti window_rect, screen_rect;

  WM_window_rect_calc(win, &window_rect);
  screen_rect = window_rect;

  /* Subtract global areas from screen rectangle. */
  for (ScrArea *global_area = win->global_areas.areabase.first; global_area;
       global_area = global_area->next) {
    int height = ED_area_global_size_y(global_area) - 1;

    if (global_area->global->flag & GLOBAL_AREA_IS_HIDDEN) {
      continue;
    }

    switch (global_area->global->align) {
      case GLOBAL_AREA_ALIGN_TOP:
        if ((screen_rect.ymax - height) > window_rect.ymin) {
          height += U.pixelsize;
        }
        if (screen_rect.ymax < (window_rect.ymax - 1)) {
          height += U.pixelsize;
        }
        screen_rect.ymax -= height;
        break;
      case GLOBAL_AREA_ALIGN_BOTTOM:
        if (screen_rect.ymin > window_rect.ymin) {
          height += U.pixelsize;
        }
        if ((screen_rect.ymin + height) < (window_rect.ymax - 1)) {
          height += U.pixelsize;
        }
        screen_rect.ymin += height;
        break;
      default:
        BLI_assert(0);
        break;
    }
  }

  BLI_assert(screen_rect.xmin < screen_rect.xmax);
  BLI_assert(screen_rect.ymin < screen_rect.ymax);
  *r_rect = screen_rect;
}

bool WM_window_is_fullscreen(wmWindow *win)
{
  return win->windowstate == GHOST_kWindowStateFullScreen;
}

/** \} */

/* -------------------------------------------------------------------- */
/** \name Window Screen/Scene/WorkSpaceViewLayer API
 * \{ */

/**
 * Some editor data may need to be synced with scene data (3D View camera and layers).
 * This function ensures data is synced for editors
 * in visible workspaces and their visible layouts.
 */
void WM_windows_scene_data_sync(const ListBase *win_lb, Scene *scene)
{
  for (wmWindow *win = win_lb->first; win; win = win->next) {
    if (WM_window_get_active_scene(win) == scene) {
      ED_workspace_scene_data_sync(win->workspace_hook, scene);
    }
  }
}

Scene *WM_windows_scene_get_from_screen(const wmWindowManager *wm, const bScreen *screen)
{
  for (wmWindow *win = wm->windows.first; win; win = win->next) {
    if (WM_window_get_active_screen(win) == screen) {
      return WM_window_get_active_scene(win);
    }
  }

  return NULL;
}

WorkSpace *WM_windows_workspace_get_from_screen(const wmWindowManager *wm, const bScreen *screen)
{
  for (wmWindow *win = wm->windows.first; win; win = win->next) {
    if (WM_window_get_active_screen(win) == screen) {
      return WM_window_get_active_workspace(win);
    }
  }
  return NULL;
}

Scene *WM_window_get_active_scene(const wmWindow *win)
{
  return win->scene;
}

/**
 * \warning Only call outside of area/region loops
 */
void WM_window_set_active_scene(Main *bmain, bContext *C, wmWindow *win, Scene *scene)
{
  wmWindowManager *wm = CTX_wm_manager(C);
  wmWindow *win_parent = (win->parent) ? win->parent : win;
  bool changed = false;

  /* Set scene in parent and its child windows. */
  if (win_parent->scene != scene) {
    ED_screen_scene_change(C, win_parent, scene);
    changed = true;
  }

  for (wmWindow *win_child = wm->windows.first; win_child; win_child = win_child->next) {
    if (win_child->parent == win_parent && win_child->scene != scene) {
      ED_screen_scene_change(C, win_child, scene);
      changed = true;
    }
  }

  if (changed) {
    /* Update depsgraph and renderers for scene change. */
    ViewLayer *view_layer = WM_window_get_active_view_layer(win_parent);
    ED_scene_change_update(bmain, scene, view_layer);

    /* Complete redraw. */
    WM_event_add_notifier(C, NC_WINDOW, NULL);
  }
}

ViewLayer *WM_window_get_active_view_layer(const wmWindow *win)
{
  Scene *scene = WM_window_get_active_scene(win);
  if (scene == NULL) {
    return NULL;
  }

  ViewLayer *view_layer = BKE_view_layer_find(scene, win->view_layer_name);
  if (view_layer) {
    return view_layer;
  }

  view_layer = BKE_view_layer_default_view(scene);
  if (view_layer) {
    WM_window_set_active_view_layer((wmWindow *)win, view_layer);
  }

  return view_layer;
}

void WM_window_set_active_view_layer(wmWindow *win, ViewLayer *view_layer)
{
  BLI_assert(BKE_view_layer_find(WM_window_get_active_scene(win), view_layer->name) != NULL);
  Main *bmain = G_MAIN;

  wmWindowManager *wm = bmain->wm.first;
  wmWindow *win_parent = (win->parent) ? win->parent : win;

  /* Set view layer in parent and child windows. */
  for (wmWindow *win_iter = wm->windows.first; win_iter; win_iter = win_iter->next) {
    if ((win_iter == win_parent) || (win_iter->parent == win_parent)) {
      STRNCPY(win_iter->view_layer_name, view_layer->name);
      bScreen *screen = BKE_workspace_active_screen_get(win_iter->workspace_hook);
      ED_render_view_layer_changed(bmain, screen);
    }
  }
}

void WM_window_ensure_active_view_layer(wmWindow *win)
{
  /* Update layer name is correct after scene changes, load without UI, etc. */
  Scene *scene = WM_window_get_active_scene(win);

  if (scene && BKE_view_layer_find(scene, win->view_layer_name) == NULL) {
    ViewLayer *view_layer = BKE_view_layer_default_view(scene);
    STRNCPY(win->view_layer_name, view_layer->name);
  }
}

WorkSpace *WM_window_get_active_workspace(const wmWindow *win)
{
  return BKE_workspace_active_get(win->workspace_hook);
}

void WM_window_set_active_workspace(bContext *C, wmWindow *win, WorkSpace *workspace)
{
  wmWindowManager *wm = CTX_wm_manager(C);
  wmWindow *win_parent = (win->parent) ? win->parent : win;

  ED_workspace_change(workspace, C, wm, win);

  for (wmWindow *win_child = wm->windows.first; win_child; win_child = win_child->next) {
    if (win_child->parent == win_parent) {
      bScreen *screen = WM_window_get_active_screen(win_child);
      /* Don't change temporary screens, they only serve a single purpose. */
      if (screen->temp) {
        continue;
      }
      ED_workspace_change(workspace, C, wm, win_child);
    }
  }
}

WorkSpaceLayout *WM_window_get_active_layout(const wmWindow *win)
{
  const WorkSpace *workspace = WM_window_get_active_workspace(win);
  return (LIKELY(workspace != NULL) ? BKE_workspace_active_layout_get(win->workspace_hook) : NULL);
}
void WM_window_set_active_layout(wmWindow *win, WorkSpace *workspace, WorkSpaceLayout *layout)
{
  BKE_workspace_hook_layout_for_workspace_set(win->workspace_hook, workspace, layout);
}

/**
 * Get the active screen of the active workspace in \a win.
 */
bScreen *WM_window_get_active_screen(const wmWindow *win)
{
  const WorkSpace *workspace = WM_window_get_active_workspace(win);
  /* May be NULL in rare cases like closing Blender */
  return (LIKELY(workspace != NULL) ? BKE_workspace_active_screen_get(win->workspace_hook) : NULL);
}
void WM_window_set_active_screen(wmWindow *win, WorkSpace *workspace, bScreen *screen)
{
  BKE_workspace_active_screen_set(win->workspace_hook, workspace, screen);
}

bool WM_window_is_temp_screen(const wmWindow *win)
{
  const bScreen *screen = WM_window_get_active_screen(win);
  return (screen && screen->temp != 0);
}

/** \} */

/* -------------------------------------------------------------------- */
/** \name Window IME API
 * \{ */

#ifdef WITH_INPUT_IME
/**
 * \note Keep in mind #wm_window_IME_begin is also used to reposition the IME window.
 */
void wm_window_IME_begin(wmWindow *win, int x, int y, int w, int h, bool complete)
{
  BLI_assert(win);

  GHOST_BeginIME(win->ghostwin, x, win->sizey - y, w, h, complete);
}

void wm_window_IME_end(wmWindow *win)
{
  BLI_assert(win && win->ime_data);

  GHOST_EndIME(win->ghostwin);
  win->ime_data = NULL;
}
#endif /* WITH_INPUT_IME */

/** \} */

/* -------------------------------------------------------------------- */
/** \name Direct OpenGL Context Management
 * \{ */

void *WM_opengl_context_create(void)
{
  /* On Windows there is a problem creating contexts that share lists
   * from one context that is current in another thread.
   * So we should call this function only on the main thread.
   */
  BLI_assert(BLI_thread_is_main());
  BLI_assert(GPU_framebuffer_active_get() == NULL);
  return GHOST_CreateOpenGLContext(g_system);
}

void WM_opengl_context_dispose(void *context)
{
  BLI_assert(GPU_framebuffer_active_get() == NULL);
  GHOST_DisposeOpenGLContext(g_system, (GHOST_ContextHandle)context);
}

void WM_opengl_context_activate(void *context)
{
  BLI_assert(GPU_framebuffer_active_get() == NULL);
  GHOST_ActivateOpenGLContext((GHOST_ContextHandle)context);
}

void WM_opengl_context_release(void *context)
{
  BLI_assert(GPU_framebuffer_active_get() == NULL);
  GHOST_ReleaseOpenGLContext((GHOST_ContextHandle)context);
}

<<<<<<< HEAD
/** \} */

#ifdef WIN32
/* -------------------------------------------------------------------- */
/** \name Direct DirectX Context Management
 * \{ */

void *WM_directx_context_create(void)
{
  BLI_assert(GPU_framebuffer_active_get() == NULL);
  return GHOST_CreateDirectXContext(g_system);
}

void WM_directx_context_dispose(void *context)
{
  BLI_assert(GPU_framebuffer_active_get() == NULL);
  GHOST_DisposeDirectXContext(g_system, context);
}

/** \} */

#endif
=======
void WM_ghost_show_message_box(const char *title,
                               const char *message,
                               const char *help_label,
                               const char *continue_label,
                               const char *link,
                               GHOST_DialogOptions dialog_options)
{
  BLI_assert(g_system);
  GHOST_ShowMessageBox(g_system, title, message, help_label, continue_label, link, dialog_options);
}
/** \} */
>>>>>>> 35c70768
<|MERGE_RESOLUTION|>--- conflicted
+++ resolved
@@ -2439,30 +2439,6 @@
   GHOST_ReleaseOpenGLContext((GHOST_ContextHandle)context);
 }
 
-<<<<<<< HEAD
-/** \} */
-
-#ifdef WIN32
-/* -------------------------------------------------------------------- */
-/** \name Direct DirectX Context Management
- * \{ */
-
-void *WM_directx_context_create(void)
-{
-  BLI_assert(GPU_framebuffer_active_get() == NULL);
-  return GHOST_CreateDirectXContext(g_system);
-}
-
-void WM_directx_context_dispose(void *context)
-{
-  BLI_assert(GPU_framebuffer_active_get() == NULL);
-  GHOST_DisposeDirectXContext(g_system, context);
-}
-
-/** \} */
-
-#endif
-=======
 void WM_ghost_show_message_box(const char *title,
                                const char *message,
                                const char *help_label,
@@ -2474,4 +2450,24 @@
   GHOST_ShowMessageBox(g_system, title, message, help_label, continue_label, link, dialog_options);
 }
 /** \} */
->>>>>>> 35c70768
+
+#ifdef WIN32
+/* -------------------------------------------------------------------- */
+/** \name Direct DirectX Context Management
+ * \{ */
+
+void *WM_directx_context_create(void)
+{
+  BLI_assert(GPU_framebuffer_active_get() == NULL);
+  return GHOST_CreateDirectXContext(g_system);
+}
+
+void WM_directx_context_dispose(void *context)
+{
+  BLI_assert(GPU_framebuffer_active_get() == NULL);
+  GHOST_DisposeDirectXContext(g_system, context);
+}
+
+/** \} */
+
+#endif