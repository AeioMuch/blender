--- conflicted
+++ resolved
@@ -1908,11 +1908,7 @@
 
 void WM_event_add_fileselect(bContext *C, wmOperator *op)
 {
-<<<<<<< HEAD
-	wmEventHandler *handler;
-=======
 	wmEventHandler *handler, *handlernext;
->>>>>>> 2198cfdb
 	wmWindow *win= CTX_wm_window(C);
 	int full= 1;	// XXX preset?
 
@@ -1926,14 +1922,6 @@
 			BLI_remlink(&win->modalhandlers, handler);
 			wm_event_free_handler(handler);
 		}
-	}
-	
-	handler = MEM_callocN(sizeof(wmEventHandler), "fileselect handler");
-	
-	/* only allow file selector open per window bug [#23553] */
-	for(handler= win->modalhandlers.first; handler; handler=handler->next) {
-		if(handler->type == WM_HANDLER_FILESELECT)
-			return;
 	}
 	
 	handler = MEM_callocN(sizeof(wmEventHandler), "fileselect handler");
