--- conflicted
+++ resolved
@@ -3584,9 +3584,6 @@
 bool WM_event_is_tablet(const struct wmEvent *event)
 {
 	return (event->tablet_data) ? true : false;
-<<<<<<< HEAD
-}
-=======
 }
 
 #ifdef WITH_INPUT_IME
@@ -3596,7 +3593,4 @@
 	return event->val == KM_PRESS && event->type == SPACEKEY &&
 	       (event->ctrl || event->oskey || event->shift || event->alt);
 }
-#endif
-
-/** \} */
->>>>>>> 3e7e97f1
+#endif