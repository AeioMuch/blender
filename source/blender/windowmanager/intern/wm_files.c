/*
 * ***** BEGIN GPL LICENSE BLOCK *****
 *
 * This program is free software; you can redistribute it and/or
 * modify it under the terms of the GNU General Public License
 * as published by the Free Software Foundation; either version 2
 * of the License, or (at your option) any later version.
 *
 * This program is distributed in the hope that it will be useful,
 * but WITHOUT ANY WARRANTY; without even the implied warranty of
 * MERCHANTABILITY or FITNESS FOR A PARTICULAR PURPOSE.  See the
 * GNU General Public License for more details.
 *
 * You should have received a copy of the GNU General Public License
 * along with this program; if not, write to the Free Software Foundation,
 * Inc., 51 Franklin Street, Fifth Floor, Boston, MA 02110-1301, USA.
 *
 * The Original Code is Copyright (C) 2001-2002 by NaN Holding BV.
 * All rights reserved.
 *
 * Contributor(s): Blender Foundation 2007
 *
 * ***** END GPL LICENSE BLOCK *****
 */

/** \file blender/windowmanager/intern/wm_files.c
 *  \ingroup wm
 *
 * User level access for blend file read/write, file-history and userprefs (including relevant operators).
 */


/* placed up here because of crappy
 * winsock stuff.
 */
#include <stddef.h>
#include <string.h>
#include <errno.h>

#include "zlib.h" /* wm_read_exotic() */

#ifdef WIN32
#  include <windows.h> /* need to include windows.h so _WIN32_IE is defined  */
#  ifndef _WIN32_IE
#    define _WIN32_IE 0x0400 /* minimal requirements for SHGetSpecialFolderPath on MINGW MSVC has this defined already */
#  endif
#  include <shlobj.h>  /* for SHGetSpecialFolderPath, has to be done before BLI_winstuff
                        * because 'near' is disabled through BLI_windstuff */
#  include "BLI_winstuff.h"
#endif

#include "MEM_guardedalloc.h"
#include "MEM_CacheLimiterC-Api.h"

#include "BLI_blenlib.h"
#include "BLI_linklist.h"
#include "BLI_utildefines.h"
#include "BLI_threads.h"
#include "BLI_callbacks.h"
#include "BLI_system.h"
#include BLI_SYSTEM_PID_H

#include "BLT_translation.h"

#include "BLF_api.h"

#include "DNA_object_types.h"
#include "DNA_space_types.h"
#include "DNA_userdef_types.h"
#include "DNA_scene_types.h"
#include "DNA_screen_types.h"
#include "DNA_windowmanager_types.h"
#include "DNA_workspace_types.h"

#include "BKE_appdir.h"
#include "BKE_autoexec.h"
#include "BKE_blender.h"
#include "BKE_blendfile.h"
#include "BKE_blender_undo.h"
#include "BKE_context.h"
#include "BKE_global.h"
#include "BKE_main.h"
#include "BKE_packedFile.h"
#include "BKE_report.h"
#include "BKE_sound.h"
#include "BKE_scene.h"
#include "BKE_screen.h"
#include "BKE_undo_system.h"
#include "BKE_workspace.h"

#include "BLO_readfile.h"
#include "BLO_writefile.h"
#include "BLO_undofile.h"  /* to save from an undo memfile */

#include "RNA_access.h"
#include "RNA_define.h"

#include "IMB_imbuf.h"
#include "IMB_imbuf_types.h"
#include "IMB_thumbs.h"

#include "ED_datafiles.h"
#include "ED_fileselect.h"
#include "ED_screen.h"
#include "ED_view3d.h"
#include "ED_util.h"
#include "ED_undo.h"

#include "GHOST_C-api.h"
#include "GHOST_Path-api.h"

#include "UI_interface.h"
#include "UI_resources.h"
#include "UI_view2d.h"

#include "GPU_draw.h"

/* only to report a missing engine */
#include "RE_engine.h"

#ifdef WITH_PYTHON
#include "BPY_extern.h"
#endif

#include "DEG_depsgraph.h"

#include "WM_api.h"
#include "WM_types.h"
#include "WM_message.h"
#include "WM_toolsystem.h"

#include "wm.h"
#include "wm_files.h"
#include "wm_window.h"
#include "wm_event_system.h"

static RecentFile *wm_file_history_find(const char *filepath);
static void wm_history_file_free(RecentFile *recent);
static void wm_history_file_update(void);
static void wm_history_file_write(void);


/* To be able to read files without windows closing, opening, moving
 * we try to prepare for worst case:
 * - active window gets active screen from file
 * - restoring the screens from non-active windows
 * Best case is all screens match, in that case they get assigned to proper window
 */
static void wm_window_match_init(bContext *C, ListBase *wmlist)
{
	wmWindowManager *wm;
	wmWindow *win, *active_win;

	*wmlist = G_MAIN->wm;
	BLI_listbase_clear(&G_MAIN->wm);

	active_win = CTX_wm_window(C);

	/* first wrap up running stuff */
	/* code copied from wm_init_exit.c */
	for (wm = wmlist->first; wm; wm = wm->id.next) {

		WM_jobs_kill_all(wm);

		for (win = wm->windows.first; win; win = win->next) {

			CTX_wm_window_set(C, win);  /* needed by operator close callbacks */
			WM_event_remove_handlers(C, &win->handlers);
			WM_event_remove_handlers(C, &win->modalhandlers);
			ED_screen_exit(C, win, WM_window_get_active_screen(win));
		}
	}

	/* reset active window */
	CTX_wm_window_set(C, active_win);

	/* XXX Hack! We have to clear context menu here, because removing all modalhandlers above frees the active menu
	 *     (at least, in the 'startup splash' case), causing use-after-free error in later handling of the button
	 *     callbacks in UI code (see ui_apply_but_funcs_after()).
	 *     Tried solving this by always NULL-ing context's menu when setting wm/win/etc., but it broke popups refreshing
	 *     (see T47632), so for now just handling this specific case here. */
	CTX_wm_menu_set(C, NULL);

	ED_editors_exit(C);
}

static void wm_window_substitute_old(wmWindowManager *oldwm, wmWindowManager *wm, wmWindow *oldwin, wmWindow *win)
{
	win->ghostwin = oldwin->ghostwin;
	win->gpuctx = oldwin->gpuctx;
	win->active = oldwin->active;
	if (win->active) {
		wm->winactive = win;
	}
	if (oldwm->windrawable == oldwin) {
		oldwm->windrawable = NULL;
		wm->windrawable = win;
	}

	if (!G.background) /* file loading in background mode still calls this */
		GHOST_SetWindowUserData(win->ghostwin, win);    /* pointer back */

	oldwin->ghostwin = NULL;
	oldwin->gpuctx = NULL;

	win->eventstate = oldwin->eventstate;
	oldwin->eventstate = NULL;

	/* ensure proper screen rescaling */
	win->sizex = oldwin->sizex;
	win->sizey = oldwin->sizey;
	win->posx = oldwin->posx;
	win->posy = oldwin->posy;
}

static void wm_window_match_keep_current_wm(
        const bContext *C, ListBase *current_wm_list,
        const bool load_ui,
        ListBase *r_new_wm_list)
{
	Main *bmain = CTX_data_main(C);
	wmWindowManager *wm = current_wm_list->first;
	bScreen *screen = NULL;

	/* match oldwm to new dbase, only old files */
	wm->initialized &= ~WM_WINDOW_IS_INITIALIZED;

	/* when loading without UI, no matching needed */
	if (load_ui && (screen = CTX_wm_screen(C))) {
		for (wmWindow *win = wm->windows.first; win; win = win->next) {
			WorkSpace *workspace;

			BKE_workspace_layout_find_global(bmain, screen, &workspace);
			BKE_workspace_active_set(win->workspace_hook, workspace);
			win->scene = CTX_data_scene(C);

			/* all windows get active screen from file */
			if (screen->winid == 0) {
				WM_window_set_active_screen(win, workspace, screen);
			}
			else {
				WorkSpaceLayout *layout_old = WM_window_get_active_layout(win);
				WorkSpaceLayout *layout_new = ED_workspace_layout_duplicate(bmain, workspace, layout_old, win);

				WM_window_set_active_layout(win, workspace, layout_new);
			}

			bScreen *win_screen = WM_window_get_active_screen(win);
			win_screen->winid = win->winid;
		}
	}

	*r_new_wm_list = *current_wm_list;
}

static void wm_window_match_replace_by_file_wm(
        bContext *C, ListBase *current_wm_list, ListBase *readfile_wm_list,
        ListBase *r_new_wm_list)
{
	wmWindowManager *oldwm = current_wm_list->first;
	wmWindowManager *wm = readfile_wm_list->first; /* will become our new WM */
	bool has_match = false;

	/* this code could move to setup_appdata */

	/* preserve key configurations in new wm, to preserve their keymaps */
	wm->keyconfigs = oldwm->keyconfigs;
	wm->addonconf = oldwm->addonconf;
	wm->defaultconf = oldwm->defaultconf;
	wm->userconf = oldwm->userconf;

	BLI_listbase_clear(&oldwm->keyconfigs);
	oldwm->addonconf = NULL;
	oldwm->defaultconf = NULL;
	oldwm->userconf = NULL;

	/* ensure making new keymaps and set space types */
	wm->initialized = 0;
	wm->winactive = NULL;

	/* Clearing drawable of before deleting any context
	 * to avoid clearing the wrong wm. */
	wm_window_clear_drawable(oldwm);

	/* only first wm in list has ghostwins */
	for (wmWindow *win = wm->windows.first; win; win = win->next) {
		for (wmWindow *oldwin = oldwm->windows.first; oldwin; oldwin = oldwin->next) {
			if (oldwin->winid == win->winid) {
				has_match = true;

				wm_window_substitute_old(oldwm, wm, oldwin, win);
			}
		}
	}
	/* make sure at least one window is kept open so we don't lose the context, check T42303 */
	if (!has_match) {
		wm_window_substitute_old(oldwm, wm, oldwm->windows.first, wm->windows.first);
	}

	wm_close_and_free_all(C, current_wm_list);

	*r_new_wm_list = *readfile_wm_list;
}

/**
 * Match old WM with new, 4 cases:
 * 1) No current WM, no WM in file: Make new default.
 * 2) No current WM, but WM in file: Keep current WM, do nothing else.
 * 3) Current WM, but not in file: Keep current WM, update windows with screens from file.
 * 4) Current WM, and WM in file: Try to keep current GHOST windows, use WM from file.
 *
 * \param r_new_wm_list: Return argument for the wm list to be used from now on.
 */
static void wm_window_match_do(
        bContext *C,
        ListBase *current_wm_list, ListBase *readfile_wm_list,
        ListBase *r_new_wm_list)
{
	if (BLI_listbase_is_empty(current_wm_list)) {
		/* case 1 */
		if (BLI_listbase_is_empty(readfile_wm_list)) {
			Main *bmain = CTX_data_main(C);
			/* Neither current, no newly read file have a WM -> add the default one. */
			wm_add_default(bmain, C);
			*r_new_wm_list = bmain->wm;
		}
		/* case 2 */
		else {
			*r_new_wm_list = *readfile_wm_list;
		}
	}
	else {
		/* case 3 */
		if (BLI_listbase_is_empty(readfile_wm_list)) {
			/* We've read file without wm, keep current one entirely alive.
			 * Happens when reading pre 2.5 files (no WM back then) */
			wm_window_match_keep_current_wm(C, current_wm_list, (G.fileflags & G_FILE_NO_UI) == 0, r_new_wm_list);
		}
		/* case 4 */
		else {
			wm_window_match_replace_by_file_wm(C, current_wm_list, readfile_wm_list, r_new_wm_list);
		}
	}
}

/* in case UserDef was read, we re-initialize all, and do versioning */
static void wm_init_userdef(Main *bmain, const bool read_userdef_from_memory)
{
	/* versioning is here */
	UI_init_userdef(bmain);

	MEM_CacheLimiter_set_maximum(((size_t)U.memcachelimit) * 1024 * 1024);
	BKE_sound_init(bmain);

	/* needed so loading a file from the command line respects user-pref [#26156] */
	SET_FLAG_FROM_TEST(G.fileflags, U.flag & USER_FILENOUI, G_FILE_NO_UI);

	/* set the python auto-execute setting from user prefs */
	/* enabled by default, unless explicitly enabled in the command line which overrides */
	if ((G.f & G_SCRIPT_OVERRIDE_PREF) == 0) {
		SET_FLAG_FROM_TEST(G.f, (U.flag & USER_SCRIPT_AUTOEXEC_DISABLE) == 0, G_SCRIPT_AUTOEXEC);
	}

	/* avoid re-saving for every small change to our prefs, allow overrides */
	if (read_userdef_from_memory) {
		BLO_update_defaults_userpref_blend();
	}

	/* update tempdir from user preferences */
	BKE_tempdir_init(U.tempdir);
}



/* return codes */
#define BKE_READ_EXOTIC_FAIL_PATH       -3 /* file format is not supported */
#define BKE_READ_EXOTIC_FAIL_FORMAT     -2 /* file format is not supported */
#define BKE_READ_EXOTIC_FAIL_OPEN       -1 /* Can't open the file */
#define BKE_READ_EXOTIC_OK_BLEND         0 /* .blend file */
#if 0
#define BKE_READ_EXOTIC_OK_OTHER         1 /* other supported formats */
#endif


/* intended to check for non-blender formats but for now it only reads blends */
static int wm_read_exotic(const char *name)
{
	int len;
	gzFile gzfile;
	char header[7];
	int retval;

	/* make sure we're not trying to read a directory.... */

	len = strlen(name);
	if (len > 0 && ELEM(name[len - 1], '/', '\\')) {
		retval = BKE_READ_EXOTIC_FAIL_PATH;
	}
	else {
		gzfile = BLI_gzopen(name, "rb");
		if (gzfile == NULL) {
			retval = BKE_READ_EXOTIC_FAIL_OPEN;
		}
		else {
			len = gzread(gzfile, header, sizeof(header));
			gzclose(gzfile);
			if (len == sizeof(header) && STREQLEN(header, "BLENDER", 7)) {
				retval = BKE_READ_EXOTIC_OK_BLEND;
			}
			else {
#if 0           /* historic stuff - no longer used */
				WM_cursor_wait(true);

				if (is_foo_format(name)) {
					read_foo(name);
					retval = BKE_READ_EXOTIC_OK_OTHER;
				}
				else
#endif
				{
					retval = BKE_READ_EXOTIC_FAIL_FORMAT;
				}
#if 0
				WM_cursor_wait(false);
#endif
			}
		}
	}

	return retval;
}

void WM_file_autoexec_init(const char *filepath)
{
	if (G.f & G_SCRIPT_OVERRIDE_PREF) {
		return;
	}

	if (G.f & G_SCRIPT_AUTOEXEC) {
		char path[FILE_MAX];
		BLI_split_dir_part(filepath, path, sizeof(path));
		if (BKE_autoexec_match(path)) {
			G.f &= ~G_SCRIPT_AUTOEXEC;
		}
	}
}

void wm_file_read_report(bContext *C, Main *bmain)
{
	ReportList *reports = NULL;
	Scene *sce;

	for (sce = bmain->scene.first; sce; sce = sce->id.next) {
		if (sce->r.engine[0] &&
		    BLI_findstring(&R_engines, sce->r.engine, offsetof(RenderEngineType, idname)) == NULL)
		{
			if (reports == NULL) {
				reports = CTX_wm_reports(C);
			}

			BKE_reportf(reports, RPT_ERROR,
			            "Engine '%s' not available for scene '%s' (an add-on may need to be installed or enabled)",
			            sce->r.engine, sce->id.name + 2);
		}
	}

	if (reports) {
		if (!G.background) {
			WM_report_banner_show();
		}
	}
}

/**
 * Logic shared between #WM_file_read & #wm_homefile_read,
 * updates to make after reading a file.
 */
static void wm_file_read_post(
        bContext *C, const bool is_startup_file, const bool is_factory_startup, const bool reset_app_template)
{
	bool addons_loaded = false;
	wmWindowManager *wm = CTX_wm_manager(C);

	if (!G.background) {
		/* remove windows which failed to be added via WM_check */
		wm_window_ghostwindows_remove_invalid(C, wm);
	}

	CTX_wm_window_set(C, wm->windows.first);

	Main *bmain = CTX_data_main(C);
	DEG_on_visible_update(bmain, true);
	wm_event_do_depsgraph(C);

	ED_editors_init(C);

#ifdef WITH_PYTHON
	if (is_startup_file) {
		/* possible python hasn't been initialized */
		if (CTX_py_init_get(C)) {
			if (reset_app_template) {
				/* Only run when we have a template path found. */
				if (BKE_appdir_app_template_any()) {
					BPY_execute_string(
					        C, (const char *[]){"bl_app_template_utils", NULL},
					        "bl_app_template_utils.reset()");
				}
				/* sync addons, these may have changed from the defaults */
				BPY_execute_string(
				        C, (const char *[]){"addon_utils", NULL},
				        "addon_utils.reset_all()");
			}
			BPY_python_reset(C);
			addons_loaded = true;
		}
	}
	else {
		/* run any texts that were loaded in and flagged as modules */
		BPY_python_reset(C);
		addons_loaded = true;
	}
#else
	UNUSED_VARS(is_startup_file, reset_app_template);
#endif  /* WITH_PYTHON */

	WM_operatortype_last_properties_clear_all();

	/* important to do before NULL'ing the context */
	BLI_callback_exec(bmain, NULL, BLI_CB_EVT_VERSION_UPDATE);
	BLI_callback_exec(bmain, NULL, BLI_CB_EVT_LOAD_POST);
	if (is_factory_startup) {
		BLI_callback_exec(bmain, NULL, BLI_CB_EVT_LOAD_FACTORY_STARTUP_POST);
	}

#if 1
	WM_event_add_notifier(C, NC_WM | ND_FILEREAD, NULL);
#else
	WM_msg_publish_static(CTX_wm_message_bus(C), WM_MSG_STATICTYPE_FILE_READ);
#endif

	/* report any errors.
	 * currently disabled if addons aren't yet loaded */
	if (addons_loaded) {
		wm_file_read_report(C, bmain);
	}

	if (!G.background) {
		if (wm->undo_stack == NULL) {
			wm->undo_stack = BKE_undosys_stack_create();
		}
		else {
			BKE_undosys_stack_clear(wm->undo_stack);
		}
		BKE_undosys_stack_init_from_main(wm->undo_stack, bmain);
		BKE_undosys_stack_init_from_context(wm->undo_stack, C);
	}

	if (!G.background) {
		/* in background mode this makes it hard to load
		 * a blend file and do anything since the screen
		 * won't be set to a valid value again */
		CTX_wm_window_set(C, NULL); /* exits queues */

		/* Ensure tools are registered. */
		WM_toolsystem_init(C);
	}
}

bool WM_file_read(bContext *C, const char *filepath, ReportList *reports)
{
	/* assume automated tasks with background, don't write recent file list */
	const bool do_history = (G.background == false) && (CTX_wm_manager(C)->op_undo_depth == 0);
	bool success = false;
	int retval;

	/* so we can get the error message */
	errno = 0;

	WM_cursor_wait(1);

	BLI_callback_exec(CTX_data_main(C), NULL, BLI_CB_EVT_LOAD_PRE);

	UI_view2d_zoom_cache_reset();

	/* first try to append data from exotic file formats... */
	/* it throws error box when file doesn't exist and returns -1 */
	/* note; it should set some error message somewhere... (ton) */
	retval = wm_read_exotic(filepath);

	/* we didn't succeed, now try to read Blender file */
	if (retval == BKE_READ_EXOTIC_OK_BLEND) {
		int G_f = G.f;
		ListBase wmbase;

		/* put aside screens to match with persistent windows later */
		/* also exit screens and editors */
		wm_window_match_init(C, &wmbase);

		/* confusing this global... */
		G.relbase_valid = 1;
		retval = BKE_blendfile_read(
		        C, filepath,
		        &(const struct BlendFileReadParams){0},
		        reports);

#ifdef DEBUG_LIBRARY
		printf("Updating assets for: %s\n", filepath);
#endif
		WM_operator_name_call(C, "WM_OT_assets_update_check", WM_OP_EXEC_DEFAULT, NULL);

		/* BKE_file_read sets new Main into context. */
		Main *bmain = CTX_data_main(C);

		/* when loading startup.blend's, we can be left with a blank path */
		if (BKE_main_blendfile_path(bmain)[0] != '\0') {
			G.save_over = 1;
		}
		else {
			G.save_over = 0;
			G.relbase_valid = 0;
		}

		/* this flag is initialized by the operator but overwritten on read.
		 * need to re-enable it here else drivers + registered scripts wont work. */
		if (G.f != G_f) {
			const int flags_keep = (G_SCRIPT_AUTOEXEC | G_SCRIPT_OVERRIDE_PREF);
			G.f = (G.f & ~flags_keep) | (G_f & flags_keep);
		}

		/* match the read WM with current WM */
		wm_window_match_do(C, &wmbase, &bmain->wm, &bmain->wm);
		WM_check(C); /* opens window(s), checks keymaps */

		if (retval == BKE_BLENDFILE_READ_OK_USERPREFS) {
			/* in case a userdef is read from regular .blend */
			wm_init_userdef(bmain, false);
		}

		if (retval != BKE_BLENDFILE_READ_FAIL) {
			if (do_history) {
				wm_history_file_update();
			}
		}

		wm_file_read_post(C, false, false, false);

		success = true;
	}
#if 0
	else if (retval == BKE_READ_EXOTIC_OK_OTHER)
		BKE_undo_write(C, "Import file");
#endif
	else if (retval == BKE_READ_EXOTIC_FAIL_OPEN) {
		BKE_reportf(reports, RPT_ERROR, "Cannot read file '%s': %s", filepath,
		            errno ? strerror(errno) : TIP_("unable to open the file"));
	}
	else if (retval == BKE_READ_EXOTIC_FAIL_FORMAT) {
		BKE_reportf(reports, RPT_ERROR, "File format is not supported in file '%s'", filepath);
	}
	else if (retval == BKE_READ_EXOTIC_FAIL_PATH) {
		BKE_reportf(reports, RPT_ERROR, "File path '%s' invalid", filepath);
	}
	else {
		BKE_reportf(reports, RPT_ERROR, "Unknown error loading '%s'", filepath);
		BLI_assert(!"invalid 'retval'");
	}


	if (success == false) {
		/* remove from recent files list */
		if (do_history) {
			RecentFile *recent = wm_file_history_find(filepath);
			if (recent) {
				wm_history_file_free(recent);
				wm_history_file_write();
			}
		}
	}

	WM_cursor_wait(0);

	return success;

}

static struct {
	char app_template[64];
	bool override;
} wm_init_state_app_template = {{0}};

/**
 * Used for setting app-template from the command line:
 * - non-empty string: overrides.
 * - empty string: override, using no app template.
 * - NULL: clears override.
 */
void WM_init_state_app_template_set(const char *app_template)
{
	if (app_template) {
		STRNCPY(wm_init_state_app_template.app_template, app_template);
		wm_init_state_app_template.override = true;
	}
	else {
		wm_init_state_app_template.app_template[0] = '\0';
		wm_init_state_app_template.override = false;
	}
}

const char *WM_init_state_app_template_get(void)
{
	return wm_init_state_app_template.override ? wm_init_state_app_template.app_template : NULL;
}


static bool wm_app_template_has_userpref(const char *app_template)
{
	/* Test if app template provides a userpref.blend. If not, we will
	 * share user preferences with the rest of Blender. */
	if (!app_template && app_template[0]) {
		return false;
	}

	char app_template_path[FILE_MAX];
	if (!BKE_appdir_app_template_id_search(app_template, app_template_path, sizeof(app_template_path))) {
		return false;
	}

	char userpref_path[FILE_MAX];
	BLI_path_join(userpref_path, sizeof(userpref_path), app_template_path, BLENDER_USERPREF_FILE, NULL);
	return BLI_exists(userpref_path);
}

/**
 * Called on startup, (context entirely filled with NULLs)
 * or called for 'New File' both startup.blend and userpref.blend are checked.
 *
 * \param use_factory_settings: Ignore on-disk startup file, use bundled ``datatoc_startup_blend`` instead.
 * Used for "Restore Factory Settings".
 * \param use_userdef: Load factory settings as well as startup file.
 * Disabled for "File New" we don't want to reload preferences.
 * \param filepath_startup_override: Optional path pointing to an alternative blend file (may be NULL).
 * \param app_template_override: Template to use instead of the template defined in user-preferences.
 * When not-null, this is written into the user preferences.
 */
void wm_homefile_read(
        bContext *C, ReportList *reports,
        bool use_factory_settings, bool use_empty_data, bool use_userdef,
        const char *filepath_startup_override, const char *app_template_override,
        bool *r_is_factory_startup)
{
	Main *bmain = G_MAIN;  /* Context does not always have valid main pointer here... */
	ListBase wmbase;
	bool success = false;

	bool filepath_startup_is_factory = true;
	char filepath_startup[FILE_MAX];
	char filepath_userdef[FILE_MAX];

	/* When 'app_template' is set: '{BLENDER_USER_CONFIG}/{app_template}' */
	char app_template_system[FILE_MAX];
	/* When 'app_template' is set: '{BLENDER_SYSTEM_SCRIPTS}/startup/bl_app_templates_system/{app_template}' */
	char app_template_config[FILE_MAX];

	/* Indicates whether user preferences were really load from memory.
	 *
	 * This is used for versioning code, and for this we can not rely on use_factory_settings
	 * passed via argument. This is because there might be configuration folder
	 * exists but it might not have userpref.blend and in this case we fallback to
	 * reading home file from memory.
	 *
	 * And in this case versioning code is to be run.
	 */
	bool read_userdef_from_memory = false;
	eBLOReadSkip skip_flags = use_userdef ? 0 : BLO_READ_SKIP_USERDEF;

	/* True if we load startup.blend from memory or use app-template startup.blend which the user hasn't saved. */
	bool is_factory_startup = true;

	/* options exclude eachother */
	BLI_assert((use_factory_settings && filepath_startup_override) == 0);

	if ((G.f & G_SCRIPT_OVERRIDE_PREF) == 0) {
		SET_FLAG_FROM_TEST(G.f, (U.flag & USER_SCRIPT_AUTOEXEC_DISABLE) == 0, G_SCRIPT_AUTOEXEC);
	}

	BLI_callback_exec(CTX_data_main(C), NULL, BLI_CB_EVT_LOAD_PRE);

	UI_view2d_zoom_cache_reset();

	G.relbase_valid = 0;

	/* put aside screens to match with persistent windows later */
	wm_window_match_init(C, &wmbase);

	filepath_startup[0] = '\0';
	filepath_userdef[0] = '\0';
	app_template_system[0] = '\0';
	app_template_config[0] = '\0';

	const char * const cfgdir = BKE_appdir_folder_id(BLENDER_USER_CONFIG, NULL);
	if (!use_factory_settings) {
		if (cfgdir) {
			BLI_path_join(filepath_startup, sizeof(filepath_startup), cfgdir, BLENDER_STARTUP_FILE, NULL);
			filepath_startup_is_factory = false;
			if (use_userdef) {
				BLI_path_join(filepath_userdef, sizeof(filepath_startup), cfgdir, BLENDER_USERPREF_FILE, NULL);
			}
		}
		else {
			use_factory_settings = true;
		}

		if (filepath_startup_override) {
			BLI_strncpy(filepath_startup, filepath_startup_override, FILE_MAX);
			filepath_startup_is_factory = false;
		}
	}

	/* load preferences before startup.blend */
	if (use_userdef) {
		if (!use_factory_settings && BLI_exists(filepath_userdef)) {
			UserDef *userdef = BKE_blendfile_userdef_read(filepath_userdef, NULL);
			if (userdef != NULL) {
				BKE_blender_userdef_data_set_and_free(userdef);
				userdef = NULL;

				skip_flags |= BLO_READ_SKIP_USERDEF;
				printf("Read prefs: %s\n", filepath_userdef);
			}
		}
	}

	const char *app_template = NULL;
	bool update_defaults = false;
	bool reset_app_template = false;

	if (filepath_startup_override != NULL) {
		/* pass */
	}
	else if (app_template_override) {
		/* This may be clearing the current template by setting to an empty string. */
		app_template = app_template_override;
	}
	else if (!use_factory_settings && U.app_template[0]) {
		app_template = U.app_template;
	}

	if ((!app_template && U.app_template[0]) ||
	    (app_template && !STREQ(app_template, U.app_template)))
	{
		/* Always load UI when switching to another template. */
		G.fileflags &= ~G_FILE_NO_UI;
		reset_app_template = true;
	}

	if ((app_template != NULL) && (app_template[0] != '\0')) {
		if (!BKE_appdir_app_template_id_search(
		            app_template, app_template_system, sizeof(app_template_system)))
		{
			/* Can safely continue with code below, just warn it's not found. */
			BKE_reportf(reports, RPT_WARNING, "Application Template '%s' not found", app_template);
		}

		/* Insert template name into startup file. */

		/* note that the path is being set even when 'use_factory_settings == true'
		 * this is done so we can load a templates factory-settings */
		if (!use_factory_settings) {
			BLI_path_join(app_template_config, sizeof(app_template_config), cfgdir, app_template, NULL);
			BLI_path_join(filepath_startup, sizeof(filepath_startup), app_template_config, BLENDER_STARTUP_FILE, NULL);
			filepath_startup_is_factory = false;
			if (BLI_access(filepath_startup, R_OK) != 0) {
				filepath_startup[0] = '\0';
			}
		}
		else {
			filepath_startup[0] = '\0';
		}

		if (filepath_startup[0] == '\0') {
			BLI_path_join(filepath_startup, sizeof(filepath_startup), app_template_system, BLENDER_STARTUP_FILE, NULL);
			filepath_startup_is_factory = true;

			/* Update defaults only for system templates. */
			update_defaults = true;
		}
	}

	if (!use_factory_settings || (filepath_startup[0] != '\0')) {
		if (BLI_access(filepath_startup, R_OK) == 0) {
<<<<<<< HEAD
			success = (BKE_blendfile_read(C, filepath_startup, NULL, skip_flags) != BKE_BLENDFILE_READ_FAIL);

#ifdef DEBUG_LIBRARY
			printf("Updating assets for: %s\n", filepath_startup);
#endif
			WM_operator_name_call(C, "WM_OT_assets_update_check", WM_OP_EXEC_DEFAULT, NULL);
=======
			success = BKE_blendfile_read(
			        C, filepath_startup,
			        &(const struct BlendFileReadParams){
			            .is_startup = true,
			            .skip_flags = skip_flags,
			        },
			        NULL) != BKE_BLENDFILE_READ_FAIL;
>>>>>>> e305560f
		}
		if (BLI_listbase_is_empty(&U.themes)) {
			if (G.debug & G_DEBUG)
				printf("\nNote: No (valid) '%s' found, fall back to built-in default.\n\n", filepath_startup);
			success = false;
		}
		if (success) {
			if (update_defaults) {
				BLO_update_defaults_startup_blend(CTX_data_main(C), app_template);
			}
			is_factory_startup = filepath_startup_is_factory;
		}
	}

	if (success == false && filepath_startup_override && reports) {
		/* We can not return from here because wm is already reset */
		BKE_reportf(reports, RPT_ERROR, "Could not read '%s'", filepath_startup_override);
	}

	if (success == false) {
		success = BKE_blendfile_read_from_memory(
		        C, datatoc_startup_blend, datatoc_startup_blend_size, true,
		        &(const struct BlendFileReadParams){
		            .is_startup = true,
		            .skip_flags = skip_flags,
		        },
		        NULL);
		if (success) {
			if (use_userdef) {
				if ((skip_flags & BLO_READ_SKIP_USERDEF) == 0) {
					read_userdef_from_memory = true;
				}
			}
		}
		if (BLI_listbase_is_empty(&wmbase)) {
			wm_clear_default_size(C);
		}
	}

	if (use_empty_data) {
		BKE_blendfile_read_make_empty(C);
	}

	/* Load template preferences,
	 * unlike regular preferences we only use some of the settings,
	 * see: BKE_blender_userdef_set_app_template */
	if (app_template_system[0] != '\0') {
		char temp_path[FILE_MAX];
		temp_path[0] = '\0';
		if (!use_factory_settings) {
			BLI_path_join(temp_path, sizeof(temp_path), app_template_config, BLENDER_USERPREF_FILE, NULL);
			if (BLI_access(temp_path, R_OK) != 0) {
				temp_path[0] = '\0';
			}
		}

		if (temp_path[0] == '\0') {
			BLI_path_join(temp_path, sizeof(temp_path), app_template_system, BLENDER_USERPREF_FILE, NULL);
		}

		if (use_userdef) {
			UserDef *userdef_template = NULL;
			/* just avoids missing file warning */
			if (BLI_exists(temp_path)) {
				userdef_template = BKE_blendfile_userdef_read(temp_path, NULL);
			}
			if (userdef_template == NULL) {
				/* we need to have preferences load to overwrite preferences from previous template */
				userdef_template = BKE_blendfile_userdef_read_from_memory(
				        datatoc_startup_blend, datatoc_startup_blend_size, NULL);
				read_userdef_from_memory = true;
			}
			if (userdef_template) {
				BKE_blender_userdef_app_template_data_set_and_free(userdef_template);
				userdef_template = NULL;
			}
		}
	}

	if (app_template_override) {
		BLI_strncpy(U.app_template, app_template_override, sizeof(U.app_template));
	}

	/* prevent buggy files that had G_FILE_RELATIVE_REMAP written out by mistake. Screws up autosaves otherwise
	 * can remove this eventually, only in a 2.53 and older, now its not written */
	G.fileflags &= ~G_FILE_RELATIVE_REMAP;

	bmain = CTX_data_main(C);

	if (use_userdef) {
		/* check userdef before open window, keymaps etc */
		wm_init_userdef(bmain, read_userdef_from_memory);
		reset_app_template = true;
	}

	/* match the read WM with current WM */
	wm_window_match_do(C, &wmbase, &bmain->wm, &bmain->wm);

	if (use_factory_settings) {
		/*  Clear keymaps because the current default keymap may have been initialized from user preferences,
		 *  which have been reset. */
		for (wmWindowManager *wm = bmain->wm.first; wm; wm = wm->id.next) {
			if (wm->defaultconf) {
				wm->defaultconf->flag &= ~KEYCONF_INIT_DEFAULT;
			}
		}
	}

	WM_check(C); /* opens window(s), checks keymaps */

	bmain->name[0] = '\0';

	/* start with save preference untitled.blend */
	G.save_over = 0;

	wm_file_read_post(C, true, is_factory_startup, reset_app_template);

	if (r_is_factory_startup) {
		*r_is_factory_startup = is_factory_startup;
	}
}

/** \name WM History File API
 * \{ */

void wm_history_file_read(void)
{
	char name[FILE_MAX];
	LinkNode *l, *lines;
	struct RecentFile *recent;
	const char *line;
	int num;
	const char * const cfgdir = BKE_appdir_folder_id(BLENDER_USER_CONFIG, NULL);

	if (!cfgdir) return;

	BLI_make_file_string("/", name, cfgdir, BLENDER_HISTORY_FILE);

	lines = BLI_file_read_as_lines(name);

	BLI_listbase_clear(&G.recent_files);

	/* read list of recent opened files from recent-files.txt to memory */
	for (l = lines, num = 0; l && (num < U.recent_files); l = l->next) {
		line = l->link;
		/* don't check if files exist, causes slow startup for remote/external drives */
		if (line[0]) {
			recent = (RecentFile *)MEM_mallocN(sizeof(RecentFile), "RecentFile");
			BLI_addtail(&(G.recent_files), recent);
			recent->filepath = BLI_strdup(line);
			num++;
		}
	}

	BLI_file_free_lines(lines);
}

static RecentFile *wm_history_file_new(const char *filepath)
{
	RecentFile *recent = MEM_mallocN(sizeof(RecentFile), "RecentFile");
	recent->filepath = BLI_strdup(filepath);
	return recent;
}

static void wm_history_file_free(RecentFile *recent)
{
	BLI_assert(BLI_findindex(&G.recent_files, recent) != -1);
	MEM_freeN(recent->filepath);
	BLI_freelinkN(&G.recent_files, recent);
}

static RecentFile *wm_file_history_find(const char *filepath)
{
	return BLI_findstring_ptr(&G.recent_files, filepath, offsetof(RecentFile, filepath));
}

/**
 * Write #BLENDER_HISTORY_FILE as-is, without checking the environment
 * (that's handled by #wm_history_file_update).
 */
static void wm_history_file_write(void)
{
	const char *user_config_dir;
	char name[FILE_MAX];
	FILE *fp;

	/* will be NULL in background mode */
	user_config_dir = BKE_appdir_folder_id_create(BLENDER_USER_CONFIG, NULL);
	if (!user_config_dir)
		return;

	BLI_make_file_string("/", name, user_config_dir, BLENDER_HISTORY_FILE);

	fp = BLI_fopen(name, "w");
	if (fp) {
		struct RecentFile *recent;
		for (recent = G.recent_files.first; recent; recent = recent->next) {
			fprintf(fp, "%s\n", recent->filepath);
		}
		fclose(fp);
	}
}

/**
 * Run after saving a file to refresh the #BLENDER_HISTORY_FILE list.
 */
static void wm_history_file_update(void)
{
	RecentFile *recent;
	const char *blendfile_name = BKE_main_blendfile_path_from_global();

	/* no write history for recovered startup files */
	if (blendfile_name[0] == '\0') {
		return;
	}

	recent = G.recent_files.first;
	/* refresh recent-files.txt of recent opened files, when current file was changed */
	if (!(recent) || (BLI_path_cmp(recent->filepath, blendfile_name) != 0)) {

		recent = wm_file_history_find(blendfile_name);
		if (recent) {
			BLI_remlink(&G.recent_files, recent);
		}
		else {
			RecentFile *recent_next;
			for (recent = BLI_findlink(&G.recent_files, U.recent_files - 1); recent; recent = recent_next) {
				recent_next = recent->next;
				wm_history_file_free(recent);
			}
			recent = wm_history_file_new(blendfile_name);
		}

		/* add current file to the beginning of list */
		BLI_addhead(&(G.recent_files), recent);

		/* write current file to recent-files.txt */
		wm_history_file_write();

		/* also update most recent files on System */
		GHOST_addToSystemRecentFiles(blendfile_name);
	}
}

/** \} */


/* screen can be NULL */
static ImBuf *blend_file_thumb(const bContext *C, Scene *scene, bScreen *screen, BlendThumbnail **thumb_pt)
{
	/* will be scaled down, but gives some nice oversampling */
	ImBuf *ibuf;
	BlendThumbnail *thumb;
	char err_out[256] = "unknown";

	/* screen if no camera found */
	ScrArea *sa = NULL;
	ARegion *ar = NULL;
	View3D *v3d = NULL;

	/* In case we are given a valid thumbnail data, just generate image from it. */
	if (*thumb_pt) {
		thumb = *thumb_pt;
		return BKE_main_thumbnail_to_imbuf(NULL, thumb);
	}

	/* scene can be NULL if running a script at startup and calling the save operator */
	if (G.background || scene == NULL)
		return NULL;

	if ((scene->camera == NULL) && (screen != NULL)) {
		sa = BKE_screen_find_big_area(screen, SPACE_VIEW3D, 0);
		ar = BKE_area_find_region_type(sa, RGN_TYPE_WINDOW);
		if (ar) {
			v3d = sa->spacedata.first;
		}
	}

	if (scene->camera == NULL && v3d == NULL) {
		return NULL;
	}

	/* gets scaled to BLEN_THUMB_SIZE */
	Depsgraph *depsgraph = CTX_data_depsgraph(C);

	if (scene->camera) {
		ibuf = ED_view3d_draw_offscreen_imbuf_simple(
		        depsgraph, scene, OB_SOLID, scene->camera,
		        BLEN_THUMB_SIZE * 2, BLEN_THUMB_SIZE * 2,
		        IB_rect, V3D_OFSDRAW_NONE, R_ALPHAPREMUL, 0, NULL,
		        NULL, err_out);
	}
	else {
		ibuf = ED_view3d_draw_offscreen_imbuf(
		        depsgraph, scene, OB_SOLID, v3d, ar,
		        BLEN_THUMB_SIZE * 2, BLEN_THUMB_SIZE * 2,
		        IB_rect, V3D_OFSDRAW_NONE, R_ALPHAPREMUL, 0, NULL,
		        NULL, err_out);
	}

	if (ibuf) {
		float aspect = (scene->r.xsch * scene->r.xasp) / (scene->r.ysch * scene->r.yasp);

		/* dirty oversampling */
		IMB_scaleImBuf(ibuf, BLEN_THUMB_SIZE, BLEN_THUMB_SIZE);

		/* add pretty overlay */
		IMB_thumb_overlay_blend(ibuf->rect, ibuf->x, ibuf->y, aspect);

		thumb = BKE_main_thumbnail_from_imbuf(NULL, ibuf);
	}
	else {
		/* '*thumb_pt' needs to stay NULL to prevent a bad thumbnail from being handled */
		fprintf(stderr, "blend_file_thumb failed to create thumbnail: %s\n", err_out);
		thumb = NULL;
	}

	/* must be freed by caller */
	*thumb_pt = thumb;

	return ibuf;
}

/* easy access from gdb */
bool write_crash_blend(void)
{
	char path[FILE_MAX];
	int fileflags = G.fileflags & ~(G_FILE_HISTORY); /* don't do file history on crash file */

	BLI_strncpy(path, BKE_main_blendfile_path_from_global(), sizeof(path));
	BLI_path_extension_replace(path, sizeof(path), "_crash.blend");
	if (BLO_write_file(G_MAIN, path, fileflags, NULL, NULL)) {
		printf("written: %s\n", path);
		return 1;
	}
	else {
		printf("failed: %s\n", path);
		return 0;
	}
}

/**
 * \see #wm_homefile_write_exec wraps #BLO_write_file in a similar way.
 */
static bool wm_file_write(bContext *C, const char *filepath, int fileflags, ReportList *reports)
{
	Main *bmain = CTX_data_main(C);
	Library *li;
	int len;
	int ok = false;
	BlendThumbnail *thumb, *main_thumb;
	ImBuf *ibuf_thumb = NULL;

	len = strlen(filepath);

	if (len == 0) {
		BKE_report(reports, RPT_ERROR, "Path is empty, cannot save");
		return ok;
	}

	if (len >= FILE_MAX) {
		BKE_report(reports, RPT_ERROR, "Path too long, cannot save");
		return ok;
	}

	/* Check if file write permission is ok */
	if (BLI_exists(filepath) && !BLI_file_is_writable(filepath)) {
		BKE_reportf(reports, RPT_ERROR, "Cannot save blend file, path '%s' is not writable", filepath);
		return ok;
	}

	/* note: used to replace the file extension (to ensure '.blend'),
	 * no need to now because the operator ensures,
	 * its handy for scripts to save to a predefined name without blender editing it */

	/* send the OnSave event */
	for (li = bmain->library.first; li; li = li->id.next) {
		if (BLI_path_cmp(li->filepath, filepath) == 0) {
			BKE_reportf(reports, RPT_ERROR, "Cannot overwrite used library '%.240s'", filepath);
			return ok;
		}
	}

	/* Call pre-save callbacks befores writing preview, that way you can generate custom file thumbnail... */
	BLI_callback_exec(bmain, NULL, BLI_CB_EVT_SAVE_PRE);

	/* blend file thumbnail */
	/* save before exit_editmode, otherwise derivedmeshes for shared data corrupt #27765) */
	/* Main now can store a .blend thumbnail, useful for background mode or thumbnail customization. */
	main_thumb = thumb = bmain->blen_thumb;
	if ((U.flag & USER_SAVE_PREVIEWS) && BLI_thread_is_main()) {
		ibuf_thumb = blend_file_thumb(C, CTX_data_scene(C), CTX_wm_screen(C), &thumb);
	}

	/* operator now handles overwrite checks */

	if (G.fileflags & G_AUTOPACK) {
		packAll(bmain, reports, false);
	}

	/* don't forget not to return without! */
	WM_cursor_wait(1);

	ED_editors_flush_edits(C, false);

	fileflags |= G_FILE_HISTORY; /* write file history */

	/* first time saving */
	/* XXX temp solution to solve bug, real fix coming (ton) */
	if ((BKE_main_blendfile_path(bmain)[0] == '\0') && !(fileflags & G_FILE_SAVE_COPY)) {
		BLI_strncpy(bmain->name, filepath, sizeof(bmain->name));
	}

	/* XXX temp solution to solve bug, real fix coming (ton) */
	bmain->recovered = 0;

	if (BLO_write_file(CTX_data_main(C), filepath, fileflags, reports, thumb)) {
		const bool do_history = (G.background == false) && (CTX_wm_manager(C)->op_undo_depth == 0);

		if (!(fileflags & G_FILE_SAVE_COPY)) {
			G.relbase_valid = 1;
			BLI_strncpy(bmain->name, filepath, sizeof(bmain->name));  /* is guaranteed current file */

			G.save_over = 1; /* disable untitled.blend convention */
		}

		SET_FLAG_FROM_TEST(G.fileflags, fileflags & G_FILE_COMPRESS, G_FILE_COMPRESS);

		/* prevent background mode scripts from clobbering history */
		if (do_history) {
			wm_history_file_update();
		}

		BLI_callback_exec(bmain, NULL, BLI_CB_EVT_SAVE_POST);

		/* run this function after because the file cant be written before the blend is */
		if (ibuf_thumb) {
			IMB_thumb_delete(filepath, THB_FAIL); /* without this a failed thumb overrides */
			ibuf_thumb = IMB_thumb_create(filepath, THB_LARGE, THB_SOURCE_BLEND, ibuf_thumb);
		}

		/* Success. */
		ok = true;
	}

	if (ibuf_thumb) {
		IMB_freeImBuf(ibuf_thumb);
	}
	if (thumb && thumb != main_thumb) {
		MEM_freeN(thumb);
	}

	WM_cursor_wait(0);

	return ok;
}

/************************ autosave ****************************/

void wm_autosave_location(char *filepath)
{
	const int pid = abs(getpid());
	char path[1024];
#ifdef WIN32
	const char *savedir;
#endif

	if (G_MAIN && G.relbase_valid) {
		const char *basename = BLI_path_basename(BKE_main_blendfile_path_from_global());
		int len = strlen(basename) - 6;
		BLI_snprintf(path, sizeof(path), "%.*s.blend", len, basename);
	}
	else {
		BLI_snprintf(path, sizeof(path), "%d.blend", pid);
	}

#ifdef WIN32
	/* XXX Need to investigate how to handle default location of '/tmp/'
	 * This is a relative directory on Windows, and it may be
	 * found. Example:
	 * Blender installed on D:\ drive, D:\ drive has D:\tmp\
	 * Now, BLI_exists() will find '/tmp/' exists, but
	 * BLI_make_file_string will create string that has it most likely on C:\
	 * through get_default_root().
	 * If there is no C:\tmp autosave fails. */
	if (!BLI_exists(BKE_tempdir_base())) {
		savedir = BKE_appdir_folder_id_create(BLENDER_USER_AUTOSAVE, NULL);
		BLI_make_file_string("/", filepath, savedir, path);
		return;
	}
#endif

	BLI_make_file_string("/", filepath, BKE_tempdir_base(), path);
}

void WM_autosave_init(wmWindowManager *wm)
{
	wm_autosave_timer_ended(wm);

	if (U.flag & USER_AUTOSAVE)
		wm->autosavetimer = WM_event_add_timer(wm, NULL, TIMERAUTOSAVE, U.savetime * 60.0);
}

void wm_autosave_timer(const bContext *C, wmWindowManager *wm, wmTimer *UNUSED(wt))
{
	wmWindow *win;
	wmEventHandler *handler;
	char filepath[FILE_MAX];

	WM_event_remove_timer(wm, NULL, wm->autosavetimer);

	/* if a modal operator is running, don't autosave, but try again in 10 seconds */
	for (win = wm->windows.first; win; win = win->next) {
		for (handler = win->modalhandlers.first; handler; handler = handler->next) {
			if (handler->op) {
				wm->autosavetimer = WM_event_add_timer(wm, NULL, TIMERAUTOSAVE, 10.0);
				if (G.debug) {
					printf("Skipping auto-save, modal operator running, retrying in ten seconds...\n");
				}
				return;
			}
		}
	}

	wm_autosave_location(filepath);

	if (U.uiflag & USER_GLOBALUNDO) {
		/* fast save of last undobuffer, now with UI */
		struct MemFile *memfile = ED_undosys_stack_memfile_get_active(wm->undo_stack);
		if (memfile) {
			BLO_memfile_write_file(memfile, filepath);
		}
	}
	else {
		/*  save as regular blend file */
		int fileflags = G.fileflags & ~(G_FILE_COMPRESS | G_FILE_HISTORY);

		ED_editors_flush_edits(C, false);

		/* Error reporting into console */
		BLO_write_file(CTX_data_main(C), filepath, fileflags, NULL, NULL);
	}
	/* do timer after file write, just in case file write takes a long time */
	wm->autosavetimer = WM_event_add_timer(wm, NULL, TIMERAUTOSAVE, U.savetime * 60.0);
}

void wm_autosave_timer_ended(wmWindowManager *wm)
{
	if (wm->autosavetimer) {
		WM_event_remove_timer(wm, NULL, wm->autosavetimer);
		wm->autosavetimer = NULL;
	}
}

void wm_autosave_delete(void)
{
	char filename[FILE_MAX];

	wm_autosave_location(filename);

	if (BLI_exists(filename)) {
		char str[FILE_MAX];
		BLI_make_file_string("/", str, BKE_tempdir_base(), BLENDER_QUIT_FILE);

		/* if global undo; remove tempsave, otherwise rename */
		if (U.uiflag & USER_GLOBALUNDO) BLI_delete(filename, false, false);
		else BLI_rename(filename, str);
	}
}

void wm_autosave_read(bContext *C, ReportList *reports)
{
	char filename[FILE_MAX];

	wm_autosave_location(filename);
	WM_file_read(C, filename, reports);
}


/** \name Initialize WM_OT_open_xxx properties
 *
 * Check if load_ui was set by the caller.
 * Fall back to user preference when file flags not specified.
 *
 * \{ */

void wm_open_init_load_ui(wmOperator *op, bool use_prefs)
{
	PropertyRNA *prop = RNA_struct_find_property(op->ptr, "load_ui");
	if (!RNA_property_is_set(op->ptr, prop)) {
		bool value = use_prefs ?
		             ((U.flag & USER_FILENOUI) == 0) :
		             ((G.fileflags & G_FILE_NO_UI) == 0);

		RNA_property_boolean_set(op->ptr, prop, value);
	}
}

void wm_open_init_use_scripts(wmOperator *op, bool use_prefs)
{
	PropertyRNA *prop = RNA_struct_find_property(op->ptr, "use_scripts");
	if (!RNA_property_is_set(op->ptr, prop)) {
		/* use G_SCRIPT_AUTOEXEC rather than the userpref because this means if
		 * the flag has been disabled from the command line, then opening
		 * from the menu wont enable this setting. */
		bool value = use_prefs ?
		             ((U.flag & USER_SCRIPT_AUTOEXEC_DISABLE) == 0) :
		             ((G.f & G_SCRIPT_AUTOEXEC) != 0);

		RNA_property_boolean_set(op->ptr, prop, value);
	}
}

/** \} */

void WM_file_tag_modified(void)
{
	wmWindowManager *wm = G_MAIN->wm.first;
	if (wm->file_saved) {
		wm->file_saved = 0;
		/* notifier that data changed, for save-over warning or header */
		WM_main_add_notifier(NC_WM | ND_DATACHANGED, NULL);
	}
}

/** \name Preferences/startup save & load.
 *
 * \{ */

/**
 * \see #wm_file_write wraps #BLO_write_file in a similar way.
 * \return success.
 */
static int wm_homefile_write_exec(bContext *C, wmOperator *op)
{
	Main *bmain = CTX_data_main(C);
	wmWindowManager *wm = CTX_wm_manager(C);
	wmWindow *win = CTX_wm_window(C);
	char filepath[FILE_MAX];
	int fileflags;

	const char *app_template = U.app_template[0] ? U.app_template : NULL;
	const char * const cfgdir = BKE_appdir_folder_id_create(BLENDER_USER_CONFIG, app_template);
	if (cfgdir == NULL) {
		BKE_report(op->reports, RPT_ERROR, "Unable to create user config path");
		return OPERATOR_CANCELLED;
	}

	BLI_callback_exec(bmain, NULL, BLI_CB_EVT_SAVE_PRE);

	/* check current window and close it if temp */
	if (win && WM_window_is_temp_screen(win))
		wm_window_close(C, wm, win);

	/* update keymaps in user preferences */
	WM_keyconfig_update(wm);

	BLI_path_join(filepath, sizeof(filepath), cfgdir, BLENDER_STARTUP_FILE, NULL);

	printf("Writing homefile: '%s' ", filepath);

	ED_editors_flush_edits(C, false);

	/*  force save as regular blend file */
	fileflags = G.fileflags & ~(G_FILE_COMPRESS | G_FILE_HISTORY);

	if (BLO_write_file(bmain, filepath, fileflags | G_FILE_USERPREFS, op->reports, NULL) == 0) {
		printf("fail\n");
		return OPERATOR_CANCELLED;
	}

	printf("ok\n");

	G.save_over = 0;

	BLI_callback_exec(bmain, NULL, BLI_CB_EVT_SAVE_POST);

	return OPERATOR_FINISHED;
}

void WM_OT_save_homefile(wmOperatorType *ot)
{
	ot->name = "Save Startup File";
	ot->idname = "WM_OT_save_homefile";
	ot->description = "Make the current file the default .blend file";

	ot->invoke = WM_operator_confirm;
	ot->exec = wm_homefile_write_exec;
}

static int wm_userpref_autoexec_add_exec(bContext *UNUSED(C), wmOperator *UNUSED(op))
{
	bPathCompare *path_cmp = MEM_callocN(sizeof(bPathCompare), "bPathCompare");
	BLI_addtail(&U.autoexec_paths, path_cmp);
	return OPERATOR_FINISHED;
}

void WM_OT_userpref_autoexec_path_add(wmOperatorType *ot)
{
	ot->name = "Add Autoexec Path";
	ot->idname = "WM_OT_userpref_autoexec_path_add";
	ot->description = "Add path to exclude from autoexecution";

	ot->exec = wm_userpref_autoexec_add_exec;

	ot->flag = OPTYPE_INTERNAL;
}

static int wm_userpref_autoexec_remove_exec(bContext *UNUSED(C), wmOperator *op)
{
	const int index = RNA_int_get(op->ptr, "index");
	bPathCompare *path_cmp = BLI_findlink(&U.autoexec_paths, index);
	if (path_cmp) {
		BLI_freelinkN(&U.autoexec_paths, path_cmp);
	}
	return OPERATOR_FINISHED;
}

void WM_OT_userpref_autoexec_path_remove(wmOperatorType *ot)
{
	ot->name = "Remove Autoexec Path";
	ot->idname = "WM_OT_userpref_autoexec_path_remove";
	ot->description = "Remove path to exclude from autoexecution";

	ot->exec = wm_userpref_autoexec_remove_exec;

	ot->flag = OPTYPE_INTERNAL;

	RNA_def_int(ot->srna, "index", 0, 0, INT_MAX, "Index", "", 0, 1000);
}

/* Only save the prefs block. operator entry */
static int wm_userpref_write_exec(bContext *C, wmOperator *op)
{
	wmWindowManager *wm = CTX_wm_manager(C);
	char filepath[FILE_MAX];
	const char *cfgdir;
	bool ok = true;
	bool use_template_userpref = wm_app_template_has_userpref(U.app_template);

	/* update keymaps in user preferences */
	WM_keyconfig_update(wm);

	if ((cfgdir = BKE_appdir_folder_id_create(BLENDER_USER_CONFIG, NULL))) {
		bool ok_write;
		BLI_path_join(filepath, sizeof(filepath), cfgdir, BLENDER_USERPREF_FILE, NULL);

		printf("Writing userprefs: '%s' ", filepath);
		if (use_template_userpref) {
			ok_write = BKE_blendfile_userdef_write_app_template(filepath, op->reports);
		}
		else {
			ok_write = BKE_blendfile_userdef_write(filepath, op->reports);
		}

		if (ok_write) {
			printf("ok\n");
		}
		else {
			printf("fail\n");
			ok = false;
		}
	}
	else {
		BKE_report(op->reports, RPT_ERROR, "Unable to create userpref path");
	}

	if (use_template_userpref) {
		if ((cfgdir = BKE_appdir_folder_id_create(BLENDER_USER_CONFIG, U.app_template))) {
			/* Also save app-template prefs */
			BLI_path_join(filepath, sizeof(filepath), cfgdir, BLENDER_USERPREF_FILE, NULL);

			printf("Writing userprefs app-template: '%s' ", filepath);
			if (BKE_blendfile_userdef_write(filepath, op->reports) != 0) {
				printf("ok\n");
			}
			else {
				printf("fail\n");
				ok = false;
			}
		}
		else {
			BKE_report(op->reports, RPT_ERROR, "Unable to create app-template userpref path");
			ok = false;
		}
	}

	return ok ? OPERATOR_FINISHED : OPERATOR_CANCELLED;
}

void WM_OT_save_userpref(wmOperatorType *ot)
{
	ot->name = "Save Preferences";
	ot->idname = "WM_OT_save_userpref";
	ot->description = "Save preferences separately, overrides startup file preferences";

	ot->invoke = WM_operator_confirm;
	ot->exec = wm_userpref_write_exec;
}

static int wm_history_file_read_exec(bContext *UNUSED(C), wmOperator *UNUSED(op))
{
	ED_file_read_bookmarks();
	wm_history_file_read();
	return OPERATOR_FINISHED;
}

void WM_OT_read_history(wmOperatorType *ot)
{
	ot->name = "Reload History File";
	ot->idname = "WM_OT_read_history";
	ot->description = "Reloads history and bookmarks";

	ot->invoke = WM_operator_confirm;
	ot->exec = wm_history_file_read_exec;

	/* this operator is only used for loading settings from a previous blender install */
	ot->flag = OPTYPE_INTERNAL;
}

static int wm_homefile_read_exec(bContext *C, wmOperator *op)
{
	const bool use_factory_settings = (STREQ(op->type->idname, "WM_OT_read_factory_settings"));
	bool use_userdef = false;
	char filepath_buf[FILE_MAX];
	const char *filepath = NULL;

	if (!use_factory_settings) {
		PropertyRNA *prop = RNA_struct_find_property(op->ptr, "filepath");

		/* This can be used when loading of a start-up file should only change
		 * the scene content but keep the blender UI as it is. */
		wm_open_init_load_ui(op, true);
		SET_FLAG_FROM_TEST(G.fileflags, !RNA_boolean_get(op->ptr, "load_ui"), G_FILE_NO_UI);

		if (RNA_property_is_set(op->ptr, prop)) {
			RNA_property_string_get(op->ptr, prop, filepath_buf);
			filepath = filepath_buf;
			if (BLI_access(filepath, R_OK)) {
				BKE_reportf(op->reports, RPT_ERROR, "Can't read alternative start-up file: '%s'", filepath);
				return OPERATOR_CANCELLED;
			}
		}
	}
	else {
		/* always load UI for factory settings (prefs will re-init) */
		G.fileflags &= ~G_FILE_NO_UI;
		/* Always load preferences with factory settings. */
		use_userdef = true;
	}

	char app_template_buf[sizeof(U.app_template)];
	const char *app_template;
	PropertyRNA *prop_app_template = RNA_struct_find_property(op->ptr, "app_template");
	const bool use_splash = !use_factory_settings && RNA_boolean_get(op->ptr, "use_splash");
	const bool use_empty_data = RNA_boolean_get(op->ptr, "use_empty");

	if (prop_app_template && RNA_property_is_set(op->ptr, prop_app_template)) {
		RNA_property_string_get(op->ptr, prop_app_template, app_template_buf);
		app_template = app_template_buf;

		/* Always load preferences when switching templates with own preferences. */
		use_userdef = wm_app_template_has_userpref(app_template) ||
		              wm_app_template_has_userpref(U.app_template);

		/* Turn override off, since we're explicitly loading a different app-template. */
		WM_init_state_app_template_set(NULL);
	}
	else {
		/* Normally NULL, only set when overriding from the command-line. */
		app_template = WM_init_state_app_template_get();
	}

	wm_homefile_read(C, op->reports, use_factory_settings, use_empty_data, use_userdef, filepath, app_template, NULL);
	if (use_splash) {
		WM_init_splash(C);
	}
	return OPERATOR_FINISHED;
}

static int wm_homefile_read_invoke(bContext *C, wmOperator *UNUSED(op), const wmEvent *UNUSED(event))
{
	/* Draw menu which includes default startup and application templates. */
	uiPopupMenu *pup = UI_popup_menu_begin(C, IFACE_("New File"), ICON_FILE_NEW);
	uiLayout *layout = UI_popup_menu_layout(pup);

	MenuType *mt = WM_menutype_find("TOPBAR_MT_file_new", false);
	if (mt) {
		UI_menutype_draw(C, mt, layout);
	}

	UI_popup_menu_end(C, pup);

	return OPERATOR_INTERFACE;
}

void WM_OT_read_homefile(wmOperatorType *ot)
{
	PropertyRNA *prop;
	ot->name = "Reload Start-Up File";
	ot->idname = "WM_OT_read_homefile";
	ot->description = "Open the default file (doesn't save the current file)";

	ot->invoke = wm_homefile_read_invoke;
	ot->exec = wm_homefile_read_exec;

	prop = RNA_def_string_file_path(ot->srna, "filepath", NULL,
	                                FILE_MAX, "File Path",
	                                "Path to an alternative start-up file");
	RNA_def_property_flag(prop, PROP_HIDDEN);

	/* So scripts can use an alternative start-up file without the UI */
	prop = RNA_def_boolean(ot->srna, "load_ui", true, "Load UI",
	                       "Load user interface setup from the .blend file");
	RNA_def_property_flag(prop, PROP_HIDDEN | PROP_SKIP_SAVE);

	prop = RNA_def_boolean(ot->srna, "use_empty", false, "Empty", "");
	RNA_def_property_flag(prop, PROP_HIDDEN | PROP_SKIP_SAVE);

	/* So the splash can be kept open after loading a file (for templates). */
	prop = RNA_def_boolean(ot->srna, "use_splash", false, "Splash", "");
	RNA_def_property_flag(prop, PROP_HIDDEN | PROP_SKIP_SAVE);

	prop = RNA_def_string(ot->srna, "app_template", "Template", sizeof(U.app_template), "", "");
	RNA_def_property_flag(prop, PROP_HIDDEN | PROP_SKIP_SAVE);

	/* omit poll to run in background mode */
}

void WM_OT_read_factory_settings(wmOperatorType *ot)
{
	PropertyRNA *prop;

	ot->name = "Load Factory Settings";
	ot->idname = "WM_OT_read_factory_settings";
	ot->description = "Load default file and preferences";

	ot->invoke = WM_operator_confirm;
	ot->exec = wm_homefile_read_exec;

	prop = RNA_def_string(ot->srna, "app_template", "Template", sizeof(U.app_template), "", "");
	RNA_def_property_flag(prop, PROP_HIDDEN | PROP_SKIP_SAVE);

	prop = RNA_def_boolean(ot->srna, "use_empty", false, "Empty", "");
	RNA_def_property_flag(prop, PROP_HIDDEN | PROP_SKIP_SAVE);

	/* omit poll to run in background mode */
}

/** \} */

/** \name Open main .blend file.
 *
 * \{ */

/**
 * Wrap #WM_file_read, shared by file reading operators.
 */
static bool wm_file_read_opwrap(bContext *C, const char *filepath, ReportList *reports,
                                const bool autoexec_init)
{
	bool success;

	/* XXX wm in context is not set correctly after WM_file_read -> crash */
	/* do it before for now, but is this correct with multiple windows? */
	WM_event_add_notifier(C, NC_WINDOW, NULL);

	if (autoexec_init) {
		WM_file_autoexec_init(filepath);
	}

	success = WM_file_read(C, filepath, reports);

	return success;
}

/* currently fits in a pointer */
struct FileRuntime {
	bool is_untrusted;
};

static int wm_open_mainfile_invoke(bContext *C, wmOperator *op, const wmEvent *UNUSED(event))
{
	Main *bmain = CTX_data_main(C);
	const char *openname = BKE_main_blendfile_path(bmain);

	if (CTX_wm_window(C) == NULL) {
		/* in rare cases this could happen, when trying to invoke in background
		 * mode on load for example. Don't use poll for this because exec()
		 * can still run without a window */
		BKE_report(op->reports, RPT_ERROR, "Context window not set");
		return OPERATOR_CANCELLED;
	}

	/* if possible, get the name of the most recently used .blend file */
	if (G.recent_files.first) {
		struct RecentFile *recent = G.recent_files.first;
		openname = recent->filepath;
	}

	RNA_string_set(op->ptr, "filepath", openname);
	wm_open_init_load_ui(op, true);
	wm_open_init_use_scripts(op, true);
	op->customdata = NULL;

	WM_event_add_fileselect(C, op);

	return OPERATOR_RUNNING_MODAL;
}

static int wm_open_mainfile_exec(bContext *C, wmOperator *op)
{
	char filepath[FILE_MAX];
	bool success;

	RNA_string_get(op->ptr, "filepath", filepath);

	/* re-use last loaded setting so we can reload a file without changing */
	wm_open_init_load_ui(op, false);
	wm_open_init_use_scripts(op, false);

	if (RNA_boolean_get(op->ptr, "load_ui"))
		G.fileflags &= ~G_FILE_NO_UI;
	else
		G.fileflags |= G_FILE_NO_UI;

	if (RNA_boolean_get(op->ptr, "use_scripts"))
		G.f |= G_SCRIPT_AUTOEXEC;
	else
		G.f &= ~G_SCRIPT_AUTOEXEC;

	success = wm_file_read_opwrap(C, filepath, op->reports, !(G.f & G_SCRIPT_AUTOEXEC));

	/* for file open also popup for warnings, not only errors */
	BKE_report_print_level_set(op->reports, RPT_WARNING);

	if (success) {
		return OPERATOR_FINISHED;
	}
	else {
		return OPERATOR_CANCELLED;
	}
}

static bool wm_open_mainfile_check(bContext *UNUSED(C), wmOperator *op)
{
	struct FileRuntime *file_info = (struct FileRuntime *)&op->customdata;
	PropertyRNA *prop = RNA_struct_find_property(op->ptr, "use_scripts");
	bool is_untrusted = false;
	char path[FILE_MAX];
	char *lslash;

	RNA_string_get(op->ptr, "filepath", path);

	/* get the dir */
	lslash = (char *)BLI_last_slash(path);
	if (lslash) *(lslash + 1) = '\0';

	if ((U.flag & USER_SCRIPT_AUTOEXEC_DISABLE) == 0) {
		if (BKE_autoexec_match(path) == true) {
			RNA_property_boolean_set(op->ptr, prop, false);
			is_untrusted = true;
		}
	}

	if (file_info) {
		file_info->is_untrusted = is_untrusted;
	}

	return is_untrusted;
}

static void wm_open_mainfile_ui(bContext *UNUSED(C), wmOperator *op)
{
	struct FileRuntime *file_info = (struct FileRuntime *)&op->customdata;
	uiLayout *layout = op->layout;
	uiLayout *col = op->layout;
	const char *autoexec_text;

	uiItemR(layout, op->ptr, "load_ui", 0, NULL, ICON_NONE);

	col = uiLayoutColumn(layout, false);
	if (file_info->is_untrusted) {
		autoexec_text = IFACE_("Trusted Source [Untrusted Path]");
		uiLayoutSetActive(col, false);
		uiLayoutSetEnabled(col, false);
	}
	else {
		autoexec_text = IFACE_("Trusted Source");
	}

	uiItemR(col, op->ptr, "use_scripts", 0, autoexec_text, ICON_NONE);
}

void WM_OT_open_mainfile(wmOperatorType *ot)
{
	ot->name = "Open Blender File";
	ot->idname = "WM_OT_open_mainfile";
	ot->description = "Open a Blender file";

	ot->invoke = wm_open_mainfile_invoke;
	ot->exec = wm_open_mainfile_exec;
	ot->check = wm_open_mainfile_check;
	ot->ui = wm_open_mainfile_ui;
	/* omit window poll so this can work in background mode */

	WM_operator_properties_filesel(
	        ot, FILE_TYPE_FOLDER | FILE_TYPE_BLENDER, FILE_BLENDER, FILE_OPENFILE,
	        WM_FILESEL_FILEPATH, FILE_DEFAULTDISPLAY, FILE_SORT_ALPHA);

	RNA_def_boolean(ot->srna, "load_ui", true, "Load UI", "Load user interface setup in the .blend file");
	RNA_def_boolean(ot->srna, "use_scripts", true, "Trusted Source",
	                "Allow .blend file to execute scripts automatically, default available from system preferences");
}

/** \} */

/** \name Reload (revert) main .blend file.
 *
 * \{ */

static int wm_revert_mainfile_exec(bContext *C, wmOperator *op)
{
	Main *bmain = CTX_data_main(C);
	bool success;
	char filepath[FILE_MAX];

	wm_open_init_use_scripts(op, false);

	if (RNA_boolean_get(op->ptr, "use_scripts"))
		G.f |= G_SCRIPT_AUTOEXEC;
	else
		G.f &= ~G_SCRIPT_AUTOEXEC;

	BLI_strncpy(filepath, BKE_main_blendfile_path(bmain), sizeof(filepath));
	success = wm_file_read_opwrap(C, filepath, op->reports, !(G.f & G_SCRIPT_AUTOEXEC));

	if (success) {
		return OPERATOR_FINISHED;
	}
	else {
		return OPERATOR_CANCELLED;
	}
}

static bool wm_revert_mainfile_poll(bContext *UNUSED(C))
{
	return G.relbase_valid;
}

void WM_OT_revert_mainfile(wmOperatorType *ot)
{
	ot->name = "Revert";
	ot->idname = "WM_OT_revert_mainfile";
	ot->description = "Reload the saved file";
	ot->invoke = WM_operator_confirm;

	RNA_def_boolean(ot->srna, "use_scripts", true, "Trusted Source",
	                "Allow .blend file to execute scripts automatically, default available from system preferences");

	ot->exec = wm_revert_mainfile_exec;
	ot->poll = wm_revert_mainfile_poll;
}

/** \} */

/** \name Recover last session & auto-save.
 *
 * \{ */

void WM_recover_last_session(bContext *C, ReportList *reports)
{
	char filepath[FILE_MAX];

	BLI_make_file_string("/", filepath, BKE_tempdir_base(), BLENDER_QUIT_FILE);
	/* if reports==NULL, it's called directly without operator, we add a quick check here */
	if (reports || BLI_exists(filepath)) {
		G.fileflags |= G_FILE_RECOVER;

		wm_file_read_opwrap(C, filepath, reports, true);

		G.fileflags &= ~G_FILE_RECOVER;

		/* XXX bad global... fixme */
		Main *bmain = CTX_data_main(C);
		if (BKE_main_blendfile_path(bmain)[0] != '\0') {
			G.file_loaded = 1;	/* prevents splash to show */
		}
		else {
			G.relbase_valid = 0;
			G.save_over = 0;    /* start with save preference untitled.blend */
		}

	}
}

static int wm_recover_last_session_exec(bContext *C, wmOperator *op)
{
	WM_recover_last_session(C, op->reports);
	return OPERATOR_FINISHED;
}

void WM_OT_recover_last_session(wmOperatorType *ot)
{
	ot->name = "Recover Last Session";
	ot->idname = "WM_OT_recover_last_session";
	ot->description = "Open the last closed file (\"" BLENDER_QUIT_FILE "\")";
	ot->invoke = WM_operator_confirm;

	ot->exec = wm_recover_last_session_exec;
}

static int wm_recover_auto_save_exec(bContext *C, wmOperator *op)
{
	char filepath[FILE_MAX];
	bool success;

	RNA_string_get(op->ptr, "filepath", filepath);

	G.fileflags |= G_FILE_RECOVER;

	success = wm_file_read_opwrap(C, filepath, op->reports, true);

	G.fileflags &= ~G_FILE_RECOVER;

	if (success) {
		return OPERATOR_FINISHED;
	}
	else {
		return OPERATOR_CANCELLED;
	}
}

static int wm_recover_auto_save_invoke(bContext *C, wmOperator *op, const wmEvent *UNUSED(event))
{
	char filename[FILE_MAX];

	wm_autosave_location(filename);
	RNA_string_set(op->ptr, "filepath", filename);
	WM_event_add_fileselect(C, op);

	return OPERATOR_RUNNING_MODAL;
}

void WM_OT_recover_auto_save(wmOperatorType *ot)
{
	ot->name = "Recover Auto Save";
	ot->idname = "WM_OT_recover_auto_save";
	ot->description = "Open an automatically saved file to recover it";

	ot->exec = wm_recover_auto_save_exec;
	ot->invoke = wm_recover_auto_save_invoke;

	WM_operator_properties_filesel(
	        ot, FILE_TYPE_BLENDER, FILE_BLENDER, FILE_OPENFILE,
	        WM_FILESEL_FILEPATH, FILE_LONGDISPLAY, FILE_SORT_TIME);
}

/** \} */

/** \name Save main .blend file.
 *
 * \{ */

static void wm_filepath_default(char *filepath)
{
	if (G.save_over == false) {
		BLI_ensure_filename(filepath, FILE_MAX, "untitled.blend");
	}
}

static void save_set_compress(wmOperator *op)
{
	PropertyRNA *prop;

	prop = RNA_struct_find_property(op->ptr, "compress");
	if (!RNA_property_is_set(op->ptr, prop)) {
		if (G.save_over) {  /* keep flag for existing file */
			RNA_property_boolean_set(op->ptr, prop, (G.fileflags & G_FILE_COMPRESS) != 0);
		}
		else {  /* use userdef for new file */
			RNA_property_boolean_set(op->ptr, prop, (U.flag & USER_FILECOMPRESS) != 0);
		}
	}
}

static void save_set_filepath(bContext *C, wmOperator *op)
{
	Main *bmain = CTX_data_main(C);
	PropertyRNA *prop;
	char name[FILE_MAX];

	prop = RNA_struct_find_property(op->ptr, "filepath");
	if (!RNA_property_is_set(op->ptr, prop)) {
		/* if not saved before, get the name of the most recently used .blend file */
		if (BKE_main_blendfile_path(bmain)[0] == '\0' && G.recent_files.first) {
			struct RecentFile *recent = G.recent_files.first;
			BLI_strncpy(name, recent->filepath, FILE_MAX);
		}
		else {
			BLI_strncpy(name, bmain->name, FILE_MAX);
		}

		wm_filepath_default(name);
		RNA_property_string_set(op->ptr, prop, name);
	}
}

static int wm_save_as_mainfile_invoke(bContext *C, wmOperator *op, const wmEvent *UNUSED(event))
{

	save_set_compress(op);
	save_set_filepath(C, op);

	WM_event_add_fileselect(C, op);

	return OPERATOR_RUNNING_MODAL;
}

/* function used for WM_OT_save_mainfile too */
static int wm_save_as_mainfile_exec(bContext *C, wmOperator *op)
{
	Main *bmain = CTX_data_main(C);
	char path[FILE_MAX];
	const bool is_save_as = (op->type->invoke == wm_save_as_mainfile_invoke);

	save_set_compress(op);

	if (RNA_struct_property_is_set(op->ptr, "filepath")) {
		RNA_string_get(op->ptr, "filepath", path);
	}
	else {
		BLI_strncpy(path, BKE_main_blendfile_path(bmain), FILE_MAX);
		wm_filepath_default(path);
	}

	const int fileflags_orig = G.fileflags;
	int fileflags = G.fileflags & ~G_FILE_USERPREFS;

	/* set compression flag */
	SET_FLAG_FROM_TEST(
	        fileflags, RNA_boolean_get(op->ptr, "compress"),
	        G_FILE_COMPRESS);
	SET_FLAG_FROM_TEST(
	        fileflags, RNA_boolean_get(op->ptr, "relative_remap"),
	        G_FILE_RELATIVE_REMAP);
	SET_FLAG_FROM_TEST(
	        fileflags,
	        (RNA_struct_property_is_set(op->ptr, "copy") &&
	         RNA_boolean_get(op->ptr, "copy")),
	        G_FILE_SAVE_COPY);

	const bool ok = wm_file_write(C, path, fileflags, op->reports);

	if ((op->flag & OP_IS_INVOKE) == 0) {
		/* OP_IS_INVOKE is set when the operator is called from the GUI.
		 * If it is not set, the operator is called from a script and
		 * shouldn't influence G.fileflags. */
		G.fileflags = fileflags_orig;
	}

	if (ok == false) {
		return OPERATOR_CANCELLED;
	}

	WM_event_add_notifier(C, NC_WM | ND_FILESAVE, NULL);

	if (!is_save_as && RNA_boolean_get(op->ptr, "exit")) {
		wm_exit_schedule_delayed(C);
	}

	return OPERATOR_FINISHED;
}

/* function used for WM_OT_save_mainfile too */
static bool blend_save_check(bContext *UNUSED(C), wmOperator *op)
{
	char filepath[FILE_MAX];
	RNA_string_get(op->ptr, "filepath", filepath);
	if (!BLO_has_bfile_extension(filepath)) {
		/* some users would prefer BLI_path_extension_replace(),
		 * we keep getting nitpicking bug reports about this - campbell */
		BLI_path_extension_ensure(filepath, FILE_MAX, ".blend");
		RNA_string_set(op->ptr, "filepath", filepath);
		return true;
	}
	return false;
}

void WM_OT_save_as_mainfile(wmOperatorType *ot)
{
	PropertyRNA *prop;

	ot->name = "Save As Blender File";
	ot->idname = "WM_OT_save_as_mainfile";
	ot->description = "Save the current file in the desired location";

	ot->invoke = wm_save_as_mainfile_invoke;
	ot->exec = wm_save_as_mainfile_exec;
	ot->check = blend_save_check;
	/* omit window poll so this can work in background mode */

	WM_operator_properties_filesel(
	        ot, FILE_TYPE_FOLDER | FILE_TYPE_BLENDER, FILE_BLENDER, FILE_SAVE,
	        WM_FILESEL_FILEPATH, FILE_DEFAULTDISPLAY, FILE_SORT_ALPHA);
	RNA_def_boolean(ot->srna, "compress", false, "Compress", "Write compressed .blend file");
	RNA_def_boolean(ot->srna, "relative_remap", true, "Remap Relative",
	                "Remap relative paths when saving in a different directory");
	prop = RNA_def_boolean(ot->srna, "copy", false, "Save Copy",
	                "Save a copy of the actual working state but does not make saved file active");
	RNA_def_property_flag(prop, PROP_SKIP_SAVE);
}

static int wm_save_mainfile_invoke(bContext *C, wmOperator *op, const wmEvent *UNUSED(event))
{
	int ret;

	/* cancel if no active window */
	if (CTX_wm_window(C) == NULL)
		return OPERATOR_CANCELLED;

	save_set_compress(op);
	save_set_filepath(C, op);

	/* if we're saving for the first time and prefer relative paths - any existing paths will be absolute,
	 * enable the option to remap paths to avoid confusion [#37240] */
	if ((G.relbase_valid == false) && (U.flag & USER_RELPATHS)) {
		PropertyRNA *prop = RNA_struct_find_property(op->ptr, "relative_remap");
		if (!RNA_property_is_set(op->ptr, prop)) {
			RNA_property_boolean_set(op->ptr, prop, true);
		}
	}

	if (G.save_over) {
		char path[FILE_MAX];

		RNA_string_get(op->ptr, "filepath", path);
		if (RNA_boolean_get(op->ptr, "check_existing") && BLI_exists(path)) {
			ret = WM_operator_confirm_message_ex(C, op, IFACE_("Save Over?"), ICON_QUESTION, path);
		}
		else {
			ret = wm_save_as_mainfile_exec(C, op);
			/* Without this there is no feedback the file was saved. */
			BKE_reportf(op->reports, RPT_INFO, "Saved \"%s\"", BLI_path_basename(path));
		}
	}
	else {
		WM_event_add_fileselect(C, op);
		ret = OPERATOR_RUNNING_MODAL;
	}

	return ret;
}

void WM_OT_save_mainfile(wmOperatorType *ot)
{
	ot->name = "Save Blender File";
	ot->idname = "WM_OT_save_mainfile";
	ot->description = "Save the current Blender file";

	ot->invoke = wm_save_mainfile_invoke;
	ot->exec = wm_save_as_mainfile_exec;
	ot->check = blend_save_check;
	/* omit window poll so this can work in background mode */

	PropertyRNA *prop;
	WM_operator_properties_filesel(
	        ot, FILE_TYPE_FOLDER | FILE_TYPE_BLENDER, FILE_BLENDER, FILE_SAVE,
	        WM_FILESEL_FILEPATH, FILE_DEFAULTDISPLAY, FILE_SORT_ALPHA);
	RNA_def_boolean(ot->srna, "compress", false, "Compress", "Write compressed .blend file");
	RNA_def_boolean(ot->srna, "relative_remap", false, "Remap Relative",
	                "Remap relative paths when saving in a different directory");

	prop = RNA_def_boolean(ot->srna, "exit", false, "Exit", "Exit Blender after saving");
	RNA_def_property_flag(prop, PROP_HIDDEN | PROP_SKIP_SAVE);
}

/** \} */

/** \name Auto-execution of scripts warning popup
 *
 * \{ */

static void wm_block_autorun_warning_ignore(bContext *C, void *arg_block, void *UNUSED(arg))
{
	wmWindow *win = CTX_wm_window(C);
	UI_popup_block_close(C, win, arg_block);
}

static void wm_block_autorun_warning_allow(bContext *C, void *arg_block, void *UNUSED(arg))
{
	PointerRNA props_ptr;
	wmWindow *win = CTX_wm_window(C);

	UI_popup_block_close(C, win, arg_block);

	/* Save user preferences for permanent execution. */
	if ((U.flag & USER_SCRIPT_AUTOEXEC_DISABLE) == 0) {
		WM_operator_name_call(C, "WM_OT_save_userpref", WM_OP_EXEC_DEFAULT, NULL);
	}

	/* Load file again with scripts enabled. */
	wmOperatorType *ot = WM_operatortype_find("WM_OT_revert_mainfile", false);

	WM_operator_properties_create_ptr(&props_ptr, ot);
	RNA_boolean_set(&props_ptr, "use_scripts", true);
	WM_operator_name_call_ptr(C, ot, WM_OP_EXEC_DEFAULT, &props_ptr);
	WM_operator_properties_free(&props_ptr);
}

/* Build the autorun warning dialog UI */
static uiBlock *block_create_autorun_warning(struct bContext *C, struct ARegion *ar, void *UNUSED(arg1))
{
	uiStyle *style = UI_style_get();
	uiBlock *block = UI_block_begin(C, ar, "autorun_warning_popup", UI_EMBOSS);

	UI_block_flag_enable(block, UI_BLOCK_KEEP_OPEN | UI_BLOCK_LOOP | UI_BLOCK_NO_WIN_CLIP | UI_BLOCK_NUMSELECT);
	UI_block_theme_style_set(block, UI_BLOCK_THEME_STYLE_POPUP);
	UI_block_emboss_set(block, UI_EMBOSS);

	uiLayout *layout = UI_block_layout(
	        block, UI_LAYOUT_VERTICAL, UI_LAYOUT_PANEL, 10, 2, U.widget_unit * 24, U.widget_unit * 6, 0, style);

	/* Text and some vertical space */
	uiLayout *col = uiLayoutColumn(layout, true);
	uiItemL(col, IFACE_("For security reasons, automatic execution of Python scripts in this file was disabled:"), ICON_ERROR);
	uiLayout *sub = uiLayoutRow(col, true);
	uiLayoutSetRedAlert(sub, true);
	uiItemL(sub, G.autoexec_fail, ICON_BLANK1);
	uiItemL(col, IFACE_("This may lead to unexpected behavior"), ICON_BLANK1);

	uiItemS(layout);

	PointerRNA pref_ptr;
	RNA_pointer_create(NULL, &RNA_PreferencesSystem, &U, &pref_ptr);
	uiItemR(layout, &pref_ptr, "use_scripts_auto_execute", 0, IFACE_("Permanently allow execution of scripts"), ICON_NONE);

	uiItemS(layout);

	/* Buttons */
	uiBut *but;
	uiLayout *split = uiLayoutSplit(layout, 0.0f, true);
	col = uiLayoutColumn(split, false);

	/* Allow reload if we have a saved file. */
	if (G.relbase_valid) {
		but = uiDefIconTextBut(
		        block, UI_BTYPE_BUT, 0, ICON_NONE, IFACE_("Allow Execution"), 0, 0, 50, UI_UNIT_Y,
		        NULL, 0, 0, 0, 0, TIP_("Reload file with execution of Python scripts enabled"));
		UI_but_func_set(but, wm_block_autorun_warning_allow, block, NULL);
	}
	else {
		uiItemS(col);
	}

	/* empty space between buttons */
	col = uiLayoutColumn(split, false);
	uiItemS(col);

	col = uiLayoutColumn(split, 1);
	but = uiDefIconTextBut(
	        block, UI_BTYPE_BUT, 0, ICON_NONE, IFACE_("Ignore"), 0, 0, 50, UI_UNIT_Y,
	        NULL, 0, 0, 0, 0, TIP_("Continue using file without Python scripts"));
	UI_but_func_set(but, wm_block_autorun_warning_ignore, block, NULL);

	UI_block_bounds_set_centered(block, 10);

	return block;
}

void wm_test_autorun_warning(bContext *C)
{
	/* Test if any auto-execution of scripts failed. */
	if ((G.f & G_SCRIPT_AUTOEXEC_FAIL) == 0) {
		return;
	}

	/* Only show the warning once. */
	if (G.f & G_SCRIPT_AUTOEXEC_FAIL_QUIET) {
		return;
	}

	G.f |= G_SCRIPT_AUTOEXEC_FAIL_QUIET;

	wmWindowManager *wm = CTX_wm_manager(C);
	wmWindow *win = (wm->winactive) ? wm->winactive : wm->windows.first;

	if (win) {
		wmWindow *prevwin = CTX_wm_window(C);
		CTX_wm_window_set(C, win);
		UI_popup_block_invoke(C, block_create_autorun_warning, NULL);
		CTX_wm_window_set(C, prevwin);
	}
}

/** \} */<|MERGE_RESOLUTION|>--- conflicted
+++ resolved
@@ -888,14 +888,6 @@
 
 	if (!use_factory_settings || (filepath_startup[0] != '\0')) {
 		if (BLI_access(filepath_startup, R_OK) == 0) {
-<<<<<<< HEAD
-			success = (BKE_blendfile_read(C, filepath_startup, NULL, skip_flags) != BKE_BLENDFILE_READ_FAIL);
-
-#ifdef DEBUG_LIBRARY
-			printf("Updating assets for: %s\n", filepath_startup);
-#endif
-			WM_operator_name_call(C, "WM_OT_assets_update_check", WM_OP_EXEC_DEFAULT, NULL);
-=======
 			success = BKE_blendfile_read(
 			        C, filepath_startup,
 			        &(const struct BlendFileReadParams){
@@ -903,7 +895,11 @@
 			            .skip_flags = skip_flags,
 			        },
 			        NULL) != BKE_BLENDFILE_READ_FAIL;
->>>>>>> e305560f
+
+#ifdef DEBUG_LIBRARY
+			printf("Updating assets for: %s\n", filepath_startup);
+#endif
+			WM_operator_name_call(C, "WM_OT_assets_update_check", WM_OP_EXEC_DEFAULT, NULL);
 		}
 		if (BLI_listbase_is_empty(&U.themes)) {
 			if (G.debug & G_DEBUG)
