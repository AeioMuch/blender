--- conflicted
+++ resolved
@@ -3220,13 +3220,8 @@
 				}
 				break;
 			case TEXCO_EQUIRECTMAP:
-<<<<<<< HEAD
-				tempvec[0]= -atan2f(lo[2], lo[0]) / M_PI;
-				tempvec[1]=  atan2f(lo[1], hypot(lo[0], lo[2])) / M_PI_2;
-=======
 				tempvec[0]= -atan2f(lo[2], lo[0]) / (float)M_PI;
 				tempvec[1]=  atan2f(lo[1], hypot(lo[0], lo[2])) / (float)M_PI_2;
->>>>>>> 4bb1e224
 				tempvec[2]= 0.0f;
 				co= tempvec;
 				break;
