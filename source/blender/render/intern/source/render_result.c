--- conflicted
+++ resolved
@@ -444,33 +444,6 @@
       if (view_layer->passflag & SCE_PASS_SUBSURFACE_COLOR) {
         RENDER_LAYER_ADD_PASS_SAFE(rr, rl, 3, RE_PASSNAME_SUBSURFACE_COLOR, view, "RGB");
       }
-<<<<<<< HEAD
-      if (view_layer->eevee.render_passes & EEVEE_RENDER_PASS_BLOOM) {
-        RENDER_LAYER_ADD_PASS_SAFE(rr, rl, 3, RE_PASSNAME_BLOOM, view, "RGB");
-      }
-      if (view_layer->eevee.render_passes & EEVEE_RENDER_PASS_VOLUME_SCATTER) {
-        RENDER_LAYER_ADD_PASS_SAFE(rr, rl, 3, RE_PASSNAME_VOLUME_SCATTER, view, "RGB");
-      }
-      if (view_layer->eevee.render_passes & EEVEE_RENDER_PASS_VOLUME_TRANSMITTANCE) {
-        RENDER_LAYER_ADD_PASS_SAFE(rr, rl, 3, RE_PASSNAME_VOLUME_TRANSMITTANCE, view, "RGB");
-      }
-      LISTBASE_FOREACH (ViewLayerAOV *, aov, &view_layer->aovs) {
-        if ((aov->flag & AOV_CONFLICT) != 0) {
-          continue;
-        }
-        switch (aov->type) {
-          case AOV_TYPE_COLOR:
-            RENDER_LAYER_ADD_PASS_SAFE(rr, rl, 4, aov->name, view, "RGBA");
-            break;
-          case AOV_TYPE_VALUE:
-            RENDER_LAYER_ADD_PASS_SAFE(rr, rl, 1, aov->name, view, "X");
-            break;
-          default:
-            break;
-        }
-      }
-=======
->>>>>>> 8738a668
 #undef RENDER_LAYER_ADD_PASS_SAFE
     }
   }
