--- conflicted
+++ resolved
@@ -869,6 +869,11 @@
 
 static void render_result_rescale(Render *re)
 {
+	/* XXX MV we shouldn't get viewid 0, but instead
+	 * rescale all the views.
+	 * I'll leave this for when I get rid of result->rectf
+	 */
+
 	RenderResult *result = re->result;
 	int x, y;
 	float scale_x, scale_y;
@@ -878,7 +883,7 @@
 	if (src_rectf == NULL) {
 		RenderLayer *rl = render_get_active_layer(re, re->result);
 		if (rl != NULL) {
-			src_rectf = rl->rectf;
+			src_rectf = RE_RenderLayerGetPass(rl, SCE_PASS_COMBINED, 0);
 		}
 	}
 
@@ -888,14 +893,15 @@
 		                               &re->disprect,
 		                               0,
 		                               RR_USE_MEM,
-		                               RR_ALL_LAYERS);
+		                               RR_ALL_LAYERS,
+									   -1);
 
 		dst_rectf = re->result->rectf;
 		if (dst_rectf == NULL) {
 			RenderLayer *rl;
 			rl = render_get_active_layer(re, re->result);
 			if (rl != NULL) {
-				dst_rectf = rl->rectf;
+				dst_rectf = RE_RenderLayerGetPass(rl, SCE_PASS_COMBINED, 0);
 			}
 		}
 
@@ -1287,6 +1293,12 @@
 	if (re->result->do_exr_tile) {
 		BLI_rw_mutex_lock(&re->resultmutex, THREAD_LOCK_WRITE);
 		render_result_exr_file_end(re);
+		BLI_rw_mutex_unlock(&re->resultmutex);
+	}
+
+	if (re->r.scemode & R_EXR_CACHE_FILE) {
+		BLI_rw_mutex_lock(&re->resultmutex, THREAD_LOCK_WRITE);
+		render_result_exr_file_cache_write(re);
 		BLI_rw_mutex_unlock(&re->resultmutex);
 	}
 }
@@ -1434,21 +1446,6 @@
 	BLI_thread_queue_free(donequeue);
 	BLI_thread_queue_free(workqueue);
 	
-<<<<<<< HEAD
-=======
-	if (re->result->do_exr_tile) {
-		BLI_rw_mutex_lock(&re->resultmutex, THREAD_LOCK_WRITE);
-		render_result_exr_file_end(re);
-		BLI_rw_mutex_unlock(&re->resultmutex);
-	}
-
-	if (re->r.scemode & R_EXR_CACHE_FILE) {
-		BLI_rw_mutex_lock(&re->resultmutex, THREAD_LOCK_WRITE);
-		render_result_exr_file_cache_write(re);
-		BLI_rw_mutex_unlock(&re->resultmutex);
-	}
-
->>>>>>> 6582215f
 	/* unset threadsafety */
 	g_break = 0;
 	
