--- conflicted
+++ resolved
@@ -117,14 +117,8 @@
             sub.prop(metaelem, "size_y", text="Y")
             sub.prop(metaelem, "size_z", text="Z")
 
-<<<<<<< HEAD
-        elif metaelem.type == 'TUBE':
+        elif metaelem.type == 'CAPSULE':
             sub.prop(metaelem, "size_x", text="Size X")
-=======
-        elif metaelem.type == 'CAPSULE':
-            col.label(text="Size:")
-            col.prop(metaelem, "size_x", text="X")
->>>>>>> fcf3aa90
 
         elif metaelem.type == 'PLANE':
             sub.prop(metaelem, "size_x", text="Size X")
