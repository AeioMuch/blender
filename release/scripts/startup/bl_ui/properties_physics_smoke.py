# ##### BEGIN GPL LICENSE BLOCK #####
#
#  This program is free software; you can redistribute it and/or
#  modify it under the terms of the GNU General Public License
#  as published by the Free Software Foundation; either version 2
#  of the License, or (at your option) any later version.
#
#  This program is distributed in the hope that it will be useful,
#  but WITHOUT ANY WARRANTY; without even the implied warranty of
#  MERCHANTABILITY or FITNESS FOR A PARTICULAR PURPOSE.  See the
#  GNU General Public License for more details.
#
#  You should have received a copy of the GNU General Public License
#  along with this program; if not, write to the Free Software Foundation,
#  Inc., 51 Franklin Street, Fifth Floor, Boston, MA 02110-1301, USA.
#
# ##### END GPL LICENSE BLOCK #####

# <pep8 compliant>

import bpy
from bpy.types import (
    Panel,
    Menu,
)
from .properties_physics_common import (
    point_cache_ui,
    effector_weights_ui,
)

class MANTA_MT_presets(Menu):
    bl_label = "Fluid Presets"
    preset_subdir = "mantaflow"
    preset_operator = "script.execute_preset"
    draw = Menu.draw_preset

class PhysicButtonsPanel:
    bl_space_type = 'PROPERTIES'
    bl_region_type = 'WINDOW'
    bl_context = "physics"

<<<<<<< HEAD
    def poll_fluid(context):
=======
    @staticmethod
    def poll_smoke(context):
>>>>>>> b52a0c78
        ob = context.object
        if not ((ob and ob.type == 'MESH') and (context.smoke)):
            return False

        md = context.smoke
        return md and (context.smoke.smoke_type != 'NONE') and (bpy.app.build_options.manta)

<<<<<<< HEAD
    def poll_fluid_domain(context):
        if not PhysicButtonsPanel.poll_fluid(context):
=======
    @staticmethod
    def poll_smoke_domain(context):
        if not PhysicButtonsPanel.poll_smoke(context):
>>>>>>> b52a0c78
            return False

        md = context.smoke
        return md and (md.smoke_type == 'DOMAIN')

    def poll_smoke_domain(context):
        if not PhysicButtonsPanel.poll_fluid(context):
            return False

        md = context.smoke
        if md and (md.smoke_type == 'DOMAIN'):
            domain = md.domain_settings
            return domain.smoke_domain_type in {'GAS'}
        return False

    def poll_liquid_domain(context):
        if not PhysicButtonsPanel.poll_fluid(context):
            return False

        md = context.smoke
        if md and (md.smoke_type == 'DOMAIN'):
            domain = md.domain_settings
            return domain.smoke_domain_type in {'LIQUID'}
        return False

    def poll_fluid_flow(context):
        if not PhysicButtonsPanel.poll_fluid(context):
            return False

        md = context.smoke
        return md and (md.smoke_type == 'FLOW')

class PHYSICS_PT_manta(PhysicButtonsPanel, Panel):
    bl_label = "Fluid"
    COMPAT_ENGINES = {'BLENDER_RENDER', 'BLENDER_EEVEE', 'BLENDER_WORKBENCH'}

    @classmethod
    def poll(cls, context):
        ob = context.object
        return (ob and ob.type == 'MESH') and (context.engine in cls.COMPAT_ENGINES) and (context.smoke)

    def draw(self, context):
        layout = self.layout
        layout.use_property_split = True

        if not bpy.app.build_options.manta:
            col = layout.column(align=True)
            col.alignment = 'RIGHT'
            col.label(text="Built without Fluid modifier")
            return

        md = context.smoke

        layout.prop(md, "smoke_type")

class PHYSICS_PT_manta_fluid(PhysicButtonsPanel, Panel):
    bl_label = "Settings"
    bl_parent_id = 'PHYSICS_PT_manta'
    COMPAT_ENGINES = {'BLENDER_RENDER', 'BLENDER_EEVEE', 'BLENDER_WORKBENCH'}

    @classmethod
    def poll(cls, context):
        if not PhysicButtonsPanel.poll_fluid(context):
            return False

        return (context.engine in cls.COMPAT_ENGINES)

    def draw(self, context):
        layout = self.layout
        layout.use_property_split = True

        md = context.smoke
        ob = context.object
        scene = context.scene

        if md.smoke_type == 'DOMAIN':
            domain = md.domain_settings

            # Deactivate UI if guiding is enabled but not baked yet
            layout.active = not (domain.use_guiding and not domain.cache_baked_guiding and (domain.guiding_source == "EFFECTOR" or (domain.guiding_source == "DOMAIN" and not domain.guiding_parent)))

            baking_any = domain.cache_baking_data or domain.cache_baking_mesh or domain.cache_baking_particles or domain.cache_baking_noise or domain.cache_baking_guiding
            baked_any = domain.cache_baked_data or domain.cache_baked_mesh or domain.cache_baked_particles or domain.cache_baked_noise or domain.cache_baked_guiding
            baked_data = domain.cache_baked_data

            row = layout.row()
            row.enabled = not baking_any and not baked_data
            row.prop(domain, "smoke_domain_type", expand=False)

            flow = layout.grid_flow(row_major=True, columns=0, even_columns=True, even_rows=False, align=False)
            flow.enabled = not baking_any and not baked_data

            col = flow.column()
            col.prop(domain, "use_collision_border_front", text="Front")
            col = flow.column()
            col.prop(domain, "use_collision_border_back", text="Back")
            col = flow.column()
            col.prop(domain, "use_collision_border_right", text="Right")
            col = flow.column()
            col.prop(domain, "use_collision_border_left", text="Left")
            col = flow.column()
            col.prop(domain, "use_collision_border_top", text="Top")
            col = flow.column()
            col.prop(domain, "use_collision_border_bottom", text="Bottom")

            flow = layout.grid_flow(row_major=True, columns=0, even_columns=True, even_rows=False, align=False)
            flow.enabled = not baking_any and not baked_data

            col = flow.column()
            col.prop(domain, "resolution_max", text="Resolution Divisions")
            col.prop(domain, "use_adaptive_stepping", text="Use Adaptive Stepping")
            col.prop(domain, "time_scale", text="Time Scale")
            col.prop(domain, "cfl_condition", text="CFL Number")

            col.separator()

            col = flow.column()
            if scene.use_gravity:
                sub = col.column()
                sub.enabled = False
                sub.prop(domain, "gravity", text="Using Scene Gravity", icon='SCENE_DATA')
            else:
                col.prop(domain, "gravity", text="Gravity")
            # TODO (sebas): Clipping var useful for manta openvdb caching?
            # col.prop(domain, "clipping", text="Empty Space")

            col.separator()

            split = layout.split()
            bake_incomplete = (domain.cache_frame_pause_data < domain.cache_frame_end)
            if domain.cache_baked_data and not domain.cache_baking_data and bake_incomplete:
                col = split.column()
                col.operator("manta.bake_data", text="Resume")
                col = split.column()
                col.operator("manta.free_data", text="Free")
            elif domain.cache_baking_data and not domain.cache_baked_data:
                split.enabled = False
                split.operator("manta.pause_bake", text="Baking Data - ESC to pause")
            elif not domain.cache_baked_data and not domain.cache_baking_data:
                split.operator("manta.bake_data", text="Bake Data")
            else:
                split.operator("manta.free_data", text="Free Data")

        elif md.smoke_type == 'FLOW':
            flow = md.flow_settings

            row = layout.row()
            row.prop(flow, "smoke_flow_type", expand=False)

            grid = layout.grid_flow(row_major=True, columns=0, even_columns=True, even_rows=False, align=False)

            col = grid.column()
            col.prop(flow, "smoke_flow_behavior", expand=False)
            if flow.smoke_flow_behavior in {'INFLOW'}:
                col.prop(flow, "use_inflow", text="Use Inflow")

            col.prop(flow, "subframes", text="Sampling Substeps")

            if not flow.smoke_flow_behavior == 'OUTFLOW' and flow.smoke_flow_type in {'SMOKE', 'BOTH', 'FIRE'}:

                if flow.smoke_flow_type in {'SMOKE', 'BOTH'}:
                    col.prop(flow, "smoke_color", text="Smoke Color")

                col = grid.column(align=True)
                col.prop(flow, "use_absolute", text="Absolute Density")

                if flow.smoke_flow_type in {'SMOKE', 'BOTH'}:
                    col.prop(flow, "temperature", text="Initial Temperature")
                    col.prop(flow, "density", text="Density")

                if flow.smoke_flow_type in {'FIRE', 'BOTH'}:
                    col.prop(flow, "fuel_amount", text="Fuel")

                col.separator()
                col.prop_search(flow, "density_vertex_group", ob, "vertex_groups", text="Vertex Group")

        elif md.smoke_type == 'EFFECTOR':
            effec = md.effec_settings

            row = layout.row()
            row.prop(effec, "effec_type")

            flow = layout.grid_flow(row_major=True, columns=0, even_columns=True, even_rows=False, align=False)

            col = flow.column()

            col.prop(effec, "surface_distance", text="Surface Thickness")

            if effec.effec_type == "GUIDE":
                col.prop(effec, "velocity_factor", text="Velocity Factor")
                col = flow.column()
                col.prop(effec, "guiding_mode", text="Guiding Mode")

class PHYSICS_PT_manta_smoke(PhysicButtonsPanel, Panel):
    bl_label = "Smoke"
    bl_parent_id = 'PHYSICS_PT_manta_fluid'
    COMPAT_ENGINES = {'BLENDER_RENDER', 'BLENDER_EEVEE', 'BLENDER_WORKBENCH'}

    @classmethod
    def poll(cls, context):
        if not PhysicButtonsPanel.poll_smoke_domain(context):
            return False

        return (context.engine in cls.COMPAT_ENGINES)

    def draw(self, context):
        layout = self.layout
        layout.use_property_split = True

        md = context.smoke
        domain = md.domain_settings

        baking_any = domain.cache_baking_data or domain.cache_baking_mesh or domain.cache_baking_particles or domain.cache_baking_noise or domain.cache_baking_guiding
        baked_any = domain.cache_baked_data or domain.cache_baked_mesh or domain.cache_baked_particles or domain.cache_baked_noise or domain.cache_baked_guiding
        baked_data = domain.cache_baked_data

        flow = layout.grid_flow(row_major=True, columns=0, even_columns=True, even_rows=False, align=False)
        flow.enabled = not baking_any and not baked_data

        col = flow.column()
        col.prop(domain, "alpha")
        col.prop(domain, "beta", text="Temperature Diff.")
        col = flow.column()
        col.prop(domain, "vorticity")

class PHYSICS_PT_manta_smoke_dissolve(PhysicButtonsPanel, Panel):
    bl_label = "Dissolve"
    bl_parent_id = 'PHYSICS_PT_manta_smoke'
    bl_options = {'DEFAULT_CLOSED'}
    COMPAT_ENGINES = {'BLENDER_RENDER', 'BLENDER_EEVEE', 'BLENDER_WORKBENCH'}

    @classmethod
    def poll(cls, context):
        if not PhysicButtonsPanel.poll_smoke_domain(context):
            return False

        return (context.engine in cls.COMPAT_ENGINES)

    def draw_header(self, context):
        md = context.smoke
        domain = md.domain_settings

        self.layout.prop(domain, "use_dissolve_smoke", text="")

    def draw(self, context):
        layout = self.layout
        layout.use_property_split = True

        md = context.smoke
        domain = md.domain_settings

        baking_any = domain.cache_baking_data or domain.cache_baking_mesh or domain.cache_baking_particles or domain.cache_baking_noise or domain.cache_baking_guiding
        baked_any = domain.cache_baked_data or domain.cache_baked_mesh or domain.cache_baked_particles or domain.cache_baked_noise or domain.cache_baked_guiding
        baked_data = domain.cache_baked_data

        flow = layout.grid_flow(row_major=True, columns=0, even_columns=True, even_rows=False, align=False)
        flow.enabled = not baking_any and not baked_data

        layout.active = domain.use_dissolve_smoke

        col = flow.column()
        col.prop(domain, "dissolve_speed", text="Time")

        col = flow.column()
        col.prop(domain, "use_dissolve_smoke_log", text="Slow")

class PHYSICS_PT_manta_fire(PhysicButtonsPanel, Panel):
    bl_label = "Fire"
    bl_parent_id = 'PHYSICS_PT_manta_fluid'
    bl_options = {'DEFAULT_CLOSED'}
    COMPAT_ENGINES = {'BLENDER_RENDER', 'BLENDER_EEVEE', 'BLENDER_WORKBENCH'}

    @classmethod
    def poll(cls, context):
        if not PhysicButtonsPanel.poll_smoke_domain(context):
            return False

        return (context.engine in cls.COMPAT_ENGINES)

    def draw(self, context):
        layout = self.layout
        layout.use_property_split = True

        md = context.smoke
        domain = md.domain_settings

        baking_any = domain.cache_baking_data or domain.cache_baking_mesh or domain.cache_baking_particles or domain.cache_baking_noise or domain.cache_baking_guiding
        baked_any = domain.cache_baked_data or domain.cache_baked_mesh or domain.cache_baked_particles or domain.cache_baked_noise or domain.cache_baked_guiding
        baked_data = domain.cache_baked_data

        flow = layout.grid_flow(row_major=True, columns=0, even_columns=True, even_rows=False, align=False)
        flow.enabled = not baking_any and not baked_data

        col = flow.column()
        col.prop(domain, "burning_rate", text="Reaction Speed")
        col = flow.column()
        col.prop(domain, "flame_smoke", text="Flame Smoke")
        col = flow.column()
        col.prop(domain, "flame_vorticity", text="Flame Vorticity")
        col = flow.column()
        col.prop(domain, "flame_ignition", text="Temperature Ignition")
        col = flow.column()
        col.prop(domain, "flame_max_temp", text="Maximum Temperature")
        col = flow.column()
        col.prop(domain, "flame_smoke_color", text="Flame Color")

class PHYSICS_PT_manta_liquid(PhysicButtonsPanel, Panel):
    bl_label = "Liquid"
    bl_parent_id = 'PHYSICS_PT_manta_fluid'
    COMPAT_ENGINES = {'BLENDER_RENDER', 'BLENDER_EEVEE', 'BLENDER_OPENGL'}

    @classmethod
    def poll(cls, context):
        if not PhysicButtonsPanel.poll_liquid_domain(context):
            return False

        return (context.engine in cls.COMPAT_ENGINES)

    def draw(self, context):
        layout = self.layout
        layout.use_property_split = True

        md = context.smoke
        domain = md.domain_settings

        baking_any = domain.cache_baking_data or domain.cache_baking_mesh or domain.cache_baking_particles or domain.cache_baking_noise or domain.cache_baking_guiding
        baked_any = domain.cache_baked_data or domain.cache_baked_mesh or domain.cache_baked_particles or domain.cache_baked_noise or domain.cache_baked_guiding
        baked_data = domain.cache_baked_data

        flow = layout.grid_flow(row_major=True, columns=0, even_columns=True, even_rows=False, align=False)

        col = flow.column()
        col1 = col.column(align=True)
        col1.enabled = not baking_any and not baked_data
        col1.prop(domain, "particle_maximum", text="Particles Maximum")
        col1.prop(domain, "particle_minimum", text="Minimum")

        col1 = flow.column()
        col1.enabled = not baking_any and not baked_data
        col1.prop(domain, "particle_number", text="Particle Sampling Number")
        col1.prop(domain, "particle_band_width", text="Narrow Band Width")
        col1.prop(domain, "particle_randomness", text="Particle Randomness")
        col2 = col.column()
        col2.enabled = not baking_any
        col2.prop(domain, "use_flip_particles", text="Show FLIP")

class PHYSICS_PT_manta_flow_source(PhysicButtonsPanel, Panel):
    bl_label = "Flow Source"
    bl_parent_id = 'PHYSICS_PT_manta_fluid'
    bl_options = {'DEFAULT_CLOSED'}
    COMPAT_ENGINES = {'BLENDER_RENDER', 'BLENDER_EEVEE', 'BLENDER_WORKBENCH'}

    @classmethod
    def poll(cls, context):
        if not PhysicButtonsPanel.poll_fluid_flow(context):
            return False

        return (context.engine in cls.COMPAT_ENGINES)

    def draw(self, context):
        layout = self.layout
        layout.use_property_split = True

        ob = context.object
        flow = context.smoke.flow_settings

        col = layout.column()
        col.prop(flow, "smoke_flow_source", expand=False, text="Flow Source")
        if flow.smoke_flow_source == 'PARTICLES':
            col.prop_search(flow, "particle_system", ob, "particle_systems", text="Particle System")

        grid = layout.grid_flow(row_major=True, columns=0, even_columns=True, even_rows=False, align=False)

        col = grid.column()
        if flow.smoke_flow_source == 'MESH':
            col.prop(flow, "surface_distance", text="Surface Thickness")
            if flow.smoke_flow_type in {'SMOKE', 'BOTH', 'FIRE'}:
                col = grid.column()
                col.prop(flow, "volume_density", text="Volume Density")

        if flow.smoke_flow_source == 'PARTICLES':
            col.prop(flow, "use_particle_size", text="Set Size")
            sub = col.column()
            sub.active = flow.use_particle_size
            sub.prop(flow, "particle_size")

class PHYSICS_PT_manta_flow_initial_velocity(PhysicButtonsPanel, Panel):
    bl_label = "Initial Velocity"
    bl_parent_id = 'PHYSICS_PT_manta_fluid'
    COMPAT_ENGINES = {'BLENDER_RENDER', 'BLENDER_EEVEE', 'BLENDER_OPENGL'}

    @classmethod
    def poll(cls, context):
        if not PhysicButtonsPanel.poll_fluid_flow(context):
            return False

        return (context.engine in cls.COMPAT_ENGINES)

    def draw_header(self, context):
        md = context.smoke
        flow_smoke = md.flow_settings

        self.layout.prop(flow_smoke, "use_initial_velocity", text="")

    def draw(self, context):
        layout = self.layout
        layout.use_property_split = True
        flow = layout.grid_flow(row_major=False, columns=0, even_columns=True, even_rows=False, align=True)

        md = context.smoke
        flow_smoke = md.flow_settings

        flow.active = flow_smoke.use_initial_velocity

        col = flow.column()
        col.prop(flow_smoke, "velocity_factor")

        if flow_smoke.smoke_flow_source == 'MESH':
            col.prop(flow_smoke, "velocity_normal")
            # col.prop(flow_smoke, "velocity_random")
            col = flow.column()
            col.prop(flow_smoke, "velocity_coord")


class PHYSICS_PT_manta_flow_texture(PhysicButtonsPanel, Panel):
    bl_label = "Texture"
    bl_parent_id = 'PHYSICS_PT_manta_fluid'
    bl_options = {'DEFAULT_CLOSED'}
    COMPAT_ENGINES = {'BLENDER_RENDER', 'BLENDER_EEVEE', 'BLENDER_WORKBENCH'}

    @classmethod
    def poll(cls, context):
        if not PhysicButtonsPanel.poll_fluid_flow(context):
            return False

        return (context.engine in cls.COMPAT_ENGINES)

    def draw_header(self, context):
        md = context.smoke
        flow_smoke = md.flow_settings

        self.layout.prop(flow_smoke, "use_texture", text="")

    def draw(self, context):
        layout = self.layout
        layout.use_property_split = True
        flow = layout.grid_flow(row_major=True, columns=0, even_columns=True, even_rows=False, align=False)

        ob = context.object
        flow_smoke = context.smoke.flow_settings

        sub = flow.column()
        sub.active = flow_smoke.use_texture
        sub.prop(flow_smoke, "noise_texture")
        sub.prop(flow_smoke, "texture_map_type", text="Mapping")

        col = flow.column()
        sub = col.column()
        sub.active = flow_smoke.use_texture

        if flow_smoke.texture_map_type == 'UV':
            sub.prop_search(flow_smoke, "uv_layer", ob.data, "uv_layers")

        if flow_smoke.texture_map_type == 'AUTO':
            sub.prop(flow_smoke, "texture_size")

        sub.prop(flow_smoke, "texture_offset")

class PHYSICS_PT_manta_adaptive_domain(PhysicButtonsPanel, Panel):
    bl_label = "Adaptive Domain"
    bl_parent_id = 'PHYSICS_PT_manta'
    bl_options = {'DEFAULT_CLOSED'}
    COMPAT_ENGINES = {'BLENDER_RENDER', 'BLENDER_EEVEE', 'BLENDER_OPENGL'}

    @classmethod
    def poll(cls, context):
        # TODO (sebbas): Disabled adaptive domain for now
        return False
        #if not PhysicButtonsPanel.poll_smoke_domain(context):
        #    return False

        #return (context.engine in cls.COMPAT_ENGINES)

    def draw_header(self, context):
        md = context.smoke.domain_settings

        self.layout.prop(md, "use_adaptive_domain", text="")

    def draw(self, context):
        layout = self.layout
        layout.use_property_split = True

        domain = context.smoke.domain_settings
        layout.active = domain.use_adaptive_domain

        flow = layout.grid_flow(row_major=True, columns=0, even_columns=True, even_rows=False, align=True)
        flow.enabled = (not domain.point_cache.is_baked)

        col = flow.column()
        col.prop(domain, "additional_res", text="Add Resolution")
        col.prop(domain, "adapt_margin")

        col.separator()

        col = flow.column()
        col.prop(domain, "adapt_threshold", text="Threshold")

class PHYSICS_PT_manta_noise(PhysicButtonsPanel, Panel):
    bl_label = "Noise"
    bl_parent_id = 'PHYSICS_PT_manta'
    bl_options = {'DEFAULT_CLOSED'}
    COMPAT_ENGINES = {'BLENDER_RENDER', 'BLENDER_EEVEE', 'BLENDER_WORKBENCH'}

    @classmethod
    def poll(cls, context):
        if not PhysicButtonsPanel.poll_smoke_domain(context):
            return False

        return (context.engine in cls.COMPAT_ENGINES)

    def draw_header(self, context):
        md = context.smoke.domain_settings
        domain = context.smoke.domain_settings
        baking_any = domain.cache_baking_data or domain.cache_baking_mesh or domain.cache_baking_particles or domain.cache_baking_noise or domain.cache_baking_guiding
        self.layout.enabled = not baking_any
        self.layout.prop(md, "use_noise", text="")

    def draw(self, context):
        layout = self.layout
        layout.use_property_split = True

        domain = context.smoke.domain_settings

        # Deactivate UI if guiding is enabled but not baked yet
        layout.active = domain.use_noise and not (domain.use_guiding and not domain.cache_baked_guiding and (domain.guiding_source == "EFFECTOR" or (domain.guiding_source == "DOMAIN" and not domain.guiding_parent)))

        baking_any = domain.cache_baking_data or domain.cache_baking_mesh or domain.cache_baking_particles or domain.cache_baking_noise or domain.cache_baking_guiding
        baked_noise = domain.cache_baked_noise

        flow = layout.grid_flow(row_major=True, columns=0, even_columns=True, even_rows=False, align=False)
        flow.enabled = not baking_any and not baked_noise

        col = flow.column()
        col.prop(domain, "noise_scale", text="Upres Factor")
        # TODO (sebbas): Mantaflow only supports wavelet noise. Maybe get rid of noise type field.
        col.prop(domain, "noise_type", text="Noise Method")

        col = flow.column()
        col.prop(domain, "noise_strength", text="Strength")
        col.prop(domain, "noise_pos_scale", text="Scale")
        col.prop(domain, "noise_time_anim", text="Time")

        col.separator()

        split = layout.split()
        split.enabled = domain.cache_baked_data
        bake_incomplete = (domain.cache_frame_pause_noise < domain.cache_frame_end)
        if domain.cache_baked_noise and not domain.cache_baking_noise and bake_incomplete:
            col = split.column()
            col.operator("manta.bake_noise", text="Resume")
            col = split.column()
            col.operator("manta.free_noise", text="Free")
        elif not domain.cache_baked_noise and domain.cache_baking_noise:
            split.enabled = False
            split.operator("manta.pause_bake", text="Baking Noise - ESC to pause")
        elif not domain.cache_baked_noise and not domain.cache_baking_noise:
            split.operator("manta.bake_noise", text="Bake Noise")
        else:
            split.operator("manta.free_noise", text="Free Noise")

class PHYSICS_PT_manta_mesh(PhysicButtonsPanel, Panel):
    bl_label = "Mesh"
    bl_parent_id = 'PHYSICS_PT_manta'
    bl_options = {'DEFAULT_CLOSED'}
    COMPAT_ENGINES = {'BLENDER_RENDER', 'BLENDER_EEVEE', 'BLENDER_WORKBENCH'}

    @classmethod
    def poll(cls, context):
        if not PhysicButtonsPanel.poll_liquid_domain(context):
            return False

        return (context.engine in cls.COMPAT_ENGINES)

    def draw_header(self, context):
        md = context.smoke.domain_settings
        domain = context.smoke.domain_settings
        baking_any = domain.cache_baking_data or domain.cache_baking_mesh or domain.cache_baking_particles or domain.cache_baking_noise or domain.cache_baking_guiding
        self.layout.enabled = not baking_any
        self.layout.prop(md, "use_mesh", text="")

    def draw(self, context):
        layout = self.layout
        layout.use_property_split = True

        domain = context.smoke.domain_settings

        # Deactivate UI if guiding is enabled but not baked yet
        layout.active = domain.use_mesh and not (domain.use_guiding and not domain.cache_baked_guiding and (domain.guiding_source == "EFFECTOR" or (domain.guiding_source == "DOMAIN" and not domain.guiding_parent)))

        baking_any = domain.cache_baking_data or domain.cache_baking_mesh or domain.cache_baking_particles or domain.cache_baking_noise or domain.cache_baking_guiding
        baked_mesh = domain.cache_baked_mesh

        flow = layout.grid_flow(row_major=True, columns=0, even_columns=True, even_rows=False, align=False)
        flow.enabled = not baking_any and not baked_mesh

        col = flow.column()

        col.prop(domain, "mesh_scale", text="Upres Factor")
        col.prop(domain, "particle_radius", text="Particle Radius")

        col = flow.column()
        col.prop(domain, "use_speed_vectors", text="Use Speed vectors")

        col.separator()
        col.prop(domain, "mesh_generator", text="Mesh Generator")

        if domain.mesh_generator in {'IMPROVED'}:
            col = flow.column(align=True)
            col.prop(domain, "mesh_smoothen_pos", text="Smoothing Positive")
            col.prop(domain, "mesh_smoothen_neg", text="Negative")

            col = flow.column(align=True)
            col.prop(domain, "mesh_concave_upper", text="Concavity Upper")
            col.prop(domain, "mesh_concave_lower", text="Lower")

        # TODO (sebbas): for now just interpolate any upres grids, ie not sampling highres grids
        #col.prop(domain, "highres_sampling", text="Flow Sampling:")

        col.separator()

        split = layout.split()
        split.enabled = domain.cache_baked_data
        bake_incomplete = (domain.cache_frame_pause_mesh < domain.cache_frame_end)
        if domain.cache_baked_mesh and not domain.cache_baking_mesh and bake_incomplete:
            col = split.column()
            col.operator("manta.bake_mesh", text="Resume")
            col = split.column()
            col.operator("manta.free_mesh", text="Free")
        elif not domain.cache_baked_mesh and domain.cache_baking_mesh:
            split.enabled = False
            split.operator("manta.pause_bake", text="Baking Mesh - ESC to pause")
        elif not domain.cache_baked_mesh and not domain.cache_baking_mesh:
            split.operator("manta.bake_mesh", text="Bake Mesh")
        else:
            split.operator("manta.free_mesh", text="Free Mesh")

class PHYSICS_PT_manta_particles(PhysicButtonsPanel, Panel):
    bl_label = "Particles"
    bl_parent_id = 'PHYSICS_PT_manta'
    bl_options = {'DEFAULT_CLOSED'}
    COMPAT_ENGINES = {'BLENDER_RENDER', 'BLENDER_EEVEE', 'BLENDER_OPENGL'}

    @classmethod
    def poll(cls, context):
        if not PhysicButtonsPanel.poll_liquid_domain(context):
            return False

        return (context.engine in cls.COMPAT_ENGINES)

    def draw(self, context):
        layout = self.layout
        layout.use_property_split = True

        domain = context.smoke.domain_settings

        # Deactivate UI if guiding is enabled but not baked yet
        layout.active = not (domain.use_guiding and not domain.cache_baked_guiding and (domain.guiding_source == "EFFECTOR" or (domain.guiding_source == "DOMAIN" and not domain.guiding_parent)))

        baking_any = domain.cache_baking_data or domain.cache_baking_mesh or domain.cache_baking_particles or domain.cache_baking_noise or domain.cache_baking_guiding
        baked_particles = domain.cache_baked_particles
        using_particles = domain.use_spray_particles or domain.use_foam_particles or domain.use_bubble_particles

        flow = layout.grid_flow(row_major=True, columns=0, even_columns=True, even_rows=False, align=False)
        flow.enabled = not baking_any

        subSpray = flow.column()
        subSpray.enabled = (domain.sndparticle_combined_export == 'OFF') or (domain.sndparticle_combined_export == 'FOAM + BUBBLES')
        subSpray.prop(domain, "use_spray_particles", text="Spray")
        subFoam = flow.column()
        subFoam.enabled = (domain.sndparticle_combined_export == 'OFF') or (domain.sndparticle_combined_export == 'SPRAY + BUBBLES')
        subFoam.prop(domain, "use_foam_particles", text="Foam")
        subBubbles = flow.column()
        subBubbles.enabled = (domain.sndparticle_combined_export == 'OFF') or (domain.sndparticle_combined_export == 'SPRAY + FOAM')
        subBubbles.prop(domain, "use_bubble_particles", text="Bubbles")

        flow = layout.grid_flow(row_major=True, columns=0, even_columns=True, even_rows=False, align=False)
        flow.enabled = not baking_any and not baked_particles and using_particles

        col = flow.column()
        col.prop(domain, "sndparticle_combined_export")
        col.prop(domain, "particle_scale", text="Upres Factor")
        col.separator()

        col = flow.column(align=True)
        col.prop(domain, "sndparticle_tau_max_wc", text="Wave Crest Potential Maximum")
        col.prop(domain, "sndparticle_tau_min_wc", text="Minimum")
        col.separator()

        col = flow.column(align=True)
        col.prop(domain, "sndparticle_tau_max_ta", text="Trapped Air Potential Maximum")
        col.prop(domain, "sndparticle_tau_min_ta", text="Minimum")
        col.separator()

        col = flow.column(align=True)
        col.prop(domain, "sndparticle_tau_max_k", text="Kinetic Energy Potential Maximum")
        col.prop(domain, "sndparticle_tau_min_k", text="Minimum")
        col.separator()

        col = flow.column(align=True)
        col.prop(domain, "sndparticle_potential_radius", text="Potential Radius")
        col.prop(domain, "sndparticle_update_radius", text="Particle Update Radius")
        col.separator()

        col = flow.column(align=True)
        col.prop(domain, "sndparticle_k_wc", text="Wave Crest Particle Sampling")
        col.prop(domain, "sndparticle_k_ta", text="Trapped Air Particle Sampling")
        col.separator()

        col = flow.column(align=True)
        col.prop(domain, "sndparticle_l_max", text="Particle Life Maximum")
        col.prop(domain, "sndparticle_l_min", text="Minimum")
        col.separator()

        col = flow.column(align=True)
        col.prop(domain, "sndparticle_k_b", text="Bubble Buoyancy")
        col.prop(domain, "sndparticle_k_d", text="Bubble Drag")
        col.separator()

        col = flow.column()
        col.prop(domain, "sndparticle_boundary", text="Particles in Boundary:")

        col.separator()

        split = layout.split()
        split.enabled = domain.cache_baked_data and (domain.use_spray_particles or domain.use_bubble_particles or domain.use_foam_particles or domain.use_tracer_particles)
        bake_incomplete = (domain.cache_frame_pause_particles < domain.cache_frame_end)
        if domain.cache_baked_particles and not domain.cache_baking_particles and bake_incomplete:
            col = split.column()
            col.operator("manta.bake_particles", text="Resume")
            col = split.column()
            col.operator("manta.free_particles", text="Free")
        elif not domain.cache_baked_particles and domain.cache_baking_particles:
            split.enabled = False
            split.operator("manta.pause_bake", text="Baking Particles - ESC to pause")
        elif not domain.cache_baked_particles and not domain.cache_baking_particles:
            split.operator("manta.bake_particles", text="Bake Particles")
        else:
            split.operator("manta.free_particles", text="Free Particles")

class PHYSICS_PT_manta_diffusion(PhysicButtonsPanel, Panel):
    bl_label = "Diffusion"
    bl_parent_id = 'PHYSICS_PT_manta'
    bl_options = {'DEFAULT_CLOSED'}
    COMPAT_ENGINES = {'BLENDER_RENDER', 'BLENDER_EEVEE', 'BLENDER_WORKBENCH'}

    @classmethod
    def poll(cls, context):
        # Fluid diffusion only enabled for liquids (surface tension and viscosity not relevant for smoke)
        if not PhysicButtonsPanel.poll_liquid_domain(context):
            return False

        return (context.engine in cls.COMPAT_ENGINES)

    def draw(self, context):
        layout = self.layout
        layout.use_property_split = True

        domain = context.smoke.domain_settings

        # Deactivate UI if guiding is enabled but not baked yet
        layout.active = not (domain.use_guiding and not domain.cache_baked_guiding and (domain.guiding_source == "EFFECTOR" or (domain.guiding_source == "DOMAIN" and not domain.guiding_parent)))

        split = layout.split()
        baking_any = domain.cache_baking_data or domain.cache_baking_mesh or domain.cache_baking_particles or domain.cache_baking_noise or domain.cache_baking_guiding
        baked_any = domain.cache_baked_data or domain.cache_baked_mesh or domain.cache_baked_particles or domain.cache_baked_noise or domain.cache_baked_guiding
        baked_data = domain.cache_baked_data

        flow = layout.grid_flow(row_major=True, columns=0, even_columns=True, even_rows=False, align=False)
        flow.enabled = not baking_any and not baked_any and not baked_data

        row = flow.row()

        col = row.column()
        col.label(text="Viscosity Presets:")
        col.menu("MANTA_MT_presets", text=bpy.types.MANTA_MT_presets.bl_label)

        col = row.column(align=True)
        col.operator("manta.preset_add", text="", icon='ADD')
        col.operator("manta.preset_add", text="", icon='REMOVE').remove_active = True

        col = flow.column(align=True)
        col.prop(domain, "viscosity_base", text="Base")
        col.prop(domain, "viscosity_exponent", text="Exponent", slider=True)

        col = flow.column()
        col.prop(domain, "domain_size", text="Real World Size")
        col.prop(domain, "surface_tension", text="Surface tension")

class PHYSICS_PT_manta_guiding(PhysicButtonsPanel, Panel):
    bl_label = "Guiding"
    bl_parent_id = 'PHYSICS_PT_manta'
    bl_options = {'DEFAULT_CLOSED'}
    COMPAT_ENGINES = {'BLENDER_RENDER', 'BLENDER_EEVEE', 'BLENDER_OPENGL'}

    @classmethod
    def poll(cls, context):
        if not PhysicButtonsPanel.poll_fluid_domain(context):
            return False

        return (context.engine in cls.COMPAT_ENGINES)

    def draw_header(self, context):
        md = context.smoke.domain_settings
        domain = context.smoke.domain_settings
        baking_any = domain.cache_baking_data or domain.cache_baking_mesh or domain.cache_baking_particles or domain.cache_baking_noise or domain.cache_baking_guiding
        self.layout.enabled = not baking_any
        self.layout.prop(md, "use_guiding", text="")

    def draw(self, context):
        layout = self.layout
        layout.use_property_split = True

        domain = context.smoke.domain_settings

        layout.active = domain.use_guiding

        baking_any = domain.cache_baking_data or domain.cache_baking_mesh or domain.cache_baking_particles or domain.cache_baking_noise or domain.cache_baking_guiding
        baked_data = domain.cache_baked_data

        flow = layout.grid_flow(row_major=True, columns=0, even_columns=True, even_rows=False, align=False)
        flow.enabled = not baking_any and not baked_data

        col = flow.column()
        col.prop(domain, "guiding_alpha", text="Weight")
        col.prop(domain, "guiding_beta", text="Size")
        col.prop(domain, "guiding_vel_factor", text="Velocity Factor")

        col = flow.column()
        col.prop(domain, "guiding_source", text="Velocity Source")
        if domain.guiding_source == "DOMAIN":            
            col.prop(domain, "guiding_parent", text="Guiding parent")

        col.separator()

        if domain.guiding_source == "EFFECTOR":
            split = layout.split()
            bake_incomplete = (domain.cache_frame_pause_guiding < domain.cache_frame_end)
            if domain.cache_baked_guiding and not domain.cache_baking_guiding and bake_incomplete:
                col = split.column()
                col.operator("manta.bake_guiding", text="Resume")
                col = split.column()
                col.operator("manta.free_guiding", text="Free")
            elif not domain.cache_baked_guiding and domain.cache_baking_guiding:
                split.operator("manta.pause_bake", text="Pause Guiding")
            elif not domain.cache_baked_guiding and not domain.cache_baking_guiding:
                split.operator("manta.bake_guiding", text="Bake Guiding")
            else:
                split.operator("manta.free_guiding", text="Free Guiding")

class PHYSICS_PT_manta_collections(PhysicButtonsPanel, Panel):
    bl_label = "Collections"
    bl_parent_id = 'PHYSICS_PT_manta'
    bl_options = {'DEFAULT_CLOSED'}
    COMPAT_ENGINES = {'BLENDER_RENDER', 'BLENDER_EEVEE', 'BLENDER_WORKBENCH'}

    @classmethod
    def poll(cls, context):
        if not PhysicButtonsPanel.poll_fluid_domain(context):
            return False

        return (context.engine in cls.COMPAT_ENGINES)

    def draw(self, context):
        layout = self.layout
        layout.use_property_split = True

        domain = context.smoke.domain_settings

        flow = layout.grid_flow(row_major=True, columns=0, even_columns=True, even_rows=False, align=False)

        col = flow.column()
        col.prop(domain, "fluid_group", text="Flow")

        # col.prop(domain, "effector_group", text="Forces")
        col.prop(domain, "collision_group", text="Effector")

class PHYSICS_PT_manta_cache(PhysicButtonsPanel, Panel):
    bl_label = "Cache"
    bl_parent_id = 'PHYSICS_PT_manta'
    COMPAT_ENGINES = {'BLENDER_RENDER', 'BLENDER_EEVEE', 'BLENDER_WORKBENCH'}

    @classmethod
    def poll(cls, context):
        if not PhysicButtonsPanel.poll_fluid_domain(context):
            return False

        return (context.engine in cls.COMPAT_ENGINES)

    def draw(self, context):
        layout = self.layout

        md = context.smoke
        domain = context.smoke.domain_settings

        baking_any = domain.cache_baking_data or domain.cache_baking_mesh or domain.cache_baking_particles or domain.cache_baking_noise or domain.cache_baking_guiding
        baked_any = domain.cache_baked_data or domain.cache_baked_mesh or domain.cache_baked_particles or domain.cache_baked_noise or domain.cache_baked_guiding

        col = layout.column()
        col.prop(domain, "cache_directory", text="")
        col.enabled = not baking_any

        layout.use_property_split = True

        flow = layout.grid_flow(row_major=True, columns=0, even_columns=True, even_rows=False, align=False)

        col = flow.column(align=True)
        col.separator()

        col.prop(domain, "cache_frame_start", text="Frame Start")
        col.prop(domain, "cache_frame_end", text="End")
        col.enabled = not baking_any

        col.separator()

        col = flow.column()
        col.enabled = not baking_any and not baked_any
        col.prop(domain, "cache_data_format", text="Data file format")

        if md.domain_settings.smoke_domain_type in {'GAS'}:
            if domain.use_noise:
                col.prop(domain, "cache_noise_format", text="Noise file format")

        if md.domain_settings.smoke_domain_type in {'LIQUID'}:
            # File format for all particle systemes (FLIP and secondary)
            col.prop(domain, "cache_particle_format", text="Particle file format")

            if domain.use_mesh:
                col.prop(domain, "cache_mesh_format", text="Mesh file format")

<<<<<<< HEAD
=======
        cache = domain.point_cache
        point_cache_ui(self, cache, (cache.is_baked is False), 'SMOKE')
>>>>>>> b52a0c78

        col.prop(domain, "export_manta_script", text="Export Mantaflow Script")

class PHYSICS_PT_manta_field_weights(PhysicButtonsPanel, Panel):
    bl_label = "Field Weights"
    bl_parent_id = 'PHYSICS_PT_manta'
    bl_options = {'DEFAULT_CLOSED'}
    COMPAT_ENGINES = {'BLENDER_RENDER', 'BLENDER_EEVEE', 'BLENDER_WORKBENCH'}

    @classmethod
    def poll(cls, context):
        if not PhysicButtonsPanel.poll_fluid_domain(context):
            return False

        return (context.engine in cls.COMPAT_ENGINES)

    def draw(self, context):
        domain = context.smoke.domain_settings
        effector_weights_ui(self, domain.effector_weights, 'SMOKE')

class PHYSICS_PT_manta_viewport_display(PhysicButtonsPanel, Panel):
    bl_label = "Viewport Display"
    bl_parent_id = 'PHYSICS_PT_manta'
    bl_options = {'DEFAULT_CLOSED'}

    @classmethod
    def poll(cls, context):
        return (PhysicButtonsPanel.poll_smoke_domain(context))

    def draw(self, context):
        layout = self.layout
        layout.use_property_split = True
        flow = layout.grid_flow(row_major=True, columns=0, even_columns=True, even_rows=False, align=True)

        domain = context.smoke.domain_settings

        col = flow.column()
        col.prop(domain, "display_thickness")

        col.separator()

        col.prop(domain, "slice_method", text="Slicing")

        slice_method = domain.slice_method
        axis_slice_method = domain.axis_slice_method

        do_axis_slicing = (slice_method == 'AXIS_ALIGNED')
        do_full_slicing = (axis_slice_method == 'FULL')

        col = col.column()
        col.enabled = do_axis_slicing
        col.prop(domain, "axis_slice_method")

        col = flow.column()
        sub = col.column()
        sub.enabled = not do_full_slicing and do_axis_slicing
        sub.prop(domain, "slice_axis")
        sub.prop(domain, "slice_depth")

        row = col.row()
        row.enabled = do_full_slicing or not do_axis_slicing
        row.prop(domain, "slice_per_voxel")

        col.prop(domain, "display_interpolation")


class PHYSICS_PT_manta_viewport_display_color(PhysicButtonsPanel, Panel):
    bl_label = "Color Mapping"
    bl_parent_id = 'PHYSICS_PT_manta_viewport_display'
    bl_options = {'DEFAULT_CLOSED'}

    @classmethod
    def poll(cls, context):
        return (PhysicButtonsPanel.poll_smoke_domain(context))

    def draw_header(self, context):
        md = context.smoke.domain_settings

        self.layout.prop(md, "use_color_ramp", text="")

    def draw(self, context):
        layout = self.layout
        layout.use_property_split = True

        domain = context.smoke.domain_settings
        col = layout.column()
        col.enabled = domain.use_color_ramp

        col.prop(domain, "coba_field")

        col.use_property_split = False

        col = col.column()
        col.template_color_ramp(domain, "color_ramp", expand=True)


class PHYSICS_PT_manta_viewport_display_debug(PhysicButtonsPanel, Panel):
    bl_label = "Debug Velocity"
    bl_parent_id = 'PHYSICS_PT_manta_viewport_display'
    bl_options = {'DEFAULT_CLOSED'}

    @classmethod
    def poll(cls, context):
        return (PhysicButtonsPanel.poll_smoke_domain(context))

    def draw_header(self, context):
        md = context.smoke.domain_settings

        self.layout.prop(md, "show_velocity", text="")

    def draw(self, context):
        layout = self.layout
        layout.use_property_split = True
        flow = layout.grid_flow(row_major=True, columns=0, even_columns=True, even_rows=False, align=True)

        domain = context.smoke.domain_settings

        col = flow.column()
        col.enabled = domain.show_velocity
        col.prop(domain, "vector_display_type", text="Display As")
        col.prop(domain, "vector_scale")

classes = (
    MANTA_MT_presets,
    PHYSICS_PT_manta,
    PHYSICS_PT_manta_fluid,
    PHYSICS_PT_manta_smoke,
    PHYSICS_PT_manta_smoke_dissolve,
    PHYSICS_PT_manta_fire,
    PHYSICS_PT_manta_liquid,
    PHYSICS_PT_manta_flow_source,
    PHYSICS_PT_manta_flow_initial_velocity,
    PHYSICS_PT_manta_flow_texture,
    PHYSICS_PT_manta_adaptive_domain,
    PHYSICS_PT_manta_noise,
    PHYSICS_PT_manta_mesh,
    PHYSICS_PT_manta_particles,
    PHYSICS_PT_manta_diffusion,
    PHYSICS_PT_manta_guiding,
    PHYSICS_PT_manta_collections,
    PHYSICS_PT_manta_cache,
    PHYSICS_PT_manta_field_weights,
    PHYSICS_PT_manta_viewport_display,
    PHYSICS_PT_manta_viewport_display_color,
    PHYSICS_PT_manta_viewport_display_debug,
)

if __name__ == "__main__":  # only for live edit.
    from bpy.utils import register_class
    for cls in classes:
        register_class(cls)<|MERGE_RESOLUTION|>--- conflicted
+++ resolved
@@ -39,12 +39,8 @@
     bl_region_type = 'WINDOW'
     bl_context = "physics"
 
-<<<<<<< HEAD
+    @staticmethod
     def poll_fluid(context):
-=======
-    @staticmethod
-    def poll_smoke(context):
->>>>>>> b52a0c78
         ob = context.object
         if not ((ob and ob.type == 'MESH') and (context.smoke)):
             return False
@@ -52,19 +48,15 @@
         md = context.smoke
         return md and (context.smoke.smoke_type != 'NONE') and (bpy.app.build_options.manta)
 
-<<<<<<< HEAD
+    @staticmethod
     def poll_fluid_domain(context):
         if not PhysicButtonsPanel.poll_fluid(context):
-=======
+            return False
+
+        md = context.smoke
+        return md and (md.smoke_type == 'DOMAIN')
+
     @staticmethod
-    def poll_smoke_domain(context):
-        if not PhysicButtonsPanel.poll_smoke(context):
->>>>>>> b52a0c78
-            return False
-
-        md = context.smoke
-        return md and (md.smoke_type == 'DOMAIN')
-
     def poll_smoke_domain(context):
         if not PhysicButtonsPanel.poll_fluid(context):
             return False
@@ -75,6 +67,7 @@
             return domain.smoke_domain_type in {'GAS'}
         return False
 
+    @staticmethod
     def poll_liquid_domain(context):
         if not PhysicButtonsPanel.poll_fluid(context):
             return False
@@ -85,12 +78,14 @@
             return domain.smoke_domain_type in {'LIQUID'}
         return False
 
+    @staticmethod
     def poll_fluid_flow(context):
         if not PhysicButtonsPanel.poll_fluid(context):
             return False
 
         md = context.smoke
         return md and (md.smoke_type == 'FLOW')
+
 
 class PHYSICS_PT_manta(PhysicButtonsPanel, Panel):
     bl_label = "Fluid"
@@ -114,6 +109,7 @@
         md = context.smoke
 
         layout.prop(md, "smoke_type")
+
 
 class PHYSICS_PT_manta_fluid(PhysicButtonsPanel, Panel):
     bl_label = "Settings"
@@ -253,6 +249,7 @@
                 col = flow.column()
                 col.prop(effec, "guiding_mode", text="Guiding Mode")
 
+
 class PHYSICS_PT_manta_smoke(PhysicButtonsPanel, Panel):
     bl_label = "Smoke"
     bl_parent_id = 'PHYSICS_PT_manta_fluid'
@@ -285,6 +282,7 @@
         col = flow.column()
         col.prop(domain, "vorticity")
 
+
 class PHYSICS_PT_manta_smoke_dissolve(PhysicButtonsPanel, Panel):
     bl_label = "Dissolve"
     bl_parent_id = 'PHYSICS_PT_manta_smoke'
@@ -325,6 +323,7 @@
 
         col = flow.column()
         col.prop(domain, "use_dissolve_smoke_log", text="Slow")
+
 
 class PHYSICS_PT_manta_fire(PhysicButtonsPanel, Panel):
     bl_label = "Fire"
@@ -999,12 +998,6 @@
             if domain.use_mesh:
                 col.prop(domain, "cache_mesh_format", text="Mesh file format")
 
-<<<<<<< HEAD
-=======
-        cache = domain.point_cache
-        point_cache_ui(self, cache, (cache.is_baked is False), 'SMOKE')
->>>>>>> b52a0c78
-
         col.prop(domain, "export_manta_script", text="Export Mantaflow Script")
 
 class PHYSICS_PT_manta_field_weights(PhysicButtonsPanel, Panel):
@@ -1022,7 +1015,7 @@
 
     def draw(self, context):
         domain = context.smoke.domain_settings
-        effector_weights_ui(self, domain.effector_weights, 'SMOKE')
+        effector_weights_ui(self, context, domain.effector_weights, 'SMOKE')
 
 class PHYSICS_PT_manta_viewport_display(PhysicButtonsPanel, Panel):
     bl_label = "Viewport Display"
@@ -1125,6 +1118,7 @@
         col.enabled = domain.show_velocity
         col.prop(domain, "vector_display_type", text="Display As")
         col.prop(domain, "vector_scale")
+
 
 classes = (
     MANTA_MT_presets,
@@ -1151,6 +1145,7 @@
     PHYSICS_PT_manta_viewport_display_debug,
 )
 
+
 if __name__ == "__main__":  # only for live edit.
     from bpy.utils import register_class
     for cls in classes:
