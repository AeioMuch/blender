--- conflicted
+++ resolved
@@ -522,20 +522,11 @@
 
         layout.separator()
 
-<<<<<<< HEAD
         layout.operator("mesh.select_by_number_vertices", text = "By Number of Verts")
         if context.scene.tool_settings.mesh_select_mode[2] == False:
-                layout.operator("mesh.select_non_manifold", text="Non Manifold")
+                layout.operator("mesh.select_non_manifold", text=_("Non Manifold"))
         layout.operator("mesh.select_loose_verts", text = "Loose Verts/Edges")
-        layout.operator("mesh.select_similar", text="Similar")
-=======
-        layout.operator("mesh.select_by_number_vertices", text=_("Triangles")).type = 'TRIANGLES'
-        layout.operator("mesh.select_by_number_vertices", text=_("Quads")).type = 'QUADS'
-        if context.scene.tool_settings.mesh_select_mode[2] == False:
-                layout.operator("mesh.select_non_manifold", text=_("Non Manifold"))
-        layout.operator("mesh.select_by_number_vertices", text=_("Loose Verts/Edges")).type = 'OTHER'
         layout.operator("mesh.select_similar", text=_("Similar"))
->>>>>>> f0aac814
 
         layout.separator()
 
@@ -1488,26 +1479,18 @@
 
         layout.operator_context = 'INVOKE_REGION_WIN'
 
-<<<<<<< HEAD
-        layout.operator("mesh.subdivide", text="Subdivide")
-        layout.operator("mesh.merge", text="Merge...")
-=======
         layout.operator("mesh.subdivide", text=_("Subdivide"))
+		"""
         layout.operator("mesh.subdivide", text=_("Subdivide Smooth")).smoothness = 1.0
+        ""
         layout.operator("mesh.merge", text=_("Merge..."))
->>>>>>> f0aac814
         layout.operator("mesh.remove_doubles")
         layout.operator("mesh.hide", text=_("Hide"))
         layout.operator("mesh.reveal", text=_("Reveal"))
         layout.operator("mesh.select_inverse")
         layout.operator("mesh.flip_normals")
-<<<<<<< HEAD
-        layout.operator("mesh.vertices_smooth", text="Smooth")
+        layout.operator("mesh.vertices_smooth", text=_("Smooth"))
         layout.operator("mesh.bevel", text="Bevel")
-=======
-        layout.operator("mesh.vertices_smooth", text=_("Smooth"))
-        # layout.operator("mesh.bevel", text="Bevel")
->>>>>>> f0aac814
         layout.operator("mesh.faces_shade_smooth")
         layout.operator("mesh.faces_shade_flat")
         layout.operator("mesh.blend_from_shape")
@@ -1683,7 +1666,7 @@
         layout.operator("mesh.edge_rotate", text=_("Rotate Edge CCW")).direction = 'CCW'
 
         layout.separator()
-        
+
         layout.operator("mesh.bridge_edge_loops", text="Bridge Two Edge Loops")
 
         layout.separator()
