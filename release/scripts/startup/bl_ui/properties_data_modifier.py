# ##### BEGIN GPL LICENSE BLOCK #####
#
#  This program is free software; you can redistribute it and/or
#  modify it under the terms of the GNU General Public License
#  as published by the Free Software Foundation; either version 2
#  of the License, or (at your option) any later version.
#
#  This program is distributed in the hope that it will be useful,
#  but WITHOUT ANY WARRANTY; without even the implied warranty of
#  MERCHANTABILITY or FITNESS FOR A PARTICULAR PURPOSE.  See the
#  GNU General Public License for more details.
#
#  You should have received a copy of the GNU General Public License
#  along with this program; if not, write to the Free Software Foundation,
#  Inc., 51 Franklin Street, Fifth Floor, Boston, MA 02110-1301, USA.
#
# ##### END GPL LICENSE BLOCK #####

# <pep8 compliant>
import bpy
from bpy.types import Panel
from bpy.app.translations import pgettext_iface as iface_


class ModifierButtonsPanel:
    bl_space_type = 'PROPERTIES'
    bl_region_type = 'WINDOW'
    bl_context = "modifier"
    bl_options = {'HIDE_HEADER'}


class DATA_PT_modifiers(ModifierButtonsPanel, Panel):
    bl_label = "Modifiers"

    @classmethod
    def poll(cls, context):
        ob = context.object
        return ob and ob.type != 'GPENCIL'

    def draw(self, context):
        layout = self.layout

        ob = context.object

        layout.operator_menu_enum("object.modifier_add", "type")

        for md in ob.modifiers:
            box = layout.template_modifier(md)
            if box:
                # match enum type to our functions, avoids a lookup table.
                getattr(self, md.type)(box, ob, md)

    # the mt.type enum is (ab)used for a lookup on function names
    # ...to avoid lengthy if statements
    # so each type must have a function here.

    def ARMATURE(self, layout, ob, md):
        split = layout.split()

        col = split.column()
        col.label(text="Object:")
        col.prop(md, "object", text="")
        col.prop(md, "use_deform_preserve_volume")

        col = split.column()
        col.label(text="Bind To:")
        col.prop(md, "use_vertex_groups", text="Vertex Groups")
        col.prop(md, "use_bone_envelopes", text="Bone Envelopes")

        layout.separator()

        split = layout.split()

        row = split.row(align=True)
        row.prop_search(md, "vertex_group", ob, "vertex_groups", text="")
        sub = row.row(align=True)
        sub.active = bool(md.vertex_group)
        sub.prop(md, "invert_vertex_group", text="", icon='ARROW_LEFTRIGHT')

        split.prop(md, "use_multi_modifier")

    def ARRAY(self, layout, _ob, md):
        layout.prop(md, "fit_type")

        if md.fit_type == 'FIXED_COUNT':
            layout.prop(md, "count")
        elif md.fit_type == 'FIT_LENGTH':
            layout.prop(md, "fit_length")
        elif md.fit_type == 'FIT_CURVE':
            layout.prop(md, "curve")

        layout.separator()

        split = layout.split()

        col = split.column()
        col.prop(md, "use_constant_offset")
        sub = col.column()
        sub.active = md.use_constant_offset
        sub.prop(md, "constant_offset_displace", text="")

        col.separator()

        col.prop(md, "use_merge_vertices", text="Merge")
        sub = col.column()
        sub.active = md.use_merge_vertices
        sub.prop(md, "use_merge_vertices_cap", text="First Last")
        sub.prop(md, "merge_threshold", text="Distance")

        col = split.column()
        col.prop(md, "use_relative_offset")
        sub = col.column()
        sub.active = md.use_relative_offset
        sub.prop(md, "relative_offset_displace", text="")

        col.separator()

        col.prop(md, "use_object_offset")
        sub = col.column()
        sub.active = md.use_object_offset
        sub.prop(md, "offset_object", text="")

        row = layout.row()
        split = row.split()
        col = split.column()
        col.label(text="UVs:")
        sub = col.column(align=True)
        sub.prop(md, "offset_u")
        sub.prop(md, "offset_v")
        layout.separator()

        layout.prop(md, "start_cap")
        layout.prop(md, "end_cap")

    def BEVEL(self, layout, ob, md):
        split = layout.split()

        col = split.column()
        if md.offset_type == 'PERCENT':
            col.prop(md, "width_pct")
        else:
            col.prop(md, "width")
        col.prop(md, "segments")
        col.prop(md, "profile")
        col.prop(md, "material")

        col = split.column()
        col.prop(md, "use_only_vertices")
        col.prop(md, "use_clamp_overlap")
        col.prop(md, "loop_slide")
        col.prop(md, "mark_seam")
        col.prop(md, "mark_sharp")
        col.prop(md, "harden_normals")

        layout.label(text="Limit Method:")
        layout.row().prop(md, "limit_method", expand=True)
        if md.limit_method == 'ANGLE':
            layout.prop(md, "angle_limit")
        elif md.limit_method == 'VGROUP':
            layout.label(text="Vertex Group:")
            layout.prop_search(md, "vertex_group", ob, "vertex_groups", text="")

        layout.label(text="Width Method:")
        layout.row().prop(md, "offset_type", expand=True)

        layout.label(text="Set Face Strength Mode")
        layout.row().prop(md, "face_strength_mode", expand=True)

        layout.label(text="Miter Patterns")
        layout.row().prop(md, "miter_outer")
        layout.row().prop(md, "miter_inner")
        layout.row().prop(md, "spread")

    def BOOLEAN(self, layout, _ob, md):
        split = layout.split()

        col = split.column()
        col.label(text="Operation:")
        col.prop(md, "operation", text="")

        col = split.column()
        col.label(text="Object:")
        col.prop(md, "object", text="")

        layout.prop(md, "double_threshold")

        if bpy.app.debug:
            layout.prop(md, "debug_options")

    def BUILD(self, layout, _ob, md):
        split = layout.split()

        col = split.column()
        col.prop(md, "frame_start")
        col.prop(md, "frame_duration")
        col.prop(md, "use_reverse")

        col = split.column()
        col.prop(md, "use_random_order")
        sub = col.column()
        sub.active = md.use_random_order
        sub.prop(md, "seed")

    def MESH_CACHE(self, layout, _ob, md):
        layout.prop(md, "cache_format")
        layout.prop(md, "filepath")

        if md.cache_format == 'ABC':
            layout.prop(md, "sub_object")

        layout.label(text="Evaluation:")
        layout.prop(md, "factor", slider=True)
        layout.prop(md, "deform_mode")
        layout.prop(md, "interpolation")

        layout.label(text="Time Mapping:")

        row = layout.row()
        row.prop(md, "time_mode", expand=True)
        row = layout.row()
        row.prop(md, "play_mode", expand=True)
        if md.play_mode == 'SCENE':
            layout.prop(md, "frame_start")
            layout.prop(md, "frame_scale")
        else:
            time_mode = md.time_mode
            if time_mode == 'FRAME':
                layout.prop(md, "eval_frame")
            elif time_mode == 'TIME':
                layout.prop(md, "eval_time")
            elif time_mode == 'FACTOR':
                layout.prop(md, "eval_factor")

        layout.label(text="Axis Mapping:")
        split = layout.split(factor=0.5, align=True)
        split.alert = (md.forward_axis[-1] == md.up_axis[-1])
        split.label(text="Forward/Up Axis:")
        split.prop(md, "forward_axis", text="")
        split.prop(md, "up_axis", text="")
        split = layout.split(factor=0.5)
        split.label(text="Flip Axis:")
        row = split.row()
        row.prop(md, "flip_axis")

    def MESH_SEQUENCE_CACHE(self, layout, ob, md):
        layout.label(text="Cache File Properties:")
        box = layout.box()
        box.template_cache_file(md, "cache_file")

        cache_file = md.cache_file

        layout.label(text="Modifier Properties:")
        box = layout.box()

        if cache_file is not None:
            box.prop_search(md, "object_path", cache_file, "object_paths")

        if ob.type == 'MESH':
            box.row().prop(md, "read_data")

    def CAST(self, layout, ob, md):
        split = layout.split(factor=0.25)

        split.label(text="Cast Type:")
        split.prop(md, "cast_type", text="")

        split = layout.split(factor=0.25)

        col = split.column()
        col.prop(md, "use_x")
        col.prop(md, "use_y")
        col.prop(md, "use_z")

        col = split.column()
        col.prop(md, "factor")
        col.prop(md, "radius")
        col.prop(md, "size")
        col.prop(md, "use_radius_as_size")

        split = layout.split()

        col = split.column()
        col.label(text="Vertex Group:")
        col.prop_search(md, "vertex_group", ob, "vertex_groups", text="")
        col = split.column()
        col.label(text="Control Object:")
        col.prop(md, "object", text="")
        if md.object:
            col.prop(md, "use_transform")

    def CLOTH(self, layout, _ob, _md):
        layout.label(text="Settings are inside the Physics tab")

    def COLLISION(self, layout, _ob, _md):
        layout.label(text="Settings are inside the Physics tab")

    def CURVE(self, layout, ob, md):
        split = layout.split()

        col = split.column()
        col.label(text="Object:")
        col.prop(md, "object", text="")
        col = split.column()
        col.label(text="Vertex Group:")
        col.prop_search(md, "vertex_group", ob, "vertex_groups", text="")
        layout.label(text="Deformation Axis:")
        layout.row().prop(md, "deform_axis", expand=True)

    def DECIMATE(self, layout, ob, md):
        decimate_type = md.decimate_type

        row = layout.row()
        row.prop(md, "decimate_type", expand=True)

        if decimate_type == 'COLLAPSE':
            has_vgroup = bool(md.vertex_group)
            layout.prop(md, "ratio")

            split = layout.split()

            col = split.column()
            row = col.row(align=True)
            row.prop_search(md, "vertex_group", ob, "vertex_groups", text="")
            row.prop(md, "invert_vertex_group", text="", icon='ARROW_LEFTRIGHT')

            layout_info = col

            col = split.column()
            row = col.row()
            row.active = has_vgroup
            row.prop(md, "vertex_group_factor")

            col.prop(md, "use_collapse_triangulate")
            row = col.split(factor=0.75)
            row.prop(md, "use_symmetry")
            row.prop(md, "symmetry_axis", text="")

        elif decimate_type == 'UNSUBDIV':
            layout.prop(md, "iterations")
            layout_info = layout
        else:  # decimate_type == 'DISSOLVE':
            layout.prop(md, "angle_limit")
            layout.prop(md, "use_dissolve_boundaries")
            layout.label(text="Delimit:")
            row = layout.row()
            row.prop(md, "delimit")
            layout_info = layout

        layout_info.label(
            text=iface_("Face Count: {:,}".format(md.face_count)),
            translate=False,
        )

    def DISPLACE(self, layout, ob, md):
        has_texture = (md.texture is not None)

        col = layout.column(align=True)
        col.label(text="Texture:")
        col.template_ID(md, "texture", new="texture.new")

        split = layout.split()

        col = split.column(align=True)
        col.label(text="Direction:")
        col.prop(md, "direction", text="")
        if md.direction in {'X', 'Y', 'Z', 'RGB_TO_XYZ'}:
            col.label(text="Space:")
            col.prop(md, "space", text="")
        col.label(text="Vertex Group:")
        col.prop_search(md, "vertex_group", ob, "vertex_groups", text="")

        col = split.column(align=True)
        col.active = has_texture
        col.label(text="Texture Coordinates:")
        col.prop(md, "texture_coords", text="")
        if md.texture_coords == 'OBJECT':
            col.label(text="Object:")
            col.prop(md, "texture_coords_object", text="")
        elif md.texture_coords == 'UV' and ob.type == 'MESH':
            col.label(text="UV Map:")
            col.prop_search(md, "uv_layer", ob.data, "uv_layers", text="")

        layout.separator()

        row = layout.row()
        row.prop(md, "mid_level")
        row.prop(md, "strength")

<<<<<<< HEAD
        layout.prop(md, "function_tree", text="Weight Function")

    def DYNAMIC_PAINT(self, layout, ob, md):
=======
    def DYNAMIC_PAINT(self, layout, _ob, _md):
>>>>>>> d7672ad0
        layout.label(text="Settings are inside the Physics tab")

    def EDGE_SPLIT(self, layout, _ob, md):
        split = layout.split()

        col = split.column()
        col.prop(md, "use_edge_angle", text="Edge Angle")
        sub = col.column()
        sub.active = md.use_edge_angle
        sub.prop(md, "split_angle")

        split.prop(md, "use_edge_sharp", text="Sharp Edges")

    def EXPLODE(self, layout, ob, md):
        split = layout.split()

        col = split.column()
        col.label(text="Vertex Group:")
        col.prop_search(md, "vertex_group", ob, "vertex_groups", text="")
        sub = col.column()
        sub.active = bool(md.vertex_group)
        sub.prop(md, "protect")
        col.label(text="Particle UV")
        col.prop_search(md, "particle_uv", ob.data, "uv_layers", text="")

        col = split.column()
        col.prop(md, "use_edge_cut")
        col.prop(md, "show_unborn")
        col.prop(md, "show_alive")
        col.prop(md, "show_dead")
        col.prop(md, "use_size")

        layout.operator("object.explode_refresh", text="Refresh")

    def FLUID_SIMULATION(self, layout, _ob, _md):
        layout.label(text="Settings are inside the Physics tab")

    def HOOK(self, layout, ob, md):
        use_falloff = (md.falloff_type != 'NONE')
        split = layout.split()

        col = split.column()
        col.label(text="Object:")
        col.prop(md, "object", text="")
        if md.object and md.object.type == 'ARMATURE':
            col.label(text="Bone:")
            col.prop_search(md, "subtarget", md.object.data, "bones", text="")
        col = split.column()
        col.label(text="Vertex Group:")
        col.prop_search(md, "vertex_group", ob, "vertex_groups", text="")

        layout.separator()

        row = layout.row(align=True)
        if use_falloff:
            row.prop(md, "falloff_radius")
        row.prop(md, "strength", slider=True)
        layout.prop(md, "falloff_type")

        col = layout.column()
        if use_falloff:
            if md.falloff_type == 'CURVE':
                col.template_curve_mapping(md, "falloff_curve")

        split = layout.split()

        col = split.column()
        col.prop(md, "use_falloff_uniform")

        if ob.mode == 'EDIT':
            row = col.row(align=True)
            row.operator("object.hook_reset", text="Reset")
            row.operator("object.hook_recenter", text="Recenter")

            row = layout.row(align=True)
            row.operator("object.hook_select", text="Select")
            row.operator("object.hook_assign", text="Assign")

    def LAPLACIANDEFORM(self, layout, ob, md):
        is_bind = md.is_bind

        layout.prop(md, "iterations")

        row = layout.row()
        row.active = not is_bind
        row.label(text="Anchors Vertex Group:")

        row = layout.row()
        row.enabled = not is_bind
        row.prop_search(md, "vertex_group", ob, "vertex_groups", text="")

        layout.separator()

        row = layout.row()
        row.enabled = bool(md.vertex_group)
        row.operator("object.laplaciandeform_bind", text="Unbind" if is_bind else "Bind")

    def LAPLACIANSMOOTH(self, layout, ob, md):
        layout.prop(md, "iterations")

        split = layout.split(factor=0.25)

        col = split.column()
        col.label(text="Axis:")
        col.prop(md, "use_x")
        col.prop(md, "use_y")
        col.prop(md, "use_z")

        col = split.column()
        col.label(text="Lambda:")
        col.prop(md, "lambda_factor", text="Factor")
        col.prop(md, "lambda_border", text="Border")

        col.separator()
        col.prop(md, "use_volume_preserve")
        col.prop(md, "use_normalized")

        layout.label(text="Vertex Group:")
        layout.prop_search(md, "vertex_group", ob, "vertex_groups", text="")

    def LATTICE(self, layout, ob, md):
        split = layout.split()

        col = split.column()
        col.label(text="Object:")
        col.prop(md, "object", text="")

        col = split.column()
        col.label(text="Vertex Group:")
        col.prop_search(md, "vertex_group", ob, "vertex_groups", text="")

        layout.separator()
        layout.prop(md, "strength", slider=True)

    def MASK(self, layout, ob, md):
        split = layout.split()

        col = split.column()
        col.label(text="Mode:")
        col.prop(md, "mode", text="")

        col = split.column()
        if md.mode == 'ARMATURE':
            col.label(text="Armature:")
            row = col.row(align=True)
            row.prop(md, "armature", text="")
            sub = row.row(align=True)
            sub.active = (md.armature is not None)
            sub.prop(md, "invert_vertex_group", text="", icon='ARROW_LEFTRIGHT')
        elif md.mode == 'VERTEX_GROUP':
            col.label(text="Vertex Group:")
            row = col.row(align=True)
            row.prop_search(md, "vertex_group", ob, "vertex_groups", text="")
            sub = row.row(align=True)
            sub.active = bool(md.vertex_group)
            sub.prop(md, "invert_vertex_group", text="", icon='ARROW_LEFTRIGHT')

        col = layout.column()
        col.prop(md, "threshold")

    def MESH_DEFORM(self, layout, ob, md):
        split = layout.split()

        col = split.column()
        col.enabled = not md.is_bound
        col.label(text="Object:")
        col.prop(md, "object", text="")

        col = split.column()
        col.label(text="Vertex Group:")
        row = col.row(align=True)
        row.prop_search(md, "vertex_group", ob, "vertex_groups", text="")
        sub = row.row(align=True)
        sub.active = bool(md.vertex_group)
        sub.prop(md, "invert_vertex_group", text="", icon='ARROW_LEFTRIGHT')

        layout.separator()
        row = layout.row()
        row.enabled = not md.is_bound
        row.prop(md, "precision")
        row.prop(md, "use_dynamic_bind")

        layout.separator()
        if md.is_bound:
            layout.operator("object.meshdeform_bind", text="Unbind")
        else:
            layout.operator("object.meshdeform_bind", text="Bind")

    def MIRROR(self, layout, _ob, md):
        axis_text = "XYZ"
        split = layout.split(factor=0.33)

        col = split.column()
        col.label(text="Axis:")
        for i, text in enumerate(axis_text):
            col.prop(md, "use_axis", text=text, index=i)

        col = split.column()
        col.label(text="Bisect:")
        for i, text in enumerate(axis_text):
            colsub = col.column()
            colsub.prop(md, "use_bisect_axis", text=text, index=i)
            colsub.active = md.use_axis[i]

        col = split.column()
        col.label(text="Flip:")
        for i, text in enumerate(axis_text):
            colsub = col.column()
            colsub.prop(md, "use_bisect_flip_axis", text=text, index=i)
            colsub.active = md.use_axis[i] and md.use_bisect_axis[i]

        layout.separator()

        col = layout.column()
        col.label(text="Mirror Object:")
        col.prop(md, "mirror_object", text="")

        layout.separator()

        col = layout.column()
        col.label(text="Options:")

        row = layout.row()
        row.prop(md, "use_mirror_vertex_groups", text="Vertex Groups")
        row.prop(md, "use_clip", text="Clipping")
        row = layout.row()
        row.prop(md, "use_mirror_merge", text="Merge")

        col = layout.column()
        if md.use_mirror_merge is True:
            col.prop(md, "merge_threshold")

        layout.separator()
        col = layout.column()

        col.label(text="Textures:")
        row = layout.row()
        row.prop(md, "use_mirror_u", text="Flip U")
        row.prop(md, "use_mirror_v", text="Flip V")

        col = layout.column(align=True)

        if md.use_mirror_u:
            col.prop(md, "mirror_offset_u")

        if md.use_mirror_v:
            col.prop(md, "mirror_offset_v")

        col = layout.column(align=True)
        col.prop(md, "offset_u")
        col.prop(md, "offset_v")

    def MULTIRES(self, layout, ob, md):
        layout.row().prop(md, "subdivision_type", expand=True)

        split = layout.split()
        col = split.column()
        col.prop(md, "levels", text="Preview")
        col.prop(md, "sculpt_levels", text="Sculpt")
        col.prop(md, "render_levels", text="Render")
        col.prop(md, "quality")

        col = split.column()

        col.enabled = ob.mode != 'EDIT'
        col.operator("object.multires_subdivide", text="Subdivide")
        col.operator("object.multires_higher_levels_delete", text="Delete Higher")
        col.operator("object.multires_reshape", text="Reshape")
        col.operator("object.multires_base_apply", text="Apply Base")
        col.prop(md, "uv_smooth", text="")
        col.prop(md, "show_only_control_edges")
        col.prop(md, "use_creases")

        layout.separator()

        col = layout.column()
        row = col.row()
        if md.is_external:
            row.operator("object.multires_external_pack", text="Pack External")
            row.label()
            row = col.row()
            row.prop(md, "filepath", text="")
        else:
            row.operator("object.multires_external_save", text="Save External...")
            row.label()

    def OCEAN(self, layout, _ob, md):
        if not bpy.app.build_options.mod_oceansim:
            layout.label(text="Built without OceanSim modifier")
            return

        layout.prop(md, "geometry_mode")

        if md.geometry_mode == 'GENERATE':
            row = layout.row()
            row.prop(md, "repeat_x")
            row.prop(md, "repeat_y")

        layout.separator()

        split = layout.split()

        col = split.column()
        col.prop(md, "time")
        col.prop(md, "depth")
        col.prop(md, "random_seed")

        col = split.column()
        col.prop(md, "resolution")
        col.prop(md, "size")
        col.prop(md, "spatial_size")

        layout.label(text="Waves:")

        split = layout.split()

        col = split.column()
        col.prop(md, "choppiness")
        col.prop(md, "wave_scale", text="Scale")
        col.prop(md, "wave_scale_min")
        col.prop(md, "wind_velocity")

        col = split.column()
        col.prop(md, "wave_alignment", text="Alignment")
        sub = col.column()
        sub.active = (md.wave_alignment > 0.0)
        sub.prop(md, "wave_direction", text="Direction")
        sub.prop(md, "damping")

        layout.separator()

        layout.prop(md, "use_normals")

        split = layout.split()

        col = split.column()
        col.prop(md, "use_foam")
        sub = col.row()
        sub.active = md.use_foam
        sub.prop(md, "foam_coverage", text="Coverage")

        col = split.column()
        col.active = md.use_foam
        col.label(text="Foam Data Layer Name:")
        col.prop(md, "foam_layer_name", text="")

        layout.separator()

        if md.is_cached:
            layout.operator("object.ocean_bake", text="Delete Bake").free = True
        else:
            layout.operator("object.ocean_bake").free = False

        split = layout.split()
        split.enabled = not md.is_cached

        col = split.column(align=True)
        col.prop(md, "frame_start", text="Start")
        col.prop(md, "frame_end", text="End")

        col = split.column(align=True)
        col.label(text="Cache path:")
        col.prop(md, "filepath", text="")

        split = layout.split()
        split.enabled = not md.is_cached

        col = split.column()
        col.active = md.use_foam
        col.prop(md, "bake_foam_fade")

        col = split.column()

    def PARTICLE_INSTANCE(self, layout, ob, md):
        layout.prop(md, "object")
        if md.object:
            layout.prop_search(md, "particle_system", md.object, "particle_systems", text="Particle System")
        else:
            layout.prop(md, "particle_system_index", text="Particle System")

        split = layout.split()
        col = split.column()
        col.label(text="Create From:")
        layout.prop(md, "space", text="")
        col.prop(md, "use_normal")
        col.prop(md, "use_children")
        col.prop(md, "use_size")

        col = split.column()
        col.label(text="Show Particles When:")
        col.prop(md, "show_alive")
        col.prop(md, "show_unborn")
        col.prop(md, "show_dead")

        row = layout.row(align=True)
        row.prop(md, "particle_amount", text="Amount")
        row.prop(md, "particle_offset", text="Offset")

        row = layout.row(align=True)
        row.prop(md, "axis", expand=True)

        layout.separator()

        layout.prop(md, "use_path", text="Create Along Paths")

        col = layout.column()
        col.active = md.use_path
        col.prop(md, "use_preserve_shape")

        row = col.row(align=True)
        row.prop(md, "position", slider=True)
        row.prop(md, "random_position", text="Random", slider=True)
        row = col.row(align=True)
        row.prop(md, "rotation", slider=True)
        row.prop(md, "random_rotation", text="Random", slider=True)

        layout.separator()

        col = layout.column()
        col.prop_search(md, "index_layer_name", ob.data, "vertex_colors", text="Index Layer")
        col.prop_search(md, "value_layer_name", ob.data, "vertex_colors", text="Value Layer")

    def PARTICLE_SYSTEM(self, layout, _ob, _md):
        layout.label(text="Settings can be found inside the Particle context")

    def SCREW(self, layout, _ob, md):
        split = layout.split()

        col = split.column()
        col.prop(md, "axis")
        col.prop(md, "object", text="AxisOb")
        col.prop(md, "angle")
        col.prop(md, "steps")
        col.prop(md, "render_steps")
        col.prop(md, "use_smooth_shade")
        col.prop(md, "use_merge_vertices")
        sub = col.column()
        sub.active = md.use_merge_vertices
        sub.prop(md, "merge_threshold")

        col = split.column()
        row = col.row()
        row.active = (md.object is None or md.use_object_screw_offset is False)
        row.prop(md, "screw_offset")
        row = col.row()
        row.active = (md.object is not None)
        row.prop(md, "use_object_screw_offset")
        col.prop(md, "use_normal_calculate")
        col.prop(md, "use_normal_flip")
        col.prop(md, "iterations")
        col.prop(md, "use_stretch_u")
        col.prop(md, "use_stretch_v")

    def SHRINKWRAP(self, layout, ob, md):
        split = layout.split()
        col = split.column()
        col.label(text="Target:")
        col.prop(md, "target", text="")
        col = split.column()
        col.label(text="Vertex Group:")
        row = col.row(align=True)
        row.prop_search(md, "vertex_group", ob, "vertex_groups", text="")
        row.prop(md, "invert_vertex_group", text="", icon='ARROW_LEFTRIGHT')

        split = layout.split()

        col = split.column()
        col.prop(md, "offset")

        col = split.column()
        col.label(text="Mode:")
        col.prop(md, "wrap_method", text="")

        if md.wrap_method in {'PROJECT', 'NEAREST_SURFACEPOINT', 'TARGET_PROJECT'}:
            col.prop(md, "wrap_mode", text="")

        if md.wrap_method == 'PROJECT':
            split = layout.split()
            col = split.column()
            col.prop(md, "subsurf_levels")
            col = split.column()

            col.prop(md, "project_limit", text="Limit")
            split = layout.split(factor=0.25)

            col = split.column()
            col.label(text="Axis:")
            col.prop(md, "use_project_x")
            col.prop(md, "use_project_y")
            col.prop(md, "use_project_z")

            col = split.column()
            col.label(text="Direction:")
            col.prop(md, "use_negative_direction")
            col.prop(md, "use_positive_direction")

            subcol = col.column()
            subcol.active = md.use_negative_direction and md.cull_face != 'OFF'
            subcol.prop(md, "use_invert_cull")

            col = split.column()
            col.label(text="Cull Faces:")
            col.prop(md, "cull_face", expand=True)

            layout.prop(md, "auxiliary_target")

    def SIMPLE_DEFORM(self, layout, ob, md):

        layout.row().prop(md, "deform_method", expand=True)

        split = layout.split()

        col = split.column()
        col.label(text="Vertex Group:")
        row = col.row(align=True)
        row.prop_search(md, "vertex_group", ob, "vertex_groups", text="")
        row.prop(md, "invert_vertex_group", text="", icon='ARROW_LEFTRIGHT')

        split = layout.split()

        col = split.column()
        col.label(text="Axis, Origin:")
        col.prop(md, "origin", text="")

        col.prop(md, "deform_axis")

        if md.deform_method in {'TAPER', 'STRETCH', 'TWIST'}:
            row = col.row(align=True)
            row.label(text="Lock:")
            deform_axis = md.deform_axis
            if deform_axis != 'X':
                row.prop(md, "lock_x")
            if deform_axis != 'Y':
                row.prop(md, "lock_y")
            if deform_axis != 'Z':
                row.prop(md, "lock_z")

        col = split.column()
        col.label(text="Deform:")
        if md.deform_method in {'TAPER', 'STRETCH'}:
            col.prop(md, "factor")
        else:
            col.prop(md, "angle")
        col.prop(md, "limits", slider=True)

    def SMOKE(self, layout, _ob, _md):
        layout.label(text="Settings are inside the Physics tab")

    def SMOOTH(self, layout, ob, md):
        split = layout.split(factor=0.25)

        col = split.column()
        col.label(text="Axis:")
        col.prop(md, "use_x")
        col.prop(md, "use_y")
        col.prop(md, "use_z")

        col = split.column()
        col.prop(md, "factor")
        col.prop(md, "iterations")
        col.label(text="Vertex Group:")
        col.prop_search(md, "vertex_group", ob, "vertex_groups", text="")

    def SOFT_BODY(self, layout, _ob, _md):
        layout.label(text="Settings are inside the Physics tab")

    def SOLIDIFY(self, layout, ob, md):
        split = layout.split()

        col = split.column()
        col.prop(md, "thickness")
        col.prop(md, "thickness_clamp")

        col.separator()

        row = col.row(align=True)
        row.prop_search(md, "vertex_group", ob, "vertex_groups", text="")
        sub = row.row(align=True)
        sub.active = bool(md.vertex_group)
        sub.prop(md, "invert_vertex_group", text="", icon='ARROW_LEFTRIGHT')

        sub = col.row()
        sub.active = bool(md.vertex_group)
        sub.prop(md, "thickness_vertex_group", text="Factor")

        col.label(text="Crease:")
        col.prop(md, "edge_crease_inner", text="Inner")
        col.prop(md, "edge_crease_outer", text="Outer")
        col.prop(md, "edge_crease_rim", text="Rim")

        col = split.column()

        col.prop(md, "offset")
        col.prop(md, "use_flip_normals")

        col.prop(md, "use_even_offset")
        col.prop(md, "use_quality_normals")
        col.prop(md, "use_rim")
        col_rim = col.column()
        col_rim.active = md.use_rim
        col_rim.prop(md, "use_rim_only")

        col.separator()

        col.label(text="Material Index Offset:")

        sub = col.column()
        row = sub.split(factor=0.4, align=True)
        row.prop(md, "material_offset", text="")
        row = row.row(align=True)
        row.active = md.use_rim
        row.prop(md, "material_offset_rim", text="Rim")

    def SUBSURF(self, layout, ob, md):
        from bpy import context
        layout.row().prop(md, "subdivision_type", expand=True)

        split = layout.split()
        col = split.column()

        scene = context.scene
        engine = context.engine
        show_adaptive_options = (
            engine == 'CYCLES' and md == ob.modifiers[-1] and
            scene.cycles.feature_set == 'EXPERIMENTAL'
        )
        if show_adaptive_options:
            col.label(text="View:")
            col.prop(md, "levels", text="Levels")
            col.label(text="Render:")
            col.prop(ob.cycles, "use_adaptive_subdivision", text="Adaptive")
            if ob.cycles.use_adaptive_subdivision:
                col.prop(ob.cycles, "dicing_rate")
            else:
                col.prop(md, "render_levels", text="Levels")
        else:
            col.label(text="Subdivisions:")
            col.prop(md, "levels", text="View")
            col.prop(md, "render_levels", text="Render")
            col.prop(md, "quality")

        col = split.column()
        col.label(text="Options:")

        sub = col.column()
        sub.active = (not show_adaptive_options) or (not ob.cycles.use_adaptive_subdivision)
        sub.prop(md, "uv_smooth", text="")

        col.prop(md, "show_only_control_edges")
        col.prop(md, "use_creases")

        if show_adaptive_options and ob.cycles.use_adaptive_subdivision:
            col = layout.column(align=True)
            col.scale_y = 0.6
            col.separator()
            col.label(text="Final Dicing Rate:")
            col.separator()

            render = max(scene.cycles.dicing_rate * ob.cycles.dicing_rate, 0.1)
            preview = max(scene.cycles.preview_dicing_rate * ob.cycles.dicing_rate, 0.1)
            col.label(text=f"Render {render:.2f} px, Preview {preview:.2f} px")

    def SURFACE(self, layout, _ob, _md):
        layout.label(text="Settings are inside the Physics tab")

    def SURFACE_DEFORM(self, layout, _ob, md):
        col = layout.column()
        col.active = not md.is_bound

        col.prop(md, "target")
        col.prop(md, "falloff")

        layout.separator()

        col = layout.column()

        if md.is_bound:
            col.operator("object.surfacedeform_bind", text="Unbind")
        else:
            col.active = md.target is not None
            col.operator("object.surfacedeform_bind", text="Bind")

    def UV_PROJECT(self, layout, ob, md):
        split = layout.split()
        col = split.column()
        col.prop_search(md, "uv_layer", ob.data, "uv_layers")
        col.separator()

        col.prop(md, "projector_count", text="Projectors")
        for proj in md.projectors:
            col.prop(proj, "object", text="")

        col = split.column()
        sub = col.column(align=True)
        sub.prop(md, "aspect_x", text="Aspect X")
        sub.prop(md, "aspect_y", text="Aspect Y")

        sub = col.column(align=True)
        sub.prop(md, "scale_x", text="Scale X")
        sub.prop(md, "scale_y", text="Scale Y")

    def WARP(self, layout, ob, md):
        use_falloff = (md.falloff_type != 'NONE')
        split = layout.split()

        col = split.column()
        col.label(text="From:")
        col.prop(md, "object_from", text="")

        col.prop(md, "use_volume_preserve")

        col = split.column()
        col.label(text="To:")
        col.prop(md, "object_to", text="")
        col.prop_search(md, "vertex_group", ob, "vertex_groups", text="")

        col = layout.column()

        row = col.row(align=True)
        row.prop(md, "strength")
        if use_falloff:
            row.prop(md, "falloff_radius")

        col.prop(md, "falloff_type")
        if use_falloff:
            if md.falloff_type == 'CURVE':
                col.template_curve_mapping(md, "falloff_curve")

        # 2 new columns
        split = layout.split()
        col = split.column()
        col.label(text="Texture:")
        col.template_ID(md, "texture", new="texture.new")

        col = split.column()
        col.label(text="Texture Coordinates:")
        col.prop(md, "texture_coords", text="")

        if md.texture_coords == 'OBJECT':
            layout.prop(md, "texture_coords_object", text="Object")
        elif md.texture_coords == 'UV' and ob.type == 'MESH':
            layout.prop_search(md, "uv_layer", ob.data, "uv_layers")

    def WAVE(self, layout, ob, md):
        split = layout.split()

        col = split.column()
        col.label(text="Motion:")
        col.prop(md, "use_x")
        col.prop(md, "use_y")
        col.prop(md, "use_cyclic")

        col = split.column()
        col.prop(md, "use_normal")
        sub = col.column()
        sub.active = md.use_normal
        sub.prop(md, "use_normal_x", text="X")
        sub.prop(md, "use_normal_y", text="Y")
        sub.prop(md, "use_normal_z", text="Z")

        split = layout.split()

        col = split.column()
        col.label(text="Time:")
        sub = col.column(align=True)
        sub.prop(md, "time_offset", text="Offset")
        sub.prop(md, "lifetime", text="Life")
        col.prop(md, "damping_time", text="Damping")

        col = split.column()
        col.label(text="Position:")
        sub = col.column(align=True)
        sub.prop(md, "start_position_x", text="X")
        sub.prop(md, "start_position_y", text="Y")
        col.prop(md, "falloff_radius", text="Falloff")

        layout.separator()

        layout.prop(md, "start_position_object")
        layout.prop_search(md, "vertex_group", ob, "vertex_groups")
        split = layout.split(factor=0.33)
        col = split.column()
        col.label(text="Texture")
        col = split.column()
        col.template_ID(md, "texture", new="texture.new")
        layout.prop(md, "texture_coords")
        if md.texture_coords == 'UV' and ob.type == 'MESH':
            layout.prop_search(md, "uv_layer", ob.data, "uv_layers")
        elif md.texture_coords == 'OBJECT':
            layout.prop(md, "texture_coords_object")

        layout.separator()

        split = layout.split()

        col = split.column()
        col.prop(md, "speed", slider=True)
        col.prop(md, "height", slider=True)

        col = split.column()
        col.prop(md, "width", slider=True)
        col.prop(md, "narrowness", slider=True)

    def REMESH(self, layout, _ob, md):
        if not bpy.app.build_options.mod_remesh:
            layout.label(text="Built without Remesh modifier")
            return

        layout.prop(md, "mode")

        row = layout.row()
        row.prop(md, "octree_depth")
        row.prop(md, "scale")

        if md.mode == 'SHARP':
            layout.prop(md, "sharpness")

        layout.prop(md, "use_smooth_shade")
        layout.prop(md, "use_remove_disconnected")
        row = layout.row()
        row.active = md.use_remove_disconnected
        row.prop(md, "threshold")

    @staticmethod
    def vertex_weight_mask(layout, ob, md):
        layout.label(text="Influence/Mask Options:")

        split = layout.split(factor=0.4)
        split.label(text="Global Influence:")
        split.prop(md, "mask_constant", text="")

        if not md.mask_texture:
            split = layout.split(factor=0.4)
            split.label(text="Vertex Group Mask:")
            split.prop_search(md, "mask_vertex_group", ob, "vertex_groups", text="")

        if not md.mask_vertex_group:
            split = layout.split(factor=0.4)
            split.label(text="Texture Mask:")
            split.template_ID(md, "mask_texture", new="texture.new")
            if md.mask_texture:
                split = layout.split()

                col = split.column()
                col.label(text="Texture Coordinates:")
                col.prop(md, "mask_tex_mapping", text="")

                col = split.column()
                col.label(text="Use Channel:")
                col.prop(md, "mask_tex_use_channel", text="")

                if md.mask_tex_mapping == 'OBJECT':
                    layout.prop(md, "mask_tex_map_object", text="Object")
                elif md.mask_tex_mapping == 'UV' and ob.type == 'MESH':
                    layout.prop_search(md, "mask_tex_uv_layer", ob.data, "uv_layers")

    def VERTEX_WEIGHT_EDIT(self, layout, ob, md):
        split = layout.split()

        col = split.column()
        col.label(text="Vertex Group:")
        col.prop_search(md, "vertex_group", ob, "vertex_groups", text="")

        col.label(text="Default Weight:")
        col.prop(md, "default_weight", text="")

        col = split.column()
        col.prop(md, "use_add")
        sub = col.column()
        sub.active = md.use_add
        sub.prop(md, "add_threshold")

        col = col.column()
        col.prop(md, "use_remove")
        sub = col.column()
        sub.active = md.use_remove
        sub.prop(md, "remove_threshold")

        layout.separator()

        layout.prop(md, "falloff_type")
        if md.falloff_type == 'CURVE':
            layout.template_curve_mapping(md, "map_curve")

        # Common mask options
        layout.separator()
        self.vertex_weight_mask(layout, ob, md)

    def VERTEX_WEIGHT_MIX(self, layout, ob, md):
        split = layout.split()

        col = split.column()
        col.label(text="Vertex Group A:")
        col.prop_search(md, "vertex_group_a", ob, "vertex_groups", text="")
        col.label(text="Default Weight A:")
        col.prop(md, "default_weight_a", text="")

        col.label(text="Mix Mode:")
        col.prop(md, "mix_mode", text="")

        col = split.column()
        col.label(text="Vertex Group B:")
        col.prop_search(md, "vertex_group_b", ob, "vertex_groups", text="")
        col.label(text="Default Weight B:")
        col.prop(md, "default_weight_b", text="")

        col.label(text="Mix Set:")
        col.prop(md, "mix_set", text="")

        # Common mask options
        layout.separator()
        self.vertex_weight_mask(layout, ob, md)

    def VERTEX_WEIGHT_PROXIMITY(self, layout, ob, md):
        split = layout.split()

        col = split.column()
        col.label(text="Vertex Group:")
        col.prop_search(md, "vertex_group", ob, "vertex_groups", text="")

        col = split.column()
        col.label(text="Target Object:")
        col.prop(md, "target", text="")

        split = layout.split()

        col = split.column()
        col.label(text="Distance:")
        col.prop(md, "proximity_mode", text="")
        if md.proximity_mode == 'GEOMETRY':
            col.row().prop(md, "proximity_geometry")

        col = split.column()
        col.label()
        col.prop(md, "min_dist")
        col.prop(md, "max_dist")

        layout.separator()
        layout.prop(md, "falloff_type")

        # Common mask options
        layout.separator()
        self.vertex_weight_mask(layout, ob, md)

    def SKIN(self, layout, _ob, md):
        row = layout.row()
        row.operator("object.skin_armature_create", text="Create Armature")
        row.operator("mesh.customdata_skin_add")

        layout.separator()

        row = layout.row(align=True)
        row.prop(md, "branch_smoothing")
        row.prop(md, "use_smooth_shade")

        split = layout.split()

        col = split.column()
        col.label(text="Selected Vertices:")
        sub = col.column(align=True)
        sub.operator("object.skin_loose_mark_clear", text="Mark Loose").action = 'MARK'
        sub.operator("object.skin_loose_mark_clear", text="Clear Loose").action = 'CLEAR'

        sub = col.column()
        sub.operator("object.skin_root_mark", text="Mark Root")
        sub.operator("object.skin_radii_equalize", text="Equalize Radii")

        col = split.column()
        col.label(text="Symmetry Axes:")
        col.prop(md, "use_x_symmetry")
        col.prop(md, "use_y_symmetry")
        col.prop(md, "use_z_symmetry")

    def TRIANGULATE(self, layout, _ob, md):
        row = layout.row()

        col = row.column()
        col.label(text="Quad Method:")
        col.prop(md, "quad_method", text="")
        col.prop(md, "keep_custom_normals")
        col = row.column()
        col.label(text="Ngon Method:")
        col.prop(md, "ngon_method", text="")
        col.label(text="Minimum Vertices:")
        col.prop(md, "min_vertices", text="")

    def UV_WARP(self, layout, ob, md):
        split = layout.split()
        col = split.column()
        col.prop(md, "center")

        col = split.column()
        col.label(text="UV Axis:")
        col.prop(md, "axis_u", text="")
        col.prop(md, "axis_v", text="")

        split = layout.split()
        col = split.column()
        col.label(text="From:")
        col.prop(md, "object_from", text="")

        col = split.column()
        col.label(text="To:")
        col.prop(md, "object_to", text="")

        split = layout.split()
        col = split.column()
        obj = md.object_from
        if obj and obj.type == 'ARMATURE':
            col.label(text="Bone:")
            col.prop_search(md, "bone_from", obj.data, "bones", text="")

        col = split.column()
        obj = md.object_to
        if obj and obj.type == 'ARMATURE':
            col.label(text="Bone:")
            col.prop_search(md, "bone_to", obj.data, "bones", text="")

        split = layout.split()

        col = split.column()
        col.label(text="Vertex Group:")
        col.prop_search(md, "vertex_group", ob, "vertex_groups", text="")

        col = split.column()
        col.label(text="UV Map:")
        col.prop_search(md, "uv_layer", ob.data, "uv_layers", text="")

    def WIREFRAME(self, layout, ob, md):
        has_vgroup = bool(md.vertex_group)

        split = layout.split()

        col = split.column()
        col.prop(md, "thickness", text="Thickness")

        row = col.row(align=True)
        row.prop_search(md, "vertex_group", ob, "vertex_groups", text="")
        sub = row.row(align=True)
        sub.active = has_vgroup
        sub.prop(md, "invert_vertex_group", text="", icon='ARROW_LEFTRIGHT')
        row = col.row(align=True)
        row.active = has_vgroup
        row.prop(md, "thickness_vertex_group", text="Factor")

        col.prop(md, "use_crease", text="Crease Edges")
        row = col.row()
        row.active = md.use_crease
        row.prop(md, "crease_weight", text="Crease Weight")

        col = split.column()

        col.prop(md, "offset")
        col.prop(md, "use_even_offset", text="Even Thickness")
        col.prop(md, "use_relative_offset", text="Relative Thickness")
        col.prop(md, "use_boundary", text="Boundary")
        col.prop(md, "use_replace", text="Replace Original")

        col.prop(md, "material_offset", text="Material Offset")

    def DATA_TRANSFER(self, layout, ob, md):
        row = layout.row(align=True)
        row.prop(md, "object")
        sub = row.row(align=True)
        sub.active = bool(md.object)
        sub.prop(md, "use_object_transform", text="", icon='GROUP')

        layout.separator()

        split = layout.split(factor=0.333)
        split.prop(md, "use_vert_data")
        use_vert = md.use_vert_data
        row = split.row()
        row.active = use_vert
        row.prop(md, "vert_mapping", text="")
        if use_vert:
            col = layout.column(align=True)
            split = col.split(factor=0.333, align=True)
            sub = split.column(align=True)
            sub.prop(md, "data_types_verts")
            sub = split.column(align=True)
            row = sub.row(align=True)
            row.prop(md, "layers_vgroup_select_src", text="")
            row.label(icon='RIGHTARROW')
            row.prop(md, "layers_vgroup_select_dst", text="")
            row = sub.row(align=True)
            row.label(text="", icon='NONE')

        layout.separator()

        split = layout.split(factor=0.333)
        split.prop(md, "use_edge_data")
        use_edge = md.use_edge_data
        row = split.row()
        row.active = use_edge
        row.prop(md, "edge_mapping", text="")
        if use_edge:
            col = layout.column(align=True)
            split = col.split(factor=0.333, align=True)
            sub = split.column(align=True)
            sub.prop(md, "data_types_edges")

        layout.separator()

        split = layout.split(factor=0.333)
        split.prop(md, "use_loop_data")
        use_loop = md.use_loop_data
        row = split.row()
        row.active = use_loop
        row.prop(md, "loop_mapping", text="")
        if use_loop:
            col = layout.column(align=True)
            split = col.split(factor=0.333, align=True)
            sub = split.column(align=True)
            sub.prop(md, "data_types_loops")
            sub = split.column(align=True)
            row = sub.row(align=True)
            row.label(text="", icon='NONE')
            row = sub.row(align=True)
            row.prop(md, "layers_vcol_select_src", text="")
            row.label(icon='RIGHTARROW')
            row.prop(md, "layers_vcol_select_dst", text="")
            row = sub.row(align=True)
            row.prop(md, "layers_uv_select_src", text="")
            row.label(icon='RIGHTARROW')
            row.prop(md, "layers_uv_select_dst", text="")
            col.prop(md, "islands_precision")

        layout.separator()

        split = layout.split(factor=0.333)
        split.prop(md, "use_poly_data")
        use_poly = md.use_poly_data
        row = split.row()
        row.active = use_poly
        row.prop(md, "poly_mapping", text="")
        if use_poly:
            col = layout.column(align=True)
            split = col.split(factor=0.333, align=True)
            sub = split.column(align=True)
            sub.prop(md, "data_types_polys")

        layout.separator()

        split = layout.split()
        col = split.column()
        row = col.row(align=True)
        sub = row.row(align=True)
        sub.active = md.use_max_distance
        sub.prop(md, "max_distance")
        row.prop(md, "use_max_distance", text="", icon='STYLUS_PRESSURE')

        col = split.column()
        col.prop(md, "ray_radius")

        layout.separator()

        split = layout.split()
        col = split.column()
        col.prop(md, "mix_mode")
        col.prop(md, "mix_factor")

        col = split.column()
        row = col.row()
        row.active = bool(md.object)
        row.operator("object.datalayout_transfer", text="Generate Data Layers")
        row = col.row(align=True)
        row.prop_search(md, "vertex_group", ob, "vertex_groups", text="")
        sub = row.row(align=True)
        sub.active = bool(md.vertex_group)
        sub.prop(md, "invert_vertex_group", text="", icon='ARROW_LEFTRIGHT')

    def NORMAL_EDIT(self, layout, ob, md):
        has_vgroup = bool(md.vertex_group)
        do_polynors_fix = not md.no_polynors_fix
        needs_object_offset = (((md.mode == 'RADIAL') and not md.target) or
                               ((md.mode == 'DIRECTIONAL') and md.use_direction_parallel))

        row = layout.row()
        row.prop(md, "mode", expand=True)

        split = layout.split()

        col = split.column()
        col.prop(md, "target", text="")
        sub = col.column(align=True)
        sub.active = needs_object_offset
        sub.prop(md, "offset")
        row = col.row(align=True)

        col = split.column()
        row = col.row()
        row.active = (md.mode == 'DIRECTIONAL')
        row.prop(md, "use_direction_parallel")

        subcol = col.column(align=True)
        subcol.label(text="Mix Mode:")
        subcol.prop(md, "mix_mode", text="")
        subcol.prop(md, "mix_factor")
        row = subcol.row(align=True)
        row.prop_search(md, "vertex_group", ob, "vertex_groups", text="")
        sub = row.row(align=True)
        sub.active = has_vgroup
        sub.prop(md, "invert_vertex_group", text="", icon='ARROW_LEFTRIGHT')
        row = subcol.row(align=True)
        row.prop(md, "mix_limit")
        row.prop(md, "no_polynors_fix", text="", icon='UNLOCKED' if do_polynors_fix else 'LOCKED')

    def CORRECTIVE_SMOOTH(self, layout, ob, md):
        is_bind = md.is_bind

        layout.prop(md, "factor", text="Factor")
        layout.prop(md, "iterations")

        row = layout.row()
        row.prop(md, "smooth_type")

        split = layout.split()

        col = split.column()
        col.label(text="Vertex Group:")
        row = col.row(align=True)
        row.prop_search(md, "vertex_group", ob, "vertex_groups", text="")
        row.prop(md, "invert_vertex_group", text="", icon='ARROW_LEFTRIGHT')

        col = split.column()
        col.prop(md, "use_only_smooth")
        col.prop(md, "use_pin_boundary")

        layout.prop(md, "rest_source")
        if md.rest_source == 'BIND':
            layout.operator("object.correctivesmooth_bind", text="Unbind" if is_bind else "Bind")

    def WEIGHTED_NORMAL(self, layout, ob, md):
        layout.label(text="Weighting Mode:")
        split = layout.split(align=True)
        col = split.column(align=True)
        col.prop(md, "mode", text="")
        col.prop(md, "weight", text="Weight")
        col.prop(md, "keep_sharp")

        col = split.column(align=True)
        row = col.row(align=True)
        row.prop_search(md, "vertex_group", ob, "vertex_groups", text="")
        row.active = bool(md.vertex_group)
        row.prop(md, "invert_vertex_group", text="", icon='ARROW_LEFTRIGHT')
        col.prop(md, "thresh", text="Threshold")
        col.prop(md, "face_influence")

    def FUNCTION_DEFORM(self, layout, ob, md):
        layout.prop(md, "control1")
        layout.prop(md, "control2")

        row = layout.row(align=True)
        row.prop(md, "function_tree")
        props = row.operator("fn.new_deformation_function", text="", icon="ADD")
        props.object_name = ob.name
        props.modifier_name = md.name

    def FUNCTION_POINTS(self, layout, ob, md):
        layout.prop(md, "control1")
        layout.prop(md, "control2")

        row = layout.row(align=True)
        row.prop(md, "function_tree")
        props = row.operator("fn.new_point_generator_function", text="", icon="ADD")
        props.object_name = ob.name
        props.modifier_name = md.name


class DATA_PT_gpencil_modifiers(ModifierButtonsPanel, Panel):
    bl_label = "Modifiers"

    def check_conflicts(self, layout, ob):
        for md in ob.grease_pencil_modifiers:
            if md.type == 'GP_TIME':
                row = layout.row()
                row.label(text="Build and Time Offset modifier not compatible", icon='ERROR')
                break

    @classmethod
    def poll(cls, context):
        ob = context.object
        return ob and ob.type == 'GPENCIL'

    def draw(self, context):
        layout = self.layout

        ob = context.object

        layout.operator_menu_enum("object.gpencil_modifier_add", "type")

        for md in ob.grease_pencil_modifiers:
            box = layout.template_greasepencil_modifier(md)
            if box:
                # match enum type to our functions, avoids a lookup table.
                getattr(self, md.type)(box, ob, md)

    # the mt.type enum is (ab)used for a lookup on function names
    # ...to avoid lengthy if statements
    # so each type must have a function here.

    def GP_NOISE(self, layout, ob, md):
        gpd = ob.data
        split = layout.split()

        col = split.column()
        row = col.row(align=True)
        row.prop(md, "factor")
        row.prop(md, "random", text="", icon='TIME', toggle=True)
        row = col.row()
        row.enabled = md.random
        row.prop(md, "step")
        col.prop(md, "full_stroke")
        col.prop(md, "move_extreme")

        row = layout.row(align=True)
        row.label(text="Affect:")
        row = layout.row(align=True)
        row.prop(md, "use_edit_position", text="Position", icon='MESH_DATA', toggle=True)
        row.prop(md, "use_edit_strength", text="Strength", icon='COLOR', toggle=True)
        row.prop(md, "use_edit_thickness", text="Thickness", icon='LINE_DATA', toggle=True)
        row.prop(md, "use_edit_uv", text="UV", icon='MOD_UVPROJECT', toggle=True)

        col = layout.column()
        col.separator()
        col.label(text="Vertex Group:")
        row = col.row(align=True)
        row.prop_search(md, "vertex_group", ob, "vertex_groups", text="")
        row.prop(md, "invert_vertex", text="", icon='ARROW_LEFTRIGHT')

        col.label(text="Material:")
        row = col.row(align=True)
        row.prop(md, "pass_index", text="Pass")
        row.prop(md, "invert_material_pass", text="", icon='ARROW_LEFTRIGHT')

        col.label(text="Layer:")
        row = col.row(align=True)
        row.prop_search(md, "layer", gpd, "layers", text="", icon='GREASEPENCIL')
        row.prop(md, "invert_layers", text="", icon='ARROW_LEFTRIGHT')
        row = layout.row(align=True)
        row.prop(md, "layer_pass", text="Pass")
        row.prop(md, "invert_layer_pass", text="", icon='ARROW_LEFTRIGHT')

    def GP_SMOOTH(self, layout, ob, md):
        gpd = ob.data
        col = layout.column()
        col.prop(md, "factor")
        col.prop(md, "step")

        col.label(text="Affect:")
        row = col.row(align=True)
        row.prop(md, "use_edit_position", text="Position", icon='MESH_DATA', toggle=True)
        row.prop(md, "use_edit_strength", text="Strength", icon='COLOR', toggle=True)
        row.prop(md, "use_edit_thickness", text="Thickness", icon='LINE_DATA', toggle=True)
        row.prop(md, "use_edit_uv", text="UV", icon='MOD_UVPROJECT', toggle=True)

        col.separator()
        col.label(text="Vertex Group:")
        row = col.row(align=True)
        row.prop_search(md, "vertex_group", ob, "vertex_groups", text="")
        row.prop(md, "invert_vertex", text="", icon='ARROW_LEFTRIGHT')

        col.label(text="Material:")
        row = col.row(align=True)
        row.prop(md, "pass_index", text="Pass")
        row.prop(md, "invert_material_pass", text="", icon='ARROW_LEFTRIGHT')

        col.label(text="Layer:")
        row = col.row(align=True)
        row.prop_search(md, "layer", gpd, "layers", text="", icon='GREASEPENCIL')
        row.prop(md, "invert_layers", text="", icon='ARROW_LEFTRIGHT')
        row = layout.row(align=True)
        row.prop(md, "layer_pass", text="Pass")
        row.prop(md, "invert_layer_pass", text="", icon='ARROW_LEFTRIGHT')

    def GP_SUBDIV(self, layout, ob, md):
        gpd = ob.data
        split = layout.split()

        col = split.column()
        row = col.row(align=True)
        row.prop(md, "level")
        row.prop(md, "simple", text="", icon='PARTICLE_POINT')

        col = layout.column()
        col.separator()
        col.label(text="Material:")
        row = col.row(align=True)
        row.prop(md, "pass_index", text="Pass")
        row.prop(md, "invert_material_pass", text="", icon='ARROW_LEFTRIGHT')

        col.label(text="Layer:")
        row = col.row(align=True)
        row.prop_search(md, "layer", gpd, "layers", text="", icon='GREASEPENCIL')
        row.prop(md, "invert_layers", text="", icon='ARROW_LEFTRIGHT')
        row = layout.row(align=True)
        row.prop(md, "layer_pass", text="Pass")
        row.prop(md, "invert_layer_pass", text="", icon='ARROW_LEFTRIGHT')

    def GP_SIMPLIFY(self, layout, ob, md):
        gpd = ob.data

        row = layout.row()
        row.prop(md, "mode")

        split = layout.split()

        col = split.column()
        col.label(text="Settings:")
        row = col.row(align=True)
        row.enabled = md.mode == 'FIXED'
        row.prop(md, "step")

        row = col.row(align=True)
        row.enabled = not md.mode == 'FIXED'
        row.prop(md, "factor")

        col = layout.column()
        col.separator()
        col.label(text="Material:")
        row = col.row(align=True)
        row.prop(md, "pass_index", text="Pass")
        row.prop(md, "invert_material_pass", text="", icon='ARROW_LEFTRIGHT')

        col.label(text="Layer:")
        row = col.row(align=True)
        row.prop_search(md, "layer", gpd, "layers", text="", icon='GREASEPENCIL')
        row.prop(md, "invert_layers", text="", icon='ARROW_LEFTRIGHT')
        row = layout.row(align=True)
        row.prop(md, "layer_pass", text="Pass")
        row.prop(md, "invert_layer_pass", text="", icon='ARROW_LEFTRIGHT')

    def GP_THICK(self, layout, ob, md):
        gpd = ob.data
        split = layout.split()

        col = split.column()
        row = col.row(align=True)
        row.prop(md, "thickness", text="Thickness Factor")

        col.prop(md, "normalize_thickness")

        if not md.normalize_thickness:
            split = layout.split()
            col = split.column()
            col.prop(md, "use_custom_curve")

            if md.use_custom_curve:
                col.template_curve_mapping(md, "curve")

        col = layout.column()
        col.separator()
        col.label(text="Vertex Group:")
        row = col.row(align=True)
        row.prop_search(md, "vertex_group", ob, "vertex_groups", text="")
        row.prop(md, "invert_vertex", text="", icon='ARROW_LEFTRIGHT')

        col.label(text="Material:")
        row = col.row(align=True)
        row.prop(md, "pass_index", text="Pass")
        row.prop(md, "invert_material_pass", text="", icon='ARROW_LEFTRIGHT')

        col.label(text="Layer:")
        row = col.row(align=True)
        row.prop_search(md, "layer", gpd, "layers", text="", icon='GREASEPENCIL')
        row.prop(md, "invert_layers", text="", icon='ARROW_LEFTRIGHT')
        row = layout.row(align=True)
        row.prop(md, "layer_pass", text="Pass")
        row.prop(md, "invert_layer_pass", text="", icon='ARROW_LEFTRIGHT')

    def GP_TINT(self, layout, ob, md):
        gpd = ob.data
        split = layout.split()

        col = split.column()
        col.prop(md, "color")
        col.prop(md, "factor")

        row = layout.row()
        row.prop(md, "create_materials")
        row.prop(md, "modify_color")

        col = layout.column()
        col.separator()
        col.label(text="Material:")
        row = col.row(align=True)
        row.prop(md, "pass_index", text="Pass")
        row.prop(md, "invert_material_pass", text="", icon='ARROW_LEFTRIGHT')

        col.label(text="Layer:")
        row = col.row(align=True)
        row.prop_search(md, "layer", gpd, "layers", text="", icon='GREASEPENCIL')
        row.prop(md, "invert_layers", text="", icon='ARROW_LEFTRIGHT')
        row = layout.row(align=True)
        row.prop(md, "layer_pass", text="Pass")
        row.prop(md, "invert_layer_pass", text="", icon='ARROW_LEFTRIGHT')

    def GP_TIME(self, layout, ob, md):
        gpd = ob.data

        row = layout.row()
        row.prop(md, "mode", text="Mode")

        row = layout.row()
        if md.mode == 'FIX':
            txt = "Frame"
        else:
            txt = "Frame Offset"
        row.prop(md, "offset", text=txt)

        row = layout.row()
        row.enabled = md.mode != 'FIX'
        row.prop(md, "frame_scale")

        row = layout.row()
        row.separator()

        row = layout.row()
        row.enabled = md.mode != 'FIX'
        row.prop(md, "use_custom_frame_range")

        row = layout.row(align=True)
        row.enabled = md.mode != 'FIX' and md.use_custom_frame_range is True
        row.prop(md, "frame_start")
        row.prop(md, "frame_end")

        row = layout.row()
        row.enabled = md.mode != 'FIX'
        row.prop(md, "use_keep_loop")

        row = layout.row()
        row.label(text="Layer:")
        row = layout.row(align=True)
        row.prop_search(md, "layer", gpd, "layers", text="", icon='GREASEPENCIL')
        row.prop(md, "invert_layers", text="", icon='ARROW_LEFTRIGHT')

        row = layout.row(align=True)
        row.prop(md, "layer_pass", text="Pass")
        row.prop(md, "invert_layer_pass", text="", icon='ARROW_LEFTRIGHT')

    def GP_COLOR(self, layout, ob, md):
        gpd = ob.data
        split = layout.split()

        col = split.column()
        col.label(text="Color:")
        col.prop(md, "hue", text="H")
        col.prop(md, "saturation", text="S")
        col.prop(md, "value", text="V")

        row = layout.row()
        row.prop(md, "create_materials")
        row.prop(md, "modify_color")

        col = layout.column()
        col.separator()
        col.label(text="Material:")
        row = col.row(align=True)
        row.prop(md, "pass_index", text="Pass")
        row.prop(md, "invert_material_pass", text="", icon='ARROW_LEFTRIGHT')

        col.label(text="Layer:")
        row = col.row(align=True)
        row.prop_search(md, "layer", gpd, "layers", text="", icon='GREASEPENCIL')
        row.prop(md, "invert_layers", text="", icon='ARROW_LEFTRIGHT')
        row = layout.row(align=True)
        row.prop(md, "layer_pass", text="Pass")
        row.prop(md, "invert_layer_pass", text="", icon='ARROW_LEFTRIGHT')

    def GP_OPACITY(self, layout, ob, md):
        gpd = ob.data
        split = layout.split()

        col = split.column()
        col.label(text="Opacity:")
        col.prop(md, "factor")

        row = layout.row()
        row.prop(md, "create_materials")
        row.prop(md, "modify_color")

        col = layout.column()
        col.separator()
        col.label(text="Vertex Group:")
        row = col.row(align=True)
        row.prop_search(md, "vertex_group", ob, "vertex_groups", text="")
        row.prop(md, "invert_vertex", text="", icon='ARROW_LEFTRIGHT')

        col.label(text="Material:")
        row = col.row(align=True)
        row.prop(md, "pass_index", text="Pass")
        row.prop(md, "invert_material_pass", text="", icon='ARROW_LEFTRIGHT')

        col.label(text="Layer:")
        row = col.row(align=True)
        row.prop_search(md, "layer", gpd, "layers", text="", icon='GREASEPENCIL')
        row.prop(md, "invert_layers", text="", icon='ARROW_LEFTRIGHT')
        row = layout.row(align=True)
        row.prop(md, "layer_pass", text="Pass")
        row.prop(md, "invert_layer_pass", text="", icon='ARROW_LEFTRIGHT')

    def GP_ARRAY(self, layout, ob, md):
        gpd = ob.data

        col = layout.column()
        col.prop(md, "count")

        split = layout.split()
        col = split.column()
        col.label(text="Offset:")
        col.prop(md, "offset", text="")
        col.prop(md, "offset_object", text="Object")

        col = split.column()
        col.label(text="Shift:")
        col.prop(md, "shift", text="")

        split = layout.split()
        col = split.column()
        col.label(text="Rotation:")
        col.prop(md, "rotation", text="")
        col.separator()
        row = col.row(align=True)
        row.prop(md, "random_rot", text="", icon='TIME', toggle=True)
        row.prop(md, "rot_factor", text="")

        col = split.column()
        col.label(text="Scale:")
        col.prop(md, "scale", text="")
        col.separator()
        row = col.row(align=True)
        row.prop(md, "random_scale", text="", icon='TIME', toggle=True)
        row.prop(md, "scale_factor", text="")

        col = layout.column()
        col.prop(md, "replace_material", text="Material")
        col.prop(md, "keep_on_top", text="Keep original stroke on top")

        col = layout.column()
        col.separator()
        col.label(text="Material:")
        row = col.row(align=True)
        row.prop(md, "pass_index", text="Pass")
        row.prop(md, "invert_material_pass", text="", icon='ARROW_LEFTRIGHT')

        col.label(text="Layer:")
        row = col.row(align=True)
        row.prop_search(md, "layer", gpd, "layers", text="", icon='GREASEPENCIL')
        row.prop(md, "invert_layers", text="", icon='ARROW_LEFTRIGHT')
        row = layout.row(align=True)
        row.prop(md, "layer_pass", text="Pass")
        row.prop(md, "invert_layer_pass", text="", icon='ARROW_LEFTRIGHT')

    def GP_BUILD(self, layout, ob, md):
        gpd = ob.data

        split = layout.split()

        col = split.column()
        self.check_conflicts(col, ob)

        col.prop(md, "mode")
        if md.mode == 'CONCURRENT':
            col.prop(md, "concurrent_time_alignment")

        col.separator()
        col.prop(md, "transition")
        sub = col.column(align=True)
        sub.prop(md, "start_delay")
        sub.prop(md, "length")

        col = layout.column(align=True)
        col.prop(md, "use_restrict_frame_range")
        sub = col.column(align=True)
        sub.active = md.use_restrict_frame_range
        sub.prop(md, "frame_start", text="Start")
        sub.prop(md, "frame_end", text="End")

        col = layout.column()
        col.separator()
        col.label(text="Layer:")
        row = col.row(align=True)
        row.prop_search(md, "layer", gpd, "layers", text="", icon='GREASEPENCIL')
        row.prop(md, "invert_layers", text="", icon='ARROW_LEFTRIGHT')
        row = layout.row(align=True)
        row.prop(md, "layer_pass", text="Pass")
        row.prop(md, "invert_layer_pass", text="", icon='ARROW_LEFTRIGHT')

    def GP_LATTICE(self, layout, ob, md):
        gpd = ob.data
        split = layout.split()

        col = split.column()
        col.label(text="Object:")
        col.prop(md, "object", text="")

        layout.prop(md, "strength", slider=True)

        col = layout.column()
        col.separator()
        col.label(text="Vertex Group:")
        row = col.row(align=True)
        row.prop_search(md, "vertex_group", ob, "vertex_groups", text="")
        row.prop(md, "invert_vertex", text="", icon='ARROW_LEFTRIGHT')

        col.label(text="Material:")
        row = col.row(align=True)
        row.prop(md, "pass_index", text="Pass")
        row.prop(md, "invert_material_pass", text="", icon='ARROW_LEFTRIGHT')

        col.label(text="Layer:")
        row = col.row(align=True)
        row.prop_search(md, "layer", gpd, "layers", text="", icon='GREASEPENCIL')
        row.prop(md, "invert_layers", text="", icon='ARROW_LEFTRIGHT')
        row = layout.row(align=True)
        row.prop(md, "layer_pass", text="Pass")
        row.prop(md, "invert_layer_pass", text="", icon='ARROW_LEFTRIGHT')

    def GP_MIRROR(self, layout, ob, md):
        gpd = ob.data

        row = layout.row(align=True)
        row.prop(md, "x_axis")
        row.prop(md, "y_axis")
        row.prop(md, "z_axis")

        layout.label(text="Object:")
        layout.prop(md, "object", text="")

        col = layout.column()
        col.separator()
        col.label(text="Material:")
        row = col.row(align=True)
        row.prop(md, "pass_index", text="Pass")
        row.prop(md, "invert_material_pass", text="", icon='ARROW_LEFTRIGHT')

        col.label(text="Layer:")
        row = col.row(align=True)
        row.prop_search(md, "layer", gpd, "layers", text="", icon='GREASEPENCIL')
        row.prop(md, "invert_layers", text="", icon='ARROW_LEFTRIGHT')
        row = layout.row(align=True)
        row.prop(md, "layer_pass", text="Pass")
        row.prop(md, "invert_layer_pass", text="", icon='ARROW_LEFTRIGHT')

    def GP_HOOK(self, layout, ob, md):
        gpd = ob.data
        split = layout.split()

        col = split.column()
        col.label(text="Object:")
        col.prop(md, "object", text="")
        if md.object and md.object.type == 'ARMATURE':
            col.label(text="Bone:")
            col.prop_search(md, "subtarget", md.object.data, "bones", text="")

        use_falloff = (md.falloff_type != 'NONE')

        layout.separator()

        row = layout.row(align=True)
        if use_falloff:
            row.prop(md, "falloff_radius")
        row.prop(md, "strength", slider=True)
        layout.prop(md, "falloff_type")

        col = layout.column()
        if use_falloff:
            if md.falloff_type == 'CURVE':
                col.template_curve_mapping(md, "falloff_curve")

        split = layout.split()

        col = split.column()
        col.prop(md, "use_falloff_uniform")

        col = layout.column()
        col.separator()
        col.label(text="Vertex Group:")
        row = col.row(align=True)
        row.prop_search(md, "vertex_group", ob, "vertex_groups", text="")
        row.prop(md, "invert_vertex", text="", icon='ARROW_LEFTRIGHT')

        col.label(text="Material:")
        row = col.row(align=True)
        row.prop(md, "pass_index", text="Pass")
        row.prop(md, "invert_material_pass", text="", icon='ARROW_LEFTRIGHT')

        col.label(text="Layer:")
        row = col.row(align=True)
        row.prop_search(md, "layer", gpd, "layers", text="", icon='GREASEPENCIL')
        row.prop(md, "invert_layers", text="", icon='ARROW_LEFTRIGHT')
        row = layout.row(align=True)
        row.prop(md, "layer_pass", text="Pass")
        row.prop(md, "invert_layer_pass", text="", icon='ARROW_LEFTRIGHT')

    def GP_OFFSET(self, layout, ob, md):
        gpd = ob.data
        col = layout.column()

        col.prop(md, "location")
        col.prop(md, "scale")
        col.prop(md, "rotation")

        col = layout.column()
        col.separator()
        col.label(text="Vertex Group:")
        row = col.row(align=True)
        row.prop_search(md, "vertex_group", ob, "vertex_groups", text="")
        row.prop(md, "invert_vertex", text="", icon='ARROW_LEFTRIGHT')

        col.label(text="Material:")
        row = col.row(align=True)
        row.prop(md, "pass_index", text="Pass")
        row.prop(md, "invert_material_pass", text="", icon='ARROW_LEFTRIGHT')

        col.label(text="Layer:")
        row = col.row(align=True)
        row.prop_search(md, "layer", gpd, "layers", text="", icon='GREASEPENCIL')
        row.prop(md, "invert_layers", text="", icon='ARROW_LEFTRIGHT')
        row = layout.row(align=True)
        row.prop(md, "layer_pass", text="Pass")
        row.prop(md, "invert_layer_pass", text="", icon='ARROW_LEFTRIGHT')

    def GP_ARMATURE(self, layout, ob, md):
        split = layout.split()

        col = split.column()
        col.label(text="Object:")
        col.prop(md, "object", text="")
        # col.prop(md, "use_deform_preserve_volume")

        col = split.column()
        col.label(text="Bind To:")
        col.prop(md, "use_vertex_groups", text="Vertex Groups")
        col.prop(md, "use_bone_envelopes", text="Bone Envelopes")

        layout.separator()

        row = layout.row(align=True)
        row.label(text="Vertex Group:")
        row = layout.row(align=True)
        row.prop_search(md, "vertex_group", ob, "vertex_groups", text="")
        sub = row.row(align=True)
        sub.active = bool(md.vertex_group)
        sub.prop(md, "invert_vertex_group", text="", icon='ARROW_LEFTRIGHT')


classes = (
    DATA_PT_modifiers,
    DATA_PT_gpencil_modifiers,
)

if __name__ == "__main__":  # only for live edit.
    from bpy.utils import register_class
    for cls in classes:
        register_class(cls)<|MERGE_RESOLUTION|>--- conflicted
+++ resolved
@@ -386,13 +386,9 @@
         row.prop(md, "mid_level")
         row.prop(md, "strength")
 
-<<<<<<< HEAD
         layout.prop(md, "function_tree", text="Weight Function")
 
-    def DYNAMIC_PAINT(self, layout, ob, md):
-=======
-    def DYNAMIC_PAINT(self, layout, _ob, _md):
->>>>>>> d7672ad0
+    def DYNAMIC_PAINT(self, layout, _ob, md):
         layout.label(text="Settings are inside the Physics tab")
 
     def EDGE_SPLIT(self, layout, _ob, md):
