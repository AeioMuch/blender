--- conflicted
+++ resolved
@@ -62,11 +62,7 @@
 
                 layout.prop(params, "display_type", expand=True, text="")
 
-<<<<<<< HEAD
-                layout.prop(params, "thumbnail_size", text="")
-=======
-            layout.prop(params, "display_size", text="")
->>>>>>> 0a2b48e3
+                layout.prop(params, "display_size", text="")
 
                 layout.prop(params, "sort_method", expand=True, text="")
 
