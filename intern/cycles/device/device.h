/*
 * Copyright 2011-2013 Blender Foundation
 *
 * Licensed under the Apache License, Version 2.0 (the "License");
 * you may not use this file except in compliance with the License.
 * You may obtain a copy of the License at
 *
 * http://www.apache.org/licenses/LICENSE-2.0
 *
 * Unless required by applicable law or agreed to in writing, software
 * distributed under the License is distributed on an "AS IS" BASIS,
 * WITHOUT WARRANTIES OR CONDITIONS OF ANY KIND, either express or implied.
 * See the License for the specific language governing permissions and
 * limitations under the License.
 */

#ifndef __DEVICE_H__
#define __DEVICE_H__

#include <stdlib.h>

#include "bvh/bvh_params.h"

#include "device/device_memory.h"
#include "device/device_task.h"

#include "util/util_list.h"
#include "util/util_stats.h"
#include "util/util_string.h"
#include "util/util_thread.h"
#include "util/util_texture.h"
#include "util/util_types.h"
#include "util/util_vector.h"

CCL_NAMESPACE_BEGIN

class Progress;
class RenderTile;

/* Device Types */

enum DeviceType {
  DEVICE_NONE = 0,
  DEVICE_CPU,
  DEVICE_OPENCL,
  DEVICE_CUDA,
  DEVICE_NETWORK,
  DEVICE_MULTI
};

enum DeviceTypeMask {
  DEVICE_MASK_CPU = (1 << DEVICE_CPU),
  DEVICE_MASK_OPENCL = (1 << DEVICE_OPENCL),
  DEVICE_MASK_CUDA = (1 << DEVICE_CUDA),
  DEVICE_MASK_NETWORK = (1 << DEVICE_NETWORK),
  DEVICE_MASK_ALL = ~0
};

enum DeviceKernelStatus {
  DEVICE_KERNEL_WAITING_FOR_FEATURE_KERNEL = 0,
  DEVICE_KERNEL_FEATURE_KERNEL_AVAILABLE,
  DEVICE_KERNEL_USING_FEATURE_KERNEL,
  DEVICE_KERNEL_FEATURE_KERNEL_INVALID,
  DEVICE_KERNEL_UNKNOWN,
};

#define DEVICE_MASK(type) (DeviceTypeMask)(1 << type)

class DeviceInfo {
 public:
  DeviceType type;
  string description;
  string id; /* used for user preferences, should stay fixed with changing hardware config */
  int num;
  bool display_device;       /* GPU is used as a display device. */
  bool has_half_images;      /* Support half-float textures. */
  bool has_volume_decoupled; /* Decoupled volume shading. */
  bool has_osl;              /* Support Open Shading Language. */
  bool use_split_kernel;     /* Use split or mega kernel. */
  bool has_profiling;        /* Supports runtime collection of profiling info. */
  int cpu_threads;
  vector<DeviceInfo> multi_devices;

  DeviceInfo()
  {
    type = DEVICE_CPU;
    id = "CPU";
    num = 0;
    cpu_threads = 0;
    display_device = false;
    has_half_images = false;
    has_volume_decoupled = false;
    has_osl = false;
    use_split_kernel = false;
    has_profiling = false;
  }

  bool operator==(const DeviceInfo &info)
  {
    /* Multiple Devices with the same ID would be very bad. */
    assert(id != info.id ||
           (type == info.type && num == info.num && description == info.description));
    return id == info.id;
  }
};

class DeviceRequestedFeatures {
 public:
  /* Use experimental feature set. */
  bool experimental;

  /* Selective nodes compilation. */

  /* Identifier of a node group up to which all the nodes needs to be
   * compiled in. Nodes from higher group indices will be ignores.
   */
  int max_nodes_group;

  /* Features bitfield indicating which features from the requested group
   * will be compiled in. Nodes which corresponds to features which are not
   * in this bitfield will be ignored even if they're in the requested group.
   */
  int nodes_features;

  /* BVH/sampling kernel features. */
  bool use_hair;
  bool use_object_motion;
  bool use_camera_motion;

  /* Denotes whether baking functionality is needed. */
  bool use_baking;

  /* Use subsurface scattering materials. */
  bool use_subsurface;

  /* Use volume materials. */
  bool use_volume;

  /* Use branched integrator. */
  bool use_integrator_branched;

  /* Use OpenSubdiv patch evaluation */
  bool use_patch_evaluation;

  /* Use Transparent shadows */
  bool use_transparent;

  /* Use various shadow tricks, such as shadow catcher. */
  bool use_shadow_tricks;

  /* Per-uber shader usage flags. */
  bool use_principled;

  /* Denoising features. */
  bool use_denoising;

  /* Use raytracing in shaders. */
  bool use_shader_raytrace;

  /* Use true displacement */
  bool use_true_displacement;

  /* Use background lights */
  bool use_background_light;

  DeviceRequestedFeatures()
  {
    /* TODO(sergey): Find more meaningful defaults. */
    experimental = false;
    max_nodes_group = 0;
    nodes_features = 0;
    use_hair = false;
    use_object_motion = false;
    use_camera_motion = false;
    use_baking = false;
    use_subsurface = false;
    use_volume = false;
    use_integrator_branched = false;
    use_patch_evaluation = false;
    use_transparent = false;
    use_shadow_tricks = false;
    use_principled = false;
    use_denoising = false;
    use_shader_raytrace = false;
    use_true_displacement = false;
    use_background_light = false;
  }

  bool modified(const DeviceRequestedFeatures &requested_features)
  {
    return !(experimental == requested_features.experimental &&
             max_nodes_group == requested_features.max_nodes_group &&
             nodes_features == requested_features.nodes_features &&
             use_hair == requested_features.use_hair &&
             use_object_motion == requested_features.use_object_motion &&
             use_camera_motion == requested_features.use_camera_motion &&
             use_baking == requested_features.use_baking &&
             use_subsurface == requested_features.use_subsurface &&
             use_volume == requested_features.use_volume &&
             use_integrator_branched == requested_features.use_integrator_branched &&
             use_patch_evaluation == requested_features.use_patch_evaluation &&
             use_transparent == requested_features.use_transparent &&
             use_shadow_tricks == requested_features.use_shadow_tricks &&
             use_principled == requested_features.use_principled &&
             use_denoising == requested_features.use_denoising &&
             use_shader_raytrace == requested_features.use_shader_raytrace &&
             use_true_displacement == requested_features.use_true_displacement &&
             use_background_light == requested_features.use_background_light);
  }

  /* Convert the requested features structure to a build options,
   * which could then be passed to compilers.
   */
  string get_build_options() const
  {
    string build_options = "";
    if (experimental) {
      build_options += "-D__KERNEL_EXPERIMENTAL__ ";
    }
    build_options += "-D__NODES_MAX_GROUP__=" + string_printf("%d", max_nodes_group);
    build_options += " -D__NODES_FEATURES__=" + string_printf("%d", nodes_features);
    if (!use_hair) {
      build_options += " -D__NO_HAIR__";
    }
    if (!use_object_motion) {
      build_options += " -D__NO_OBJECT_MOTION__";
    }
    if (!use_camera_motion) {
      build_options += " -D__NO_CAMERA_MOTION__";
    }
    if (!use_baking) {
      build_options += " -D__NO_BAKING__";
    }
    if (!use_volume) {
      build_options += " -D__NO_VOLUME__";
    }
    if (!use_subsurface) {
      build_options += " -D__NO_SUBSURFACE__";
    }
    if (!use_integrator_branched) {
      build_options += " -D__NO_BRANCHED_PATH__";
    }
    if (!use_patch_evaluation) {
      build_options += " -D__NO_PATCH_EVAL__";
    }
    if (!use_transparent && !use_volume) {
      build_options += " -D__NO_TRANSPARENT__";
    }
    if (!use_shadow_tricks) {
      build_options += " -D__NO_SHADOW_TRICKS__";
    }
    if (!use_principled) {
      build_options += " -D__NO_PRINCIPLED__";
    }
    if (!use_denoising) {
      build_options += " -D__NO_DENOISING__";
    }
    if (!use_shader_raytrace) {
      build_options += " -D__NO_SHADER_RAYTRACE__";
    }
    return build_options;
  }
};

std::ostream &operator<<(std::ostream &os, const DeviceRequestedFeatures &requested_features);

/* Device */

struct DeviceDrawParams {
  function<void()> bind_display_space_shader_cb;
  function<void()> unbind_display_space_shader_cb;
};

class Device {
<<<<<<< HEAD
	friend class device_sub_ptr;
protected:
	enum {
		FALLBACK_SHADER_STATUS_NONE = 0,
		FALLBACK_SHADER_STATUS_ERROR,
		FALLBACK_SHADER_STATUS_SUCCESS,
	};

	Device(DeviceInfo& info_, Stats &stats_, Profiler &profiler_, bool background) : background(background),
	    vertex_buffer(0),
	    fallback_status(FALLBACK_SHADER_STATUS_NONE), fallback_shader_program(0),
	    info(info_), stats(stats_), profiler(profiler_) {}

	bool background;
	string error_msg;

	/* used for real time display */
	unsigned int vertex_buffer;
	int fallback_status, fallback_shader_program;
	int image_texture_location, fullscreen_location;

	bool bind_fallback_display_space_shader(const float width, const float height);

	virtual device_ptr mem_alloc_sub_ptr(device_memory& /*mem*/, int /*offset*/, int /*size*/)
	{
		/* Only required for devices that implement denoising. */
		assert(false);
		return (device_ptr) 0;
	}
	virtual void mem_free_sub_ptr(device_ptr /*ptr*/) {};

public:
	virtual ~Device();

	/* info */
	DeviceInfo info;
	virtual const string& error_message() { return error_msg; }
	bool have_error() { return !error_message().empty(); }
	virtual void set_error(const string& error)
	{
		if(!have_error()) {
			error_msg = error;
		}
		fprintf(stderr, "%s\n", error.c_str());
		fflush(stderr);
	}
	virtual bool show_samples() const { return false; }
	virtual BVHLayoutMask get_bvh_layout_mask() const = 0;

	/* statistics */
	Stats &stats;
	Profiler &profiler;

	/* memory alignment */
	virtual int mem_sub_ptr_alignment() { return MIN_ALIGNMENT_CPU_DATA_TYPES; }

	/* constant memory */
	virtual void const_copy_to(const char *name, void *host, size_t size) = 0;

	/* open shading language, only for CPU device */
	virtual void *osl_memory() { return NULL; }
	
	/* open image io, only for CPU device */
	virtual void *oiio_memory() { return NULL; }

	/* load/compile kernels, must be called before adding tasks */
	virtual bool load_kernels(
	        const DeviceRequestedFeatures& /*requested_features*/)
	{ return true; }

	/* Wait for device to become available to upload data and receive tasks
	 * This method is used by the OpenCL device to load the
	 * optimized kernels or when not (yet) available load the
	 * generic kernels (only during foreground rendering) */
	virtual bool wait_for_availability(
	        const DeviceRequestedFeatures& /*requested_features*/)
	{ return true; }
	/* Check if there are 'better' kernels available to be used
	 * We can switch over to these kernels
	 * This method is used to determine if we can switch the preview kernels
	 * to regular kernels */
	virtual DeviceKernelStatus get_active_kernel_switch_state()
	{ return DEVICE_KERNEL_USING_FEATURE_KERNEL; }

	/* tasks */
	virtual int get_split_task_count(DeviceTask& task) = 0;
	virtual void task_add(DeviceTask& task) = 0;
	virtual void task_wait() = 0;
	virtual void task_cancel() = 0;

	/* opengl drawing */
	virtual void draw_pixels(device_memory& mem, int y,
	    int w, int h, int width, int height,
	    int dx, int dy, int dw, int dh,
	    bool transparent, const DeviceDrawParams &draw_params);
=======
  friend class device_sub_ptr;

 protected:
  enum {
    FALLBACK_SHADER_STATUS_NONE = 0,
    FALLBACK_SHADER_STATUS_ERROR,
    FALLBACK_SHADER_STATUS_SUCCESS,
  };

  Device(DeviceInfo &info_, Stats &stats_, Profiler &profiler_, bool background)
      : background(background),
        vertex_buffer(0),
        fallback_status(FALLBACK_SHADER_STATUS_NONE),
        fallback_shader_program(0),
        info(info_),
        stats(stats_),
        profiler(profiler_)
  {
  }

  bool background;
  string error_msg;

  /* used for real time display */
  unsigned int vertex_buffer;
  int fallback_status, fallback_shader_program;
  int image_texture_location, fullscreen_location;

  bool bind_fallback_display_space_shader(const float width, const float height);

  virtual device_ptr mem_alloc_sub_ptr(device_memory & /*mem*/, int /*offset*/, int /*size*/)
  {
    /* Only required for devices that implement denoising. */
    assert(false);
    return (device_ptr)0;
  }
  virtual void mem_free_sub_ptr(device_ptr /*ptr*/){};

 public:
  virtual ~Device();

  /* info */
  DeviceInfo info;
  virtual const string &error_message()
  {
    return error_msg;
  }
  bool have_error()
  {
    return !error_message().empty();
  }
  virtual void set_error(const string &error)
  {
    if (!have_error()) {
      error_msg = error;
    }
    fprintf(stderr, "%s\n", error.c_str());
    fflush(stderr);
  }
  virtual bool show_samples() const
  {
    return false;
  }
  virtual BVHLayoutMask get_bvh_layout_mask() const = 0;

  /* statistics */
  Stats &stats;
  Profiler &profiler;

  /* memory alignment */
  virtual int mem_sub_ptr_alignment()
  {
    return MIN_ALIGNMENT_CPU_DATA_TYPES;
  }

  /* constant memory */
  virtual void const_copy_to(const char *name, void *host, size_t size) = 0;

  /* open shading language, only for CPU device */
  virtual void *osl_memory()
  {
    return NULL;
  }

  /* load/compile kernels, must be called before adding tasks */
  virtual bool load_kernels(const DeviceRequestedFeatures & /*requested_features*/)
  {
    return true;
  }

  /* Wait for device to become available to upload data and receive tasks
   * This method is used by the OpenCL device to load the
   * optimized kernels or when not (yet) available load the
   * generic kernels (only during foreground rendering) */
  virtual bool wait_for_availability(const DeviceRequestedFeatures & /*requested_features*/)
  {
    return true;
  }
  /* Check if there are 'better' kernels available to be used
   * We can switch over to these kernels
   * This method is used to determine if we can switch the preview kernels
   * to regular kernels */
  virtual DeviceKernelStatus get_active_kernel_switch_state()
  {
    return DEVICE_KERNEL_USING_FEATURE_KERNEL;
  }

  /* tasks */
  virtual int get_split_task_count(DeviceTask &task) = 0;
  virtual void task_add(DeviceTask &task) = 0;
  virtual void task_wait() = 0;
  virtual void task_cancel() = 0;

  /* opengl drawing */
  virtual void draw_pixels(device_memory &mem,
                           int y,
                           int w,
                           int h,
                           int width,
                           int height,
                           int dx,
                           int dy,
                           int dw,
                           int dh,
                           bool transparent,
                           const DeviceDrawParams &draw_params);
>>>>>>> 3076d95b

#ifdef WITH_NETWORK
  /* networking */
  void server_run();
#endif

  /* multi device */
  virtual void map_tile(Device * /*sub_device*/, RenderTile & /*tile*/)
  {
  }
  virtual int device_number(Device * /*sub_device*/)
  {
    return 0;
  }
  virtual void map_neighbor_tiles(Device * /*sub_device*/, RenderTile * /*tiles*/)
  {
  }
  virtual void unmap_neighbor_tiles(Device * /*sub_device*/, RenderTile * /*tiles*/)
  {
  }

  /* static */
  static Device *create(DeviceInfo &info,
                        Stats &stats,
                        Profiler &profiler,
                        bool background = true);

  static DeviceType type_from_string(const char *name);
  static string string_from_type(DeviceType type);
  static vector<DeviceType> available_types();
  static vector<DeviceInfo> available_devices(uint device_type_mask = DEVICE_MASK_ALL);
  static string device_capabilities(uint device_type_mask = DEVICE_MASK_ALL);
  static DeviceInfo get_multi_device(const vector<DeviceInfo> &subdevices,
                                     int threads,
                                     bool background);

  /* Tag devices lists for update. */
  static void tag_update();

  static void free_memory();

 protected:
  /* Memory allocation, only accessed through device_memory. */
  friend class MultiDevice;
  friend class DeviceServer;
  friend class device_memory;

  virtual void mem_alloc(device_memory &mem) = 0;
  virtual void mem_copy_to(device_memory &mem) = 0;
  virtual void mem_copy_from(device_memory &mem, int y, int w, int h, int elem) = 0;
  virtual void mem_zero(device_memory &mem) = 0;
  virtual void mem_free(device_memory &mem) = 0;

 private:
  /* Indicted whether device types and devices lists were initialized. */
  static bool need_types_update, need_devices_update;
  static thread_mutex device_mutex;
  static vector<DeviceInfo> cuda_devices;
  static vector<DeviceInfo> opencl_devices;
  static vector<DeviceInfo> cpu_devices;
  static vector<DeviceInfo> network_devices;
  static uint devices_initialized_mask;
};

CCL_NAMESPACE_END

#endif /* __DEVICE_H__ */<|MERGE_RESOLUTION|>--- conflicted
+++ resolved
@@ -272,103 +272,6 @@
 };
 
 class Device {
-<<<<<<< HEAD
-	friend class device_sub_ptr;
-protected:
-	enum {
-		FALLBACK_SHADER_STATUS_NONE = 0,
-		FALLBACK_SHADER_STATUS_ERROR,
-		FALLBACK_SHADER_STATUS_SUCCESS,
-	};
-
-	Device(DeviceInfo& info_, Stats &stats_, Profiler &profiler_, bool background) : background(background),
-	    vertex_buffer(0),
-	    fallback_status(FALLBACK_SHADER_STATUS_NONE), fallback_shader_program(0),
-	    info(info_), stats(stats_), profiler(profiler_) {}
-
-	bool background;
-	string error_msg;
-
-	/* used for real time display */
-	unsigned int vertex_buffer;
-	int fallback_status, fallback_shader_program;
-	int image_texture_location, fullscreen_location;
-
-	bool bind_fallback_display_space_shader(const float width, const float height);
-
-	virtual device_ptr mem_alloc_sub_ptr(device_memory& /*mem*/, int /*offset*/, int /*size*/)
-	{
-		/* Only required for devices that implement denoising. */
-		assert(false);
-		return (device_ptr) 0;
-	}
-	virtual void mem_free_sub_ptr(device_ptr /*ptr*/) {};
-
-public:
-	virtual ~Device();
-
-	/* info */
-	DeviceInfo info;
-	virtual const string& error_message() { return error_msg; }
-	bool have_error() { return !error_message().empty(); }
-	virtual void set_error(const string& error)
-	{
-		if(!have_error()) {
-			error_msg = error;
-		}
-		fprintf(stderr, "%s\n", error.c_str());
-		fflush(stderr);
-	}
-	virtual bool show_samples() const { return false; }
-	virtual BVHLayoutMask get_bvh_layout_mask() const = 0;
-
-	/* statistics */
-	Stats &stats;
-	Profiler &profiler;
-
-	/* memory alignment */
-	virtual int mem_sub_ptr_alignment() { return MIN_ALIGNMENT_CPU_DATA_TYPES; }
-
-	/* constant memory */
-	virtual void const_copy_to(const char *name, void *host, size_t size) = 0;
-
-	/* open shading language, only for CPU device */
-	virtual void *osl_memory() { return NULL; }
-	
-	/* open image io, only for CPU device */
-	virtual void *oiio_memory() { return NULL; }
-
-	/* load/compile kernels, must be called before adding tasks */
-	virtual bool load_kernels(
-	        const DeviceRequestedFeatures& /*requested_features*/)
-	{ return true; }
-
-	/* Wait for device to become available to upload data and receive tasks
-	 * This method is used by the OpenCL device to load the
-	 * optimized kernels or when not (yet) available load the
-	 * generic kernels (only during foreground rendering) */
-	virtual bool wait_for_availability(
-	        const DeviceRequestedFeatures& /*requested_features*/)
-	{ return true; }
-	/* Check if there are 'better' kernels available to be used
-	 * We can switch over to these kernels
-	 * This method is used to determine if we can switch the preview kernels
-	 * to regular kernels */
-	virtual DeviceKernelStatus get_active_kernel_switch_state()
-	{ return DEVICE_KERNEL_USING_FEATURE_KERNEL; }
-
-	/* tasks */
-	virtual int get_split_task_count(DeviceTask& task) = 0;
-	virtual void task_add(DeviceTask& task) = 0;
-	virtual void task_wait() = 0;
-	virtual void task_cancel() = 0;
-
-	/* opengl drawing */
-	virtual void draw_pixels(device_memory& mem, int y,
-	    int w, int h, int width, int height,
-	    int dx, int dy, int dw, int dh,
-	    bool transparent, const DeviceDrawParams &draw_params);
-=======
   friend class device_sub_ptr;
 
  protected:
@@ -449,6 +352,12 @@
 
   /* open shading language, only for CPU device */
   virtual void *osl_memory()
+  {
+    return NULL;
+  }
+
+  /* open image io, only for CPU device */
+  virtual void *oiio_memory()
   {
     return NULL;
   }
@@ -495,7 +404,6 @@
                            int dh,
                            bool transparent,
                            const DeviceDrawParams &draw_params);
->>>>>>> 3076d95b
 
 #ifdef WITH_NETWORK
   /* networking */
