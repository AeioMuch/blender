--- conflicted
+++ resolved
@@ -1,18 +1,6 @@
 
 set(INC
-<<<<<<< HEAD
-	.
-	../graph
-	../kernel
-	../filter
-	../kernel/split
-	../kernel/svm
-	../kernel/osl
-	../util
-	../render
-=======
 	..
->>>>>>> 4cfac9ed
 	../../glew-mx
 )
 
