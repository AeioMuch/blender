/*
 * Copyright 2011-2013 Blender Foundation
 *
 * Licensed under the Apache License, Version 2.0 (the "License");
 * you may not use this file except in compliance with the License.
 * You may obtain a copy of the License at
 *
 * http://www.apache.org/licenses/LICENSE-2.0
 *
 * Unless required by applicable law or agreed to in writing, software
 * distributed under the License is distributed on an "AS IS" BASIS,
 * WITHOUT WARRANTIES OR CONDITIONS OF ANY KIND, either express or implied.
 * See the License for the specific language governing permissions and
 * limitations under the License.
 */

#ifndef __IMAGE_H__
#define __IMAGE_H__

#include "device/device.h"
#include "device/device_memory.h"

#include "util/util_image.h"
#include "util/util_string.h"
#include "util/util_thread.h"
#include "util/util_vector.h"

#include <boost/shared_ptr.hpp>

CCL_NAMESPACE_BEGIN

class Device;
class DeviceScene;
class Progress;
class Scene;

class ImageManager {
public:
	explicit ImageManager(const DeviceInfo& info);
	~ImageManager();

	int add_image(const string& filename,
	              void *builtin_data,
                  boost::shared_ptr<uint8_t> generated_data,
	              bool animated,
	              float frame,
	              bool& is_float,
	              bool& is_linear,
	              InterpolationType interpolation,
	              ExtensionType extension,
	              bool use_alpha,
				  bool srgb);
	void remove_image(int flat_slot);
	void remove_image(const string& filename,
	                  void *builtin_data,
                      boost::shared_ptr<uint8_t> generated_data,
	                  InterpolationType interpolation,
	                  ExtensionType extension);
	void tag_reload_image(const string& filename,
	                      void *builtin_data,
                          boost::shared_ptr<uint8_t> generated_data,
	                      InterpolationType interpolation,
	                      ExtensionType extension);
	ImageDataType get_image_metadata(const string& filename, void *builtin_data, boost::shared_ptr<uint8_t> generated_data, bool& is_linear);

	void device_prepare_update(DeviceScene *dscene);
	void device_update(Device *device,
	                   DeviceScene *dscene,
	                   Scene *scene,
	                   Progress& progress);
	void device_update_slot(Device *device,
	                        DeviceScene *dscene,
	                        Scene *scene,
	                        int flat_slot,
	                        Progress *progress);
	void device_free(Device *device, DeviceScene *dscene);
	void device_free_builtin(Device *device, DeviceScene *dscene);

	void set_oiio_texture_system(void *texture_system);
	const string get_mip_map_path(const string& filename);
	void set_pack_images(bool pack_images_);
	bool set_animation_frame_update(int frame);

	bool need_update;

	/* NOTE: Here pixels_size is a size of storage, which equals to
	 *       width * height * depth.
	 *       Use this to avoid some nasty memory corruptions.
	 */
	function<void(const string &filename,
	              void *data,
	              bool &is_float,
	              int &width,
	              int &height,
	              int &depth,
	              int &channels)> builtin_image_info_cb;
	function<bool(const string &filename,
	              void *data,
	              unsigned char *pixels,
	              const size_t pixels_size)> builtin_image_pixels_cb;
	function<bool(const string &filename,
	              void *data,
	              float *pixels,
	              const size_t pixels_size)> builtin_image_float_pixels_cb;

	struct Image {
		string filename;
		void *builtin_data;
        boost::shared_ptr<uint8_t> generated_data;
		bool use_alpha;
		bool need_load;
		bool animated;
		bool srgb;
		float frame;
		InterpolationType interpolation;
		ExtensionType extension;

		int users;
	};

<<<<<<< HEAD
    struct InternalImageHeader {
        int width;
        int height;
    };
=======
	static bool make_tx(const string& filename, const string& outputfilename, bool srgb);
>>>>>>> 5cb421cd

private:
	int tex_num_images[IMAGE_DATA_NUM_TYPES];
	int max_num_images;
	bool has_half_images;
	bool cuda_fermi_limits;

	thread_mutex device_mutex;
	int animation_frame;

	vector<Image*> images[IMAGE_DATA_NUM_TYPES];
	void *oiio_texture_system;
	bool pack_images;

	bool file_load_image_generic(Image *img, ImageInput **in, int &width, int &height, int &depth, int &components);

	template<TypeDesc::BASETYPE FileFormat,
	         typename StorageType,
	         typename DeviceType>
	bool file_load_image(Image *img,
	                     ImageDataType type,
	                     int texture_limit,
	                     device_vector<DeviceType>& tex_img);

	int type_index_to_flattened_slot(int slot, ImageDataType type);
	int flattened_slot_to_type_index(int flat_slot, ImageDataType *type);
	string name_from_type(int type);

	uint8_t pack_image_options(ImageDataType type, size_t slot);

	void device_load_image(Device *device,
	                       DeviceScene *dscene,
	                       Scene *scene,
	                       ImageDataType type,
	                       int slot,
	                       Progress *progess);
	void device_free_image(Device *device,
	                       DeviceScene *dscene,
	                       ImageDataType type,
	                       int slot);

	void device_pack_images(Device *device,
	                        DeviceScene *dscene,
	                        Progress& progess);
	
	bool make_tx(Image *image, Progress *progress);
};

CCL_NAMESPACE_END

#endif /* __IMAGE_H__ */
<|MERGE_RESOLUTION|>--- conflicted
+++ resolved
@@ -118,14 +118,12 @@
 		int users;
 	};
 
-<<<<<<< HEAD
     struct InternalImageHeader {
         int width;
         int height;
     };
-=======
+
 	static bool make_tx(const string& filename, const string& outputfilename, bool srgb);
->>>>>>> 5cb421cd
 
 private:
 	int tex_num_images[IMAGE_DATA_NUM_TYPES];
