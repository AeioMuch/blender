--- conflicted
+++ resolved
@@ -14,25 +14,6 @@
  * limitations under the License.
  */
 
-<<<<<<< HEAD
-#include "background.h"
-#include "camera.h"
-#include "device.h"
-#include "graph.h"
-#include "integrator.h"
-#include "light.h"
-#include "mesh.h"
-#include "nodes.h"
-#include "object.h"
-#include "osl.h"
-#include "scene.h"
-#include "shader.h"
-#include "svm.h"
-#include "tables.h"
-
-#include "util_foreach.h"
-#include "kernel_oiio_globals.h"
-=======
 #include "render/background.h"
 #include "render/camera.h"
 #include "device/device.h"
@@ -49,7 +30,7 @@
 #include "render/tables.h"
 
 #include "util/util_foreach.h"
->>>>>>> 40d45967
+#include "kernel/kernel_oiio_globals.h"
 
 CCL_NAMESPACE_BEGIN
 
