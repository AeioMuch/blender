/*
 * Copyright 2011-2013 Blender Foundation
 *
 * Licensed under the Apache License, Version 2.0 (the "License");
 * you may not use this file except in compliance with the License.
 * You may obtain a copy of the License at
 *
 * http://www.apache.org/licenses/LICENSE-2.0
 *
 * Unless required by applicable law or agreed to in writing, software
 * distributed under the License is distributed on an "AS IS" BASIS,
 * WITHOUT WARRANTIES OR CONDITIONS OF ANY KIND, either express or implied.
 * See the License for the specific language governing permissions and
 * limitations under the License.
 */

#ifndef __SCENE_H__
#define __SCENE_H__

#include "bvh/bvh_params.h"

#include "render/image.h"
#include "render/shader.h"

#include "device/device_memory.h"

#include "util/util_param.h"
#include "util/util_string.h"
#include "util/util_system.h"
#include "util/util_texture.h"
#include "util/util_thread.h"
#include "util/util_types.h"
#include "util/util_vector.h"

CCL_NAMESPACE_BEGIN

class AttributeRequestSet;
class Background;
class Camera;
class Device;
class DeviceInfo;
class Film;
class Integrator;
class Light;
class LightManager;
class LookupTables;
class Mesh;
class MeshManager;
class Object;
class ObjectManager;
class ParticleSystemManager;
class ParticleSystem;
class CurveSystemManager;
class Shader;
class ShaderManager;
class Progress;
class BakeManager;
class BakeData;

/* Scene Device Data */

class DeviceScene {
public:
	/* BVH */
	device_vector<int4> bvh_nodes;
	device_vector<int4> bvh_leaf_nodes;
	device_vector<int> object_node;
	device_vector<uint> prim_tri_index;
	device_vector<float4> prim_tri_verts;
	device_vector<int> prim_type;
	device_vector<uint> prim_visibility;
	device_vector<int> prim_index;
	device_vector<int> prim_object;
	device_vector<float2> prim_time;

	/* mesh */
	device_vector<uint> tri_shader;
	device_vector<float4> tri_vnormal;
	device_vector<uint4> tri_vindex;
	device_vector<uint> tri_patch;
	device_vector<float2> tri_patch_uv;

	device_vector<float4> curves;
	device_vector<float4> curve_keys;

	device_vector<uint> patches;

	/* objects */
	device_vector<KernelObject> objects;
	device_vector<Transform> object_motion_pass;
	device_vector<DecomposedTransform> object_motion;
	device_vector<uint> object_flag;

	/* cameras */
	device_vector<DecomposedTransform> camera_motion;

	/* attributes */
	device_vector<uint4> attributes_map;
	device_vector<float> attributes_float;
	device_vector<float4> attributes_float3;
	device_vector<uchar4> attributes_uchar4;

	/* lights */
	device_vector<KernelLightDistribution> light_distribution;
	device_vector<KernelLight> lights;
	device_vector<float2> light_background_marginal_cdf;
	device_vector<float2> light_background_conditional_cdf;

	/* particles */
	device_vector<KernelParticle> particles;

	/* shaders */
	device_vector<int4> svm_nodes;
	device_vector<KernelShader> shaders;

	/* lookup tables */
	device_vector<float> lookup_table;

	/* integrator */
	device_vector<uint> sobol_directions;

	KernelData data;

	DeviceScene(Device *device);
};

/* Scene Parameters */

class SceneParams {
public:
	/* Type of BVH, in terms whether it is supported dynamic updates of meshes
	 * or whether modifying geometry requires full BVH rebuild.
	 */
	enum BVHType {
		/* BVH supports dynamic updates of geometry.
		 *
		 * Faster for updating BVH tree when doing modifications in viewport,
		 * but slower for rendering.
		 */
		BVH_DYNAMIC = 0,
		/* BVH tree is calculated for specific scene, updates in geometry
		 * requires full tree rebuild.
		 *
		 * Slower to update BVH tree when modifying objects in viewport, also
		 * slower to build final BVH tree but gives best possible render speed.
		 */
		BVH_STATIC = 1,

		BVH_NUM_TYPES,
	};

	ShadingSystem shadingsystem;

	/* Requested BVH layout.
	 *
	 * If it's not supported by the device, the widest one from supported ones
	 * will be used, but BVH wider than this one will never be used.
	 */
	BVHLayout bvh_layout;

	BVHType bvh_type;
	bool use_bvh_spatial_split;
	bool use_bvh_unaligned_nodes;
	int num_bvh_time_steps;
<<<<<<< HEAD
	bool use_qbvh;
	bool use_bvh_embree;
=======

>>>>>>> 342a1828
	bool persistent_data;
	int texture_limit;

	SceneParams()
	{
		shadingsystem = SHADINGSYSTEM_SVM;
		bvh_layout = BVH_LAYOUT_BVH2;
		bvh_type = BVH_DYNAMIC;
		use_bvh_spatial_split = false;
		use_bvh_unaligned_nodes = true;
		num_bvh_time_steps = 0;
<<<<<<< HEAD
		use_qbvh = true;
		use_bvh_embree = true;
=======
>>>>>>> 342a1828
		persistent_data = false;
		texture_limit = 0;
	}

	bool modified(const SceneParams& params)
	{ return !(shadingsystem == params.shadingsystem
		&& bvh_layout == params.bvh_layout
		&& bvh_type == params.bvh_type
		&& use_bvh_spatial_split == params.use_bvh_spatial_split
		&& use_bvh_unaligned_nodes == params.use_bvh_unaligned_nodes
		&& num_bvh_time_steps == params.num_bvh_time_steps
<<<<<<< HEAD
		&& use_qbvh == params.use_qbvh
		&& use_bvh_embree == params.use_bvh_embree
=======
>>>>>>> 342a1828
		&& persistent_data == params.persistent_data
		&& texture_limit == params.texture_limit
		&& use_bvh_embree == params.use_bvh_embree); }
};

/* Scene */

class Scene {
public:
	/* data */
	Camera *camera;
	Camera *dicing_camera;
	LookupTables *lookup_tables;
	Film *film;
	Background *background;
	Integrator *integrator;

	/* data lists */
	vector<Object*> objects;
	vector<Mesh*> meshes;
	vector<Shader*> shaders;
	vector<Light*> lights;
	vector<ParticleSystem*> particle_systems;

	/* data managers */
	ImageManager *image_manager;
	LightManager *light_manager;
	ShaderManager *shader_manager;
	MeshManager *mesh_manager;
	ObjectManager *object_manager;
	ParticleSystemManager *particle_system_manager;
	CurveSystemManager *curve_system_manager;
	BakeManager *bake_manager;

	/* default shaders */
	Shader *default_surface;
	Shader *default_light;
	Shader *default_background;
	Shader *default_empty;

	/* device */
	Device *device;
	DeviceScene dscene;

	/* parameters */
	SceneParams params;

	/* mutex must be locked manually by callers */
	thread_mutex mutex;

	Scene(const SceneParams& params, Device *device);
	~Scene();

	void device_update(Device *device, Progress& progress);

	bool need_global_attribute(AttributeStandard std);
	void need_global_attributes(AttributeRequestSet& attributes);

	enum MotionType { MOTION_NONE = 0, MOTION_PASS, MOTION_BLUR };
	MotionType need_motion();
	float motion_shutter_time();

	bool need_update();
	bool need_reset();

	void reset();
	void device_free();

protected:
	/* Check if some heavy data worth logging was updated.
	 * Mainly used to suppress extra annoying logging.
	 */
	bool need_data_update();

	void free_memory(bool final);
};

CCL_NAMESPACE_END

#endif /*  __SCENE_H__ */
<|MERGE_RESOLUTION|>--- conflicted
+++ resolved
@@ -162,12 +162,6 @@
 	bool use_bvh_spatial_split;
 	bool use_bvh_unaligned_nodes;
 	int num_bvh_time_steps;
-<<<<<<< HEAD
-	bool use_qbvh;
-	bool use_bvh_embree;
-=======
-
->>>>>>> 342a1828
 	bool persistent_data;
 	int texture_limit;
 
@@ -179,11 +173,6 @@
 		use_bvh_spatial_split = false;
 		use_bvh_unaligned_nodes = true;
 		num_bvh_time_steps = 0;
-<<<<<<< HEAD
-		use_qbvh = true;
-		use_bvh_embree = true;
-=======
->>>>>>> 342a1828
 		persistent_data = false;
 		texture_limit = 0;
 	}
@@ -195,14 +184,8 @@
 		&& use_bvh_spatial_split == params.use_bvh_spatial_split
 		&& use_bvh_unaligned_nodes == params.use_bvh_unaligned_nodes
 		&& num_bvh_time_steps == params.num_bvh_time_steps
-<<<<<<< HEAD
-		&& use_qbvh == params.use_qbvh
-		&& use_bvh_embree == params.use_bvh_embree
-=======
->>>>>>> 342a1828
 		&& persistent_data == params.persistent_data
-		&& texture_limit == params.texture_limit
-		&& use_bvh_embree == params.use_bvh_embree); }
+		&& texture_limit == params.texture_limit); }
 };
 
 /* Scene */
