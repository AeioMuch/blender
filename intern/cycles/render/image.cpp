/*
 * Copyright 2011-2013 Blender Foundation
 *
 * Licensed under the Apache License, Version 2.0 (the "License");
 * you may not use this file except in compliance with the License.
 * You may obtain a copy of the License at
 *
 * http://www.apache.org/licenses/LICENSE-2.0
 *
 * Unless required by applicable law or agreed to in writing, software
 * distributed under the License is distributed on an "AS IS" BASIS,
 * WITHOUT WARRANTIES OR CONDITIONS OF ANY KIND, either express or implied.
 * See the License for the specific language governing permissions and
 * limitations under the License.
 */

#include "device/device.h"
#include "render/image.h"
#include "render/scene.h"

#include "util/util_foreach.h"
#include "util/util_logging.h"
#include "util/util_path.h"
#include "util/util_progress.h"
#include "util/util_texture.h"

#ifdef WITH_OSL
#include <OSL/oslexec.h>
#endif

CCL_NAMESPACE_BEGIN

ImageManager::ImageManager(const DeviceInfo& info)
{
	need_update = true;
	pack_images = false;
	osl_texture_system = NULL;
	animation_frame = 0;

	/* In case of multiple devices used we need to know type of an actual
	 * compute device.
	 *
	 * NOTE: We assume that all the devices are same type, otherwise we'll
	 * be screwed on so many levels..
	 */
	DeviceType device_type = info.type;
	if(device_type == DEVICE_MULTI) {
		device_type = info.multi_devices[0].type;
	}

	/* Set image limits */
	max_num_images = TEX_NUM_MAX;
	has_half_images = true;
	cuda_fermi_limits = false;
	
	if(device_type == DEVICE_CUDA) {
		if(!info.has_bindless_textures) {
			cuda_fermi_limits = true;
			has_half_images = false;
		}
	}
	else if(device_type == DEVICE_OPENCL) {
		has_half_images = false;
	}
	
	for(size_t type = 0; type < IMAGE_DATA_NUM_TYPES; type++) {
		tex_num_images[type] = 0;
	}
}

ImageManager::~ImageManager()
{
	for(size_t type = 0; type < IMAGE_DATA_NUM_TYPES; type++) {
		for(size_t slot = 0; slot < images[type].size(); slot++)
			assert(!images[type][slot]);
	}
}

void ImageManager::set_pack_images(bool pack_images_)
{
	pack_images = pack_images_;
}

void ImageManager::set_osl_texture_system(void *texture_system)
{
	osl_texture_system = texture_system;
}

bool ImageManager::set_animation_frame_update(int frame)
{
	if(frame != animation_frame) {
		animation_frame = frame;

		for(size_t type = 0; type < IMAGE_DATA_NUM_TYPES; type++) {
			for(size_t slot = 0; slot < images[type].size(); slot++) {
				if(images[type][slot] && images[type][slot]->animated)
					return true;
			}
		}
	}

	return false;
}

ImageDataType ImageManager::get_image_metadata(const string& filename,
                                                             void *builtin_data,
                                                             shared_ptr<uint8_t> generated_data,
                                                             bool& is_linear)
{
	bool is_float = false, is_half = false;
	is_linear = false;
	int channels = 4;

    if (generated_data) {
        is_float = true;
        is_half = false;
        is_linear = true;
        channels = 4;
        return IMAGE_DATA_TYPE_FLOAT4;
    }

	if(builtin_data) {
		if(builtin_image_info_cb) {
			int width, height, depth;
			builtin_image_info_cb(filename, builtin_data, is_float, width, height, depth, channels);
		}

		if(is_float) {
			is_linear = true;
			return (channels > 1) ? IMAGE_DATA_TYPE_FLOAT4 : IMAGE_DATA_TYPE_FLOAT;
		}
		else {
			return (channels > 1) ? IMAGE_DATA_TYPE_BYTE4 : IMAGE_DATA_TYPE_BYTE;
		}
	}

	/* Perform preliminary checks, with meaningful logging. */
	if(!path_exists(filename)) {
		VLOG(1) << "File '" << filename << "' does not exist.";
		return IMAGE_DATA_TYPE_BYTE4;
	}
	if(path_is_directory(filename)) {
		VLOG(1) << "File '" << filename << "' is a directory, can't use as image.";
		return IMAGE_DATA_TYPE_BYTE4;
	}

	ImageInput *in = ImageInput::create(filename);

	if(in) {
		ImageSpec spec;

		if(in->open(filename, spec)) {
			/* check the main format, and channel formats;
			 * if any take up more than one byte, we'll need a float texture slot */
			if(spec.format.basesize() > 1) {
				is_float = true;
				is_linear = true;
			}

			for(size_t channel = 0; channel < spec.channelformats.size(); channel++) {
				if(spec.channelformats[channel].basesize() > 1) {
					is_float = true;
					is_linear = true;
				}
			}

			/* check if it's half float */
			if(spec.format == TypeDesc::HALF)
				is_half = true;

			channels = spec.nchannels;

			/* basic color space detection, not great but better than nothing
			 * before we do OpenColorIO integration */
			if(is_float) {
				string colorspace = spec.get_string_attribute("oiio:ColorSpace");

				is_linear = !(colorspace == "sRGB" ||
				              colorspace == "GammaCorrected" ||
				              (colorspace == "" &&
				                  (strcmp(in->format_name(), "png") == 0 ||
				                   strcmp(in->format_name(), "tiff") == 0 ||
				                   strcmp(in->format_name(), "dpx") == 0 ||
				                   strcmp(in->format_name(), "jpeg2000") == 0)));
			}
			else {
				is_linear = false;
			}

			in->close();
		}

		delete in;
	}

	if(is_half) {
		return (channels > 1) ? IMAGE_DATA_TYPE_HALF4 : IMAGE_DATA_TYPE_HALF;
	}
	else if(is_float) {
		return (channels > 1) ? IMAGE_DATA_TYPE_FLOAT4 : IMAGE_DATA_TYPE_FLOAT;
	}
	else {
		return (channels > 1) ? IMAGE_DATA_TYPE_BYTE4 : IMAGE_DATA_TYPE_BYTE;
	}
}

/* The lower three bits of a device texture slot number indicate its type.
 * These functions convert the slot ids from ImageManager "images" ones
 * to device ones and vice versa.
 *
 * There are special cases for CUDA Fermi, since there we have only 90 image texture
 * slots available and shold keep the flattended numbers in the 0-89 range.
 */
int ImageManager::type_index_to_flattened_slot(int slot, ImageDataType type)
{
	if (cuda_fermi_limits) {
		if (type == IMAGE_DATA_TYPE_BYTE4) {
			return slot + 5;
		}
		else {
			return slot;
		}
	}

	return (slot << 3) | (type);
}

int ImageManager::flattened_slot_to_type_index(int flat_slot, ImageDataType *type)
{
	if (cuda_fermi_limits) {
		if (flat_slot >= 4) {
			*type = IMAGE_DATA_TYPE_BYTE4;
			return flat_slot - 5;
		}
		else {
			*type = IMAGE_DATA_TYPE_FLOAT4;
			return flat_slot;
		}
	}

	*type = static_cast<ImageDataType>(flat_slot & 0x7);
	return flat_slot >> 3;
}

string ImageManager::name_from_type(int type)
{
	if(type == IMAGE_DATA_TYPE_FLOAT4)
		return "float4";
	else if(type == IMAGE_DATA_TYPE_FLOAT)
		return "float";
	else if(type == IMAGE_DATA_TYPE_BYTE)
		return "byte";
	else if(type == IMAGE_DATA_TYPE_HALF4)
		return "half4";
	else if(type == IMAGE_DATA_TYPE_HALF)
		return "half";
	else
		return "byte4";
}

static bool image_equals(ImageManager::Image *image,
                         const string& filename,
                         void *builtin_data,
                         boost::shared_ptr<uint8_t> generated_data,
                         InterpolationType interpolation,
                         ExtensionType extension)
{
	return image->filename == filename &&
		   image->builtin_data == builtin_data &&
		   image->generated_data == generated_data &&
		   image->interpolation == interpolation &&
		   image->extension == extension;
}

int ImageManager::add_image(const string& filename,
                            void *builtin_data,
                            boost::shared_ptr<uint8_t> generated_data,
                            bool animated,
                            float frame,
                            bool& is_float,
                            bool& is_linear,
                            InterpolationType interpolation,
                            ExtensionType extension,
                            bool use_alpha)
{
	Image *img;
	size_t slot;

	ImageDataType type = get_image_metadata(filename, builtin_data, generated_data, is_linear);

	thread_scoped_lock device_lock(device_mutex);

	/* Check whether it's a float texture. */
	is_float = (type == IMAGE_DATA_TYPE_FLOAT || type == IMAGE_DATA_TYPE_FLOAT4);

	/* No half on OpenCL, use available slots */
	if(type == IMAGE_DATA_TYPE_HALF4 && !has_half_images) {
		type = IMAGE_DATA_TYPE_FLOAT4;
	}
	else if(type == IMAGE_DATA_TYPE_HALF && !has_half_images) {
		type = IMAGE_DATA_TYPE_FLOAT;
	}

	if (type == IMAGE_DATA_TYPE_FLOAT && cuda_fermi_limits) {
		type = IMAGE_DATA_TYPE_FLOAT4;
	}
	else if (type == IMAGE_DATA_TYPE_BYTE && cuda_fermi_limits) {
		type = IMAGE_DATA_TYPE_BYTE4;
	}

	/* Fnd existing image. */
	for(slot = 0; slot < images[type].size(); slot++) {
		img = images[type][slot];
		if(img && image_equals(img,
		                       filename,
		                       builtin_data,
                               generated_data,
		                       interpolation,
		                       extension))
		{
			if(img->frame != frame) {
				img->frame = frame;
				img->need_load = true;
			}
			if(img->use_alpha != use_alpha) {
				img->use_alpha = use_alpha;
				img->need_load = true;
			}
			img->users++;
			return type_index_to_flattened_slot(slot, type);
		}
	}

	/* Find free slot. */
	for(slot = 0; slot < images[type].size(); slot++) {
		if(!images[type][slot])
			break;
	}

	/* Count if we're over the limit */
	if (cuda_fermi_limits) {
		if (tex_num_images[IMAGE_DATA_TYPE_BYTE4] == TEX_NUM_BYTE4_CUDA
			|| tex_num_images[IMAGE_DATA_TYPE_FLOAT4] == TEX_NUM_FLOAT4_CUDA)
		{
			printf("ImageManager::add_image: Reached %s image limit (%d), skipping '%s'\n",
				name_from_type(type).c_str(), tex_num_images[type], filename.c_str());
			return -1;
		}
	}
	else {
		/* Very unlikely, since max_num_images is insanely big. But better safe than sorry. */
		int tex_count = 0;
		for (int type = 0; type < IMAGE_DATA_NUM_TYPES; type++) {
			tex_count += tex_num_images[type];
		}
		if (tex_count > max_num_images) {
			printf("ImageManager::add_image: Reached image limit (%d), skipping '%s'\n",
				max_num_images, filename.c_str());
			return -1;
		}
	}
	
	if(slot == images[type].size()) {
		images[type].resize(images[type].size() + 1);
	}

	/* Add new image. */
	img = new Image();
	img->filename = filename;
	img->builtin_data = builtin_data;
    img->generated_data = generated_data;
	img->need_load = true;
	img->animated = animated;
	img->frame = frame;
	img->interpolation = interpolation;
	img->extension = extension;
	img->users = 1;
	img->use_alpha = use_alpha;

	images[type][slot] = img;
	
	++tex_num_images[type];

	need_update = true;

	return type_index_to_flattened_slot(slot, type);
}

void ImageManager::remove_image(int flat_slot)
{
	ImageDataType type;
	int slot = flattened_slot_to_type_index(flat_slot, &type);

	Image *image = images[type][slot];
	assert(image && image->users >= 1);

	/* decrement user count */
	image->users--;

	/* don't remove immediately, rather do it all together later on. one of
	 * the reasons for this is that on shader changes we add and remove nodes
	 * that use them, but we do not want to reload the image all the time. */
	if(image->users == 0)
		need_update = true;
}

void ImageManager::remove_image(const string& filename,
                                void *builtin_data,
                                boost::shared_ptr<uint8_t> generated_data,
                                InterpolationType interpolation,
                                ExtensionType extension)
{
	size_t slot;

	for(int type = 0; type < IMAGE_DATA_NUM_TYPES; type++) {
		for(slot = 0; slot < images[type].size(); slot++) {
			if(images[type][slot] && image_equals(images[type][slot],
			                                      filename,
			                                      builtin_data,
                                                  generated_data,
			                                      interpolation,
			                                      extension))
			{
				remove_image(type_index_to_flattened_slot(slot, (ImageDataType)type));
				return;
			}
		}
	}
}

/* TODO(sergey): Deduplicate with the iteration above, but make it pretty,
 * without bunch of arguments passing around making code readability even
 * more cluttered.
 */
void ImageManager::tag_reload_image(const string& filename,
                                    void *builtin_data,
                                    shared_ptr<uint8_t> generated_data,
                                    InterpolationType interpolation,
                                    ExtensionType extension)
{
	for(size_t type = 0; type < IMAGE_DATA_NUM_TYPES; type++) {
		for(size_t slot = 0; slot < images[type].size(); slot++) {
			if(images[type][slot] && image_equals(images[type][slot],
			                                      filename,
			                                      builtin_data,
                                                  generated_data,
			                                      interpolation,
			                                      extension))
			{
				images[type][slot]->need_load = true;
				break;
			}
		}
	}
}

bool ImageManager::file_load_image_generic(Image *img, ImageInput **in, int &width, int &height, int &depth, int &components)
{
	if(img->filename == "")
		return false;

<<<<<<< HEAD
	if(!img->builtin_data && !img->generated_data) {
=======
	if(!img->builtin_data) {
		/* NOTE: Error logging is done in meta data acquisition. */
		if(!path_exists(img->filename) || path_is_directory(img->filename)) {
			return false;
		}

>>>>>>> 40d45967
		/* load image from file through OIIO */
		*in = ImageInput::create(img->filename);

		if(!*in)
			return false;

		ImageSpec spec = ImageSpec();
		ImageSpec config = ImageSpec();

		if(img->use_alpha == false)
			config.attribute("oiio:UnassociatedAlpha", 1);

		if(!(*in)->open(img->filename, spec, config)) {
			delete *in;
			*in = NULL;
			return false;
		}

		width = spec.width;
		height = spec.height;
		depth = spec.depth;
		components = spec.nchannels;
	}
	else {

        if (img->generated_data) {
            InternalImageHeader *header = (InternalImageHeader*) img->generated_data.get();
            width = header->width;
            height = header->height;
            depth = 1;
            components = 4;

        } else {
            /* load image using builtin images callbacks */
            if(!builtin_image_info_cb || !builtin_image_pixels_cb)
                return false;

            bool is_float;
            builtin_image_info_cb(img->filename, img->builtin_data, is_float, width, height, depth, components);
        }
	}

	/* we only handle certain number of components */
	if(!(components >= 1 && components <= 4)) {
		if(*in) {
			(*in)->close();
			delete *in;
			*in = NULL;
		}

		return false;
	}

	return true;
}

template<TypeDesc::BASETYPE FileFormat,
         typename StorageType,
         typename DeviceType>
bool ImageManager::file_load_image(Image *img,
                                   ImageDataType type,
                                   int texture_limit,
                                   device_vector<DeviceType>& tex_img)
{
	const StorageType alpha_one = (FileFormat == TypeDesc::UINT8)? 255 : 1;
	ImageInput *in = NULL;
	int width, height, depth, components;
	if(!file_load_image_generic(img, &in, width, height, depth, components)) {
		return false;
	}
	/* Read RGBA pixels. */
	vector<StorageType> pixels_storage;
	StorageType *pixels;
	const size_t max_size = max(max(width, height), depth);
	if(texture_limit > 0 && max_size > texture_limit) {
		pixels_storage.resize(((size_t)width)*height*depth*4);
		pixels = &pixels_storage[0];
	}
	else {
		pixels = (StorageType*)tex_img.resize(width, height, depth);
	}
	bool cmyk = false;
	const size_t num_pixels = ((size_t)width) * height * depth;
	if(in) {
		StorageType *readpixels = pixels;
		vector<StorageType> tmppixels;
		if(components > 4) {
			tmppixels.resize(((size_t)width)*height*components);
			readpixels = &tmppixels[0];
		}
		if(depth <= 1) {
			size_t scanlinesize = ((size_t)width)*components*sizeof(StorageType);
			in->read_image(FileFormat,
			               (uchar*)readpixels + (height-1)*scanlinesize,
			               AutoStride,
			               -scanlinesize,
			               AutoStride);
		}
		else {
			in->read_image(FileFormat, (uchar*)readpixels);
		}
		if(components > 4) {
			size_t dimensions = ((size_t)width)*height;
			for(size_t i = dimensions-1, pixel = 0; pixel < dimensions; pixel++, i--) {
				pixels[i*4+3] = tmppixels[i*components+3];
				pixels[i*4+2] = tmppixels[i*components+2];
				pixels[i*4+1] = tmppixels[i*components+1];
				pixels[i*4+0] = tmppixels[i*components+0];
			}
			tmppixels.clear();
		}
		cmyk = strcmp(in->format_name(), "jpeg") == 0 && components == 4;
		in->close();
		delete in;
	}
	else {
        if (img->generated_data) {
            InternalImageHeader *header = (InternalImageHeader*) img->generated_data.get();
            ::memcpy(&pixels[0], (uint8_t*) img->generated_data.get() + sizeof(InternalImageHeader), header->width * header->height * sizeof(float4));

        } else if(FileFormat == TypeDesc::FLOAT) {
			builtin_image_float_pixels_cb(img->filename,
			                              img->builtin_data,
			                              (float*)&pixels[0],
			                              num_pixels * components);
		}
		else if(FileFormat == TypeDesc::UINT8) {
			builtin_image_pixels_cb(img->filename,
			                        img->builtin_data,
			                        (uchar*)&pixels[0],
			                        num_pixels * components);
		}
		else {
			/* TODO(dingto): Support half for ImBuf. */
		}
	}
	/* Check if we actually have a float4 slot, in case components == 1,
	 * but device doesn't support single channel textures.
	 */
	bool is_rgba = (type == IMAGE_DATA_TYPE_FLOAT4 ||
	                type == IMAGE_DATA_TYPE_HALF4 ||
	                type == IMAGE_DATA_TYPE_BYTE4);
	if(is_rgba) {
		if(cmyk) {
			/* CMYK */
			for(size_t i = num_pixels-1, pixel = 0; pixel < num_pixels; pixel++, i--) {
				pixels[i*4+2] = (pixels[i*4+2]*pixels[i*4+3])/255;
				pixels[i*4+1] = (pixels[i*4+1]*pixels[i*4+3])/255;
				pixels[i*4+0] = (pixels[i*4+0]*pixels[i*4+3])/255;
				pixels[i*4+3] = alpha_one;
			}
		}
		else if(components == 2) {
			/* grayscale + alpha */
			for(size_t i = num_pixels-1, pixel = 0; pixel < num_pixels; pixel++, i--) {
				pixels[i*4+3] = pixels[i*2+1];
				pixels[i*4+2] = pixels[i*2+0];
				pixels[i*4+1] = pixels[i*2+0];
				pixels[i*4+0] = pixels[i*2+0];
			}
		}
		else if(components == 3) {
			/* RGB */
			for(size_t i = num_pixels-1, pixel = 0; pixel < num_pixels; pixel++, i--) {
				pixels[i*4+3] = alpha_one;
				pixels[i*4+2] = pixels[i*3+2];
				pixels[i*4+1] = pixels[i*3+1];
				pixels[i*4+0] = pixels[i*3+0];
			}
		}
		else if(components == 1) {
			/* grayscale */
			for(size_t i = num_pixels-1, pixel = 0; pixel < num_pixels; pixel++, i--) {
				pixels[i*4+3] = alpha_one;
				pixels[i*4+2] = pixels[i];
				pixels[i*4+1] = pixels[i];
				pixels[i*4+0] = pixels[i];
			}
		}
		if(img->use_alpha == false) {
			for(size_t i = num_pixels-1, pixel = 0; pixel < num_pixels; pixel++, i--) {
				pixels[i*4+3] = alpha_one;
			}
		}
	}
	if(pixels_storage.size() > 0) {
		float scale_factor = 1.0f;
		while(max_size * scale_factor > texture_limit) {
			scale_factor *= 0.5f;
		}
		VLOG(1) << "Scaling image " << img->filename
		        << " by a factor of " << scale_factor << ".";
		vector<StorageType> scaled_pixels;
		size_t scaled_width, scaled_height, scaled_depth;
		util_image_resize_pixels(pixels_storage,
		                         width, height, depth,
		                         is_rgba ? 4 : 1,
		                         scale_factor,
		                         &scaled_pixels,
		                         &scaled_width, &scaled_height, &scaled_depth);
		StorageType *texture_pixels = (StorageType*)tex_img.resize(scaled_width,
		                                                           scaled_height,
		                                                           scaled_depth);
		memcpy(texture_pixels,
		       &scaled_pixels[0],
		       scaled_pixels.size() * sizeof(StorageType));
	}
	return true;
}

void ImageManager::device_load_image(Device *device,
                                     DeviceScene *dscene,
                                     Scene *scene,
                                     ImageDataType type,
                                     int slot,
                                     Progress *progress)
{
	if(progress->get_cancel())
		return;

	Image *img = images[type][slot];

	if(osl_texture_system && !img->builtin_data)
		return;

	string filename = path_filename(images[type][slot]->filename);
	progress->set_status("Updating Images", "Loading " + filename);

	const int texture_limit = scene->params.texture_limit;

	/* Slot assignment */
	int flat_slot = type_index_to_flattened_slot(slot, type);

	string name = string_printf("__tex_image_%s_%03d", name_from_type(type).c_str(), flat_slot);

	if(type == IMAGE_DATA_TYPE_FLOAT4) {
		if(dscene->tex_float4_image[slot] == NULL)
			dscene->tex_float4_image[slot] = new device_vector<float4>();
		device_vector<float4>& tex_img = *dscene->tex_float4_image[slot];

		if(tex_img.device_pointer) {
			thread_scoped_lock device_lock(device_mutex);
			device->tex_free(tex_img);
		}

		if(!file_load_image<TypeDesc::FLOAT, float>(img,
		                                            type,
		                                            texture_limit,
		                                            tex_img))
		{
			/* on failure to load, we set a 1x1 pixels pink image */
			float *pixels = (float*)tex_img.resize(1, 1);

			pixels[0] = TEX_IMAGE_MISSING_R;
			pixels[1] = TEX_IMAGE_MISSING_G;
			pixels[2] = TEX_IMAGE_MISSING_B;
			pixels[3] = TEX_IMAGE_MISSING_A;
		}

		if(!pack_images) {
			thread_scoped_lock device_lock(device_mutex);
			device->tex_alloc(name.c_str(),
			                  tex_img,
			                  img->interpolation,
			                  img->extension);
		}
	}
	else if(type == IMAGE_DATA_TYPE_FLOAT) {
		if (slot >= dscene->tex_float_image.size()) {
			return;
		}
		if(dscene->tex_float_image[slot] == NULL)
			dscene->tex_float_image[slot] = new device_vector<float>();
		device_vector<float>& tex_img = *dscene->tex_float_image[slot];

		if(tex_img.device_pointer) {
			thread_scoped_lock device_lock(device_mutex);
			device->tex_free(tex_img);
		}

		if(!file_load_image<TypeDesc::FLOAT, float>(img,
		                                            type,
		                                            texture_limit,
		                                            tex_img))
		{
			/* on failure to load, we set a 1x1 pixels pink image */
			float *pixels = (float*)tex_img.resize(1, 1);

			pixels[0] = TEX_IMAGE_MISSING_R;
		}

		if(!pack_images) {
			thread_scoped_lock device_lock(device_mutex);
			device->tex_alloc(name.c_str(),
			                  tex_img,
			                  img->interpolation,
			                  img->extension);
		}
	}
	else if(type == IMAGE_DATA_TYPE_BYTE4) {
		if (slot >= dscene->tex_byte4_image.size()) {
			return;
		}
		if(dscene->tex_byte4_image[slot] == NULL)
			dscene->tex_byte4_image[slot] = new device_vector<uchar4>();
		device_vector<uchar4>& tex_img = *dscene->tex_byte4_image[slot];

		if(tex_img.device_pointer) {
			thread_scoped_lock device_lock(device_mutex);
			device->tex_free(tex_img);
		}

		if(!file_load_image<TypeDesc::UINT8, uchar>(img,
		                                            type,
		                                            texture_limit,
		                                            tex_img))
		{
			/* on failure to load, we set a 1x1 pixels pink image */
			uchar *pixels = (uchar*)tex_img.resize(1, 1);

			pixels[0] = (TEX_IMAGE_MISSING_R * 255);
			pixels[1] = (TEX_IMAGE_MISSING_G * 255);
			pixels[2] = (TEX_IMAGE_MISSING_B * 255);
			pixels[3] = (TEX_IMAGE_MISSING_A * 255);
		}

		if(!pack_images) {
			thread_scoped_lock device_lock(device_mutex);
			device->tex_alloc(name.c_str(),
			                  tex_img,
			                  img->interpolation,
			                  img->extension);
		}
	}
	else if(type == IMAGE_DATA_TYPE_BYTE) {
		if (slot >= dscene->tex_byte_image.size()) {
			return;
		}
		if(dscene->tex_byte_image[slot] == NULL)
			dscene->tex_byte_image[slot] = new device_vector<uchar>();
		device_vector<uchar>& tex_img = *dscene->tex_byte_image[slot];

		if(tex_img.device_pointer) {
			thread_scoped_lock device_lock(device_mutex);
			device->tex_free(tex_img);
		}

		if(!file_load_image<TypeDesc::UINT8, uchar>(img,
		                                            type,
		                                            texture_limit,
		                                            tex_img)) {
			/* on failure to load, we set a 1x1 pixels pink image */
			uchar *pixels = (uchar*)tex_img.resize(1, 1);

			pixels[0] = (TEX_IMAGE_MISSING_R * 255);
		}

		if(!pack_images) {
			thread_scoped_lock device_lock(device_mutex);
			device->tex_alloc(name.c_str(),
			                  tex_img,
			                  img->interpolation,
			                  img->extension);
		}
	}
	else if(type == IMAGE_DATA_TYPE_HALF4){
		if (slot >= dscene->tex_half4_image.size()) {
			return;
		}
		if(dscene->tex_half4_image[slot] == NULL)
			dscene->tex_half4_image[slot] = new device_vector<half4>();
		device_vector<half4>& tex_img = *dscene->tex_half4_image[slot];

		if(tex_img.device_pointer) {
			thread_scoped_lock device_lock(device_mutex);
			device->tex_free(tex_img);
		}

		if(!file_load_image<TypeDesc::HALF, half>(img,
		                                          type,
		                                          texture_limit,
		                                          tex_img)) {
			/* on failure to load, we set a 1x1 pixels pink image */
			half *pixels = (half*)tex_img.resize(1, 1);

			pixels[0] = TEX_IMAGE_MISSING_R;
			pixels[1] = TEX_IMAGE_MISSING_G;
			pixels[2] = TEX_IMAGE_MISSING_B;
			pixels[3] = TEX_IMAGE_MISSING_A;
		}

		if(!pack_images) {
			thread_scoped_lock device_lock(device_mutex);
			device->tex_alloc(name.c_str(),
			                  tex_img,
			                  img->interpolation,
			                  img->extension);
		}
	}
	else if(type == IMAGE_DATA_TYPE_HALF){
		if (slot >= dscene->tex_half_image.size()) {
			return;
		}
		if(dscene->tex_half_image[slot] == NULL)
			dscene->tex_half_image[slot] = new device_vector<half>();
		device_vector<half>& tex_img = *dscene->tex_half_image[slot];

		if(tex_img.device_pointer) {
			thread_scoped_lock device_lock(device_mutex);
			device->tex_free(tex_img);
		}

		if(!file_load_image<TypeDesc::HALF, half>(img,
		                                          type,
		                                          texture_limit,
		                                          tex_img)) {
			/* on failure to load, we set a 1x1 pixels pink image */
			half *pixels = (half*)tex_img.resize(1, 1);

			pixels[0] = TEX_IMAGE_MISSING_R;
		}

		if(!pack_images) {
			thread_scoped_lock device_lock(device_mutex);
			device->tex_alloc(name.c_str(),
			                  tex_img,
			                  img->interpolation,
			                  img->extension);
		}
	}

	img->need_load = false;
}

void ImageManager::device_free_image(Device *device, DeviceScene *dscene, ImageDataType type, int slot)
{
	Image *img = images[type][slot];

	if(img) {
		if(osl_texture_system && !img->builtin_data) {
#ifdef WITH_OSL
			ustring filename(images[type][slot]->filename);
			((OSL::TextureSystem*)osl_texture_system)->invalidate(filename);
#endif
		}
		else {
			device_memory *tex_img = NULL;
			switch(type) {
				case IMAGE_DATA_TYPE_FLOAT4:
					if(slot >= dscene->tex_float4_image.size()) {
						break;
					}
					tex_img = dscene->tex_float4_image[slot];
					dscene->tex_float4_image[slot] = NULL;
					break;
				case IMAGE_DATA_TYPE_FLOAT:
					if(slot >= dscene->tex_float_image.size()) {
						break;
					}
					tex_img = dscene->tex_float_image[slot];
					dscene->tex_float_image[slot] = NULL;
					break;
				case IMAGE_DATA_TYPE_BYTE:
					if(slot >= dscene->tex_byte_image.size()) {
						break;
					}
					tex_img = dscene->tex_byte_image[slot];
					dscene->tex_byte_image[slot]= NULL;
					break;
				case IMAGE_DATA_TYPE_BYTE4:
					if(slot >= dscene->tex_byte4_image.size()) {
						break;
					}
					tex_img = dscene->tex_byte4_image[slot];
					dscene->tex_byte4_image[slot] = NULL;
					break;
				case IMAGE_DATA_TYPE_HALF:
					if(slot >= dscene->tex_half_image.size()) {
						break;
					}
					tex_img = dscene->tex_half_image[slot];
					dscene->tex_half_image[slot]= NULL;
					break;
				case IMAGE_DATA_TYPE_HALF4:
					if(slot >= dscene->tex_half4_image.size()) {
						break;
					}
					tex_img = dscene->tex_half4_image[slot];
					dscene->tex_half4_image[slot]= NULL;
					break;
				default:
					assert(0);
					tex_img = NULL;
			}
			if(tex_img) {
				if(tex_img->device_pointer) {
					thread_scoped_lock device_lock(device_mutex);
					device->tex_free(*tex_img);
				}

				delete tex_img;
			}
		}

		delete images[type][slot];
		images[type][slot] = NULL;
		--tex_num_images[type];
	}
}

void ImageManager::device_prepare_update(DeviceScene *dscene)
{
	for(int type = 0; type < IMAGE_DATA_NUM_TYPES; type++) {
		switch(type) {
			case IMAGE_DATA_TYPE_BYTE4:
				if (dscene->tex_byte4_image.size() <= tex_num_images[IMAGE_DATA_TYPE_BYTE4])
					dscene->tex_byte4_image.resize(tex_num_images[IMAGE_DATA_TYPE_BYTE4]);
				break;
			case IMAGE_DATA_TYPE_FLOAT4:
				if (dscene->tex_float4_image.size() <= tex_num_images[IMAGE_DATA_TYPE_FLOAT4])
					dscene->tex_float4_image.resize(tex_num_images[IMAGE_DATA_TYPE_FLOAT4]);
				break;
			case IMAGE_DATA_TYPE_BYTE:
				if (dscene->tex_byte_image.size() <= tex_num_images[IMAGE_DATA_TYPE_BYTE])
					dscene->tex_byte_image.resize(tex_num_images[IMAGE_DATA_TYPE_BYTE]);
				break;
			case IMAGE_DATA_TYPE_FLOAT:
				if (dscene->tex_float_image.size() <= tex_num_images[IMAGE_DATA_TYPE_FLOAT])
					dscene->tex_float_image.resize(tex_num_images[IMAGE_DATA_TYPE_FLOAT]);
				break;
			case IMAGE_DATA_TYPE_HALF4:
				if (dscene->tex_half4_image.size() <= tex_num_images[IMAGE_DATA_TYPE_HALF4])
					dscene->tex_half4_image.resize(tex_num_images[IMAGE_DATA_TYPE_HALF4]);
				break;
			case IMAGE_DATA_TYPE_HALF:
				if (dscene->tex_half_image.size() <= tex_num_images[IMAGE_DATA_TYPE_HALF])
					dscene->tex_half_image.resize(tex_num_images[IMAGE_DATA_TYPE_HALF]);
				break;
		}
	}
}

void ImageManager::device_update(Device *device,
								 DeviceScene *dscene,
								 Scene *scene,
								 Progress& progress)
{
	if(!need_update) {
		return;
	}

	/* Make sure arrays are proper size. */
	device_prepare_update(dscene);

	TaskPool pool;
	for(int type = 0; type < IMAGE_DATA_NUM_TYPES; type++) {
		for(size_t slot = 0; slot < images[type].size(); slot++) {
			if(!images[type][slot])
				continue;

			if(images[type][slot]->users == 0) {
				device_free_image(device, dscene, (ImageDataType)type, slot);
			}
			else if(images[type][slot]->need_load) {
				if(!osl_texture_system || images[type][slot]->builtin_data)
					pool.push(function_bind(&ImageManager::device_load_image,
					                        this,
					                        device,
					                        dscene,
					                        scene,
					                        (ImageDataType)type,
					                        slot,
					                        &progress));
			}
		}
	}

	pool.wait_work();

	if(pack_images)
		device_pack_images(device, dscene, progress);

	need_update = false;
}

void ImageManager::device_update_slot(Device *device,
                                      DeviceScene *dscene,
                                      Scene *scene,
                                      int flat_slot,
                                      Progress *progress)
{
	ImageDataType type;
	int slot = flattened_slot_to_type_index(flat_slot, &type);

	Image *image = images[type][slot];
	assert(image != NULL);

	if(image->users == 0) {
		device_free_image(device, dscene, type, slot);
	}
	else if(image->need_load) {
		if(!osl_texture_system || image->builtin_data)
			device_load_image(device,
			                  dscene,
			                  scene,
			                  type,
			                  slot,
			                  progress);
	}
}

uint8_t ImageManager::pack_image_options(ImageDataType type, size_t slot)
{
	uint8_t options = 0;

	/* Image Options are packed into one uint:
	 * bit 0 -> Interpolation
	 * bit 1 + 2  + 3-> Extension */
	if(images[type][slot]->interpolation == INTERPOLATION_CLOSEST)
		options |= (1 << 0);

	if(images[type][slot]->extension == EXTENSION_REPEAT)
		options |= (1 << 1);
	else if(images[type][slot]->extension == EXTENSION_EXTEND)
		options |= (1 << 2);
	else /* EXTENSION_CLIP */
		options |= (1 << 3);

	return options;
}

void ImageManager::device_pack_images(Device *device,
                                      DeviceScene *dscene,
                                      Progress& /*progess*/)
{
	/* For OpenCL, we pack all image textures into a single large texture, and
	 * do our own interpolation in the kernel. */
	size_t size = 0, offset = 0;
	ImageDataType type;

	int info_size = tex_num_images[IMAGE_DATA_TYPE_FLOAT4] + tex_num_images[IMAGE_DATA_TYPE_BYTE4]
	                + tex_num_images[IMAGE_DATA_TYPE_FLOAT] + tex_num_images[IMAGE_DATA_TYPE_BYTE];
	uint4 *info = dscene->tex_image_packed_info.resize(info_size*2);

	/* Byte4 Textures*/
	type = IMAGE_DATA_TYPE_BYTE4;

	for(size_t slot = 0; slot < images[type].size(); slot++) {
		if(!images[type][slot])
			continue;

		device_vector<uchar4>& tex_img = *dscene->tex_byte4_image[slot];
		size += tex_img.size();
	}

	uchar4 *pixels_byte4 = dscene->tex_image_byte4_packed.resize(size);

	for(size_t slot = 0; slot < images[type].size(); slot++) {
		if(!images[type][slot])
			continue;

		device_vector<uchar4>& tex_img = *dscene->tex_byte4_image[slot];

		uint8_t options = pack_image_options(type, slot);

		int index = type_index_to_flattened_slot(slot, type) * 2;
		info[index] = make_uint4(tex_img.data_width, tex_img.data_height, offset, options);
		info[index+1] = make_uint4(tex_img.data_depth, 0, 0, 0);

		memcpy(pixels_byte4+offset, (void*)tex_img.data_pointer, tex_img.memory_size());
		offset += tex_img.size();
	}

	/* Float4 Textures*/
	type = IMAGE_DATA_TYPE_FLOAT4;
	size = 0, offset = 0;

	for(size_t slot = 0; slot < images[type].size(); slot++) {
		if(!images[type][slot])
			continue;

		device_vector<float4>& tex_img = *dscene->tex_float4_image[slot];
		size += tex_img.size();
	}

	float4 *pixels_float4 = dscene->tex_image_float4_packed.resize(size);

	for(size_t slot = 0; slot < images[type].size(); slot++) {
		if(!images[type][slot])
			continue;

		device_vector<float4>& tex_img = *dscene->tex_float4_image[slot];

		/* todo: support 3D textures, only CPU for now */

		uint8_t options = pack_image_options(type, slot);

		int index = type_index_to_flattened_slot(slot, type) * 2;
		info[index] = make_uint4(tex_img.data_width, tex_img.data_height, offset, options);
		info[index+1] = make_uint4(tex_img.data_depth, 0, 0, 0);

		memcpy(pixels_float4+offset, (void*)tex_img.data_pointer, tex_img.memory_size());
		offset += tex_img.size();
	}

	/* Byte Textures*/
	type = IMAGE_DATA_TYPE_BYTE;
	size = 0, offset = 0;

	for(size_t slot = 0; slot < images[type].size(); slot++) {
		if(!images[type][slot])
			continue;

		device_vector<uchar>& tex_img = *dscene->tex_byte_image[slot];
		size += tex_img.size();
	}

	uchar *pixels_byte = dscene->tex_image_byte_packed.resize(size);

	for(size_t slot = 0; slot < images[type].size(); slot++) {
		if(!images[type][slot])
			continue;

		device_vector<uchar>& tex_img = *dscene->tex_byte_image[slot];

		uint8_t options = pack_image_options(type, slot);

		int index = type_index_to_flattened_slot(slot, type) * 2;
		info[index] = make_uint4(tex_img.data_width, tex_img.data_height, offset, options);
		info[index+1] = make_uint4(tex_img.data_depth, 0, 0, 0);

		memcpy(pixels_byte+offset, (void*)tex_img.data_pointer, tex_img.memory_size());
		offset += tex_img.size();
	}

	/* Float Textures*/
	type = IMAGE_DATA_TYPE_FLOAT;
	size = 0, offset = 0;

	for(size_t slot = 0; slot < images[type].size(); slot++) {
		if(!images[type][slot])
			continue;

		device_vector<float>& tex_img = *dscene->tex_float_image[slot];
		size += tex_img.size();
	}

	float *pixels_float = dscene->tex_image_float_packed.resize(size);

	for(size_t slot = 0; slot < images[type].size(); slot++) {
		if(!images[type][slot])
			continue;

		device_vector<float>& tex_img = *dscene->tex_float_image[slot];

		/* todo: support 3D textures, only CPU for now */

		uint8_t options = pack_image_options(type, slot);

		int index = type_index_to_flattened_slot(slot, type) * 2;
		info[index] = make_uint4(tex_img.data_width, tex_img.data_height, offset, options);
		info[index+1] = make_uint4(tex_img.data_depth, 0, 0, 0);

		memcpy(pixels_float+offset, (void*)tex_img.data_pointer, tex_img.memory_size());
		offset += tex_img.size();
	}

	if(dscene->tex_image_byte4_packed.size()) {
		if(dscene->tex_image_byte4_packed.device_pointer) {
			thread_scoped_lock device_lock(device_mutex);
			device->tex_free(dscene->tex_image_byte4_packed);
		}
		device->tex_alloc("__tex_image_byte4_packed", dscene->tex_image_byte4_packed);
	}
	if(dscene->tex_image_float4_packed.size()) {
		if(dscene->tex_image_float4_packed.device_pointer) {
			thread_scoped_lock device_lock(device_mutex);
			device->tex_free(dscene->tex_image_float4_packed);
		}
		device->tex_alloc("__tex_image_float4_packed", dscene->tex_image_float4_packed);
	}
	if(dscene->tex_image_byte_packed.size()) {
		if(dscene->tex_image_byte_packed.device_pointer) {
			thread_scoped_lock device_lock(device_mutex);
			device->tex_free(dscene->tex_image_byte_packed);
		}
		device->tex_alloc("__tex_image_byte_packed", dscene->tex_image_byte_packed);
	}
	if(dscene->tex_image_float_packed.size()) {
		if(dscene->tex_image_float_packed.device_pointer) {
			thread_scoped_lock device_lock(device_mutex);
			device->tex_free(dscene->tex_image_float_packed);
		}
		device->tex_alloc("__tex_image_float_packed", dscene->tex_image_float_packed);
	}
	if(dscene->tex_image_packed_info.size()) {
		if(dscene->tex_image_packed_info.device_pointer) {
			thread_scoped_lock device_lock(device_mutex);
			device->tex_free(dscene->tex_image_packed_info);
		}
		device->tex_alloc("__tex_image_packed_info", dscene->tex_image_packed_info);
	}
}

void ImageManager::device_free_builtin(Device *device, DeviceScene *dscene)
{
	for(int type = 0; type < IMAGE_DATA_NUM_TYPES; type++) {
		for(size_t slot = 0; slot < images[type].size(); slot++) {
			if(images[type][slot] && images[type][slot]->builtin_data)
				device_free_image(device, dscene, (ImageDataType)type, slot);
		}
	}
}

void ImageManager::device_free(Device *device, DeviceScene *dscene)
{
	for(int type = 0; type < IMAGE_DATA_NUM_TYPES; type++) {
		for(size_t slot = 0; slot < images[type].size(); slot++) {
			device_free_image(device, dscene, (ImageDataType)type, slot);
		}
		images[type].clear();
	}
	
	dscene->tex_byte4_image.clear();
	dscene->tex_byte_image.clear();
	dscene->tex_float4_image.clear();
	dscene->tex_float_image.clear();
	dscene->tex_half4_image.clear();
	dscene->tex_half_image.clear();

	device->tex_free(dscene->tex_image_byte4_packed);
	device->tex_free(dscene->tex_image_float4_packed);
	device->tex_free(dscene->tex_image_byte_packed);
	device->tex_free(dscene->tex_image_float_packed);
	device->tex_free(dscene->tex_image_packed_info);

	dscene->tex_image_byte4_packed.clear();
	dscene->tex_image_float4_packed.clear();
	dscene->tex_image_byte_packed.clear();
	dscene->tex_image_float_packed.clear();
	dscene->tex_image_packed_info.clear();
}

CCL_NAMESPACE_END
<|MERGE_RESOLUTION|>--- conflicted
+++ resolved
@@ -459,16 +459,12 @@
 	if(img->filename == "")
 		return false;
 
-<<<<<<< HEAD
 	if(!img->builtin_data && !img->generated_data) {
-=======
-	if(!img->builtin_data) {
 		/* NOTE: Error logging is done in meta data acquisition. */
 		if(!path_exists(img->filename) || path_is_directory(img->filename)) {
 			return false;
 		}
 
->>>>>>> 40d45967
 		/* load image from file through OIIO */
 		*in = ImageInput::create(img->filename);
 
