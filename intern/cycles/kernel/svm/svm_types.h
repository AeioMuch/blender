/*
 * Copyright 2011-2013 Blender Foundation
 *
 * Licensed under the Apache License, Version 2.0 (the "License");
 * you may not use this file except in compliance with the License.
 * You may obtain a copy of the License at
 *
 * http://www.apache.org/licenses/LICENSE-2.0
 *
 * Unless required by applicable law or agreed to in writing, software
 * distributed under the License is distributed on an "AS IS" BASIS,
 * WITHOUT WARRANTIES OR CONDITIONS OF ANY KIND, either express or implied.
 * See the License for the specific language governing permissions and
 * limitations under the License.
 */

#ifndef __SVM_TYPES_H__
#define __SVM_TYPES_H__

CCL_NAMESPACE_BEGIN

/* Stack */

/* SVM stack has a fixed size */
#define SVM_STACK_SIZE 255
/* SVM stack offsets with this value indicate that it's not on the stack */
#define SVM_STACK_INVALID 255 

#define SVM_BUMP_EVAL_STATE_SIZE 9

/* Nodes */

/* Known frequencies of used nodes, used for selective nodes compilation
 * in the kernel. Currently only affects split OpenCL kernel.
 *
 * Keep as defines so it's easy to check which nodes are to be compiled
 * from preprocessor.
 *
 * Lower the number of group more often the node is used.
 */
#define NODE_GROUP_LEVEL_0    0
#define NODE_GROUP_LEVEL_1    1
#define NODE_GROUP_LEVEL_2    2
#define NODE_GROUP_LEVEL_3    3
#define NODE_GROUP_LEVEL_MAX  NODE_GROUP_LEVEL_3

#define NODE_FEATURE_VOLUME     (1 << 0)
#define NODE_FEATURE_HAIR       (1 << 1)
#define NODE_FEATURE_BUMP       (1 << 2)
#define NODE_FEATURE_BUMP_STATE (1 << 3)
/* TODO(sergey): Consider using something like ((uint)(-1)).
 * Need to check carefully operand types around usage of this
 * define first.
 */
#define NODE_FEATURE_ALL        (NODE_FEATURE_VOLUME|NODE_FEATURE_HAIR|NODE_FEATURE_BUMP|NODE_FEATURE_BUMP_STATE)

typedef enum ShaderNodeType {
	NODE_END = 0,
	NODE_CLOSURE_BSDF,
	NODE_CLOSURE_EMISSION,
	NODE_CLOSURE_BACKGROUND,
	NODE_CLOSURE_SET_WEIGHT,
	NODE_CLOSURE_WEIGHT,
	NODE_MIX_CLOSURE,
	NODE_JUMP_IF_ZERO,
	NODE_JUMP_IF_ONE,
	NODE_TEX_IMAGE,
	NODE_TEX_IMAGE_BOX,
	NODE_TEX_SKY,
	NODE_GEOMETRY,
	NODE_GEOMETRY_DUPLI,
	NODE_LIGHT_PATH,
	NODE_VALUE_F,
	NODE_VALUE_V,
	NODE_MIX,
	NODE_ATTR,
	NODE_CONVERT,
	NODE_FRESNEL,
	NODE_WIREFRAME,
	NODE_WAVELENGTH,
	NODE_BLACKBODY,
	NODE_EMISSION_WEIGHT,
	NODE_TEX_GRADIENT,
	NODE_TEX_VORONOI,
	NODE_TEX_MUSGRAVE,
	NODE_TEX_WAVE,
	NODE_TEX_MAGIC,
	NODE_TEX_NOISE,
	NODE_SHADER_JUMP,
	NODE_SET_DISPLACEMENT,
	NODE_GEOMETRY_BUMP_DX,
	NODE_GEOMETRY_BUMP_DY,
	NODE_SET_BUMP,
	NODE_MATH,
	NODE_VECTOR_MATH,
	NODE_VECTOR_TRANSFORM,
	NODE_MAPPING,
	NODE_TEX_COORD,
	NODE_TEX_COORD_BUMP_DX,
	NODE_TEX_COORD_BUMP_DY,
	NODE_ATTR_BUMP_DX,
	NODE_ATTR_BUMP_DY,
	NODE_TEX_ENVIRONMENT,
	NODE_CLOSURE_HOLDOUT,
	NODE_LAYER_WEIGHT,
	NODE_CLOSURE_VOLUME,
	NODE_SEPARATE_VECTOR,
	NODE_COMBINE_VECTOR,
	NODE_SEPARATE_HSV,
	NODE_COMBINE_HSV,
	NODE_HSV,
	NODE_CAMERA,
	NODE_INVERT,
	NODE_NORMAL,
	NODE_GAMMA,
	NODE_TEX_CHECKER,
	NODE_BRIGHTCONTRAST,
	NODE_RGB_RAMP,
	NODE_RGB_CURVES,
	NODE_VECTOR_CURVES,
	NODE_MIN_MAX,
	NODE_LIGHT_FALLOFF,
	NODE_OBJECT_INFO,
	NODE_PARTICLE_INFO,
	NODE_TEX_BRICK,
	NODE_CLOSURE_SET_NORMAL,
	NODE_CLOSURE_AMBIENT_OCCLUSION,
	NODE_TANGENT,
	NODE_NORMAL_MAP,
	NODE_HAIR_INFO,
	NODE_UVMAP,
	NODE_TEX_VOXEL,
	NODE_ENTER_BUMP_EVAL,
	NODE_LEAVE_BUMP_EVAL,
} ShaderNodeType;

typedef enum NodeAttributeType {
	NODE_ATTR_FLOAT = 0,
	NODE_ATTR_FLOAT3,
	NODE_ATTR_MATRIX
} NodeAttributeType;

typedef enum NodeGeometry {
	NODE_GEOM_P = 0,
	NODE_GEOM_N,
	NODE_GEOM_T,
	NODE_GEOM_I,
	NODE_GEOM_Ng,
	NODE_GEOM_uv
} NodeGeometry;

typedef enum NodeObjectInfo {
	NODE_INFO_OB_LOCATION,
	NODE_INFO_OB_INDEX,
	NODE_INFO_MAT_INDEX,
	NODE_INFO_OB_RANDOM
} NodeObjectInfo;

typedef enum NodeParticleInfo {
	NODE_INFO_PAR_INDEX,
	NODE_INFO_PAR_AGE,
	NODE_INFO_PAR_LIFETIME,
	NODE_INFO_PAR_LOCATION,
	NODE_INFO_PAR_ROTATION,
	NODE_INFO_PAR_SIZE,
	NODE_INFO_PAR_VELOCITY,
	NODE_INFO_PAR_ANGULAR_VELOCITY
} NodeParticleInfo;

typedef enum NodeHairInfo {
	NODE_INFO_CURVE_IS_STRAND,
	NODE_INFO_CURVE_INTERCEPT,
	NODE_INFO_CURVE_THICKNESS,
	/*fade for minimum hair width transpency*/
	/*NODE_INFO_CURVE_FADE,*/
	NODE_INFO_CURVE_TANGENT_NORMAL
} NodeHairInfo;

typedef enum NodeLightPath {
	NODE_LP_camera = 0,
	NODE_LP_shadow,
	NODE_LP_diffuse,
	NODE_LP_glossy,
	NODE_LP_singular,
	NODE_LP_reflection,
	NODE_LP_transmission,
	NODE_LP_volume_scatter,
	NODE_LP_backfacing,
	NODE_LP_ray_length,
	NODE_LP_ray_depth,
	NODE_LP_ray_diffuse,
	NODE_LP_ray_glossy,
	NODE_LP_ray_transparent,
	NODE_LP_ray_transmission,
} NodeLightPath;

typedef enum NodeLightFalloff {
	NODE_LIGHT_FALLOFF_QUADRATIC,
	NODE_LIGHT_FALLOFF_LINEAR,
	NODE_LIGHT_FALLOFF_CONSTANT
} NodeLightFalloff;

typedef enum NodeTexCoord {
	NODE_TEXCO_NORMAL,
	NODE_TEXCO_OBJECT,
	NODE_TEXCO_CAMERA,
	NODE_TEXCO_WINDOW,
	NODE_TEXCO_REFLECTION,
	NODE_TEXCO_DUPLI_GENERATED,
	NODE_TEXCO_DUPLI_UV,
	NODE_TEXCO_VOLUME_GENERATED
} NodeTexCoord;

typedef enum NodeMix {
	NODE_MIX_BLEND = 0,
	NODE_MIX_ADD,
	NODE_MIX_MUL,
	NODE_MIX_SUB,
	NODE_MIX_SCREEN,
	NODE_MIX_DIV,
	NODE_MIX_DIFF,
	NODE_MIX_DARK,
	NODE_MIX_LIGHT,
	NODE_MIX_OVERLAY,
	NODE_MIX_DODGE,
	NODE_MIX_BURN,
	NODE_MIX_HUE,
	NODE_MIX_SAT,
	NODE_MIX_VAL,
	NODE_MIX_COLOR,
	NODE_MIX_SOFT,
	NODE_MIX_LINEAR,
	NODE_MIX_CLAMP /* used for the clamp UI option */
} NodeMix;

typedef enum NodeMath {
	NODE_MATH_ADD,
	NODE_MATH_SUBTRACT,
	NODE_MATH_MULTIPLY,
	NODE_MATH_DIVIDE,
	NODE_MATH_SINE,
	NODE_MATH_COSINE,
	NODE_MATH_TANGENT,
	NODE_MATH_ARCSINE,
	NODE_MATH_ARCCOSINE,
	NODE_MATH_ARCTANGENT,
	NODE_MATH_POWER,
	NODE_MATH_LOGARITHM,
	NODE_MATH_MINIMUM,
	NODE_MATH_MAXIMUM,
	NODE_MATH_ROUND,
	NODE_MATH_LESS_THAN,
	NODE_MATH_GREATER_THAN,
	NODE_MATH_MODULO,
	NODE_MATH_ABSOLUTE,
	NODE_MATH_CLAMP /* used for the clamp UI option */
} NodeMath;

typedef enum NodeVectorMath {
	NODE_VECTOR_MATH_ADD,
	NODE_VECTOR_MATH_SUBTRACT,
	NODE_VECTOR_MATH_AVERAGE,
	NODE_VECTOR_MATH_DOT_PRODUCT,
	NODE_VECTOR_MATH_CROSS_PRODUCT,
	NODE_VECTOR_MATH_NORMALIZE
} NodeVectorMath;

typedef enum NodeVectorTransformType {
	NODE_VECTOR_TRANSFORM_TYPE_VECTOR,
	NODE_VECTOR_TRANSFORM_TYPE_POINT,
	NODE_VECTOR_TRANSFORM_TYPE_NORMAL
} NodeVectorTransformType;

typedef enum NodeVectorTransformConvertSpace {
	NODE_VECTOR_TRANSFORM_CONVERT_SPACE_WORLD,
	NODE_VECTOR_TRANSFORM_CONVERT_SPACE_OBJECT,
	NODE_VECTOR_TRANSFORM_CONVERT_SPACE_CAMERA
} NodeVectorTransformConvertSpace;

typedef enum NodeConvert {
	NODE_CONVERT_FV,
	NODE_CONVERT_FI,
	NODE_CONVERT_CF,
	NODE_CONVERT_CI,
	NODE_CONVERT_VF,
	NODE_CONVERT_VI,
	NODE_CONVERT_IF,
	NODE_CONVERT_IV
} NodeConvert;

typedef enum NodeMusgraveType {
	NODE_MUSGRAVE_MULTIFRACTAL,
	NODE_MUSGRAVE_FBM,
	NODE_MUSGRAVE_HYBRID_MULTIFRACTAL,
	NODE_MUSGRAVE_RIDGED_MULTIFRACTAL,
	NODE_MUSGRAVE_HETERO_TERRAIN
} NodeMusgraveType;

typedef enum NodeWaveType {
	NODE_WAVE_BANDS,
	NODE_WAVE_RINGS
} NodeWaveType;

typedef enum NodeWaveProfiles {
	NODE_WAVE_PROFILE_SIN,
	NODE_WAVE_PROFILE_SAW,
} NodeWaveProfile;

typedef enum NodeSkyType {
	NODE_SKY_OLD,
	NODE_SKY_NEW
} NodeSkyType;

typedef enum NodeGradientType {
	NODE_BLEND_LINEAR,
	NODE_BLEND_QUADRATIC,
	NODE_BLEND_EASING,
	NODE_BLEND_DIAGONAL,
	NODE_BLEND_RADIAL,
	NODE_BLEND_QUADRATIC_SPHERE,
	NODE_BLEND_SPHERICAL
} NodeGradientType;

typedef enum NodeVoronoiColoring {
	NODE_VORONOI_INTENSITY,
	NODE_VORONOI_CELLS
} NodeVoronoiColoring;

typedef enum NodeBlendWeightType {
	NODE_LAYER_WEIGHT_FRESNEL,
	NODE_LAYER_WEIGHT_FACING
} NodeBlendWeightType;

typedef enum NodeTangentDirectionType {
	NODE_TANGENT_RADIAL,
	NODE_TANGENT_UVMAP
} NodeTangentDirectionType;

typedef enum NodeTangentAxis {
	NODE_TANGENT_AXIS_X,
	NODE_TANGENT_AXIS_Y,
	NODE_TANGENT_AXIS_Z
} NodeTangentAxis;

typedef enum NodeNormalMapSpace {
	NODE_NORMAL_MAP_TANGENT,
	NODE_NORMAL_MAP_OBJECT,
	NODE_NORMAL_MAP_WORLD,
	NODE_NORMAL_MAP_BLENDER_OBJECT,
	NODE_NORMAL_MAP_BLENDER_WORLD,
} NodeNormalMapSpace;

typedef enum NodeImageColorSpace {
	NODE_COLOR_SPACE_NONE  = 0,
	NODE_COLOR_SPACE_COLOR = 1,
} NodeImageColorSpace;

typedef enum NodeImageProjection {
	NODE_IMAGE_PROJ_FLAT   = 0,
	NODE_IMAGE_PROJ_BOX    = 1,
	NODE_IMAGE_PROJ_SPHERE = 2,
	NODE_IMAGE_PROJ_TUBE   = 3,
} NodeImageProjection;

typedef enum NodeEnvironmentProjection {
	NODE_ENVIRONMENT_EQUIRECTANGULAR = 0,
	NODE_ENVIRONMENT_MIRROR_BALL = 1,
} NodeEnvironmentProjection;

typedef enum NodeBumpOffset {
	NODE_BUMP_OFFSET_CENTER,
	NODE_BUMP_OFFSET_DX,
	NODE_BUMP_OFFSET_DY,
} NodeBumpOffset;

typedef enum NodeTexVoxelSpace {
	NODE_TEX_VOXEL_SPACE_OBJECT = 0,
	NODE_TEX_VOXEL_SPACE_WORLD  = 1,
} NodeTexVoxelSpace;

typedef enum ShaderType {
	SHADER_TYPE_SURFACE,
	SHADER_TYPE_VOLUME,
	SHADER_TYPE_DISPLACEMENT,
	SHADER_TYPE_BUMP,
} ShaderType;

/* Closure */

typedef enum ClosureType {
	/* Special type, flags generic node as a non-BSDF. */
	CLOSURE_NONE_ID,

	CLOSURE_BSDF_ID,

	/* Diffuse */
	CLOSURE_BSDF_DIFFUSE_ID,
	CLOSURE_BSDF_OREN_NAYAR_ID,
	CLOSURE_BSDF_DIFFUSE_RAMP_ID,
	CLOSURE_BSDF_PRINCIPLED_DIFFUSE_ID,
	CLOSURE_BSDF_PRINCIPLED_SHEEN_ID,
	CLOSURE_BSDF_DIFFUSE_TOON_ID,

	/* Glossy */
	CLOSURE_BSDF_REFLECTION_ID,
	CLOSURE_BSDF_MICROFACET_GGX_ID,
	CLOSURE_BSDF_MICROFACET_GGX_FRESNEL_ID,
	CLOSURE_BSDF_MICROFACET_GGX_CLEARCOAT_ID,
	CLOSURE_BSDF_MICROFACET_BECKMANN_ID,
	CLOSURE_BSDF_MICROFACET_MULTI_GGX_ID,
	CLOSURE_BSDF_MICROFACET_MULTI_GGX_FRESNEL_ID,
	CLOSURE_BSDF_ASHIKHMIN_SHIRLEY_ID,
	CLOSURE_BSDF_MICROFACET_GGX_ANISO_ID,
	CLOSURE_BSDF_MICROFACET_GGX_ANISO_FRESNEL_ID,
	CLOSURE_BSDF_MICROFACET_MULTI_GGX_ANISO_ID,
	CLOSURE_BSDF_MICROFACET_MULTI_GGX_ANISO_FRESNEL_ID,
	CLOSURE_BSDF_MICROFACET_BECKMANN_ANISO_ID,
	CLOSURE_BSDF_ASHIKHMIN_SHIRLEY_ANISO_ID,
	CLOSURE_BSDF_ASHIKHMIN_VELVET_ID,
	CLOSURE_BSDF_PHONG_RAMP_ID,
	CLOSURE_BSDF_GLOSSY_TOON_ID,
	CLOSURE_BSDF_HAIR_REFLECTION_ID,

	/* Transmission */
	CLOSURE_BSDF_TRANSLUCENT_ID,
	CLOSURE_BSDF_REFRACTION_ID,
	CLOSURE_BSDF_MICROFACET_BECKMANN_REFRACTION_ID,
	CLOSURE_BSDF_MICROFACET_GGX_REFRACTION_ID,
	CLOSURE_BSDF_MICROFACET_MULTI_GGX_GLASS_ID,
	CLOSURE_BSDF_MICROFACET_BECKMANN_GLASS_ID,
	CLOSURE_BSDF_MICROFACET_GGX_GLASS_ID,
	CLOSURE_BSDF_MICROFACET_MULTI_GGX_GLASS_FRESNEL_ID,
	CLOSURE_BSDF_SHARP_GLASS_ID,
	CLOSURE_BSDF_HAIR_TRANSMISSION_ID,

	/* Special cases */
	CLOSURE_BSDF_BSSRDF_ID,
	CLOSURE_BSDF_BSSRDF_PRINCIPLED_ID,
	CLOSURE_BSDF_TRANSPARENT_ID,

	/* BSSRDF */
	CLOSURE_BSSRDF_CUBIC_ID,
	CLOSURE_BSSRDF_GAUSSIAN_ID,
	CLOSURE_BSSRDF_PRINCIPLED_ID,
	CLOSURE_BSSRDF_BURLEY_ID,

	/* Other */
	CLOSURE_EMISSION_ID,
	CLOSURE_BACKGROUND_ID,
	CLOSURE_HOLDOUT_ID,
	CLOSURE_AMBIENT_OCCLUSION_ID,

	/* Volume */
	CLOSURE_VOLUME_ID,
	CLOSURE_VOLUME_ABSORPTION_ID,
	CLOSURE_VOLUME_HENYEY_GREENSTEIN_ID,

	CLOSURE_BSDF_PRINCIPLED_ID,

	NBUILTIN_CLOSURES
} ClosureType;

/* watch this, being lazy with memory usage */
#define CLOSURE_IS_BSDF(type) (type <= CLOSURE_BSDF_TRANSPARENT_ID)
#define CLOSURE_IS_BSDF_DIFFUSE(type) (type >= CLOSURE_BSDF_DIFFUSE_ID && type <= CLOSURE_BSDF_DIFFUSE_TOON_ID)
#define CLOSURE_IS_BSDF_GLOSSY(type) (type >= CLOSURE_BSDF_REFLECTION_ID && type <= CLOSURE_BSDF_HAIR_REFLECTION_ID)
#define CLOSURE_IS_BSDF_TRANSMISSION(type) (type >= CLOSURE_BSDF_TRANSLUCENT_ID && type <= CLOSURE_BSDF_HAIR_TRANSMISSION_ID)
#define CLOSURE_IS_BSDF_BSSRDF(type) (type == CLOSURE_BSDF_BSSRDF_ID || type == CLOSURE_BSDF_BSSRDF_PRINCIPLED_ID)
#define CLOSURE_IS_BSDF_TRANSPARENT(type) (type == CLOSURE_BSDF_TRANSPARENT_ID)
#define CLOSURE_IS_BSDF_ANISOTROPIC(type) (type >= CLOSURE_BSDF_MICROFACET_GGX_ANISO_ID && type <= CLOSURE_BSDF_ASHIKHMIN_SHIRLEY_ANISO_ID)
#define CLOSURE_IS_BSDF_MULTISCATTER(type) (type == CLOSURE_BSDF_MICROFACET_MULTI_GGX_ID ||\
                                            type == CLOSURE_BSDF_MICROFACET_MULTI_GGX_ANISO_ID || \
<<<<<<< HEAD
											type == CLOSURE_BSDF_MICROFACET_MULTI_GGX_GLASS_ID)
#define CLOSURE_IS_BSDF_MICROFACET(type) ((type >= CLOSURE_BSDF_REFLECTION_ID && type <= CLOSURE_BSDF_ASHIKHMIN_SHIRLEY_ANISO_ID) ||\
                                          (type >= CLOSURE_BSDF_REFRACTION_ID && type <= CLOSURE_BSDF_MICROFACET_MULTI_GGX_GLASS_ID))
=======
                                            type == CLOSURE_BSDF_MICROFACET_MULTI_GGX_GLASS_ID)
>>>>>>> d8661ee2
#define CLOSURE_IS_BSDF_OR_BSSRDF(type) (type <= CLOSURE_BSSRDF_BURLEY_ID)
#define CLOSURE_IS_BSSRDF(type) (type >= CLOSURE_BSSRDF_CUBIC_ID && type <= CLOSURE_BSSRDF_BURLEY_ID)
#define CLOSURE_IS_VOLUME(type) (type >= CLOSURE_VOLUME_ID && type <= CLOSURE_VOLUME_HENYEY_GREENSTEIN_ID)
#define CLOSURE_IS_EMISSION(type) (type == CLOSURE_EMISSION_ID)
#define CLOSURE_IS_HOLDOUT(type) (type == CLOSURE_HOLDOUT_ID)
#define CLOSURE_IS_BACKGROUND(type) (type == CLOSURE_BACKGROUND_ID)
#define CLOSURE_IS_AMBIENT_OCCLUSION(type) (type == CLOSURE_AMBIENT_OCCLUSION_ID)
#define CLOSURE_IS_PHASE(type) (type == CLOSURE_VOLUME_HENYEY_GREENSTEIN_ID)
#define CLOSURE_IS_GLASS(type) (type >= CLOSURE_BSDF_MICROFACET_MULTI_GGX_GLASS_ID && type <= CLOSURE_BSDF_SHARP_GLASS_ID)
#define CLOSURE_IS_PRINCIPLED(type) (type == CLOSURE_BSDF_PRINCIPLED_ID)

#define CLOSURE_WEIGHT_CUTOFF 1e-5f

CCL_NAMESPACE_END

#endif /*  __SVM_TYPES_H__ */
<|MERGE_RESOLUTION|>--- conflicted
+++ resolved
@@ -470,13 +470,9 @@
 #define CLOSURE_IS_BSDF_ANISOTROPIC(type) (type >= CLOSURE_BSDF_MICROFACET_GGX_ANISO_ID && type <= CLOSURE_BSDF_ASHIKHMIN_SHIRLEY_ANISO_ID)
 #define CLOSURE_IS_BSDF_MULTISCATTER(type) (type == CLOSURE_BSDF_MICROFACET_MULTI_GGX_ID ||\
                                             type == CLOSURE_BSDF_MICROFACET_MULTI_GGX_ANISO_ID || \
-<<<<<<< HEAD
-											type == CLOSURE_BSDF_MICROFACET_MULTI_GGX_GLASS_ID)
+                                            type == CLOSURE_BSDF_MICROFACET_MULTI_GGX_GLASS_ID)
 #define CLOSURE_IS_BSDF_MICROFACET(type) ((type >= CLOSURE_BSDF_REFLECTION_ID && type <= CLOSURE_BSDF_ASHIKHMIN_SHIRLEY_ANISO_ID) ||\
                                           (type >= CLOSURE_BSDF_REFRACTION_ID && type <= CLOSURE_BSDF_MICROFACET_MULTI_GGX_GLASS_ID))
-=======
-                                            type == CLOSURE_BSDF_MICROFACET_MULTI_GGX_GLASS_ID)
->>>>>>> d8661ee2
 #define CLOSURE_IS_BSDF_OR_BSSRDF(type) (type <= CLOSURE_BSSRDF_BURLEY_ID)
 #define CLOSURE_IS_BSSRDF(type) (type >= CLOSURE_BSSRDF_CUBIC_ID && type <= CLOSURE_BSSRDF_BURLEY_ID)
 #define CLOSURE_IS_VOLUME(type) (type >= CLOSURE_VOLUME_ID && type <= CLOSURE_VOLUME_HENYEY_GREENSTEIN_ID)
