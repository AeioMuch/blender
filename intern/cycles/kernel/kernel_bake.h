/*
 * Copyright 2011-2013 Blender Foundation
 *
 * Licensed under the Apache License, Version 2.0 (the "License");
 * you may not use this file except in compliance with the License.
 * You may obtain a copy of the License at
 *
 * http://www.apache.org/licenses/LICENSE-2.0
 *
 * Unless required by applicable law or agreed to in writing, software
 * distributed under the License is distributed on an "AS IS" BASIS,
 * WITHOUT WARRANTIES OR CONDITIONS OF ANY KIND, either express or implied.
 * See the License for the specific language governing permissions and
 * limitations under the License.
 */

CCL_NAMESPACE_BEGIN

#ifdef __BAKING__

ccl_device_noinline void compute_light_pass(
    KernelGlobals *kg, ShaderData *sd, PathRadiance *L, uint rng_hash, int pass_filter, int sample)
{
  kernel_assert(kernel_data.film.use_light_pass);

  float3 throughput = make_float3(1.0f, 1.0f, 1.0f);

  /* Emission and indirect shader data memory used by various functions. */
  ShaderDataTinyStorage emission_sd_storage;
  ShaderData *emission_sd = AS_SHADER_DATA(&emission_sd_storage);
  ShaderData indirect_sd;

  /* Init radiance. */
  path_radiance_init(kg, L);

  /* Init path state. */
  PathState state;
  path_state_init(kg, emission_sd, &state, rng_hash, sample, NULL);

  /* Evaluate surface shader. */
  shader_eval_surface(kg, sd, &state, NULL, state.flag);

  /* TODO, disable more closures we don't need besides transparent */
  shader_bsdf_disable_transparency(kg, sd);

  /* Init ray. */
  Ray ray;
  ray.P = sd->P + sd->Ng;
  ray.D = -sd->Ng;
  ray.t = FLT_MAX;
#  ifdef __CAMERA_MOTION__
  ray.time = 0.5f;
#  endif

#  ifdef __BRANCHED_PATH__
  if (!kernel_data.integrator.branched) {
    /* regular path tracer */
#  endif

    /* sample ambient occlusion */
    if (pass_filter & BAKE_FILTER_AO) {
      kernel_path_ao(kg, sd, emission_sd, L, &state, throughput, shader_bsdf_alpha(kg, sd));
    }

    /* sample emission */
    if ((pass_filter & BAKE_FILTER_EMISSION) && (sd->flag & SD_EMISSION)) {
<<<<<<< HEAD
      bool is_volume_boundary = (state.volume_bounce > 0) || (state.volume_bounds_bounce > 0);
      float3 emission = indirect_primitive_emission(
          kg, sd, 0.0f, sd->P_pick, sd->N_pick, state.flag, state.ray_pdf, is_volume_boundary);
      path_radiance_accum_emission(&L_sample, &state, throughput, emission);
=======
      float3 emission = indirect_primitive_emission(kg, sd, 0.0f, state.flag, state.ray_pdf);
      path_radiance_accum_emission(kg, L, &state, throughput, emission);
>>>>>>> 0e280b96
    }

    bool is_sss_sample = false;

#  ifdef __SUBSURFACE__
    /* sample subsurface scattering */
    if ((pass_filter & BAKE_FILTER_DIFFUSE) && (sd->flag & SD_BSSRDF)) {
      /* When mixing BSSRDF and BSDF closures we should skip BSDF lighting
       * if scattering was successful. */
      SubsurfaceIndirectRays ss_indirect;
      kernel_path_subsurface_init_indirect(&ss_indirect);
      if (kernel_path_subsurface_scatter(
              kg, sd, emission_sd, L, &state, &ray, &throughput, &ss_indirect)) {
        while (ss_indirect.num_rays) {
<<<<<<< HEAD
          kernel_path_subsurface_setup_indirect(
              kg, &ss_indirect, &state, &ray, &L_sample, &throughput);
          indirect_sd.P_pick = sd->P_pick;
          indirect_sd.N_pick = sd->N_pick;
          kernel_path_indirect(
              kg, &indirect_sd, &emission_sd, &ray, throughput, &state, &L_sample);
=======
          kernel_path_subsurface_setup_indirect(kg, &ss_indirect, &state, &ray, L, &throughput);
          kernel_path_indirect(kg, &indirect_sd, emission_sd, &ray, throughput, &state, L);
>>>>>>> 0e280b96
        }
        is_sss_sample = true;
      }
    }
#  endif

    /* sample light and BSDF */
    if (!is_sss_sample && (pass_filter & (BAKE_FILTER_DIRECT | BAKE_FILTER_INDIRECT))) {
      kernel_path_surface_connect_light(kg, sd, emission_sd, throughput, &state, L);

      if (kernel_path_surface_bounce(kg, sd, &throughput, &state, &L->state, &ray)) {
#  ifdef __LAMP_MIS__
        state.ray_t = 0.0f;
#  endif
        /* compute indirect light */
<<<<<<< HEAD
        indirect_sd.P_pick = sd->P_pick;
        indirect_sd.N_pick = sd->N_pick;
        kernel_path_indirect(kg, &indirect_sd, &emission_sd, &ray, throughput, &state, &L_sample);
=======
        kernel_path_indirect(kg, &indirect_sd, emission_sd, &ray, throughput, &state, L);
>>>>>>> 0e280b96

        /* sum and reset indirect light pass variables for the next samples */
        path_radiance_sum_indirect(L);
        path_radiance_reset_indirect(L);
      }
    }
#  ifdef __BRANCHED_PATH__
  }
  else {
    /* branched path tracer */

    /* sample ambient occlusion */
    if (pass_filter & BAKE_FILTER_AO) {
      kernel_branched_path_ao(kg, sd, emission_sd, L, &state, throughput);
    }

    /* sample emission */
    if ((pass_filter & BAKE_FILTER_EMISSION) && (sd->flag & SD_EMISSION)) {
<<<<<<< HEAD
      bool is_volume_boundary = (state.volume_bounce > 0) || (state.volume_bounds_bounce > 0);
      float3 emission = indirect_primitive_emission(
          kg, sd, 0.0f, sd->P_pick, sd->N_pick, state.flag, state.ray_pdf, is_volume_boundary);
      path_radiance_accum_emission(&L_sample, &state, throughput, emission);
=======
      float3 emission = indirect_primitive_emission(kg, sd, 0.0f, state.flag, state.ray_pdf);
      path_radiance_accum_emission(kg, L, &state, throughput, emission);
>>>>>>> 0e280b96
    }

#    ifdef __SUBSURFACE__
    /* sample subsurface scattering */
    if ((pass_filter & BAKE_FILTER_DIFFUSE) && (sd->flag & SD_BSSRDF)) {
      /* When mixing BSSRDF and BSDF closures we should skip BSDF lighting
       * if scattering was successful. */
      kernel_branched_path_subsurface_scatter(
          kg, sd, &indirect_sd, emission_sd, L, &state, &ray, throughput);
    }
#    endif

    /* sample light and BSDF */
    if (pass_filter & (BAKE_FILTER_DIRECT | BAKE_FILTER_INDIRECT)) {
#    if defined(__EMISSION__)
      /* direct light */
      if (kernel_data.integrator.use_direct_light) {
        int all = kernel_data.integrator.sample_all_lights_direct;
        kernel_branched_path_surface_connect_light(
            kg, sd, emission_sd, &state, throughput, 1.0f, L, all);
      }
#    endif

      /* indirect light */
      kernel_branched_path_surface_indirect_light(
          kg, sd, &indirect_sd, emission_sd, throughput, 1.0f, &state, L);
    }
  }
#  endif
}

/* this helps with AA but it's not the real solution as it does not AA the geometry
 *  but it's better than nothing, thus committed */
ccl_device_inline float bake_clamp_mirror_repeat(float u, float max)
{
  /* use mirror repeat (like opengl texture) so that if the barycentric
   * coordinate goes past the end of the triangle it is not always clamped
   * to the same value, gives ugly patterns */
  u /= max;
  float fu = floorf(u);
  u = u - fu;

  return ((((int)fu) & 1) ? 1.0f - u : u) * max;
}

ccl_device_inline float3 kernel_bake_shader_bsdf(KernelGlobals *kg,
                                                 ShaderData *sd,
                                                 const ShaderEvalType type)
{
  switch (type) {
    case SHADER_EVAL_DIFFUSE:
      return shader_bsdf_diffuse(kg, sd);
    case SHADER_EVAL_GLOSSY:
      return shader_bsdf_glossy(kg, sd);
    case SHADER_EVAL_TRANSMISSION:
      return shader_bsdf_transmission(kg, sd);
    default:
      kernel_assert(!"Unknown bake type passed to BSDF evaluate");
      return make_float3(0.0f, 0.0f, 0.0f);
  }
}

ccl_device float3 kernel_bake_evaluate_direct_indirect(KernelGlobals *kg,
                                                       ShaderData *sd,
                                                       PathState *state,
                                                       float3 direct,
                                                       float3 indirect,
                                                       const ShaderEvalType type,
                                                       const int pass_filter)
{
  float3 color;
  const bool is_color = (pass_filter & BAKE_FILTER_COLOR) != 0;
  const bool is_direct = (pass_filter & BAKE_FILTER_DIRECT) != 0;
  const bool is_indirect = (pass_filter & BAKE_FILTER_INDIRECT) != 0;
  float3 out = make_float3(0.0f, 0.0f, 0.0f);

  if (is_color) {
    if (is_direct || is_indirect) {
      /* Leave direct and diffuse channel colored. */
      color = make_float3(1.0f, 1.0f, 1.0f);
    }
    else {
      /* surface color of the pass only */
      shader_eval_surface(kg, sd, state, NULL, 0);
      return kernel_bake_shader_bsdf(kg, sd, type);
    }
  }
  else {
    shader_eval_surface(kg, sd, state, NULL, 0);
    color = kernel_bake_shader_bsdf(kg, sd, type);
  }

  if (is_direct) {
    out += safe_divide_even_color(direct, color);
  }

  if (is_indirect) {
    out += safe_divide_even_color(indirect, color);
  }

  return out;
}

ccl_device void kernel_bake_evaluate(
    KernelGlobals *kg, ccl_global float *buffer, int sample, int x, int y, int offset, int stride)
{
  /* Setup render buffers. */
  const int index = offset + x + y * stride;
  const int pass_stride = kernel_data.film.pass_stride;
  buffer += index * pass_stride;

  ccl_global float *primitive = buffer + kernel_data.film.pass_bake_primitive;
  ccl_global float *differential = buffer + kernel_data.film.pass_bake_differential;
  ccl_global float *output = buffer + kernel_data.film.pass_combined;

  int prim = __float_as_uint(primitive[1]);
  if (prim == -1)
    return;

  prim += kernel_data.bake.tri_offset;

  /* Random number generator. */
  uint rng_hash = hash_uint2(x, y) ^ kernel_data.integrator.seed;
  int num_samples = kernel_data.integrator.aa_samples;

  float filter_x, filter_y;
  if (sample == 0) {
    filter_x = filter_y = 0.5f;
  }
  else {
    path_rng_2D(kg, rng_hash, sample, num_samples, PRNG_FILTER_U, &filter_x, &filter_y);
  }

  /* Barycentric UV with subpixel offset. */
  float u = primitive[2];
  float v = primitive[3];

  float dudx = differential[0];
  float dudy = differential[1];
  float dvdx = differential[2];
  float dvdy = differential[3];

  if (sample > 0) {
    u = bake_clamp_mirror_repeat(u + dudx * (filter_x - 0.5f) + dudy * (filter_y - 0.5f), 1.0f);
    v = bake_clamp_mirror_repeat(v + dvdx * (filter_x - 0.5f) + dvdy * (filter_y - 0.5f),
                                 1.0f - u);
  }

  /* Shader data setup. */
  int object = kernel_data.bake.object_index;
  int shader;
  float3 P, Ng;

  triangle_point_normal(kg, object, prim, u, v, &P, &Ng, &shader);

  ShaderData sd;
  shader_setup_from_sample(
      kg,
      &sd,
      P,
      Ng,
      Ng,
      shader,
      object,
      prim,
      u,
      v,
      1.0f,
      0.5f,
      !(kernel_tex_fetch(__object_flag, object) & SD_OBJECT_TRANSFORM_APPLIED),
      LAMP_NONE);
  sd.I = sd.N;

  /* Setup differentials. */
  sd.dP.dx = sd.dPdu * dudx + sd.dPdv * dvdx;
  sd.dP.dy = sd.dPdu * dudy + sd.dPdv * dvdy;
  sd.du.dx = dudx;
  sd.du.dy = dudy;
  sd.dv.dx = dvdx;
  sd.dv.dy = dvdy;

  /* Set RNG state for shaders that use sampling. */
  PathState state = {0};
  state.rng_hash = rng_hash;
  state.rng_offset = 0;
  state.sample = sample;
  state.num_samples = num_samples;
  state.min_ray_pdf = FLT_MAX;

  /* Light passes if we need more than color. */
  PathRadiance L;
  int pass_filter = kernel_data.bake.pass_filter;

  if (kernel_data.bake.pass_filter & ~BAKE_FILTER_COLOR)
    compute_light_pass(kg, &sd, &L, rng_hash, pass_filter, sample);

  float3 out = make_float3(0.0f, 0.0f, 0.0f);

  ShaderEvalType type = (ShaderEvalType)kernel_data.bake.type;
  switch (type) {
    /* data passes */
    case SHADER_EVAL_NORMAL:
    case SHADER_EVAL_ROUGHNESS:
    case SHADER_EVAL_EMISSION: {
      if (type != SHADER_EVAL_NORMAL || (sd.flag & SD_HAS_BUMP)) {
        int path_flag = (type == SHADER_EVAL_EMISSION) ? PATH_RAY_EMISSION : 0;
        shader_eval_surface(kg, &sd, &state, NULL, path_flag);
      }

      if (type == SHADER_EVAL_NORMAL) {
        float3 N = sd.N;
        if (sd.flag & SD_HAS_BUMP) {
          N = shader_bsdf_average_normal(kg, &sd);
        }

        /* encoding: normal = (2 * color) - 1 */
        out = N * 0.5f + make_float3(0.5f, 0.5f, 0.5f);
      }
      else if (type == SHADER_EVAL_ROUGHNESS) {
        float roughness = shader_bsdf_average_roughness(&sd);
        out = make_float3(roughness, roughness, roughness);
      }
      else {
        out = shader_emissive_eval(&sd);
      }
      break;
    }
    case SHADER_EVAL_UV: {
      out = primitive_uv(kg, &sd);
      break;
    }
#  ifdef __PASSES__
    /* light passes */
    case SHADER_EVAL_AO: {
      out = L.ao;
      break;
    }
    case SHADER_EVAL_COMBINED: {
      if ((pass_filter & BAKE_FILTER_COMBINED) == BAKE_FILTER_COMBINED) {
        float alpha;
        out = path_radiance_clamp_and_sum(kg, &L, &alpha);
        break;
      }

      if ((pass_filter & BAKE_FILTER_DIFFUSE_DIRECT) == BAKE_FILTER_DIFFUSE_DIRECT)
        out += L.direct_diffuse;
      if ((pass_filter & BAKE_FILTER_DIFFUSE_INDIRECT) == BAKE_FILTER_DIFFUSE_INDIRECT)
        out += L.indirect_diffuse;

      if ((pass_filter & BAKE_FILTER_GLOSSY_DIRECT) == BAKE_FILTER_GLOSSY_DIRECT)
        out += L.direct_glossy;
      if ((pass_filter & BAKE_FILTER_GLOSSY_INDIRECT) == BAKE_FILTER_GLOSSY_INDIRECT)
        out += L.indirect_glossy;

      if ((pass_filter & BAKE_FILTER_TRANSMISSION_DIRECT) == BAKE_FILTER_TRANSMISSION_DIRECT)
        out += L.direct_transmission;
      if ((pass_filter & BAKE_FILTER_TRANSMISSION_INDIRECT) == BAKE_FILTER_TRANSMISSION_INDIRECT)
        out += L.indirect_transmission;

      if ((pass_filter & BAKE_FILTER_EMISSION) != 0)
        out += L.emission;

      break;
    }
    case SHADER_EVAL_SHADOW: {
      out = make_float3(L.shadow.x, L.shadow.y, L.shadow.z);
      break;
    }
    case SHADER_EVAL_DIFFUSE: {
      out = kernel_bake_evaluate_direct_indirect(
          kg, &sd, &state, L.direct_diffuse, L.indirect_diffuse, type, pass_filter);
      break;
    }
    case SHADER_EVAL_GLOSSY: {
      out = kernel_bake_evaluate_direct_indirect(
          kg, &sd, &state, L.direct_glossy, L.indirect_glossy, type, pass_filter);
      break;
    }
    case SHADER_EVAL_TRANSMISSION: {
      out = kernel_bake_evaluate_direct_indirect(
          kg, &sd, &state, L.direct_transmission, L.indirect_transmission, type, pass_filter);
      break;
    }
#  endif

    /* extra */
    case SHADER_EVAL_ENVIRONMENT: {
      /* setup ray */
      Ray ray;

      ray.P = make_float3(0.0f, 0.0f, 0.0f);
      ray.D = normalize(P);
      ray.t = 0.0f;
#  ifdef __CAMERA_MOTION__
      ray.time = 0.5f;
#  endif

#  ifdef __RAY_DIFFERENTIALS__
      ray.dD = differential3_zero();
      ray.dP = differential3_zero();
#  endif

      /* setup shader data */
      shader_setup_from_background(kg, &sd, &ray);

      /* evaluate */
      int path_flag = 0; /* we can't know which type of BSDF this is for */
      shader_eval_surface(kg, &sd, &state, NULL, path_flag | PATH_RAY_EMISSION);
      out = shader_background_eval(&sd);
      break;
    }
    default: {
      /* no real shader, returning the position of the verts for debugging */
      out = normalize(P);
      break;
    }
  }

  /* write output */
  const float4 result = make_float4(out.x, out.y, out.z, 1.0f);
  kernel_write_pass_float4(output, result);
}

#endif /* __BAKING__ */

ccl_device void kernel_displace_evaluate(KernelGlobals *kg,
                                         ccl_global uint4 *input,
                                         ccl_global float4 *output,
                                         int i)
{
  ShaderData sd;
  PathState state = {0};
  uint4 in = input[i];

  /* setup shader data */
  int object = in.x;
  int prim = in.y;
  float u = __uint_as_float(in.z);
  float v = __uint_as_float(in.w);

  shader_setup_from_displace(kg, &sd, object, prim, u, v);

  /* evaluate */
  float3 P = sd.P;
  shader_eval_displacement(kg, &sd, &state);
  float3 D = sd.P - P;

  object_inverse_dir_transform(kg, &sd, &D);

  /* write output */
  output[i] += make_float4(D.x, D.y, D.z, 0.0f);
}

ccl_device void kernel_background_evaluate(KernelGlobals *kg,
                                           ccl_global uint4 *input,
                                           ccl_global float4 *output,
                                           int i)
{
  ShaderData sd;
  PathState state = {0};
  uint4 in = input[i];

  /* setup ray */
  Ray ray;
  float u = __uint_as_float(in.x);
  float v = __uint_as_float(in.y);

  ray.P = make_float3(0.0f, 0.0f, 0.0f);
  ray.D = equirectangular_to_direction(u, v);
  ray.t = 0.0f;
#ifdef __CAMERA_MOTION__
  ray.time = 0.5f;
#endif

#ifdef __RAY_DIFFERENTIALS__
  ray.dD = differential3_zero();
  ray.dP = differential3_zero();
#endif

  /* setup shader data */
  shader_setup_from_background(kg, &sd, &ray);

  /* evaluate */
  int path_flag = 0; /* we can't know which type of BSDF this is for */
  shader_eval_surface(kg, &sd, &state, NULL, path_flag | PATH_RAY_EMISSION);
  float3 color = shader_background_eval(&sd);

  /* write output */
  output[i] += make_float4(color.x, color.y, color.z, 0.0f);
}

CCL_NAMESPACE_END<|MERGE_RESOLUTION|>--- conflicted
+++ resolved
@@ -64,15 +64,10 @@
 
     /* sample emission */
     if ((pass_filter & BAKE_FILTER_EMISSION) && (sd->flag & SD_EMISSION)) {
-<<<<<<< HEAD
       bool is_volume_boundary = (state.volume_bounce > 0) || (state.volume_bounds_bounce > 0);
       float3 emission = indirect_primitive_emission(
           kg, sd, 0.0f, sd->P_pick, sd->N_pick, state.flag, state.ray_pdf, is_volume_boundary);
-      path_radiance_accum_emission(&L_sample, &state, throughput, emission);
-=======
-      float3 emission = indirect_primitive_emission(kg, sd, 0.0f, state.flag, state.ray_pdf);
       path_radiance_accum_emission(kg, L, &state, throughput, emission);
->>>>>>> 0e280b96
     }
 
     bool is_sss_sample = false;
@@ -87,17 +82,12 @@
       if (kernel_path_subsurface_scatter(
               kg, sd, emission_sd, L, &state, &ray, &throughput, &ss_indirect)) {
         while (ss_indirect.num_rays) {
-<<<<<<< HEAD
-          kernel_path_subsurface_setup_indirect(
-              kg, &ss_indirect, &state, &ray, &L_sample, &throughput);
+          kernel_path_subsurface_setup_indirect(kg, &ss_indirect, &state, &ray, L, &throughput);
+          kernel_path_indirect(kg, &indirect_sd, emission_sd, &ray, throughput, &state, L);
           indirect_sd.P_pick = sd->P_pick;
           indirect_sd.N_pick = sd->N_pick;
           kernel_path_indirect(
-              kg, &indirect_sd, &emission_sd, &ray, throughput, &state, &L_sample);
-=======
-          kernel_path_subsurface_setup_indirect(kg, &ss_indirect, &state, &ray, L, &throughput);
-          kernel_path_indirect(kg, &indirect_sd, emission_sd, &ray, throughput, &state, L);
->>>>>>> 0e280b96
+              kg, &indirect_sd, emission_sd, &ray, throughput, &state, L);
         }
         is_sss_sample = true;
       }
@@ -113,13 +103,9 @@
         state.ray_t = 0.0f;
 #  endif
         /* compute indirect light */
-<<<<<<< HEAD
         indirect_sd.P_pick = sd->P_pick;
         indirect_sd.N_pick = sd->N_pick;
-        kernel_path_indirect(kg, &indirect_sd, &emission_sd, &ray, throughput, &state, &L_sample);
-=======
         kernel_path_indirect(kg, &indirect_sd, emission_sd, &ray, throughput, &state, L);
->>>>>>> 0e280b96
 
         /* sum and reset indirect light pass variables for the next samples */
         path_radiance_sum_indirect(L);
@@ -138,15 +124,10 @@
 
     /* sample emission */
     if ((pass_filter & BAKE_FILTER_EMISSION) && (sd->flag & SD_EMISSION)) {
-<<<<<<< HEAD
       bool is_volume_boundary = (state.volume_bounce > 0) || (state.volume_bounds_bounce > 0);
       float3 emission = indirect_primitive_emission(
           kg, sd, 0.0f, sd->P_pick, sd->N_pick, state.flag, state.ray_pdf, is_volume_boundary);
-      path_radiance_accum_emission(&L_sample, &state, throughput, emission);
-=======
-      float3 emission = indirect_primitive_emission(kg, sd, 0.0f, state.flag, state.ray_pdf);
       path_radiance_accum_emission(kg, L, &state, throughput, emission);
->>>>>>> 0e280b96
     }
 
 #    ifdef __SUBSURFACE__
