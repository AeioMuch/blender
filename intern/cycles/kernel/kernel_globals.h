/*
 * Copyright 2011-2013 Blender Foundation
 *
 * Licensed under the Apache License, Version 2.0 (the "License");
 * you may not use this file except in compliance with the License.
 * You may obtain a copy of the License at
 *
 * http://www.apache.org/licenses/LICENSE-2.0
 *
 * Unless required by applicable law or agreed to in writing, software
 * distributed under the License is distributed on an "AS IS" BASIS,
 * WITHOUT WARRANTIES OR CONDITIONS OF ANY KIND, either express or implied.
 * See the License for the specific language governing permissions and
 * limitations under the License.
 */

/* Constant Globals */

CCL_NAMESPACE_BEGIN

/* On the CPU, we pass along the struct KernelGlobals to nearly everywhere in
 * the kernel, to access constant data. These are all stored as "textures", but
 * these are really just standard arrays. We can't use actually globals because
 * multiple renders may be running inside the same process. */

#ifdef __KERNEL_CPU__

#  ifdef __OSL__
struct OSLGlobals;
struct OSLThreadData;
struct OSLShadingSystem;
#  endif

<<<<<<< HEAD
#  define MAX_BYTE_IMAGES   1024
#  define MAX_FLOAT_IMAGES  1024
#  define MAX_VOLUME        1024

=======
>>>>>>> 67d2de88
typedef struct KernelGlobals {
	texture_image_uchar4 texture_byte4_images[TEX_NUM_BYTE4_IMAGES_CPU];
	texture_image_float4 texture_float4_images[TEX_NUM_FLOAT4_IMAGES_CPU];

	float_volume *float_volumes[MAX_VOLUME];
	float3_volume *float3_volumes[MAX_VOLUME];

#  define KERNEL_TEX(type, ttype, name) ttype name;
#  define KERNEL_IMAGE_TEX(type, ttype, name)
#  include "kernel_textures.h"

	KernelData __data;

#  ifdef __OSL__
	/* On the CPU, we also have the OSL globals here. Most data structures are shared
	 * with SVM, the difference is in the shaders and object/mesh attributes. */
	OSLGlobals *osl;
	OSLShadingSystem *osl_ss;
	OSLThreadData *osl_tdata;
#  endif

} KernelGlobals;

#endif  /* __KERNEL_CPU__ */

/* For CUDA, constant memory textures must be globals, so we can't put them
 * into a struct. As a result we don't actually use this struct and use actual
 * globals and simply pass along a NULL pointer everywhere, which we hope gets
 * optimized out. */

#ifdef __KERNEL_CUDA__

__constant__ KernelData __data;
typedef struct KernelGlobals {} KernelGlobals;

#  ifdef __KERNEL_CUDA_TEX_STORAGE__
#    define KERNEL_TEX(type, ttype, name) ttype name;
#  else
#    define KERNEL_TEX(type, ttype, name) const __constant__ __device__ type *name;
#  endif
#  define KERNEL_IMAGE_TEX(type, ttype, name) ttype name;
#  include "kernel_textures.h"

#endif  /* __KERNEL_CUDA__ */

/* OpenCL */

#ifdef __KERNEL_OPENCL__

typedef ccl_addr_space struct KernelGlobals {
	ccl_constant KernelData *data;

#  define KERNEL_TEX(type, ttype, name) \
	ccl_global type *name;
#  include "kernel_textures.h"

#  ifdef __SPLIT_KERNEL__
	ShaderData *sd_input;
	Intersection *isect_shadow;
#  endif
} KernelGlobals;

#endif  /* __KERNEL_OPENCL__ */

/* Interpolated lookup table access */

ccl_device float lookup_table_read(KernelGlobals *kg, float x, int offset, int size)
{
	x = saturate(x)*(size-1);

	int index = min(float_to_int(x), size-1);
	int nindex = min(index+1, size-1);
	float t = x - index;

	float data0 = kernel_tex_fetch(__lookup_table, index + offset);
	if(t == 0.0f)
		return data0;

	float data1 = kernel_tex_fetch(__lookup_table, nindex + offset);
	return (1.0f - t)*data0 + t*data1;
}

ccl_device float lookup_table_read_2D(KernelGlobals *kg, float x, float y, int offset, int xsize, int ysize)
{
	y = saturate(y)*(ysize-1);

	int index = min(float_to_int(y), ysize-1);
	int nindex = min(index+1, ysize-1);
	float t = y - index;

	float data0 = lookup_table_read(kg, x, offset + xsize*index, xsize);
	if(t == 0.0f)
		return data0;

	float data1 = lookup_table_read(kg, x, offset + xsize*nindex, xsize);
	return (1.0f - t)*data0 + t*data1;
}

CCL_NAMESPACE_END
<|MERGE_RESOLUTION|>--- conflicted
+++ resolved
@@ -31,13 +31,8 @@
 struct OSLShadingSystem;
 #  endif
 
-<<<<<<< HEAD
-#  define MAX_BYTE_IMAGES   1024
-#  define MAX_FLOAT_IMAGES  1024
 #  define MAX_VOLUME        1024
 
-=======
->>>>>>> 67d2de88
 typedef struct KernelGlobals {
 	texture_image_uchar4 texture_byte4_images[TEX_NUM_BYTE4_IMAGES_CPU];
 	texture_image_float4 texture_float4_images[TEX_NUM_FLOAT4_IMAGES_CPU];
