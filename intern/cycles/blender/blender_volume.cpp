--- conflicted
+++ resolved
@@ -320,20 +320,11 @@
   return slots;
 }
 
-<<<<<<< HEAD
-void BlenderSync::sync_volume(BL::Object &b_ob, Volume *volume, array<Node *> &used_shaders)
-{
-  vector<int> old_voxel_slots = get_voxel_image_slots(volume);
-
-  volume->clear();
-  volume->set_used_shaders(used_shaders);
-=======
 void BlenderSync::sync_volume(BL::Object &b_ob, Volume *volume)
 {
   vector<int> old_voxel_slots = get_voxel_image_slots(volume);
 
   volume->clear(true);
->>>>>>> 819a9622
 
   if (view_layer.use_volumes) {
     if (b_ob.type() == BL::Object::type_VOLUME) {
